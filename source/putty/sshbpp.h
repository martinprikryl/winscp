/*
 * Abstraction of the binary packet protocols used in SSH.
 */

#ifndef PUTTY_SSHBPP_H
#define PUTTY_SSHBPP_H

struct BinaryPacketProtocolVtable {
    void (*free)(BinaryPacketProtocol *); 
    void (*handle_input)(BinaryPacketProtocol *);
    void (*handle_output)(BinaryPacketProtocol *);
    PktOut *(*new_pktout)(int type);
    void (*queue_disconnect)(BinaryPacketProtocol *,
                             const char *msg, int category);
};

struct BinaryPacketProtocol {
    const struct BinaryPacketProtocolVtable *vt;
    bufchain *in_raw, *out_raw;
    int input_eof;   /* set this if in_raw will never be added to again */
    PktInQueue in_pq;
    PktOutQueue out_pq;
    PacketLogSettings *pls;
    LogContext *logctx;
<<<<<<< HEAD
    Ssh ssh;
    Frontend *frontend;
=======
    Ssh *ssh;
>>>>>>> 9e61ce00

    /* ic_in_raw is filled in by the BPP (probably by calling
     * ssh_bpp_common_setup). The BPP's owner triggers it when data is
     * added to in_raw, and also when the BPP is newly created. */
    IdempotentCallback ic_in_raw;

    /* ic_out_pq is entirely internal to the BPP itself; it's used as
     * the callback on out_pq. */
    IdempotentCallback ic_out_pq;

    int remote_bugs;

    /* Set this if remote connection closure should not generate an
     * error message (either because it's not to be treated as an
     * error at all, or because some other error message has already
     * been emitted). */
    int expect_close;
};

#define ssh_bpp_handle_input(bpp) ((bpp)->vt->handle_input(bpp))
#define ssh_bpp_handle_output(bpp) ((bpp)->vt->handle_output(bpp))
#define ssh_bpp_new_pktout(bpp, type) ((bpp)->vt->new_pktout(type))
#define ssh_bpp_queue_disconnect(bpp, msg, cat) \
    ((bpp)->vt->queue_disconnect(bpp, msg, cat))

/* ssh_bpp_free is more than just a macro wrapper on the vtable; it
 * does centralised parts of the freeing too. */
void ssh_bpp_free(BinaryPacketProtocol *bpp);

BinaryPacketProtocol *ssh1_bpp_new(Frontend *frontend);
void ssh1_bpp_new_cipher(BinaryPacketProtocol *bpp,
                         const struct ssh1_cipheralg *cipher,
                         const void *session_key);
/* requested_compression() notifies the SSH-1 BPP that we've just sent
 * a request to enable compression, which means that on receiving the
 * next SSH1_SMSG_SUCCESS or SSH1_SMSG_FAILURE message, it should set
 * up zlib compression if it was SUCCESS. */
void ssh1_bpp_requested_compression(BinaryPacketProtocol *bpp);

/* Helper routine which does common BPP initialisation, e.g. setting
 * up in_pq and out_pq, and initialising input_consumer. */
void ssh_bpp_common_setup(BinaryPacketProtocol *);

/* Common helper functions between the SSH-2 full and bare BPPs */
void ssh2_bpp_queue_disconnect(BinaryPacketProtocol *bpp,
                               const char *msg, int category);
int ssh2_bpp_check_unimplemented(BinaryPacketProtocol *bpp, PktIn *pktin);

/*
 * Structure that tracks how much data is sent and received, for
 * purposes of triggering an SSH-2 rekey when either one gets over a
 * configured limit. In each direction, the flag 'running' indicates
 * that we haven't hit the limit yet, and 'remaining' tracks how much
 * longer until we do. The macro DTS_CONSUME subtracts a given amount
 * from the counter in a particular direction, and evaluates to a
 * boolean indicating whether the limit has been hit.
 *
 * The limit is sticky: once 'running' has flipped to false,
 * 'remaining' is no longer decremented, so it shouldn't dangerously
 * wrap round.
 */
struct DataTransferStats {
    struct {
        int running;
        unsigned long remaining;
    } in, out;
};
#define DTS_CONSUME(stats, direction, size)             \
    ((stats)->direction.running &&                      \
     (stats)->direction.remaining <= (size) ?           \
     ((stats)->direction.running = FALSE, TRUE) :       \
     ((stats)->direction.remaining -= (size), FALSE))

BinaryPacketProtocol *ssh2_bpp_new(
    Frontend *frontend, struct DataTransferStats *stats);
void ssh2_bpp_new_outgoing_crypto(
    BinaryPacketProtocol *bpp,
    const struct ssh2_cipheralg *cipher, const void *ckey, const void *iv,
    const struct ssh2_macalg *mac, int etm_mode, const void *mac_key,
    const struct ssh_compression_alg *compression);
void ssh2_bpp_new_incoming_crypto(
    BinaryPacketProtocol *bpp,
    const struct ssh2_cipheralg *cipher, const void *ckey, const void *iv,
    const struct ssh2_macalg *mac, int etm_mode, const void *mac_key,
    const struct ssh_compression_alg *compression);

BinaryPacketProtocol *ssh2_bare_bpp_new(Frontend *frontend);

/*
 * The initial code to handle the SSH version exchange is also
 * structured as an implementation of BinaryPacketProtocol, because
 * that makes it easy to switch from that to the next BPP once it
 * tells us which one we're using.
 */
struct ssh_version_receiver {
    void (*got_ssh_version)(struct ssh_version_receiver *rcv,
                            int major_version);
};
BinaryPacketProtocol *ssh_verstring_new(
    Conf *conf, Frontend *frontend, int bare_connection_mode,
    const char *protoversion, struct ssh_version_receiver *rcv);
const char *ssh_verstring_get_remote(BinaryPacketProtocol *);
const char *ssh_verstring_get_local(BinaryPacketProtocol *);
int ssh_verstring_get_bugs(BinaryPacketProtocol *);

#ifdef MPEXT
const ssh1_cipher * ssh1_bpp_get_cipher(BinaryPacketProtocol *bpp);
const ssh2_cipher * ssh2_bpp_get_cscipher(BinaryPacketProtocol *bpp);
const ssh2_cipher * ssh2_bpp_get_sccipher(BinaryPacketProtocol *bpp);
const struct ssh_compressor * ssh2_bpp_get_cscomp(BinaryPacketProtocol *bpp);
const struct ssh_decompressor * ssh2_bpp_get_sccomp(BinaryPacketProtocol *bpp);
#endif

#endif /* PUTTY_SSHBPP_H */
<|MERGE_RESOLUTION|>--- conflicted
+++ resolved
@@ -1,144 +1,140 @@
-/*
- * Abstraction of the binary packet protocols used in SSH.
- */
-
-#ifndef PUTTY_SSHBPP_H
-#define PUTTY_SSHBPP_H
-
-struct BinaryPacketProtocolVtable {
-    void (*free)(BinaryPacketProtocol *); 
-    void (*handle_input)(BinaryPacketProtocol *);
-    void (*handle_output)(BinaryPacketProtocol *);
-    PktOut *(*new_pktout)(int type);
-    void (*queue_disconnect)(BinaryPacketProtocol *,
-                             const char *msg, int category);
-};
-
-struct BinaryPacketProtocol {
-    const struct BinaryPacketProtocolVtable *vt;
-    bufchain *in_raw, *out_raw;
-    int input_eof;   /* set this if in_raw will never be added to again */
-    PktInQueue in_pq;
-    PktOutQueue out_pq;
-    PacketLogSettings *pls;
-    LogContext *logctx;
-<<<<<<< HEAD
-    Ssh ssh;
-    Frontend *frontend;
-=======
-    Ssh *ssh;
->>>>>>> 9e61ce00
-
-    /* ic_in_raw is filled in by the BPP (probably by calling
-     * ssh_bpp_common_setup). The BPP's owner triggers it when data is
-     * added to in_raw, and also when the BPP is newly created. */
-    IdempotentCallback ic_in_raw;
-
-    /* ic_out_pq is entirely internal to the BPP itself; it's used as
-     * the callback on out_pq. */
-    IdempotentCallback ic_out_pq;
-
-    int remote_bugs;
-
-    /* Set this if remote connection closure should not generate an
-     * error message (either because it's not to be treated as an
-     * error at all, or because some other error message has already
-     * been emitted). */
-    int expect_close;
-};
-
-#define ssh_bpp_handle_input(bpp) ((bpp)->vt->handle_input(bpp))
-#define ssh_bpp_handle_output(bpp) ((bpp)->vt->handle_output(bpp))
-#define ssh_bpp_new_pktout(bpp, type) ((bpp)->vt->new_pktout(type))
-#define ssh_bpp_queue_disconnect(bpp, msg, cat) \
-    ((bpp)->vt->queue_disconnect(bpp, msg, cat))
-
-/* ssh_bpp_free is more than just a macro wrapper on the vtable; it
- * does centralised parts of the freeing too. */
-void ssh_bpp_free(BinaryPacketProtocol *bpp);
-
-BinaryPacketProtocol *ssh1_bpp_new(Frontend *frontend);
-void ssh1_bpp_new_cipher(BinaryPacketProtocol *bpp,
-                         const struct ssh1_cipheralg *cipher,
-                         const void *session_key);
-/* requested_compression() notifies the SSH-1 BPP that we've just sent
- * a request to enable compression, which means that on receiving the
- * next SSH1_SMSG_SUCCESS or SSH1_SMSG_FAILURE message, it should set
- * up zlib compression if it was SUCCESS. */
-void ssh1_bpp_requested_compression(BinaryPacketProtocol *bpp);
-
-/* Helper routine which does common BPP initialisation, e.g. setting
- * up in_pq and out_pq, and initialising input_consumer. */
-void ssh_bpp_common_setup(BinaryPacketProtocol *);
-
-/* Common helper functions between the SSH-2 full and bare BPPs */
-void ssh2_bpp_queue_disconnect(BinaryPacketProtocol *bpp,
-                               const char *msg, int category);
-int ssh2_bpp_check_unimplemented(BinaryPacketProtocol *bpp, PktIn *pktin);
-
-/*
- * Structure that tracks how much data is sent and received, for
- * purposes of triggering an SSH-2 rekey when either one gets over a
- * configured limit. In each direction, the flag 'running' indicates
- * that we haven't hit the limit yet, and 'remaining' tracks how much
- * longer until we do. The macro DTS_CONSUME subtracts a given amount
- * from the counter in a particular direction, and evaluates to a
- * boolean indicating whether the limit has been hit.
- *
- * The limit is sticky: once 'running' has flipped to false,
- * 'remaining' is no longer decremented, so it shouldn't dangerously
- * wrap round.
- */
-struct DataTransferStats {
-    struct {
-        int running;
-        unsigned long remaining;
-    } in, out;
-};
-#define DTS_CONSUME(stats, direction, size)             \
-    ((stats)->direction.running &&                      \
-     (stats)->direction.remaining <= (size) ?           \
-     ((stats)->direction.running = FALSE, TRUE) :       \
-     ((stats)->direction.remaining -= (size), FALSE))
-
-BinaryPacketProtocol *ssh2_bpp_new(
-    Frontend *frontend, struct DataTransferStats *stats);
-void ssh2_bpp_new_outgoing_crypto(
-    BinaryPacketProtocol *bpp,
-    const struct ssh2_cipheralg *cipher, const void *ckey, const void *iv,
-    const struct ssh2_macalg *mac, int etm_mode, const void *mac_key,
-    const struct ssh_compression_alg *compression);
-void ssh2_bpp_new_incoming_crypto(
-    BinaryPacketProtocol *bpp,
-    const struct ssh2_cipheralg *cipher, const void *ckey, const void *iv,
-    const struct ssh2_macalg *mac, int etm_mode, const void *mac_key,
-    const struct ssh_compression_alg *compression);
-
-BinaryPacketProtocol *ssh2_bare_bpp_new(Frontend *frontend);
-
-/*
- * The initial code to handle the SSH version exchange is also
- * structured as an implementation of BinaryPacketProtocol, because
- * that makes it easy to switch from that to the next BPP once it
- * tells us which one we're using.
- */
-struct ssh_version_receiver {
-    void (*got_ssh_version)(struct ssh_version_receiver *rcv,
-                            int major_version);
-};
-BinaryPacketProtocol *ssh_verstring_new(
-    Conf *conf, Frontend *frontend, int bare_connection_mode,
-    const char *protoversion, struct ssh_version_receiver *rcv);
-const char *ssh_verstring_get_remote(BinaryPacketProtocol *);
-const char *ssh_verstring_get_local(BinaryPacketProtocol *);
-int ssh_verstring_get_bugs(BinaryPacketProtocol *);
-
-#ifdef MPEXT
-const ssh1_cipher * ssh1_bpp_get_cipher(BinaryPacketProtocol *bpp);
-const ssh2_cipher * ssh2_bpp_get_cscipher(BinaryPacketProtocol *bpp);
-const ssh2_cipher * ssh2_bpp_get_sccipher(BinaryPacketProtocol *bpp);
-const struct ssh_compressor * ssh2_bpp_get_cscomp(BinaryPacketProtocol *bpp);
-const struct ssh_decompressor * ssh2_bpp_get_sccomp(BinaryPacketProtocol *bpp);
-#endif
-
-#endif /* PUTTY_SSHBPP_H */
+/*
+ * Abstraction of the binary packet protocols used in SSH.
+ */
+
+#ifndef PUTTY_SSHBPP_H
+#define PUTTY_SSHBPP_H
+
+struct BinaryPacketProtocolVtable {
+    void (*free)(BinaryPacketProtocol *); 
+    void (*handle_input)(BinaryPacketProtocol *);
+    void (*handle_output)(BinaryPacketProtocol *);
+    PktOut *(*new_pktout)(int type);
+    void (*queue_disconnect)(BinaryPacketProtocol *,
+                             const char *msg, int category);
+};
+
+struct BinaryPacketProtocol {
+    const struct BinaryPacketProtocolVtable *vt;
+    bufchain *in_raw, *out_raw;
+    int input_eof;   /* set this if in_raw will never be added to again */
+    PktInQueue in_pq;
+    PktOutQueue out_pq;
+    PacketLogSettings *pls;
+    LogContext *logctx;
+    Ssh *ssh;
+    Frontend *frontend;
+
+    /* ic_in_raw is filled in by the BPP (probably by calling
+     * ssh_bpp_common_setup). The BPP's owner triggers it when data is
+     * added to in_raw, and also when the BPP is newly created. */
+    IdempotentCallback ic_in_raw;
+
+    /* ic_out_pq is entirely internal to the BPP itself; it's used as
+     * the callback on out_pq. */
+    IdempotentCallback ic_out_pq;
+
+    int remote_bugs;
+
+    /* Set this if remote connection closure should not generate an
+     * error message (either because it's not to be treated as an
+     * error at all, or because some other error message has already
+     * been emitted). */
+    int expect_close;
+};
+
+#define ssh_bpp_handle_input(bpp) ((bpp)->vt->handle_input(bpp))
+#define ssh_bpp_handle_output(bpp) ((bpp)->vt->handle_output(bpp))
+#define ssh_bpp_new_pktout(bpp, type) ((bpp)->vt->new_pktout(type))
+#define ssh_bpp_queue_disconnect(bpp, msg, cat) \
+    ((bpp)->vt->queue_disconnect(bpp, msg, cat))
+
+/* ssh_bpp_free is more than just a macro wrapper on the vtable; it
+ * does centralised parts of the freeing too. */
+void ssh_bpp_free(BinaryPacketProtocol *bpp);
+
+BinaryPacketProtocol *ssh1_bpp_new(Frontend *frontend);
+void ssh1_bpp_new_cipher(BinaryPacketProtocol *bpp,
+                         const struct ssh1_cipheralg *cipher,
+                         const void *session_key);
+/* requested_compression() notifies the SSH-1 BPP that we've just sent
+ * a request to enable compression, which means that on receiving the
+ * next SSH1_SMSG_SUCCESS or SSH1_SMSG_FAILURE message, it should set
+ * up zlib compression if it was SUCCESS. */
+void ssh1_bpp_requested_compression(BinaryPacketProtocol *bpp);
+
+/* Helper routine which does common BPP initialisation, e.g. setting
+ * up in_pq and out_pq, and initialising input_consumer. */
+void ssh_bpp_common_setup(BinaryPacketProtocol *);
+
+/* Common helper functions between the SSH-2 full and bare BPPs */
+void ssh2_bpp_queue_disconnect(BinaryPacketProtocol *bpp,
+                               const char *msg, int category);
+int ssh2_bpp_check_unimplemented(BinaryPacketProtocol *bpp, PktIn *pktin);
+
+/*
+ * Structure that tracks how much data is sent and received, for
+ * purposes of triggering an SSH-2 rekey when either one gets over a
+ * configured limit. In each direction, the flag 'running' indicates
+ * that we haven't hit the limit yet, and 'remaining' tracks how much
+ * longer until we do. The macro DTS_CONSUME subtracts a given amount
+ * from the counter in a particular direction, and evaluates to a
+ * boolean indicating whether the limit has been hit.
+ *
+ * The limit is sticky: once 'running' has flipped to false,
+ * 'remaining' is no longer decremented, so it shouldn't dangerously
+ * wrap round.
+ */
+struct DataTransferStats {
+    struct {
+        int running;
+        unsigned long remaining;
+    } in, out;
+};
+#define DTS_CONSUME(stats, direction, size)             \
+    ((stats)->direction.running &&                      \
+     (stats)->direction.remaining <= (size) ?           \
+     ((stats)->direction.running = FALSE, TRUE) :       \
+     ((stats)->direction.remaining -= (size), FALSE))
+
+BinaryPacketProtocol *ssh2_bpp_new(
+    Frontend *frontend, struct DataTransferStats *stats);
+void ssh2_bpp_new_outgoing_crypto(
+    BinaryPacketProtocol *bpp,
+    const struct ssh2_cipheralg *cipher, const void *ckey, const void *iv,
+    const struct ssh2_macalg *mac, int etm_mode, const void *mac_key,
+    const struct ssh_compression_alg *compression);
+void ssh2_bpp_new_incoming_crypto(
+    BinaryPacketProtocol *bpp,
+    const struct ssh2_cipheralg *cipher, const void *ckey, const void *iv,
+    const struct ssh2_macalg *mac, int etm_mode, const void *mac_key,
+    const struct ssh_compression_alg *compression);
+
+BinaryPacketProtocol *ssh2_bare_bpp_new(Frontend *frontend);
+
+/*
+ * The initial code to handle the SSH version exchange is also
+ * structured as an implementation of BinaryPacketProtocol, because
+ * that makes it easy to switch from that to the next BPP once it
+ * tells us which one we're using.
+ */
+struct ssh_version_receiver {
+    void (*got_ssh_version)(struct ssh_version_receiver *rcv,
+                            int major_version);
+};
+BinaryPacketProtocol *ssh_verstring_new(
+    Conf *conf, Frontend *frontend, int bare_connection_mode,
+    const char *protoversion, struct ssh_version_receiver *rcv);
+const char *ssh_verstring_get_remote(BinaryPacketProtocol *);
+const char *ssh_verstring_get_local(BinaryPacketProtocol *);
+int ssh_verstring_get_bugs(BinaryPacketProtocol *);
+
+#ifdef MPEXT
+const ssh1_cipher * ssh1_bpp_get_cipher(BinaryPacketProtocol *bpp);
+const ssh2_cipher * ssh2_bpp_get_cscipher(BinaryPacketProtocol *bpp);
+const ssh2_cipher * ssh2_bpp_get_sccipher(BinaryPacketProtocol *bpp);
+const struct ssh_compressor * ssh2_bpp_get_cscomp(BinaryPacketProtocol *bpp);
+const struct ssh_decompressor * ssh2_bpp_get_sccomp(BinaryPacketProtocol *bpp);
+#endif
+
+#endif /* PUTTY_SSHBPP_H */