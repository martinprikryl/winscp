--- conflicted
+++ resolved
@@ -1,80 +1,78 @@
-/*
- * Abstraction of the binary packet protocols used in SSH.
- */
-
-#ifndef PUTTY_SSHBPP_H
-#define PUTTY_SSHBPP_H
-
-typedef struct BinaryPacketProtocol BinaryPacketProtocol;
-
-struct BinaryPacketProtocolVtable {
-    void (*free)(BinaryPacketProtocol *); 
-    void (*handle_input)(BinaryPacketProtocol *);
-    PktOut *(*new_pktout)(int type);
-    void (*format_packet)(BinaryPacketProtocol *, PktOut *);
-};
-
-struct BinaryPacketProtocol {
-    const struct BinaryPacketProtocolVtable *vt;
-    bufchain *in_raw, *out_raw;
-    PktInQueue *in_pq;
-    PacketLogSettings *pls;
-    LogContext *logctx;
-
-    int seen_disconnect;
-    char *error;
-};
-
-#define ssh_bpp_free(bpp) ((bpp)->vt->free(bpp))
-#define ssh_bpp_handle_input(bpp) ((bpp)->vt->handle_input(bpp))
-#define ssh_bpp_new_pktout(bpp, type) ((bpp)->vt->new_pktout(type))
-#define ssh_bpp_format_packet(bpp, pkt) ((bpp)->vt->format_packet(bpp, pkt))
-
-BinaryPacketProtocol *ssh1_bpp_new(void);
-void ssh1_bpp_new_cipher(BinaryPacketProtocol *bpp,
-                         const struct ssh1_cipheralg *cipher,
-                         const void *session_key);
-void ssh1_bpp_start_compression(BinaryPacketProtocol *bpp);
-
-BinaryPacketProtocol *ssh2_bpp_new(void);
-void ssh2_bpp_new_outgoing_crypto(
-    BinaryPacketProtocol *bpp,
-    const struct ssh2_cipheralg *cipher, const void *ckey, const void *iv,
-    const struct ssh2_macalg *mac, int etm_mode, const void *mac_key,
-    const struct ssh_compression_alg *compression);
-void ssh2_bpp_new_incoming_crypto(
-    BinaryPacketProtocol *bpp,
-    const struct ssh2_cipheralg *cipher, const void *ckey, const void *iv,
-    const struct ssh2_macalg *mac, int etm_mode, const void *mac_key,
-    const struct ssh_compression_alg *compression);
-
-BinaryPacketProtocol *ssh2_bare_bpp_new(void);
-
-<<<<<<< HEAD
-#ifdef MPEXT
-const ssh1_cipher * ssh1_bpp_get_cipher(BinaryPacketProtocol *bpp);
-const ssh2_cipher * ssh2_bpp_get_cscipher(BinaryPacketProtocol *bpp);
-const ssh2_cipher * ssh2_bpp_get_sccipher(BinaryPacketProtocol *bpp);
-const struct ssh_compressor * ssh2_bpp_get_cscomp(BinaryPacketProtocol *bpp);
-const struct ssh_decompressor * ssh2_bpp_get_sccomp(BinaryPacketProtocol *bpp);
-#endif
-=======
-/*
- * The initial code to handle the SSH version exchange is also
- * structured as an implementation of BinaryPacketProtocol, because
- * that makes it easy to switch from that to the next BPP once it
- * tells us which one we're using.
- */
-struct ssh_version_receiver {
-    void (*got_ssh_version)(struct ssh_version_receiver *rcv,
-                            int major_version);
-};
-BinaryPacketProtocol *ssh_verstring_new(
-    Conf *conf, Frontend *frontend, int bare_connection_mode,
-    const char *protoversion, struct ssh_version_receiver *rcv);
-const char *ssh_verstring_get_remote(BinaryPacketProtocol *);
-const char *ssh_verstring_get_local(BinaryPacketProtocol *);
-int ssh_verstring_get_bugs(BinaryPacketProtocol *);
->>>>>>> 59b8d470
-
-#endif /* PUTTY_SSHBPP_H */
+/*
+ * Abstraction of the binary packet protocols used in SSH.
+ */
+
+#ifndef PUTTY_SSHBPP_H
+#define PUTTY_SSHBPP_H
+
+typedef struct BinaryPacketProtocol BinaryPacketProtocol;
+
+struct BinaryPacketProtocolVtable {
+    void (*free)(BinaryPacketProtocol *); 
+    void (*handle_input)(BinaryPacketProtocol *);
+    PktOut *(*new_pktout)(int type);
+    void (*format_packet)(BinaryPacketProtocol *, PktOut *);
+};
+
+struct BinaryPacketProtocol {
+    const struct BinaryPacketProtocolVtable *vt;
+    bufchain *in_raw, *out_raw;
+    PktInQueue *in_pq;
+    PacketLogSettings *pls;
+    LogContext *logctx;
+
+    int seen_disconnect;
+    char *error;
+};
+
+#define ssh_bpp_free(bpp) ((bpp)->vt->free(bpp))
+#define ssh_bpp_handle_input(bpp) ((bpp)->vt->handle_input(bpp))
+#define ssh_bpp_new_pktout(bpp, type) ((bpp)->vt->new_pktout(type))
+#define ssh_bpp_format_packet(bpp, pkt) ((bpp)->vt->format_packet(bpp, pkt))
+
+BinaryPacketProtocol *ssh1_bpp_new(void);
+void ssh1_bpp_new_cipher(BinaryPacketProtocol *bpp,
+                         const struct ssh1_cipheralg *cipher,
+                         const void *session_key);
+void ssh1_bpp_start_compression(BinaryPacketProtocol *bpp);
+
+BinaryPacketProtocol *ssh2_bpp_new(void);
+void ssh2_bpp_new_outgoing_crypto(
+    BinaryPacketProtocol *bpp,
+    const struct ssh2_cipheralg *cipher, const void *ckey, const void *iv,
+    const struct ssh2_macalg *mac, int etm_mode, const void *mac_key,
+    const struct ssh_compression_alg *compression);
+void ssh2_bpp_new_incoming_crypto(
+    BinaryPacketProtocol *bpp,
+    const struct ssh2_cipheralg *cipher, const void *ckey, const void *iv,
+    const struct ssh2_macalg *mac, int etm_mode, const void *mac_key,
+    const struct ssh_compression_alg *compression);
+
+BinaryPacketProtocol *ssh2_bare_bpp_new(void);
+
+/*
+ * The initial code to handle the SSH version exchange is also
+ * structured as an implementation of BinaryPacketProtocol, because
+ * that makes it easy to switch from that to the next BPP once it
+ * tells us which one we're using.
+ */
+struct ssh_version_receiver {
+    void (*got_ssh_version)(struct ssh_version_receiver *rcv,
+                            int major_version);
+};
+BinaryPacketProtocol *ssh_verstring_new(
+    Conf *conf, Frontend *frontend, int bare_connection_mode,
+    const char *protoversion, struct ssh_version_receiver *rcv);
+const char *ssh_verstring_get_remote(BinaryPacketProtocol *);
+const char *ssh_verstring_get_local(BinaryPacketProtocol *);
+int ssh_verstring_get_bugs(BinaryPacketProtocol *);
+
+#ifdef MPEXT
+const ssh1_cipher * ssh1_bpp_get_cipher(BinaryPacketProtocol *bpp);
+const ssh2_cipher * ssh2_bpp_get_cscipher(BinaryPacketProtocol *bpp);
+const ssh2_cipher * ssh2_bpp_get_sccipher(BinaryPacketProtocol *bpp);
+const struct ssh_compressor * ssh2_bpp_get_cscomp(BinaryPacketProtocol *bpp);
+const struct ssh_decompressor * ssh2_bpp_get_sccomp(BinaryPacketProtocol *bpp);
+#endif
+
+#endif /* PUTTY_SSHBPP_H */