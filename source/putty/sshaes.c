/*
 * sshaes.c - implementation of AES / Rijndael
 * 
 * AES is a flexible algorithm as regards endianness: it has no
 * inherent preference as to which way round you should form words
 * from the input byte stream. It talks endlessly of four-byte
 * _vectors_, but never of 32-bit _words_ - there's no 32-bit
 * addition at all, which would force an endianness by means of
 * which way the carries went. So it would be possible to write a
 * working AES that read words big-endian, and another working one
 * that read them little-endian, just by computing a different set
 * of tables - with no speed drop.
 * 
 * It's therefore tempting to do just that, and remove the overhead
 * of GET_32BIT_MSB_FIRST() et al, allowing every system to use its
 * own endianness-native code; but I decided not to, partly for
 * ease of testing, and mostly because I like the flexibility that
 * allows you to encrypt a non-word-aligned block of memory (which
 * many systems would stop being able to do if I went the
 * endianness-dependent route).
 * 
 * This implementation reads and stores words big-endian, but
 * that's a minor implementation detail. By flipping the endianness
 * of everything in the E0..E3, D0..D3 tables, and substituting
 * GET_32BIT_LSB_FIRST for GET_32BIT_MSB_FIRST, I could create an
 * implementation that worked internally little-endian and gave the
 * same answers at the same speed.
 */

#include <assert.h>
#ifndef WINSCP_VS
#include <stdlib.h>
#endif

#include "ssh.h"

#define MAX_NR 14		       /* max no of rounds */
#define NB 4                          /* no of words in cipher blk */

#define mulby2(x) ( ((x&0x7F) << 1) ^ (x & 0x80 ? 0x1B : 0) )

/*
 * Select appropriate inline keyword for the compiler
 */
#if defined __GNUC__ || defined __clang__
#    define INLINE __inline__
#elif defined (_MSC_VER)
#    define INLINE __forceinline
#else
#    define INLINE
#endif

typedef struct AESContext AESContext; // MPEXT

struct AESContext {
    uint32_t keysched_buf[(MAX_NR + 1) * NB + 3];
    uint32_t invkeysched_buf[(MAX_NR + 1) * NB + 3];
    uint32_t *keysched, *invkeysched;
    uint32_t iv[NB];
    int Nr; /* number of rounds */
    void (*encrypt_cbc)(unsigned char*, int, AESContext*);
    void (*decrypt_cbc)(unsigned char*, int, AESContext*);
    void (*sdctr)(unsigned char*, int, AESContext*);
    bool isNI;
};

/*MPEXT static*/ void aes_encrypt_cbc_sw(unsigned char*, int, AESContext*);
/*MPEXT static*/ void aes_decrypt_cbc_sw(unsigned char*, int, AESContext*);
/*MPEXT static*/ void aes_sdctr_sw(unsigned char*, int, AESContext*);

<<<<<<< HEAD
INLINE static int supports_aes_ni(void); // MPEXT
=======
INLINE static bool supports_aes_ni();
>>>>>>> 2cb66551
static void aes_setup_ni(AESContext * ctx,
                         const unsigned char *key, int keylen);

INLINE static void aes_encrypt_cbc(unsigned char *blk, int len, AESContext * ctx)
{
    ctx->encrypt_cbc(blk, len, ctx);
}

INLINE static void aes_decrypt_cbc(unsigned char *blk, int len, AESContext * ctx)
{
    ctx->decrypt_cbc(blk, len, ctx);
}

INLINE static void aes_sdctr(unsigned char *blk, int len, AESContext * ctx)
{
    ctx->sdctr(blk, len, ctx);
}

/*
 * SW AES lookup tables
 */
static const unsigned char Sbox[256] = {
    0x63, 0x7c, 0x77, 0x7b, 0xf2, 0x6b, 0x6f, 0xc5,
    0x30, 0x01, 0x67, 0x2b, 0xfe, 0xd7, 0xab, 0x76,
    0xca, 0x82, 0xc9, 0x7d, 0xfa, 0x59, 0x47, 0xf0,
    0xad, 0xd4, 0xa2, 0xaf, 0x9c, 0xa4, 0x72, 0xc0,
    0xb7, 0xfd, 0x93, 0x26, 0x36, 0x3f, 0xf7, 0xcc,
    0x34, 0xa5, 0xe5, 0xf1, 0x71, 0xd8, 0x31, 0x15,
    0x04, 0xc7, 0x23, 0xc3, 0x18, 0x96, 0x05, 0x9a,
    0x07, 0x12, 0x80, 0xe2, 0xeb, 0x27, 0xb2, 0x75,
    0x09, 0x83, 0x2c, 0x1a, 0x1b, 0x6e, 0x5a, 0xa0,
    0x52, 0x3b, 0xd6, 0xb3, 0x29, 0xe3, 0x2f, 0x84,
    0x53, 0xd1, 0x00, 0xed, 0x20, 0xfc, 0xb1, 0x5b,
    0x6a, 0xcb, 0xbe, 0x39, 0x4a, 0x4c, 0x58, 0xcf,
    0xd0, 0xef, 0xaa, 0xfb, 0x43, 0x4d, 0x33, 0x85,
    0x45, 0xf9, 0x02, 0x7f, 0x50, 0x3c, 0x9f, 0xa8,
    0x51, 0xa3, 0x40, 0x8f, 0x92, 0x9d, 0x38, 0xf5,
    0xbc, 0xb6, 0xda, 0x21, 0x10, 0xff, 0xf3, 0xd2,
    0xcd, 0x0c, 0x13, 0xec, 0x5f, 0x97, 0x44, 0x17,
    0xc4, 0xa7, 0x7e, 0x3d, 0x64, 0x5d, 0x19, 0x73,
    0x60, 0x81, 0x4f, 0xdc, 0x22, 0x2a, 0x90, 0x88,
    0x46, 0xee, 0xb8, 0x14, 0xde, 0x5e, 0x0b, 0xdb,
    0xe0, 0x32, 0x3a, 0x0a, 0x49, 0x06, 0x24, 0x5c,
    0xc2, 0xd3, 0xac, 0x62, 0x91, 0x95, 0xe4, 0x79,
    0xe7, 0xc8, 0x37, 0x6d, 0x8d, 0xd5, 0x4e, 0xa9,
    0x6c, 0x56, 0xf4, 0xea, 0x65, 0x7a, 0xae, 0x08,
    0xba, 0x78, 0x25, 0x2e, 0x1c, 0xa6, 0xb4, 0xc6,
    0xe8, 0xdd, 0x74, 0x1f, 0x4b, 0xbd, 0x8b, 0x8a,
    0x70, 0x3e, 0xb5, 0x66, 0x48, 0x03, 0xf6, 0x0e,
    0x61, 0x35, 0x57, 0xb9, 0x86, 0xc1, 0x1d, 0x9e,
    0xe1, 0xf8, 0x98, 0x11, 0x69, 0xd9, 0x8e, 0x94,
    0x9b, 0x1e, 0x87, 0xe9, 0xce, 0x55, 0x28, 0xdf,
    0x8c, 0xa1, 0x89, 0x0d, 0xbf, 0xe6, 0x42, 0x68,
    0x41, 0x99, 0x2d, 0x0f, 0xb0, 0x54, 0xbb, 0x16
};

static const unsigned char Sboxinv[256] = {
    0x52, 0x09, 0x6a, 0xd5, 0x30, 0x36, 0xa5, 0x38,
    0xbf, 0x40, 0xa3, 0x9e, 0x81, 0xf3, 0xd7, 0xfb,
    0x7c, 0xe3, 0x39, 0x82, 0x9b, 0x2f, 0xff, 0x87,
    0x34, 0x8e, 0x43, 0x44, 0xc4, 0xde, 0xe9, 0xcb,
    0x54, 0x7b, 0x94, 0x32, 0xa6, 0xc2, 0x23, 0x3d,
    0xee, 0x4c, 0x95, 0x0b, 0x42, 0xfa, 0xc3, 0x4e,
    0x08, 0x2e, 0xa1, 0x66, 0x28, 0xd9, 0x24, 0xb2,
    0x76, 0x5b, 0xa2, 0x49, 0x6d, 0x8b, 0xd1, 0x25,
    0x72, 0xf8, 0xf6, 0x64, 0x86, 0x68, 0x98, 0x16,
    0xd4, 0xa4, 0x5c, 0xcc, 0x5d, 0x65, 0xb6, 0x92,
    0x6c, 0x70, 0x48, 0x50, 0xfd, 0xed, 0xb9, 0xda,
    0x5e, 0x15, 0x46, 0x57, 0xa7, 0x8d, 0x9d, 0x84,
    0x90, 0xd8, 0xab, 0x00, 0x8c, 0xbc, 0xd3, 0x0a,
    0xf7, 0xe4, 0x58, 0x05, 0xb8, 0xb3, 0x45, 0x06,
    0xd0, 0x2c, 0x1e, 0x8f, 0xca, 0x3f, 0x0f, 0x02,
    0xc1, 0xaf, 0xbd, 0x03, 0x01, 0x13, 0x8a, 0x6b,
    0x3a, 0x91, 0x11, 0x41, 0x4f, 0x67, 0xdc, 0xea,
    0x97, 0xf2, 0xcf, 0xce, 0xf0, 0xb4, 0xe6, 0x73,
    0x96, 0xac, 0x74, 0x22, 0xe7, 0xad, 0x35, 0x85,
    0xe2, 0xf9, 0x37, 0xe8, 0x1c, 0x75, 0xdf, 0x6e,
    0x47, 0xf1, 0x1a, 0x71, 0x1d, 0x29, 0xc5, 0x89,
    0x6f, 0xb7, 0x62, 0x0e, 0xaa, 0x18, 0xbe, 0x1b,
    0xfc, 0x56, 0x3e, 0x4b, 0xc6, 0xd2, 0x79, 0x20,
    0x9a, 0xdb, 0xc0, 0xfe, 0x78, 0xcd, 0x5a, 0xf4,
    0x1f, 0xdd, 0xa8, 0x33, 0x88, 0x07, 0xc7, 0x31,
    0xb1, 0x12, 0x10, 0x59, 0x27, 0x80, 0xec, 0x5f,
    0x60, 0x51, 0x7f, 0xa9, 0x19, 0xb5, 0x4a, 0x0d,
    0x2d, 0xe5, 0x7a, 0x9f, 0x93, 0xc9, 0x9c, 0xef,
    0xa0, 0xe0, 0x3b, 0x4d, 0xae, 0x2a, 0xf5, 0xb0,
    0xc8, 0xeb, 0xbb, 0x3c, 0x83, 0x53, 0x99, 0x61,
    0x17, 0x2b, 0x04, 0x7e, 0xba, 0x77, 0xd6, 0x26,
    0xe1, 0x69, 0x14, 0x63, 0x55, 0x21, 0x0c, 0x7d
};

static const uint32_t E0[256] = {
    0xc66363a5, 0xf87c7c84, 0xee777799, 0xf67b7b8d,
    0xfff2f20d, 0xd66b6bbd, 0xde6f6fb1, 0x91c5c554,
    0x60303050, 0x02010103, 0xce6767a9, 0x562b2b7d,
    0xe7fefe19, 0xb5d7d762, 0x4dababe6, 0xec76769a,
    0x8fcaca45, 0x1f82829d, 0x89c9c940, 0xfa7d7d87,
    0xeffafa15, 0xb25959eb, 0x8e4747c9, 0xfbf0f00b,
    0x41adadec, 0xb3d4d467, 0x5fa2a2fd, 0x45afafea,
    0x239c9cbf, 0x53a4a4f7, 0xe4727296, 0x9bc0c05b,
    0x75b7b7c2, 0xe1fdfd1c, 0x3d9393ae, 0x4c26266a,
    0x6c36365a, 0x7e3f3f41, 0xf5f7f702, 0x83cccc4f,
    0x6834345c, 0x51a5a5f4, 0xd1e5e534, 0xf9f1f108,
    0xe2717193, 0xabd8d873, 0x62313153, 0x2a15153f,
    0x0804040c, 0x95c7c752, 0x46232365, 0x9dc3c35e,
    0x30181828, 0x379696a1, 0x0a05050f, 0x2f9a9ab5,
    0x0e070709, 0x24121236, 0x1b80809b, 0xdfe2e23d,
    0xcdebeb26, 0x4e272769, 0x7fb2b2cd, 0xea75759f,
    0x1209091b, 0x1d83839e, 0x582c2c74, 0x341a1a2e,
    0x361b1b2d, 0xdc6e6eb2, 0xb45a5aee, 0x5ba0a0fb,
    0xa45252f6, 0x763b3b4d, 0xb7d6d661, 0x7db3b3ce,
    0x5229297b, 0xdde3e33e, 0x5e2f2f71, 0x13848497,
    0xa65353f5, 0xb9d1d168, 0x00000000, 0xc1eded2c,
    0x40202060, 0xe3fcfc1f, 0x79b1b1c8, 0xb65b5bed,
    0xd46a6abe, 0x8dcbcb46, 0x67bebed9, 0x7239394b,
    0x944a4ade, 0x984c4cd4, 0xb05858e8, 0x85cfcf4a,
    0xbbd0d06b, 0xc5efef2a, 0x4faaaae5, 0xedfbfb16,
    0x864343c5, 0x9a4d4dd7, 0x66333355, 0x11858594,
    0x8a4545cf, 0xe9f9f910, 0x04020206, 0xfe7f7f81,
    0xa05050f0, 0x783c3c44, 0x259f9fba, 0x4ba8a8e3,
    0xa25151f3, 0x5da3a3fe, 0x804040c0, 0x058f8f8a,
    0x3f9292ad, 0x219d9dbc, 0x70383848, 0xf1f5f504,
    0x63bcbcdf, 0x77b6b6c1, 0xafdada75, 0x42212163,
    0x20101030, 0xe5ffff1a, 0xfdf3f30e, 0xbfd2d26d,
    0x81cdcd4c, 0x180c0c14, 0x26131335, 0xc3ecec2f,
    0xbe5f5fe1, 0x359797a2, 0x884444cc, 0x2e171739,
    0x93c4c457, 0x55a7a7f2, 0xfc7e7e82, 0x7a3d3d47,
    0xc86464ac, 0xba5d5de7, 0x3219192b, 0xe6737395,
    0xc06060a0, 0x19818198, 0x9e4f4fd1, 0xa3dcdc7f,
    0x44222266, 0x542a2a7e, 0x3b9090ab, 0x0b888883,
    0x8c4646ca, 0xc7eeee29, 0x6bb8b8d3, 0x2814143c,
    0xa7dede79, 0xbc5e5ee2, 0x160b0b1d, 0xaddbdb76,
    0xdbe0e03b, 0x64323256, 0x743a3a4e, 0x140a0a1e,
    0x924949db, 0x0c06060a, 0x4824246c, 0xb85c5ce4,
    0x9fc2c25d, 0xbdd3d36e, 0x43acacef, 0xc46262a6,
    0x399191a8, 0x319595a4, 0xd3e4e437, 0xf279798b,
    0xd5e7e732, 0x8bc8c843, 0x6e373759, 0xda6d6db7,
    0x018d8d8c, 0xb1d5d564, 0x9c4e4ed2, 0x49a9a9e0,
    0xd86c6cb4, 0xac5656fa, 0xf3f4f407, 0xcfeaea25,
    0xca6565af, 0xf47a7a8e, 0x47aeaee9, 0x10080818,
    0x6fbabad5, 0xf0787888, 0x4a25256f, 0x5c2e2e72,
    0x381c1c24, 0x57a6a6f1, 0x73b4b4c7, 0x97c6c651,
    0xcbe8e823, 0xa1dddd7c, 0xe874749c, 0x3e1f1f21,
    0x964b4bdd, 0x61bdbddc, 0x0d8b8b86, 0x0f8a8a85,
    0xe0707090, 0x7c3e3e42, 0x71b5b5c4, 0xcc6666aa,
    0x904848d8, 0x06030305, 0xf7f6f601, 0x1c0e0e12,
    0xc26161a3, 0x6a35355f, 0xae5757f9, 0x69b9b9d0,
    0x17868691, 0x99c1c158, 0x3a1d1d27, 0x279e9eb9,
    0xd9e1e138, 0xebf8f813, 0x2b9898b3, 0x22111133,
    0xd26969bb, 0xa9d9d970, 0x078e8e89, 0x339494a7,
    0x2d9b9bb6, 0x3c1e1e22, 0x15878792, 0xc9e9e920,
    0x87cece49, 0xaa5555ff, 0x50282878, 0xa5dfdf7a,
    0x038c8c8f, 0x59a1a1f8, 0x09898980, 0x1a0d0d17,
    0x65bfbfda, 0xd7e6e631, 0x844242c6, 0xd06868b8,
    0x824141c3, 0x299999b0, 0x5a2d2d77, 0x1e0f0f11,
    0x7bb0b0cb, 0xa85454fc, 0x6dbbbbd6, 0x2c16163a,
};
static const uint32_t E1[256] = {
    0xa5c66363, 0x84f87c7c, 0x99ee7777, 0x8df67b7b,
    0x0dfff2f2, 0xbdd66b6b, 0xb1de6f6f, 0x5491c5c5,
    0x50603030, 0x03020101, 0xa9ce6767, 0x7d562b2b,
    0x19e7fefe, 0x62b5d7d7, 0xe64dabab, 0x9aec7676,
    0x458fcaca, 0x9d1f8282, 0x4089c9c9, 0x87fa7d7d,
    0x15effafa, 0xebb25959, 0xc98e4747, 0x0bfbf0f0,
    0xec41adad, 0x67b3d4d4, 0xfd5fa2a2, 0xea45afaf,
    0xbf239c9c, 0xf753a4a4, 0x96e47272, 0x5b9bc0c0,
    0xc275b7b7, 0x1ce1fdfd, 0xae3d9393, 0x6a4c2626,
    0x5a6c3636, 0x417e3f3f, 0x02f5f7f7, 0x4f83cccc,
    0x5c683434, 0xf451a5a5, 0x34d1e5e5, 0x08f9f1f1,
    0x93e27171, 0x73abd8d8, 0x53623131, 0x3f2a1515,
    0x0c080404, 0x5295c7c7, 0x65462323, 0x5e9dc3c3,
    0x28301818, 0xa1379696, 0x0f0a0505, 0xb52f9a9a,
    0x090e0707, 0x36241212, 0x9b1b8080, 0x3ddfe2e2,
    0x26cdebeb, 0x694e2727, 0xcd7fb2b2, 0x9fea7575,
    0x1b120909, 0x9e1d8383, 0x74582c2c, 0x2e341a1a,
    0x2d361b1b, 0xb2dc6e6e, 0xeeb45a5a, 0xfb5ba0a0,
    0xf6a45252, 0x4d763b3b, 0x61b7d6d6, 0xce7db3b3,
    0x7b522929, 0x3edde3e3, 0x715e2f2f, 0x97138484,
    0xf5a65353, 0x68b9d1d1, 0x00000000, 0x2cc1eded,
    0x60402020, 0x1fe3fcfc, 0xc879b1b1, 0xedb65b5b,
    0xbed46a6a, 0x468dcbcb, 0xd967bebe, 0x4b723939,
    0xde944a4a, 0xd4984c4c, 0xe8b05858, 0x4a85cfcf,
    0x6bbbd0d0, 0x2ac5efef, 0xe54faaaa, 0x16edfbfb,
    0xc5864343, 0xd79a4d4d, 0x55663333, 0x94118585,
    0xcf8a4545, 0x10e9f9f9, 0x06040202, 0x81fe7f7f,
    0xf0a05050, 0x44783c3c, 0xba259f9f, 0xe34ba8a8,
    0xf3a25151, 0xfe5da3a3, 0xc0804040, 0x8a058f8f,
    0xad3f9292, 0xbc219d9d, 0x48703838, 0x04f1f5f5,
    0xdf63bcbc, 0xc177b6b6, 0x75afdada, 0x63422121,
    0x30201010, 0x1ae5ffff, 0x0efdf3f3, 0x6dbfd2d2,
    0x4c81cdcd, 0x14180c0c, 0x35261313, 0x2fc3ecec,
    0xe1be5f5f, 0xa2359797, 0xcc884444, 0x392e1717,
    0x5793c4c4, 0xf255a7a7, 0x82fc7e7e, 0x477a3d3d,
    0xacc86464, 0xe7ba5d5d, 0x2b321919, 0x95e67373,
    0xa0c06060, 0x98198181, 0xd19e4f4f, 0x7fa3dcdc,
    0x66442222, 0x7e542a2a, 0xab3b9090, 0x830b8888,
    0xca8c4646, 0x29c7eeee, 0xd36bb8b8, 0x3c281414,
    0x79a7dede, 0xe2bc5e5e, 0x1d160b0b, 0x76addbdb,
    0x3bdbe0e0, 0x56643232, 0x4e743a3a, 0x1e140a0a,
    0xdb924949, 0x0a0c0606, 0x6c482424, 0xe4b85c5c,
    0x5d9fc2c2, 0x6ebdd3d3, 0xef43acac, 0xa6c46262,
    0xa8399191, 0xa4319595, 0x37d3e4e4, 0x8bf27979,
    0x32d5e7e7, 0x438bc8c8, 0x596e3737, 0xb7da6d6d,
    0x8c018d8d, 0x64b1d5d5, 0xd29c4e4e, 0xe049a9a9,
    0xb4d86c6c, 0xfaac5656, 0x07f3f4f4, 0x25cfeaea,
    0xafca6565, 0x8ef47a7a, 0xe947aeae, 0x18100808,
    0xd56fbaba, 0x88f07878, 0x6f4a2525, 0x725c2e2e,
    0x24381c1c, 0xf157a6a6, 0xc773b4b4, 0x5197c6c6,
    0x23cbe8e8, 0x7ca1dddd, 0x9ce87474, 0x213e1f1f,
    0xdd964b4b, 0xdc61bdbd, 0x860d8b8b, 0x850f8a8a,
    0x90e07070, 0x427c3e3e, 0xc471b5b5, 0xaacc6666,
    0xd8904848, 0x05060303, 0x01f7f6f6, 0x121c0e0e,
    0xa3c26161, 0x5f6a3535, 0xf9ae5757, 0xd069b9b9,
    0x91178686, 0x5899c1c1, 0x273a1d1d, 0xb9279e9e,
    0x38d9e1e1, 0x13ebf8f8, 0xb32b9898, 0x33221111,
    0xbbd26969, 0x70a9d9d9, 0x89078e8e, 0xa7339494,
    0xb62d9b9b, 0x223c1e1e, 0x92158787, 0x20c9e9e9,
    0x4987cece, 0xffaa5555, 0x78502828, 0x7aa5dfdf,
    0x8f038c8c, 0xf859a1a1, 0x80098989, 0x171a0d0d,
    0xda65bfbf, 0x31d7e6e6, 0xc6844242, 0xb8d06868,
    0xc3824141, 0xb0299999, 0x775a2d2d, 0x111e0f0f,
    0xcb7bb0b0, 0xfca85454, 0xd66dbbbb, 0x3a2c1616,
};
static const uint32_t E2[256] = {
    0x63a5c663, 0x7c84f87c, 0x7799ee77, 0x7b8df67b,
    0xf20dfff2, 0x6bbdd66b, 0x6fb1de6f, 0xc55491c5,
    0x30506030, 0x01030201, 0x67a9ce67, 0x2b7d562b,
    0xfe19e7fe, 0xd762b5d7, 0xabe64dab, 0x769aec76,
    0xca458fca, 0x829d1f82, 0xc94089c9, 0x7d87fa7d,
    0xfa15effa, 0x59ebb259, 0x47c98e47, 0xf00bfbf0,
    0xadec41ad, 0xd467b3d4, 0xa2fd5fa2, 0xafea45af,
    0x9cbf239c, 0xa4f753a4, 0x7296e472, 0xc05b9bc0,
    0xb7c275b7, 0xfd1ce1fd, 0x93ae3d93, 0x266a4c26,
    0x365a6c36, 0x3f417e3f, 0xf702f5f7, 0xcc4f83cc,
    0x345c6834, 0xa5f451a5, 0xe534d1e5, 0xf108f9f1,
    0x7193e271, 0xd873abd8, 0x31536231, 0x153f2a15,
    0x040c0804, 0xc75295c7, 0x23654623, 0xc35e9dc3,
    0x18283018, 0x96a13796, 0x050f0a05, 0x9ab52f9a,
    0x07090e07, 0x12362412, 0x809b1b80, 0xe23ddfe2,
    0xeb26cdeb, 0x27694e27, 0xb2cd7fb2, 0x759fea75,
    0x091b1209, 0x839e1d83, 0x2c74582c, 0x1a2e341a,
    0x1b2d361b, 0x6eb2dc6e, 0x5aeeb45a, 0xa0fb5ba0,
    0x52f6a452, 0x3b4d763b, 0xd661b7d6, 0xb3ce7db3,
    0x297b5229, 0xe33edde3, 0x2f715e2f, 0x84971384,
    0x53f5a653, 0xd168b9d1, 0x00000000, 0xed2cc1ed,
    0x20604020, 0xfc1fe3fc, 0xb1c879b1, 0x5bedb65b,
    0x6abed46a, 0xcb468dcb, 0xbed967be, 0x394b7239,
    0x4ade944a, 0x4cd4984c, 0x58e8b058, 0xcf4a85cf,
    0xd06bbbd0, 0xef2ac5ef, 0xaae54faa, 0xfb16edfb,
    0x43c58643, 0x4dd79a4d, 0x33556633, 0x85941185,
    0x45cf8a45, 0xf910e9f9, 0x02060402, 0x7f81fe7f,
    0x50f0a050, 0x3c44783c, 0x9fba259f, 0xa8e34ba8,
    0x51f3a251, 0xa3fe5da3, 0x40c08040, 0x8f8a058f,
    0x92ad3f92, 0x9dbc219d, 0x38487038, 0xf504f1f5,
    0xbcdf63bc, 0xb6c177b6, 0xda75afda, 0x21634221,
    0x10302010, 0xff1ae5ff, 0xf30efdf3, 0xd26dbfd2,
    0xcd4c81cd, 0x0c14180c, 0x13352613, 0xec2fc3ec,
    0x5fe1be5f, 0x97a23597, 0x44cc8844, 0x17392e17,
    0xc45793c4, 0xa7f255a7, 0x7e82fc7e, 0x3d477a3d,
    0x64acc864, 0x5de7ba5d, 0x192b3219, 0x7395e673,
    0x60a0c060, 0x81981981, 0x4fd19e4f, 0xdc7fa3dc,
    0x22664422, 0x2a7e542a, 0x90ab3b90, 0x88830b88,
    0x46ca8c46, 0xee29c7ee, 0xb8d36bb8, 0x143c2814,
    0xde79a7de, 0x5ee2bc5e, 0x0b1d160b, 0xdb76addb,
    0xe03bdbe0, 0x32566432, 0x3a4e743a, 0x0a1e140a,
    0x49db9249, 0x060a0c06, 0x246c4824, 0x5ce4b85c,
    0xc25d9fc2, 0xd36ebdd3, 0xacef43ac, 0x62a6c462,
    0x91a83991, 0x95a43195, 0xe437d3e4, 0x798bf279,
    0xe732d5e7, 0xc8438bc8, 0x37596e37, 0x6db7da6d,
    0x8d8c018d, 0xd564b1d5, 0x4ed29c4e, 0xa9e049a9,
    0x6cb4d86c, 0x56faac56, 0xf407f3f4, 0xea25cfea,
    0x65afca65, 0x7a8ef47a, 0xaee947ae, 0x08181008,
    0xbad56fba, 0x7888f078, 0x256f4a25, 0x2e725c2e,
    0x1c24381c, 0xa6f157a6, 0xb4c773b4, 0xc65197c6,
    0xe823cbe8, 0xdd7ca1dd, 0x749ce874, 0x1f213e1f,
    0x4bdd964b, 0xbddc61bd, 0x8b860d8b, 0x8a850f8a,
    0x7090e070, 0x3e427c3e, 0xb5c471b5, 0x66aacc66,
    0x48d89048, 0x03050603, 0xf601f7f6, 0x0e121c0e,
    0x61a3c261, 0x355f6a35, 0x57f9ae57, 0xb9d069b9,
    0x86911786, 0xc15899c1, 0x1d273a1d, 0x9eb9279e,
    0xe138d9e1, 0xf813ebf8, 0x98b32b98, 0x11332211,
    0x69bbd269, 0xd970a9d9, 0x8e89078e, 0x94a73394,
    0x9bb62d9b, 0x1e223c1e, 0x87921587, 0xe920c9e9,
    0xce4987ce, 0x55ffaa55, 0x28785028, 0xdf7aa5df,
    0x8c8f038c, 0xa1f859a1, 0x89800989, 0x0d171a0d,
    0xbfda65bf, 0xe631d7e6, 0x42c68442, 0x68b8d068,
    0x41c38241, 0x99b02999, 0x2d775a2d, 0x0f111e0f,
    0xb0cb7bb0, 0x54fca854, 0xbbd66dbb, 0x163a2c16,
};
static const uint32_t E3[256] = {
    0x6363a5c6, 0x7c7c84f8, 0x777799ee, 0x7b7b8df6,
    0xf2f20dff, 0x6b6bbdd6, 0x6f6fb1de, 0xc5c55491,
    0x30305060, 0x01010302, 0x6767a9ce, 0x2b2b7d56,
    0xfefe19e7, 0xd7d762b5, 0xababe64d, 0x76769aec,
    0xcaca458f, 0x82829d1f, 0xc9c94089, 0x7d7d87fa,
    0xfafa15ef, 0x5959ebb2, 0x4747c98e, 0xf0f00bfb,
    0xadadec41, 0xd4d467b3, 0xa2a2fd5f, 0xafafea45,
    0x9c9cbf23, 0xa4a4f753, 0x727296e4, 0xc0c05b9b,
    0xb7b7c275, 0xfdfd1ce1, 0x9393ae3d, 0x26266a4c,
    0x36365a6c, 0x3f3f417e, 0xf7f702f5, 0xcccc4f83,
    0x34345c68, 0xa5a5f451, 0xe5e534d1, 0xf1f108f9,
    0x717193e2, 0xd8d873ab, 0x31315362, 0x15153f2a,
    0x04040c08, 0xc7c75295, 0x23236546, 0xc3c35e9d,
    0x18182830, 0x9696a137, 0x05050f0a, 0x9a9ab52f,
    0x0707090e, 0x12123624, 0x80809b1b, 0xe2e23ddf,
    0xebeb26cd, 0x2727694e, 0xb2b2cd7f, 0x75759fea,
    0x09091b12, 0x83839e1d, 0x2c2c7458, 0x1a1a2e34,
    0x1b1b2d36, 0x6e6eb2dc, 0x5a5aeeb4, 0xa0a0fb5b,
    0x5252f6a4, 0x3b3b4d76, 0xd6d661b7, 0xb3b3ce7d,
    0x29297b52, 0xe3e33edd, 0x2f2f715e, 0x84849713,
    0x5353f5a6, 0xd1d168b9, 0x00000000, 0xeded2cc1,
    0x20206040, 0xfcfc1fe3, 0xb1b1c879, 0x5b5bedb6,
    0x6a6abed4, 0xcbcb468d, 0xbebed967, 0x39394b72,
    0x4a4ade94, 0x4c4cd498, 0x5858e8b0, 0xcfcf4a85,
    0xd0d06bbb, 0xefef2ac5, 0xaaaae54f, 0xfbfb16ed,
    0x4343c586, 0x4d4dd79a, 0x33335566, 0x85859411,
    0x4545cf8a, 0xf9f910e9, 0x02020604, 0x7f7f81fe,
    0x5050f0a0, 0x3c3c4478, 0x9f9fba25, 0xa8a8e34b,
    0x5151f3a2, 0xa3a3fe5d, 0x4040c080, 0x8f8f8a05,
    0x9292ad3f, 0x9d9dbc21, 0x38384870, 0xf5f504f1,
    0xbcbcdf63, 0xb6b6c177, 0xdada75af, 0x21216342,
    0x10103020, 0xffff1ae5, 0xf3f30efd, 0xd2d26dbf,
    0xcdcd4c81, 0x0c0c1418, 0x13133526, 0xecec2fc3,
    0x5f5fe1be, 0x9797a235, 0x4444cc88, 0x1717392e,
    0xc4c45793, 0xa7a7f255, 0x7e7e82fc, 0x3d3d477a,
    0x6464acc8, 0x5d5de7ba, 0x19192b32, 0x737395e6,
    0x6060a0c0, 0x81819819, 0x4f4fd19e, 0xdcdc7fa3,
    0x22226644, 0x2a2a7e54, 0x9090ab3b, 0x8888830b,
    0x4646ca8c, 0xeeee29c7, 0xb8b8d36b, 0x14143c28,
    0xdede79a7, 0x5e5ee2bc, 0x0b0b1d16, 0xdbdb76ad,
    0xe0e03bdb, 0x32325664, 0x3a3a4e74, 0x0a0a1e14,
    0x4949db92, 0x06060a0c, 0x24246c48, 0x5c5ce4b8,
    0xc2c25d9f, 0xd3d36ebd, 0xacacef43, 0x6262a6c4,
    0x9191a839, 0x9595a431, 0xe4e437d3, 0x79798bf2,
    0xe7e732d5, 0xc8c8438b, 0x3737596e, 0x6d6db7da,
    0x8d8d8c01, 0xd5d564b1, 0x4e4ed29c, 0xa9a9e049,
    0x6c6cb4d8, 0x5656faac, 0xf4f407f3, 0xeaea25cf,
    0x6565afca, 0x7a7a8ef4, 0xaeaee947, 0x08081810,
    0xbabad56f, 0x787888f0, 0x25256f4a, 0x2e2e725c,
    0x1c1c2438, 0xa6a6f157, 0xb4b4c773, 0xc6c65197,
    0xe8e823cb, 0xdddd7ca1, 0x74749ce8, 0x1f1f213e,
    0x4b4bdd96, 0xbdbddc61, 0x8b8b860d, 0x8a8a850f,
    0x707090e0, 0x3e3e427c, 0xb5b5c471, 0x6666aacc,
    0x4848d890, 0x03030506, 0xf6f601f7, 0x0e0e121c,
    0x6161a3c2, 0x35355f6a, 0x5757f9ae, 0xb9b9d069,
    0x86869117, 0xc1c15899, 0x1d1d273a, 0x9e9eb927,
    0xe1e138d9, 0xf8f813eb, 0x9898b32b, 0x11113322,
    0x6969bbd2, 0xd9d970a9, 0x8e8e8907, 0x9494a733,
    0x9b9bb62d, 0x1e1e223c, 0x87879215, 0xe9e920c9,
    0xcece4987, 0x5555ffaa, 0x28287850, 0xdfdf7aa5,
    0x8c8c8f03, 0xa1a1f859, 0x89898009, 0x0d0d171a,
    0xbfbfda65, 0xe6e631d7, 0x4242c684, 0x6868b8d0,
    0x4141c382, 0x9999b029, 0x2d2d775a, 0x0f0f111e,
    0xb0b0cb7b, 0x5454fca8, 0xbbbbd66d, 0x16163a2c,
};
static const uint32_t D0[256] = {
    0x51f4a750, 0x7e416553, 0x1a17a4c3, 0x3a275e96,
    0x3bab6bcb, 0x1f9d45f1, 0xacfa58ab, 0x4be30393,
    0x2030fa55, 0xad766df6, 0x88cc7691, 0xf5024c25,
    0x4fe5d7fc, 0xc52acbd7, 0x26354480, 0xb562a38f,
    0xdeb15a49, 0x25ba1b67, 0x45ea0e98, 0x5dfec0e1,
    0xc32f7502, 0x814cf012, 0x8d4697a3, 0x6bd3f9c6,
    0x038f5fe7, 0x15929c95, 0xbf6d7aeb, 0x955259da,
    0xd4be832d, 0x587421d3, 0x49e06929, 0x8ec9c844,
    0x75c2896a, 0xf48e7978, 0x99583e6b, 0x27b971dd,
    0xbee14fb6, 0xf088ad17, 0xc920ac66, 0x7dce3ab4,
    0x63df4a18, 0xe51a3182, 0x97513360, 0x62537f45,
    0xb16477e0, 0xbb6bae84, 0xfe81a01c, 0xf9082b94,
    0x70486858, 0x8f45fd19, 0x94de6c87, 0x527bf8b7,
    0xab73d323, 0x724b02e2, 0xe31f8f57, 0x6655ab2a,
    0xb2eb2807, 0x2fb5c203, 0x86c57b9a, 0xd33708a5,
    0x302887f2, 0x23bfa5b2, 0x02036aba, 0xed16825c,
    0x8acf1c2b, 0xa779b492, 0xf307f2f0, 0x4e69e2a1,
    0x65daf4cd, 0x0605bed5, 0xd134621f, 0xc4a6fe8a,
    0x342e539d, 0xa2f355a0, 0x058ae132, 0xa4f6eb75,
    0x0b83ec39, 0x4060efaa, 0x5e719f06, 0xbd6e1051,
    0x3e218af9, 0x96dd063d, 0xdd3e05ae, 0x4de6bd46,
    0x91548db5, 0x71c45d05, 0x0406d46f, 0x605015ff,
    0x1998fb24, 0xd6bde997, 0x894043cc, 0x67d99e77,
    0xb0e842bd, 0x07898b88, 0xe7195b38, 0x79c8eedb,
    0xa17c0a47, 0x7c420fe9, 0xf8841ec9, 0x00000000,
    0x09808683, 0x322bed48, 0x1e1170ac, 0x6c5a724e,
    0xfd0efffb, 0x0f853856, 0x3daed51e, 0x362d3927,
    0x0a0fd964, 0x685ca621, 0x9b5b54d1, 0x24362e3a,
    0x0c0a67b1, 0x9357e70f, 0xb4ee96d2, 0x1b9b919e,
    0x80c0c54f, 0x61dc20a2, 0x5a774b69, 0x1c121a16,
    0xe293ba0a, 0xc0a02ae5, 0x3c22e043, 0x121b171d,
    0x0e090d0b, 0xf28bc7ad, 0x2db6a8b9, 0x141ea9c8,
    0x57f11985, 0xaf75074c, 0xee99ddbb, 0xa37f60fd,
    0xf701269f, 0x5c72f5bc, 0x44663bc5, 0x5bfb7e34,
    0x8b432976, 0xcb23c6dc, 0xb6edfc68, 0xb8e4f163,
    0xd731dcca, 0x42638510, 0x13972240, 0x84c61120,
    0x854a247d, 0xd2bb3df8, 0xaef93211, 0xc729a16d,
    0x1d9e2f4b, 0xdcb230f3, 0x0d8652ec, 0x77c1e3d0,
    0x2bb3166c, 0xa970b999, 0x119448fa, 0x47e96422,
    0xa8fc8cc4, 0xa0f03f1a, 0x567d2cd8, 0x223390ef,
    0x87494ec7, 0xd938d1c1, 0x8ccaa2fe, 0x98d40b36,
    0xa6f581cf, 0xa57ade28, 0xdab78e26, 0x3fadbfa4,
    0x2c3a9de4, 0x5078920d, 0x6a5fcc9b, 0x547e4662,
    0xf68d13c2, 0x90d8b8e8, 0x2e39f75e, 0x82c3aff5,
    0x9f5d80be, 0x69d0937c, 0x6fd52da9, 0xcf2512b3,
    0xc8ac993b, 0x10187da7, 0xe89c636e, 0xdb3bbb7b,
    0xcd267809, 0x6e5918f4, 0xec9ab701, 0x834f9aa8,
    0xe6956e65, 0xaaffe67e, 0x21bccf08, 0xef15e8e6,
    0xbae79bd9, 0x4a6f36ce, 0xea9f09d4, 0x29b07cd6,
    0x31a4b2af, 0x2a3f2331, 0xc6a59430, 0x35a266c0,
    0x744ebc37, 0xfc82caa6, 0xe090d0b0, 0x33a7d815,
    0xf104984a, 0x41ecdaf7, 0x7fcd500e, 0x1791f62f,
    0x764dd68d, 0x43efb04d, 0xccaa4d54, 0xe49604df,
    0x9ed1b5e3, 0x4c6a881b, 0xc12c1fb8, 0x4665517f,
    0x9d5eea04, 0x018c355d, 0xfa877473, 0xfb0b412e,
    0xb3671d5a, 0x92dbd252, 0xe9105633, 0x6dd64713,
    0x9ad7618c, 0x37a10c7a, 0x59f8148e, 0xeb133c89,
    0xcea927ee, 0xb761c935, 0xe11ce5ed, 0x7a47b13c,
    0x9cd2df59, 0x55f2733f, 0x1814ce79, 0x73c737bf,
    0x53f7cdea, 0x5ffdaa5b, 0xdf3d6f14, 0x7844db86,
    0xcaaff381, 0xb968c43e, 0x3824342c, 0xc2a3405f,
    0x161dc372, 0xbce2250c, 0x283c498b, 0xff0d9541,
    0x39a80171, 0x080cb3de, 0xd8b4e49c, 0x6456c190,
    0x7bcb8461, 0xd532b670, 0x486c5c74, 0xd0b85742,
};
static const uint32_t D1[256] = {
    0x5051f4a7, 0x537e4165, 0xc31a17a4, 0x963a275e,
    0xcb3bab6b, 0xf11f9d45, 0xabacfa58, 0x934be303,
    0x552030fa, 0xf6ad766d, 0x9188cc76, 0x25f5024c,
    0xfc4fe5d7, 0xd7c52acb, 0x80263544, 0x8fb562a3,
    0x49deb15a, 0x6725ba1b, 0x9845ea0e, 0xe15dfec0,
    0x02c32f75, 0x12814cf0, 0xa38d4697, 0xc66bd3f9,
    0xe7038f5f, 0x9515929c, 0xebbf6d7a, 0xda955259,
    0x2dd4be83, 0xd3587421, 0x2949e069, 0x448ec9c8,
    0x6a75c289, 0x78f48e79, 0x6b99583e, 0xdd27b971,
    0xb6bee14f, 0x17f088ad, 0x66c920ac, 0xb47dce3a,
    0x1863df4a, 0x82e51a31, 0x60975133, 0x4562537f,
    0xe0b16477, 0x84bb6bae, 0x1cfe81a0, 0x94f9082b,
    0x58704868, 0x198f45fd, 0x8794de6c, 0xb7527bf8,
    0x23ab73d3, 0xe2724b02, 0x57e31f8f, 0x2a6655ab,
    0x07b2eb28, 0x032fb5c2, 0x9a86c57b, 0xa5d33708,
    0xf2302887, 0xb223bfa5, 0xba02036a, 0x5ced1682,
    0x2b8acf1c, 0x92a779b4, 0xf0f307f2, 0xa14e69e2,
    0xcd65daf4, 0xd50605be, 0x1fd13462, 0x8ac4a6fe,
    0x9d342e53, 0xa0a2f355, 0x32058ae1, 0x75a4f6eb,
    0x390b83ec, 0xaa4060ef, 0x065e719f, 0x51bd6e10,
    0xf93e218a, 0x3d96dd06, 0xaedd3e05, 0x464de6bd,
    0xb591548d, 0x0571c45d, 0x6f0406d4, 0xff605015,
    0x241998fb, 0x97d6bde9, 0xcc894043, 0x7767d99e,
    0xbdb0e842, 0x8807898b, 0x38e7195b, 0xdb79c8ee,
    0x47a17c0a, 0xe97c420f, 0xc9f8841e, 0x00000000,
    0x83098086, 0x48322bed, 0xac1e1170, 0x4e6c5a72,
    0xfbfd0eff, 0x560f8538, 0x1e3daed5, 0x27362d39,
    0x640a0fd9, 0x21685ca6, 0xd19b5b54, 0x3a24362e,
    0xb10c0a67, 0x0f9357e7, 0xd2b4ee96, 0x9e1b9b91,
    0x4f80c0c5, 0xa261dc20, 0x695a774b, 0x161c121a,
    0x0ae293ba, 0xe5c0a02a, 0x433c22e0, 0x1d121b17,
    0x0b0e090d, 0xadf28bc7, 0xb92db6a8, 0xc8141ea9,
    0x8557f119, 0x4caf7507, 0xbbee99dd, 0xfda37f60,
    0x9ff70126, 0xbc5c72f5, 0xc544663b, 0x345bfb7e,
    0x768b4329, 0xdccb23c6, 0x68b6edfc, 0x63b8e4f1,
    0xcad731dc, 0x10426385, 0x40139722, 0x2084c611,
    0x7d854a24, 0xf8d2bb3d, 0x11aef932, 0x6dc729a1,
    0x4b1d9e2f, 0xf3dcb230, 0xec0d8652, 0xd077c1e3,
    0x6c2bb316, 0x99a970b9, 0xfa119448, 0x2247e964,
    0xc4a8fc8c, 0x1aa0f03f, 0xd8567d2c, 0xef223390,
    0xc787494e, 0xc1d938d1, 0xfe8ccaa2, 0x3698d40b,
    0xcfa6f581, 0x28a57ade, 0x26dab78e, 0xa43fadbf,
    0xe42c3a9d, 0x0d507892, 0x9b6a5fcc, 0x62547e46,
    0xc2f68d13, 0xe890d8b8, 0x5e2e39f7, 0xf582c3af,
    0xbe9f5d80, 0x7c69d093, 0xa96fd52d, 0xb3cf2512,
    0x3bc8ac99, 0xa710187d, 0x6ee89c63, 0x7bdb3bbb,
    0x09cd2678, 0xf46e5918, 0x01ec9ab7, 0xa8834f9a,
    0x65e6956e, 0x7eaaffe6, 0x0821bccf, 0xe6ef15e8,
    0xd9bae79b, 0xce4a6f36, 0xd4ea9f09, 0xd629b07c,
    0xaf31a4b2, 0x312a3f23, 0x30c6a594, 0xc035a266,
    0x37744ebc, 0xa6fc82ca, 0xb0e090d0, 0x1533a7d8,
    0x4af10498, 0xf741ecda, 0x0e7fcd50, 0x2f1791f6,
    0x8d764dd6, 0x4d43efb0, 0x54ccaa4d, 0xdfe49604,
    0xe39ed1b5, 0x1b4c6a88, 0xb8c12c1f, 0x7f466551,
    0x049d5eea, 0x5d018c35, 0x73fa8774, 0x2efb0b41,
    0x5ab3671d, 0x5292dbd2, 0x33e91056, 0x136dd647,
    0x8c9ad761, 0x7a37a10c, 0x8e59f814, 0x89eb133c,
    0xeecea927, 0x35b761c9, 0xede11ce5, 0x3c7a47b1,
    0x599cd2df, 0x3f55f273, 0x791814ce, 0xbf73c737,
    0xea53f7cd, 0x5b5ffdaa, 0x14df3d6f, 0x867844db,
    0x81caaff3, 0x3eb968c4, 0x2c382434, 0x5fc2a340,
    0x72161dc3, 0x0cbce225, 0x8b283c49, 0x41ff0d95,
    0x7139a801, 0xde080cb3, 0x9cd8b4e4, 0x906456c1,
    0x617bcb84, 0x70d532b6, 0x74486c5c, 0x42d0b857,
};
static const uint32_t D2[256] = {
    0xa75051f4, 0x65537e41, 0xa4c31a17, 0x5e963a27,
    0x6bcb3bab, 0x45f11f9d, 0x58abacfa, 0x03934be3,
    0xfa552030, 0x6df6ad76, 0x769188cc, 0x4c25f502,
    0xd7fc4fe5, 0xcbd7c52a, 0x44802635, 0xa38fb562,
    0x5a49deb1, 0x1b6725ba, 0x0e9845ea, 0xc0e15dfe,
    0x7502c32f, 0xf012814c, 0x97a38d46, 0xf9c66bd3,
    0x5fe7038f, 0x9c951592, 0x7aebbf6d, 0x59da9552,
    0x832dd4be, 0x21d35874, 0x692949e0, 0xc8448ec9,
    0x896a75c2, 0x7978f48e, 0x3e6b9958, 0x71dd27b9,
    0x4fb6bee1, 0xad17f088, 0xac66c920, 0x3ab47dce,
    0x4a1863df, 0x3182e51a, 0x33609751, 0x7f456253,
    0x77e0b164, 0xae84bb6b, 0xa01cfe81, 0x2b94f908,
    0x68587048, 0xfd198f45, 0x6c8794de, 0xf8b7527b,
    0xd323ab73, 0x02e2724b, 0x8f57e31f, 0xab2a6655,
    0x2807b2eb, 0xc2032fb5, 0x7b9a86c5, 0x08a5d337,
    0x87f23028, 0xa5b223bf, 0x6aba0203, 0x825ced16,
    0x1c2b8acf, 0xb492a779, 0xf2f0f307, 0xe2a14e69,
    0xf4cd65da, 0xbed50605, 0x621fd134, 0xfe8ac4a6,
    0x539d342e, 0x55a0a2f3, 0xe132058a, 0xeb75a4f6,
    0xec390b83, 0xefaa4060, 0x9f065e71, 0x1051bd6e,
    0x8af93e21, 0x063d96dd, 0x05aedd3e, 0xbd464de6,
    0x8db59154, 0x5d0571c4, 0xd46f0406, 0x15ff6050,
    0xfb241998, 0xe997d6bd, 0x43cc8940, 0x9e7767d9,
    0x42bdb0e8, 0x8b880789, 0x5b38e719, 0xeedb79c8,
    0x0a47a17c, 0x0fe97c42, 0x1ec9f884, 0x00000000,
    0x86830980, 0xed48322b, 0x70ac1e11, 0x724e6c5a,
    0xfffbfd0e, 0x38560f85, 0xd51e3dae, 0x3927362d,
    0xd9640a0f, 0xa621685c, 0x54d19b5b, 0x2e3a2436,
    0x67b10c0a, 0xe70f9357, 0x96d2b4ee, 0x919e1b9b,
    0xc54f80c0, 0x20a261dc, 0x4b695a77, 0x1a161c12,
    0xba0ae293, 0x2ae5c0a0, 0xe0433c22, 0x171d121b,
    0x0d0b0e09, 0xc7adf28b, 0xa8b92db6, 0xa9c8141e,
    0x198557f1, 0x074caf75, 0xddbbee99, 0x60fda37f,
    0x269ff701, 0xf5bc5c72, 0x3bc54466, 0x7e345bfb,
    0x29768b43, 0xc6dccb23, 0xfc68b6ed, 0xf163b8e4,
    0xdccad731, 0x85104263, 0x22401397, 0x112084c6,
    0x247d854a, 0x3df8d2bb, 0x3211aef9, 0xa16dc729,
    0x2f4b1d9e, 0x30f3dcb2, 0x52ec0d86, 0xe3d077c1,
    0x166c2bb3, 0xb999a970, 0x48fa1194, 0x642247e9,
    0x8cc4a8fc, 0x3f1aa0f0, 0x2cd8567d, 0x90ef2233,
    0x4ec78749, 0xd1c1d938, 0xa2fe8cca, 0x0b3698d4,
    0x81cfa6f5, 0xde28a57a, 0x8e26dab7, 0xbfa43fad,
    0x9de42c3a, 0x920d5078, 0xcc9b6a5f, 0x4662547e,
    0x13c2f68d, 0xb8e890d8, 0xf75e2e39, 0xaff582c3,
    0x80be9f5d, 0x937c69d0, 0x2da96fd5, 0x12b3cf25,
    0x993bc8ac, 0x7da71018, 0x636ee89c, 0xbb7bdb3b,
    0x7809cd26, 0x18f46e59, 0xb701ec9a, 0x9aa8834f,
    0x6e65e695, 0xe67eaaff, 0xcf0821bc, 0xe8e6ef15,
    0x9bd9bae7, 0x36ce4a6f, 0x09d4ea9f, 0x7cd629b0,
    0xb2af31a4, 0x23312a3f, 0x9430c6a5, 0x66c035a2,
    0xbc37744e, 0xcaa6fc82, 0xd0b0e090, 0xd81533a7,
    0x984af104, 0xdaf741ec, 0x500e7fcd, 0xf62f1791,
    0xd68d764d, 0xb04d43ef, 0x4d54ccaa, 0x04dfe496,
    0xb5e39ed1, 0x881b4c6a, 0x1fb8c12c, 0x517f4665,
    0xea049d5e, 0x355d018c, 0x7473fa87, 0x412efb0b,
    0x1d5ab367, 0xd25292db, 0x5633e910, 0x47136dd6,
    0x618c9ad7, 0x0c7a37a1, 0x148e59f8, 0x3c89eb13,
    0x27eecea9, 0xc935b761, 0xe5ede11c, 0xb13c7a47,
    0xdf599cd2, 0x733f55f2, 0xce791814, 0x37bf73c7,
    0xcdea53f7, 0xaa5b5ffd, 0x6f14df3d, 0xdb867844,
    0xf381caaf, 0xc43eb968, 0x342c3824, 0x405fc2a3,
    0xc372161d, 0x250cbce2, 0x498b283c, 0x9541ff0d,
    0x017139a8, 0xb3de080c, 0xe49cd8b4, 0xc1906456,
    0x84617bcb, 0xb670d532, 0x5c74486c, 0x5742d0b8,
};
static const uint32_t D3[256] = {
    0xf4a75051, 0x4165537e, 0x17a4c31a, 0x275e963a,
    0xab6bcb3b, 0x9d45f11f, 0xfa58abac, 0xe303934b,
    0x30fa5520, 0x766df6ad, 0xcc769188, 0x024c25f5,
    0xe5d7fc4f, 0x2acbd7c5, 0x35448026, 0x62a38fb5,
    0xb15a49de, 0xba1b6725, 0xea0e9845, 0xfec0e15d,
    0x2f7502c3, 0x4cf01281, 0x4697a38d, 0xd3f9c66b,
    0x8f5fe703, 0x929c9515, 0x6d7aebbf, 0x5259da95,
    0xbe832dd4, 0x7421d358, 0xe0692949, 0xc9c8448e,
    0xc2896a75, 0x8e7978f4, 0x583e6b99, 0xb971dd27,
    0xe14fb6be, 0x88ad17f0, 0x20ac66c9, 0xce3ab47d,
    0xdf4a1863, 0x1a3182e5, 0x51336097, 0x537f4562,
    0x6477e0b1, 0x6bae84bb, 0x81a01cfe, 0x082b94f9,
    0x48685870, 0x45fd198f, 0xde6c8794, 0x7bf8b752,
    0x73d323ab, 0x4b02e272, 0x1f8f57e3, 0x55ab2a66,
    0xeb2807b2, 0xb5c2032f, 0xc57b9a86, 0x3708a5d3,
    0x2887f230, 0xbfa5b223, 0x036aba02, 0x16825ced,
    0xcf1c2b8a, 0x79b492a7, 0x07f2f0f3, 0x69e2a14e,
    0xdaf4cd65, 0x05bed506, 0x34621fd1, 0xa6fe8ac4,
    0x2e539d34, 0xf355a0a2, 0x8ae13205, 0xf6eb75a4,
    0x83ec390b, 0x60efaa40, 0x719f065e, 0x6e1051bd,
    0x218af93e, 0xdd063d96, 0x3e05aedd, 0xe6bd464d,
    0x548db591, 0xc45d0571, 0x06d46f04, 0x5015ff60,
    0x98fb2419, 0xbde997d6, 0x4043cc89, 0xd99e7767,
    0xe842bdb0, 0x898b8807, 0x195b38e7, 0xc8eedb79,
    0x7c0a47a1, 0x420fe97c, 0x841ec9f8, 0x00000000,
    0x80868309, 0x2bed4832, 0x1170ac1e, 0x5a724e6c,
    0x0efffbfd, 0x8538560f, 0xaed51e3d, 0x2d392736,
    0x0fd9640a, 0x5ca62168, 0x5b54d19b, 0x362e3a24,
    0x0a67b10c, 0x57e70f93, 0xee96d2b4, 0x9b919e1b,
    0xc0c54f80, 0xdc20a261, 0x774b695a, 0x121a161c,
    0x93ba0ae2, 0xa02ae5c0, 0x22e0433c, 0x1b171d12,
    0x090d0b0e, 0x8bc7adf2, 0xb6a8b92d, 0x1ea9c814,
    0xf1198557, 0x75074caf, 0x99ddbbee, 0x7f60fda3,
    0x01269ff7, 0x72f5bc5c, 0x663bc544, 0xfb7e345b,
    0x4329768b, 0x23c6dccb, 0xedfc68b6, 0xe4f163b8,
    0x31dccad7, 0x63851042, 0x97224013, 0xc6112084,
    0x4a247d85, 0xbb3df8d2, 0xf93211ae, 0x29a16dc7,
    0x9e2f4b1d, 0xb230f3dc, 0x8652ec0d, 0xc1e3d077,
    0xb3166c2b, 0x70b999a9, 0x9448fa11, 0xe9642247,
    0xfc8cc4a8, 0xf03f1aa0, 0x7d2cd856, 0x3390ef22,
    0x494ec787, 0x38d1c1d9, 0xcaa2fe8c, 0xd40b3698,
    0xf581cfa6, 0x7ade28a5, 0xb78e26da, 0xadbfa43f,
    0x3a9de42c, 0x78920d50, 0x5fcc9b6a, 0x7e466254,
    0x8d13c2f6, 0xd8b8e890, 0x39f75e2e, 0xc3aff582,
    0x5d80be9f, 0xd0937c69, 0xd52da96f, 0x2512b3cf,
    0xac993bc8, 0x187da710, 0x9c636ee8, 0x3bbb7bdb,
    0x267809cd, 0x5918f46e, 0x9ab701ec, 0x4f9aa883,
    0x956e65e6, 0xffe67eaa, 0xbccf0821, 0x15e8e6ef,
    0xe79bd9ba, 0x6f36ce4a, 0x9f09d4ea, 0xb07cd629,
    0xa4b2af31, 0x3f23312a, 0xa59430c6, 0xa266c035,
    0x4ebc3774, 0x82caa6fc, 0x90d0b0e0, 0xa7d81533,
    0x04984af1, 0xecdaf741, 0xcd500e7f, 0x91f62f17,
    0x4dd68d76, 0xefb04d43, 0xaa4d54cc, 0x9604dfe4,
    0xd1b5e39e, 0x6a881b4c, 0x2c1fb8c1, 0x65517f46,
    0x5eea049d, 0x8c355d01, 0x877473fa, 0x0b412efb,
    0x671d5ab3, 0xdbd25292, 0x105633e9, 0xd647136d,
    0xd7618c9a, 0xa10c7a37, 0xf8148e59, 0x133c89eb,
    0xa927eece, 0x61c935b7, 0x1ce5ede1, 0x47b13c7a,
    0xd2df599c, 0xf2733f55, 0x14ce7918, 0xc737bf73,
    0xf7cdea53, 0xfdaa5b5f, 0x3d6f14df, 0x44db8678,
    0xaff381ca, 0x68c43eb9, 0x24342c38, 0xa3405fc2,
    0x1dc37216, 0xe2250cbc, 0x3c498b28, 0x0d9541ff,
    0xa8017139, 0x0cb3de08, 0xb4e49cd8, 0x56c19064,
    0xcb84617b, 0x32b670d5, 0x6c5c7448, 0xb85742d0,
};

#ifndef WINSCP_VS
/*
 * Set up an AESContext. `keylen' is measured in
 * bytes; it can be either 16 (128-bit), 24 (192-bit), or 32
 * (256-bit).
 */
static void aes_setup(AESContext * ctx, const unsigned char *key, int keylen)
{
    int i, j, Nk, rconst;
    size_t bufaddr;

    ctx->Nr = 6 + (keylen / 4); /* Number of rounds */

    /* Ensure the key schedule arrays are 16-byte aligned */
    bufaddr = (size_t)ctx->keysched_buf;
    ctx->keysched = ctx->keysched_buf +
<<<<<<< HEAD
        (0xF & -(ssize_t)bufaddr) / sizeof(word32); // MPEXT cast to ssize_t
    assert((size_t)ctx->keysched % 16 == 0);
    bufaddr = (size_t)ctx->invkeysched_buf;
    ctx->invkeysched = ctx->invkeysched_buf +
        (0xF & -(ssize_t)bufaddr) / sizeof(word32); // MPEXT cast to ssize_t
=======
        (0xF & -bufaddr) / sizeof(uint32_t);
    assert((size_t)ctx->keysched % 16 == 0);
    bufaddr = (size_t)ctx->invkeysched_buf;
    ctx->invkeysched = ctx->invkeysched_buf +
        (0xF & -bufaddr) / sizeof(uint32_t);
>>>>>>> 2cb66551
    assert((size_t)ctx->invkeysched % 16 == 0);

    ctx->isNI = supports_aes_ni();

    if (ctx->isNI) {
        aes_setup_ni(ctx, key, keylen);
        return;
    }

    assert(keylen == 16 || keylen == 24 || keylen == 32);

    ctx->encrypt_cbc = aes_encrypt_cbc_sw;
    ctx->decrypt_cbc = aes_decrypt_cbc_sw;
    ctx->sdctr = aes_sdctr_sw;

    Nk = keylen / 4;
    rconst = 1;
    for (i = 0; i < (ctx->Nr + 1) * NB; i++) {
	if (i < Nk)
	    ctx->keysched[i] = GET_32BIT_MSB_FIRST(key + 4 * i);
	else {
	    uint32_t temp = ctx->keysched[i - 1];
	    if (i % Nk == 0) {
		int a, b, c, d;
		a = (temp >> 16) & 0xFF;
		b = (temp >> 8) & 0xFF;
		c = (temp >> 0) & 0xFF;
		d = (temp >> 24) & 0xFF;
		temp = Sbox[a] ^ rconst;
		temp = (temp << 8) | Sbox[b];
		temp = (temp << 8) | Sbox[c];
		temp = (temp << 8) | Sbox[d];
		rconst = mulby2(rconst);
	    } else if (i % Nk == 4 && Nk > 6) {
		int a, b, c, d;
		a = (temp >> 24) & 0xFF;
		b = (temp >> 16) & 0xFF;
		c = (temp >> 8) & 0xFF;
		d = (temp >> 0) & 0xFF;
		temp = Sbox[a];
		temp = (temp << 8) | Sbox[b];
		temp = (temp << 8) | Sbox[c];
		temp = (temp << 8) | Sbox[d];
	    }
	    ctx->keysched[i] = ctx->keysched[i - Nk] ^ temp;
	}
    }

    /*
     * Now prepare the modified keys for the inverse cipher.
     */
    for (i = 0; i <= ctx->Nr; i++) {
        for (j = 0; j < NB; j++) {
	    uint32_t temp;
            temp = ctx->keysched[(ctx->Nr - i) * NB + j];
	    if (i != 0 && i != ctx->Nr) {
		/*
		 * Perform the InvMixColumn operation on i. The D
		 * tables give the result of InvMixColumn applied
		 * to Sboxinv on individual bytes, so we should
		 * compose Sbox with the D tables for this.
		 */
		int a, b, c, d;
		a = (temp >> 24) & 0xFF;
		b = (temp >> 16) & 0xFF;
		c = (temp >> 8) & 0xFF;
		d = (temp >> 0) & 0xFF;
		temp = D0[Sbox[a]];
		temp ^= D1[Sbox[b]];
		temp ^= D2[Sbox[c]];
		temp ^= D3[Sbox[d]];
	    }
            ctx->invkeysched[i * NB + j] = temp;
	}
    }
}
#endif

/*
 * Software encrypt/decrypt macros
 */
#define ADD_ROUND_KEY (block[0]^=*keysched++,   \
                       block[1]^=*keysched++,   \
                       block[2]^=*keysched++,   \
                       block[3]^=*keysched++)
#define MOVEWORD(i) ( block[i] = newstate[i] )

#define ENCWORD(i) ( newstate[i] = (E0[(block[i       ] >> 24) & 0xFF] ^ \
                                    E1[(block[(i+1)%NB] >> 16) & 0xFF] ^ \
                                    E2[(block[(i+2)%NB] >>  8) & 0xFF] ^ \
                                    E3[ block[(i+3)%NB]        & 0xFF]) )
#define ENCROUND { ENCWORD(0); ENCWORD(1); ENCWORD(2); ENCWORD(3);      \
        MOVEWORD(0); MOVEWORD(1); MOVEWORD(2); MOVEWORD(3); ADD_ROUND_KEY; }

#define ENCLASTWORD(i) ( newstate[i] =                                  \
                         (Sbox[(block[i]        >> 24) & 0xFF] << 24) |  \
                         (Sbox[(block[(i+1)%NB] >> 16) & 0xFF] << 16) |  \
                         (Sbox[(block[(i+2)%NB] >>  8) & 0xFF] <<  8) |  \
                         (Sbox[(block[(i+3)%NB]      ) & 0xFF]      ) )
#define ENCLASTROUND { ENCLASTWORD(0); ENCLASTWORD(1); ENCLASTWORD(2); ENCLASTWORD(3); \
        MOVEWORD(0); MOVEWORD(1); MOVEWORD(2); MOVEWORD(3); ADD_ROUND_KEY; }

#define DECWORD(i) ( newstate[i] =  (D0[(block[i]        >> 24) & 0xFF] ^ \
                                     D1[(block[(i+3)%NB] >> 16) & 0xFF] ^ \
                                     D2[(block[(i+2)%NB] >> 8)  & 0xFF] ^ \
                                     D3[ block[(i+1)%NB]        & 0xFF]) )
#define DECROUND { DECWORD(0); DECWORD(1); DECWORD(2); DECWORD(3);      \
        MOVEWORD(0); MOVEWORD(1); MOVEWORD(2); MOVEWORD(3); ADD_ROUND_KEY; }

#define DECLASTWORD(i) (newstate[i] =                                   \
                        (Sboxinv[(block[i]        >> 24) & 0xFF] << 24) | \
                        (Sboxinv[(block[(i+3)%NB] >> 16) & 0xFF] << 16) | \
                        (Sboxinv[(block[(i+2)%NB] >>  8) & 0xFF] <<  8) | \
                        (Sboxinv[(block[(i+1)%NB]      ) & 0xFF]      ) )
#define DECLASTROUND { DECLASTWORD(0); DECLASTWORD(1); DECLASTWORD(2); DECLASTWORD(3); \
        MOVEWORD(0); MOVEWORD(1); MOVEWORD(2); MOVEWORD(3); ADD_ROUND_KEY; }

#ifdef WINSCP_VS
/*
 * Software AES encrypt/decrypt core
 */
/*MPEXT static*/ void aes_encrypt_cbc_sw(unsigned char *blk, int len, AESContext * ctx)
{
    uint32_t block[4];
    unsigned char* finish = blk + len;
    int i;

    assert((len & 15) == 0);

    memcpy(block, ctx->iv, sizeof(block));

    while (blk < finish) {
        uint32_t *keysched = ctx->keysched;
        uint32_t newstate[4];
	for (i = 0; i < 4; i++)
            block[i] ^= GET_32BIT_MSB_FIRST(blk + 4 * i);
        ADD_ROUND_KEY;
        switch (ctx->Nr) {
          case 14:
            ENCROUND;
            ENCROUND;
          case 12:
            ENCROUND;
            ENCROUND;
          case 10:
            ENCROUND;
            ENCROUND;
            ENCROUND;
            ENCROUND;
            ENCROUND;
            ENCROUND;
            ENCROUND;
            ENCROUND;
            ENCROUND;
            ENCLASTROUND;
            break;
          default:
            assert(0);
        }
	for (i = 0; i < 4; i++)
            PUT_32BIT_MSB_FIRST(blk + 4 * i, block[i]);
	blk += 16;
    }

    memcpy(ctx->iv, block, sizeof(block));
}

/*MPEXT static*/ void aes_sdctr_sw(unsigned char *blk, int len, AESContext *ctx)
{
    uint32_t iv[4];
    unsigned char* finish = blk + len;
    int i;

    assert((len & 15) == 0);

    memcpy(iv, ctx->iv, sizeof(iv));

    while (blk < finish) {
        uint32_t *keysched = ctx->keysched;
        uint32_t newstate[4], block[4], tmp;
        memcpy(block, iv, sizeof(block));
        ADD_ROUND_KEY;
        switch (ctx->Nr) {
          case 14:
            ENCROUND;
            ENCROUND;
          case 12:
            ENCROUND;
            ENCROUND;
          case 10:
            ENCROUND;
            ENCROUND;
            ENCROUND;
            ENCROUND;
            ENCROUND;
            ENCROUND;
            ENCROUND;
            ENCROUND;
            ENCROUND;
            ENCLASTROUND;
            break;
          default:
            assert(0);
        }
	for (i = 0; i < 4; i++) {
            tmp = GET_32BIT_MSB_FIRST(blk + 4 * i);
            PUT_32BIT_MSB_FIRST(blk + 4 * i, tmp ^ block[i]);
	}
        for (i = 3; i >= 0; i--)
            if ((iv[i] = (iv[i] + 1) & 0xffffffff) != 0)
                break;
	blk += 16;
    }

    memcpy(ctx->iv, iv, sizeof(iv));
}

/*MPEXT static*/ void aes_decrypt_cbc_sw(unsigned char *blk, int len, AESContext * ctx)
{
    uint32_t iv[4];
    unsigned char* finish = blk + len;
    int i;

    assert((len & 15) == 0);

    memcpy(iv, ctx->iv, sizeof(iv));

    while (blk < finish) {
        uint32_t *keysched = ctx->invkeysched;
        uint32_t newstate[4], ct[4], block[4];
        for (i = 0; i < 4; i++)
            block[i] = ct[i] = GET_32BIT_MSB_FIRST(blk + 4 * i);
        ADD_ROUND_KEY;
        switch (ctx->Nr) {
          case 14:
            DECROUND;
            DECROUND;
          case 12:
            DECROUND;
            DECROUND;
          case 10:
            DECROUND;
            DECROUND;
            DECROUND;
            DECROUND;
            DECROUND;
            DECROUND;
            DECROUND;
            DECROUND;
            DECROUND;
            DECLASTROUND;
            break;
          default:
            assert(0);
        }
	for (i = 0; i < 4; i++) {
            PUT_32BIT_MSB_FIRST(blk + 4 * i, iv[i] ^ block[i]);
            iv[i] = ct[i];
	}
	blk += 16;
    }

    memcpy(ctx->iv, iv, sizeof(iv));
}

#else

AESContext *aes_make_context(void)
{
    return snew(AESContext);
}

void aes_free_context(AESContext *ctx)
{
    smemclr(ctx, sizeof(*ctx));
    sfree(ctx);
}

void aes128_key(AESContext *ctx, const void *key)
{
    aes_setup(ctx, key, 16);
}

void aes192_key(AESContext *ctx, const void *key)
{
    aes_setup(ctx, key, 24);
}

void aes256_key(AESContext *ctx, const void *key)
{
    aes_setup(ctx, key, 32);
}

void aes_iv(AESContext *ctx, const void *viv)
{
    const unsigned char *iv = (const unsigned char *)viv;
    if (ctx->isNI) {
        memcpy(ctx->iv, iv, sizeof(ctx->iv));
    }
    else {
        int i;
        for (i = 0; i < 4; i++)
            ctx->iv[i] = GET_32BIT_MSB_FIRST(iv + 4 * i);
    }
}

void aes_ssh2_encrypt_blk(AESContext *ctx, void *blk, int len)
{
    aes_encrypt_cbc(blk, len, ctx);
}

void aes_ssh2_decrypt_blk(AESContext *ctx, void *blk, int len)
{
    aes_decrypt_cbc(blk, len, ctx);
}

void aes_ssh2_sdctr(AESContext *ctx, void *blk, int len)
{
    aes_sdctr(blk, len, ctx);
}

void aes256_encrypt_pubkey(const void *key, void *blk, int len)
{
    AESContext ctx;
    aes_setup(&ctx, key, 32);
    memset(ctx.iv, 0, sizeof(ctx.iv));
    aes_encrypt_cbc(blk, len, &ctx);
    smemclr(&ctx, sizeof(ctx));
}

void aes256_decrypt_pubkey(const void *key, void *blk, int len)
{
    AESContext ctx;
    aes_setup(&ctx, key, 32);
    memset(ctx.iv, 0, sizeof(ctx.iv));
    aes_decrypt_cbc(blk, len, &ctx);
    smemclr(&ctx, sizeof(ctx));
}

struct aes_ssh2_ctx {
    AESContext context;
    ssh2_cipher vt;
};

ssh2_cipher *aes_ssh2_new(const struct ssh2_cipheralg *alg)
{
    struct aes_ssh2_ctx *ctx = snew(struct aes_ssh2_ctx);
    ctx->vt = alg;
    return &ctx->vt;
}

static void aes_ssh2_free(ssh2_cipher *cipher)
{
    struct aes_ssh2_ctx *ctx = container_of(cipher, struct aes_ssh2_ctx, vt);
    smemclr(ctx, sizeof(*ctx));
    sfree(ctx);
}

static void aes_ssh2_setiv(ssh2_cipher *cipher, const void *iv)
{
    struct aes_ssh2_ctx *ctx = container_of(cipher, struct aes_ssh2_ctx, vt);
    aes_iv(&ctx->context, iv);
}

static void aes_ssh2_setkey(ssh2_cipher *cipher, const void *key)
{
    struct aes_ssh2_ctx *ctx = container_of(cipher, struct aes_ssh2_ctx, vt);
    aes_setup(&ctx->context, key, ctx->vt->padded_keybytes);
}

static void aes_ssh2_encrypt(ssh2_cipher *cipher, void *blk, int len)
{
    struct aes_ssh2_ctx *ctx = container_of(cipher, struct aes_ssh2_ctx, vt);
    aes_encrypt_cbc(blk, len, &ctx->context);
}

static void aes_ssh2_decrypt(ssh2_cipher *cipher, void *blk, int len)
{
    struct aes_ssh2_ctx *ctx = container_of(cipher, struct aes_ssh2_ctx, vt);
    aes_decrypt_cbc(blk, len, &ctx->context);
}

static void aes_ssh2_sdctr_method(ssh2_cipher *cipher, void *blk, int len)
{
    struct aes_ssh2_ctx *ctx = container_of(cipher, struct aes_ssh2_ctx, vt);
    aes_sdctr(blk, len, &ctx->context);
}

static const struct ssh2_cipheralg ssh_aes128_ctr = {
    aes_ssh2_new, aes_ssh2_free, aes_ssh2_setiv, aes_ssh2_setkey,
    aes_ssh2_sdctr_method, aes_ssh2_sdctr_method, NULL, NULL,
    "aes128-ctr",
    16, 128, 16, 0, "AES-128 SDCTR",
    NULL
};

static const struct ssh2_cipheralg ssh_aes192_ctr = {
    aes_ssh2_new, aes_ssh2_free, aes_ssh2_setiv, aes_ssh2_setkey,
    aes_ssh2_sdctr_method, aes_ssh2_sdctr_method, NULL, NULL,
    "aes192-ctr",
    16, 192, 24, 0, "AES-192 SDCTR",
    NULL
};

static const struct ssh2_cipheralg ssh_aes256_ctr = {
    aes_ssh2_new, aes_ssh2_free, aes_ssh2_setiv, aes_ssh2_setkey,
    aes_ssh2_sdctr_method, aes_ssh2_sdctr_method, NULL, NULL,
    "aes256-ctr",
    16, 256, 32, 0, "AES-256 SDCTR",
    NULL
};

static const struct ssh2_cipheralg ssh_aes128 = {
    aes_ssh2_new, aes_ssh2_free, aes_ssh2_setiv, aes_ssh2_setkey,
    aes_ssh2_encrypt, aes_ssh2_decrypt, NULL, NULL,
    "aes128-cbc",
    16, 128, 16, SSH_CIPHER_IS_CBC, "AES-128 CBC",
    NULL
};

static const struct ssh2_cipheralg ssh_aes192 = {
    aes_ssh2_new, aes_ssh2_free, aes_ssh2_setiv, aes_ssh2_setkey,
    aes_ssh2_encrypt, aes_ssh2_decrypt, NULL, NULL,
    "aes192-cbc",
    16, 192, 24, SSH_CIPHER_IS_CBC, "AES-192 CBC",
    NULL
};

static const struct ssh2_cipheralg ssh_aes256 = {
    aes_ssh2_new, aes_ssh2_free, aes_ssh2_setiv, aes_ssh2_setkey,
    aes_ssh2_encrypt, aes_ssh2_decrypt, NULL, NULL,
    "aes256-cbc",
    16, 256, 32, SSH_CIPHER_IS_CBC, "AES-256 CBC",
    NULL
};

static const struct ssh2_cipheralg ssh_rijndael_lysator = {
    aes_ssh2_new, aes_ssh2_free, aes_ssh2_setiv, aes_ssh2_setkey,
    aes_ssh2_encrypt, aes_ssh2_decrypt, NULL, NULL,
    "rijndael-cbc@lysator.liu.se",
    16, 256, 32, SSH_CIPHER_IS_CBC, "AES-256 CBC",
    NULL
};

static const struct ssh2_cipheralg *const aes_list[] = {
    &ssh_aes256_ctr,
    &ssh_aes256,
    &ssh_rijndael_lysator,
    &ssh_aes192_ctr,
    &ssh_aes192,
    &ssh_aes128_ctr,
    &ssh_aes128,
};

const struct ssh2_ciphers ssh2_aes = {
    sizeof(aes_list) / sizeof(*aes_list),
    aes_list
};

/*
 * Implementation of AES for PuTTY using AES-NI
 * instuction set expansion was made by:
 * @author Pavel Kryukov <kryukov@frtk.ru>
 * @author Maxim Kuznetsov <maks.kuznetsov@gmail.com>
 * @author Svyatoslav Kuzmich <svatoslav1@gmail.com>
 *
 * For Putty AES NI project
 * http://pavelkryukov.github.io/putty-aes-ni/
 */

/*
 * Check of compiler version
 */
#ifdef _FORCE_AES_NI
#   define COMPILER_SUPPORTS_AES_NI
#elif defined(__clang__)
#   if __has_attribute(target) && __has_include(<wmmintrin.h>) && (defined(__x86_64__) || defined(__i386))
#       define COMPILER_SUPPORTS_AES_NI
#   endif
#elif defined(__GNUC__)
#    if (__GNUC__ > 4 || (__GNUC__ == 4 && __GNUC_MINOR__ >= 4)) && (defined(__x86_64__) || defined(__i386))
#       define COMPILER_SUPPORTS_AES_NI
#    endif
#elif defined (_MSC_VER)
#   if (defined(_M_X64) || defined(_M_IX86)) && _MSC_FULL_VER >= 150030729
#      define COMPILER_SUPPORTS_AES_NI
#   endif
#endif

#ifdef _FORCE_SOFTWARE_AES
#   undef COMPILER_SUPPORTS_AES_NI
#endif

#ifdef COMPILER_SUPPORTS_AES_NI

/*
 * Set target architecture for Clang and GCC
 */
#if !defined(__clang__) && defined(__GNUC__)
#    pragma GCC target("aes")
#    pragma GCC target("sse4.1")
#endif

#if defined(__clang__) || (defined(__GNUC__) && (__GNUC__ > 4 || (__GNUC__ == 4 && __GNUC_MINOR__ >= 8)))
#    define FUNC_ISA __attribute__ ((target("sse4.1,aes")))
#else
#    define FUNC_ISA
#endif

#include <wmmintrin.h>
#include <smmintrin.h>

/*
 * Determinators of CPU type
 */
#if defined(__clang__) || defined(__GNUC__)

#include <cpuid.h>
INLINE static bool supports_aes_ni()
{
    unsigned int CPUInfo[4];
    __cpuid(1, CPUInfo[0], CPUInfo[1], CPUInfo[2], CPUInfo[3]);
    return (CPUInfo[2] & (1 << 25)) && (CPUInfo[2] & (1 << 19)); /* Check AES and SSE4.1 */
}

#else /* defined(__clang__) || defined(__GNUC__) */

INLINE static bool supports_aes_ni()
{
    unsigned int CPUInfo[4];
    __cpuid(CPUInfo, 1);
    return (CPUInfo[2] & (1 << 25)) && (CPUInfo[2] & (1 << 19)); /* Check AES and SSE4.1 */
}

#endif /* defined(__clang__) || defined(__GNUC__) */

/*
 * Wrapper of SHUFPD instruction for MSVC
 */
#ifdef _MSC_VER
FUNC_ISA
INLINE static __m128i mm_shuffle_pd_i0(__m128i a, __m128i b)
{
    union {
        __m128i i;
        __m128d d;
    } au, bu, ru;
    au.i = a;
    bu.i = b;
    ru.d = _mm_shuffle_pd(au.d, bu.d, 0);
    return ru.i;
}

FUNC_ISA
INLINE static __m128i mm_shuffle_pd_i1(__m128i a, __m128i b)
{
    union {
        __m128i i;
        __m128d d;
    } au, bu, ru;
    au.i = a;
    bu.i = b;
    ru.d = _mm_shuffle_pd(au.d, bu.d, 1);
    return ru.i;
}
#else
#define mm_shuffle_pd_i0(a, b) ((__m128i)_mm_shuffle_pd((__m128d)a, (__m128d)b, 0));
#define mm_shuffle_pd_i1(a, b) ((__m128i)_mm_shuffle_pd((__m128d)a, (__m128d)b, 1));
#endif

/*
 * AES-NI key expansion assist functions
 */
FUNC_ISA
INLINE static __m128i AES_128_ASSIST (__m128i temp1, __m128i temp2)
{
    __m128i temp3;
    temp2 = _mm_shuffle_epi32 (temp2 ,0xff);
    temp3 = _mm_slli_si128 (temp1, 0x4);
    temp1 = _mm_xor_si128 (temp1, temp3);
    temp3 = _mm_slli_si128 (temp3, 0x4);
    temp1 = _mm_xor_si128 (temp1, temp3);
    temp3 = _mm_slli_si128 (temp3, 0x4);
    temp1 = _mm_xor_si128 (temp1, temp3);
    temp1 = _mm_xor_si128 (temp1, temp2);
    return temp1;
}

FUNC_ISA
INLINE static void KEY_192_ASSIST(__m128i* temp1, __m128i * temp2, __m128i * temp3)
{
    __m128i temp4;
    *temp2 = _mm_shuffle_epi32 (*temp2, 0x55);
    temp4 = _mm_slli_si128 (*temp1, 0x4);
    *temp1 = _mm_xor_si128 (*temp1, temp4);
    temp4 = _mm_slli_si128 (temp4, 0x4);
    *temp1 = _mm_xor_si128 (*temp1, temp4);
    temp4 = _mm_slli_si128 (temp4, 0x4);
    *temp1 = _mm_xor_si128 (*temp1, temp4);
    *temp1 = _mm_xor_si128 (*temp1, *temp2);
    *temp2 = _mm_shuffle_epi32(*temp1, 0xff);
    temp4 = _mm_slli_si128 (*temp3, 0x4);
    *temp3 = _mm_xor_si128 (*temp3, temp4);
    *temp3 = _mm_xor_si128 (*temp3, *temp2);
}

FUNC_ISA
INLINE static void KEY_256_ASSIST_1(__m128i* temp1, __m128i * temp2)
{
    __m128i temp4;
    *temp2 = _mm_shuffle_epi32(*temp2, 0xff);
    temp4 = _mm_slli_si128 (*temp1, 0x4);
    *temp1 = _mm_xor_si128 (*temp1, temp4);
    temp4 = _mm_slli_si128 (temp4, 0x4);
    *temp1 = _mm_xor_si128 (*temp1, temp4);
    temp4 = _mm_slli_si128 (temp4, 0x4);
    *temp1 = _mm_xor_si128 (*temp1, temp4);
    *temp1 = _mm_xor_si128 (*temp1, *temp2);
}

FUNC_ISA
INLINE static void KEY_256_ASSIST_2(__m128i* temp1, __m128i * temp3)
{
    __m128i temp2,temp4;
    temp4 = _mm_aeskeygenassist_si128 (*temp1, 0x0);
    temp2 = _mm_shuffle_epi32(temp4, 0xaa);
    temp4 = _mm_slli_si128 (*temp3, 0x4);
    *temp3 = _mm_xor_si128 (*temp3, temp4);
    temp4 = _mm_slli_si128 (temp4, 0x4);
    *temp3 = _mm_xor_si128 (*temp3, temp4);
    temp4 = _mm_slli_si128 (temp4, 0x4);
    *temp3 = _mm_xor_si128 (*temp3, temp4);
    *temp3 = _mm_xor_si128 (*temp3, temp2);
}

/*
 * AES-NI key expansion core
 */
FUNC_ISA
static void AES_128_Key_Expansion (const unsigned char *userkey, __m128i *key)
{
    __m128i temp1, temp2;
    temp1 = _mm_loadu_si128((const __m128i*)userkey);
    key[0] = temp1;
    temp2 = _mm_aeskeygenassist_si128 (temp1 ,0x1);
    temp1 = AES_128_ASSIST(temp1, temp2);
    key[1] = temp1;
    temp2 = _mm_aeskeygenassist_si128 (temp1,0x2);
    temp1 = AES_128_ASSIST(temp1, temp2);
    key[2] = temp1;
    temp2 = _mm_aeskeygenassist_si128 (temp1,0x4);
    temp1 = AES_128_ASSIST(temp1, temp2);
    key[3] = temp1;
    temp2 = _mm_aeskeygenassist_si128 (temp1,0x8);
    temp1 = AES_128_ASSIST(temp1, temp2);
    key[4] = temp1;
    temp2 = _mm_aeskeygenassist_si128 (temp1,0x10);
    temp1 = AES_128_ASSIST(temp1, temp2);
    key[5] = temp1;
    temp2 = _mm_aeskeygenassist_si128 (temp1,0x20);
    temp1 = AES_128_ASSIST(temp1, temp2);
    key[6] = temp1;
    temp2 = _mm_aeskeygenassist_si128 (temp1,0x40);
    temp1 = AES_128_ASSIST(temp1, temp2);
    key[7] = temp1;
    temp2 = _mm_aeskeygenassist_si128 (temp1,0x80);
    temp1 = AES_128_ASSIST(temp1, temp2);
    key[8] = temp1;
    temp2 = _mm_aeskeygenassist_si128 (temp1,0x1b);
    temp1 = AES_128_ASSIST(temp1, temp2);
    key[9] = temp1;
    temp2 = _mm_aeskeygenassist_si128 (temp1,0x36);
    temp1 = AES_128_ASSIST(temp1, temp2);
    key[10] = temp1;
}

FUNC_ISA
static void AES_192_Key_Expansion (const unsigned char *userkey, __m128i *key)
{
    __m128i temp1, temp2, temp3;
    temp1 = _mm_loadu_si128((const __m128i*)userkey);
    temp3 = _mm_loadu_si128((const __m128i*)(userkey+16));
    key[0]=temp1;
    key[1]=temp3;
    temp2=_mm_aeskeygenassist_si128 (temp3,0x1);
    KEY_192_ASSIST(&temp1, &temp2, &temp3);
    key[1] = mm_shuffle_pd_i0(key[1], temp1);
    key[2] = mm_shuffle_pd_i1(temp1, temp3);
    temp2=_mm_aeskeygenassist_si128 (temp3,0x2);
    KEY_192_ASSIST(&temp1, &temp2, &temp3);
    key[3]=temp1;
    key[4]=temp3;
    temp2=_mm_aeskeygenassist_si128 (temp3,0x4);
    KEY_192_ASSIST(&temp1, &temp2, &temp3);
    key[4] = mm_shuffle_pd_i0(key[4], temp1);
    key[5] = mm_shuffle_pd_i1(temp1, temp3);
    temp2=_mm_aeskeygenassist_si128 (temp3,0x8);
    KEY_192_ASSIST(&temp1, &temp2, &temp3);
    key[6]=temp1;
    key[7]=temp3;
    temp2=_mm_aeskeygenassist_si128 (temp3,0x10);
    KEY_192_ASSIST(&temp1, &temp2, &temp3);
    key[7] = mm_shuffle_pd_i0(key[7], temp1);
    key[8] = mm_shuffle_pd_i1(temp1, temp3);
    temp2=_mm_aeskeygenassist_si128 (temp3,0x20);
    KEY_192_ASSIST(&temp1, &temp2, &temp3);
    key[9]=temp1;
    key[10]=temp3;
    temp2=_mm_aeskeygenassist_si128 (temp3,0x40);
    KEY_192_ASSIST(&temp1, &temp2, &temp3);
    key[10] = mm_shuffle_pd_i0(key[10], temp1);
    key[11] = mm_shuffle_pd_i1(temp1, temp3);
    temp2=_mm_aeskeygenassist_si128 (temp3,0x80);
    KEY_192_ASSIST(&temp1, &temp2, &temp3);
    key[12]=temp1;
    key[13]=temp3;
}

FUNC_ISA
static void AES_256_Key_Expansion (const unsigned char *userkey, __m128i *key)
{
    __m128i temp1, temp2, temp3;
    temp1 = _mm_loadu_si128((const __m128i*)userkey);
    temp3 = _mm_loadu_si128((const __m128i*)(userkey+16));
    key[0] = temp1;
    key[1] = temp3;
    temp2 = _mm_aeskeygenassist_si128 (temp3,0x01);
    KEY_256_ASSIST_1(&temp1, &temp2);
    key[2]=temp1;
    KEY_256_ASSIST_2(&temp1, &temp3);
    key[3]=temp3;
    temp2 = _mm_aeskeygenassist_si128 (temp3,0x02);
    KEY_256_ASSIST_1(&temp1, &temp2);
    key[4]=temp1;
    KEY_256_ASSIST_2(&temp1, &temp3);
    key[5]=temp3;
    temp2 = _mm_aeskeygenassist_si128 (temp3,0x04);
    KEY_256_ASSIST_1(&temp1, &temp2);
    key[6]=temp1;
    KEY_256_ASSIST_2(&temp1, &temp3);
    key[7]=temp3;
    temp2 = _mm_aeskeygenassist_si128 (temp3,0x08);
    KEY_256_ASSIST_1(&temp1, &temp2);
    key[8]=temp1;
    KEY_256_ASSIST_2(&temp1, &temp3);
    key[9]=temp3;
    temp2 = _mm_aeskeygenassist_si128 (temp3,0x10);
    KEY_256_ASSIST_1(&temp1, &temp2);
    key[10]=temp1;
    KEY_256_ASSIST_2(&temp1, &temp3);
    key[11]=temp3;
    temp2 = _mm_aeskeygenassist_si128 (temp3,0x20);
    KEY_256_ASSIST_1(&temp1, &temp2);
    key[12]=temp1;
    KEY_256_ASSIST_2(&temp1, &temp3);
    key[13]=temp3;
    temp2 = _mm_aeskeygenassist_si128 (temp3,0x40);
    KEY_256_ASSIST_1(&temp1, &temp2);
    key[14]=temp1;
}

/*
 * AES-NI encrypt/decrypt core
 */
FUNC_ISA
static void aes_encrypt_cbc_ni(unsigned char *blk, int len, AESContext * ctx)
{
    __m128i enc;
    __m128i* block = (__m128i*)blk;
    const __m128i* finish = (__m128i*)(blk + len);

    assert((len & 15) == 0);

    /* Load IV */
    enc = _mm_loadu_si128((__m128i*)(ctx->iv));
    while (block < finish) {
        /* Key schedule ptr   */
        __m128i* keysched = (__m128i*)ctx->keysched;

        /* Xor data with IV */
        enc  = _mm_xor_si128(_mm_loadu_si128(block), enc);

        /* Perform rounds */
        enc  = _mm_xor_si128(enc, *keysched);
        switch (ctx->Nr) {
          case 14:
            enc = _mm_aesenc_si128(enc, *(++keysched));
            enc = _mm_aesenc_si128(enc, *(++keysched));
          case 12:
            enc = _mm_aesenc_si128(enc, *(++keysched));
            enc = _mm_aesenc_si128(enc, *(++keysched));
          case 10:
            enc = _mm_aesenc_si128(enc, *(++keysched));
            enc = _mm_aesenc_si128(enc, *(++keysched));
            enc = _mm_aesenc_si128(enc, *(++keysched));
            enc = _mm_aesenc_si128(enc, *(++keysched));
            enc = _mm_aesenc_si128(enc, *(++keysched));
            enc = _mm_aesenc_si128(enc, *(++keysched));
            enc = _mm_aesenc_si128(enc, *(++keysched));
            enc = _mm_aesenc_si128(enc, *(++keysched));
            enc = _mm_aesenc_si128(enc, *(++keysched));
            enc = _mm_aesenclast_si128(enc, *(++keysched));
            break;
          default:
            assert(0);
        }

        /* Store and go to next block */
        _mm_storeu_si128(block, enc);
        ++block;
    }

    /* Update IV */
    _mm_storeu_si128((__m128i*)(ctx->iv), enc);
}

FUNC_ISA
static void aes_decrypt_cbc_ni(unsigned char *blk, int len, AESContext * ctx)
{
    __m128i dec = _mm_setzero_si128();
    __m128i last, iv;
    __m128i* block = (__m128i*)blk;
    const __m128i* finish = (__m128i*)(blk + len);

    assert((len & 15) == 0);

    /* Load IV */
    iv = _mm_loadu_si128((__m128i*)(ctx->iv));
    while (block < finish) {
        /* Key schedule ptr   */
        __m128i* keysched = (__m128i*)ctx->invkeysched;
        last = _mm_loadu_si128(block);
        dec  = _mm_xor_si128(last, *keysched);
        switch (ctx->Nr) {
          case 14:
            dec = _mm_aesdec_si128(dec, *(++keysched));
            dec = _mm_aesdec_si128(dec, *(++keysched));
          case 12:
            dec = _mm_aesdec_si128(dec, *(++keysched));
            dec = _mm_aesdec_si128(dec, *(++keysched));
          case 10:
            dec = _mm_aesdec_si128(dec, *(++keysched));
            dec = _mm_aesdec_si128(dec, *(++keysched));
            dec = _mm_aesdec_si128(dec, *(++keysched));
            dec = _mm_aesdec_si128(dec, *(++keysched));
            dec = _mm_aesdec_si128(dec, *(++keysched));
            dec = _mm_aesdec_si128(dec, *(++keysched));
            dec = _mm_aesdec_si128(dec, *(++keysched));
            dec = _mm_aesdec_si128(dec, *(++keysched));
            dec = _mm_aesdec_si128(dec, *(++keysched));
            dec = _mm_aesdeclast_si128(dec, *(++keysched));
            break;
          default:
            assert(0);
        }

        /* Xor data with IV */
        dec  = _mm_xor_si128(iv, dec);

        /* Store data */
        _mm_storeu_si128(block, dec);
        iv = last;

        /* Go to next block */
        ++block;
    }

    /* Update IV */
    _mm_storeu_si128((__m128i*)(ctx->iv), iv);
}

FUNC_ISA
static void aes_sdctr_ni(unsigned char *blk, int len, AESContext *ctx)
{
    const __m128i BSWAP_EPI64 = _mm_setr_epi8(3,2,1,0,7,6,5,4,11,10,9,8,15,14,13,12);
    const __m128i ONE  = _mm_setr_epi32(0,0,0,1);
    const __m128i ZERO = _mm_setzero_si128();
    __m128i iv;
    __m128i* block = (__m128i*)blk;
    const __m128i* finish = (__m128i*)(blk + len);

    assert((len & 15) == 0);

    iv = _mm_loadu_si128((__m128i*)ctx->iv);

    while (block < finish) {
        __m128i enc;
        __m128i* keysched = (__m128i*)ctx->keysched;/* Key schedule ptr   */

        /* Perform rounds */
        enc  = _mm_xor_si128(iv, *keysched); /* Note that we use IV */
        switch (ctx->Nr) {
          case 14:
            enc = _mm_aesenc_si128(enc, *(++keysched));
            enc = _mm_aesenc_si128(enc, *(++keysched));
          case 12:
            enc = _mm_aesenc_si128(enc, *(++keysched));
            enc = _mm_aesenc_si128(enc, *(++keysched));
          case 10:
            enc = _mm_aesenc_si128(enc, *(++keysched));
            enc = _mm_aesenc_si128(enc, *(++keysched));
            enc = _mm_aesenc_si128(enc, *(++keysched));
            enc = _mm_aesenc_si128(enc, *(++keysched));
            enc = _mm_aesenc_si128(enc, *(++keysched));
            enc = _mm_aesenc_si128(enc, *(++keysched));
            enc = _mm_aesenc_si128(enc, *(++keysched));
            enc = _mm_aesenc_si128(enc, *(++keysched));
            enc = _mm_aesenc_si128(enc, *(++keysched));
            enc = _mm_aesenclast_si128(enc, *(++keysched));
            break;
          default:
            assert(0);
        }

        /* Xor with block and store result */
        enc = _mm_xor_si128(enc, _mm_loadu_si128(block));
        _mm_storeu_si128(block, enc);

        /* Increment of IV */
        iv  = _mm_shuffle_epi8(iv, BSWAP_EPI64); /* Swap endianess     */
        iv  = _mm_add_epi64(iv, ONE);            /* Inc low part       */
        enc = _mm_cmpeq_epi64(iv, ZERO);         /* Check for carry    */
        enc = _mm_unpacklo_epi64(ZERO, enc);     /* Pack carry reg     */
        iv  = _mm_sub_epi64(iv, enc);            /* Sub carry reg      */
        iv  = _mm_shuffle_epi8(iv, BSWAP_EPI64); /* Swap enianess back */

        /* Go to next block */
        ++block;
    }

    /* Update IV */
    _mm_storeu_si128((__m128i*)ctx->iv, iv);
}

FUNC_ISA
static void aes_inv_key_10(AESContext * ctx)
{
    __m128i* keysched = (__m128i*)ctx->keysched;
    __m128i* invkeysched = (__m128i*)ctx->invkeysched;

    *(invkeysched + 10) = *(keysched + 0);
    *(invkeysched + 9) = _mm_aesimc_si128(*(keysched + 1));
    *(invkeysched + 8) = _mm_aesimc_si128(*(keysched + 2));
    *(invkeysched + 7) = _mm_aesimc_si128(*(keysched + 3));
    *(invkeysched + 6) = _mm_aesimc_si128(*(keysched + 4));
    *(invkeysched + 5) = _mm_aesimc_si128(*(keysched + 5));
    *(invkeysched + 4) = _mm_aesimc_si128(*(keysched + 6));
    *(invkeysched + 3) = _mm_aesimc_si128(*(keysched + 7));
    *(invkeysched + 2) = _mm_aesimc_si128(*(keysched + 8));
    *(invkeysched + 1) = _mm_aesimc_si128(*(keysched + 9));
    *(invkeysched + 0) = *(keysched + 10);
}

FUNC_ISA
static void aes_inv_key_12(AESContext * ctx)
{
    __m128i* keysched = (__m128i*)ctx->keysched;
    __m128i* invkeysched = (__m128i*)ctx->invkeysched;

    *(invkeysched + 12) = *(keysched + 0);
    *(invkeysched + 11) = _mm_aesimc_si128(*(keysched + 1));
    *(invkeysched + 10) = _mm_aesimc_si128(*(keysched + 2));
    *(invkeysched + 9) = _mm_aesimc_si128(*(keysched + 3));
    *(invkeysched + 8) = _mm_aesimc_si128(*(keysched + 4));
    *(invkeysched + 7) = _mm_aesimc_si128(*(keysched + 5));
    *(invkeysched + 6) = _mm_aesimc_si128(*(keysched + 6));
    *(invkeysched + 5) = _mm_aesimc_si128(*(keysched + 7));
    *(invkeysched + 4) = _mm_aesimc_si128(*(keysched + 8));
    *(invkeysched + 3) = _mm_aesimc_si128(*(keysched + 9));
    *(invkeysched + 2) = _mm_aesimc_si128(*(keysched + 10));
    *(invkeysched + 1) = _mm_aesimc_si128(*(keysched + 11));
    *(invkeysched + 0) = *(keysched + 12);
}

FUNC_ISA
static void aes_inv_key_14(AESContext * ctx)
{
    __m128i* keysched = (__m128i*)ctx->keysched;
    __m128i* invkeysched = (__m128i*)ctx->invkeysched;

    *(invkeysched + 14) = *(keysched + 0);
    *(invkeysched + 13) = _mm_aesimc_si128(*(keysched + 1));
    *(invkeysched + 12) = _mm_aesimc_si128(*(keysched + 2));
    *(invkeysched + 11) = _mm_aesimc_si128(*(keysched + 3));
    *(invkeysched + 10) = _mm_aesimc_si128(*(keysched + 4));
    *(invkeysched + 9) = _mm_aesimc_si128(*(keysched + 5));
    *(invkeysched + 8) = _mm_aesimc_si128(*(keysched + 6));
    *(invkeysched + 7) = _mm_aesimc_si128(*(keysched + 7));
    *(invkeysched + 6) = _mm_aesimc_si128(*(keysched + 8));
    *(invkeysched + 5) = _mm_aesimc_si128(*(keysched + 9));
    *(invkeysched + 4) = _mm_aesimc_si128(*(keysched + 10));
    *(invkeysched + 3) = _mm_aesimc_si128(*(keysched + 11));
    *(invkeysched + 2) = _mm_aesimc_si128(*(keysched + 12));
    *(invkeysched + 1) = _mm_aesimc_si128(*(keysched + 13));
    *(invkeysched + 0) = *(keysched + 14);
}

/*
 * Set up an AESContext. `keylen' is measured in
 * bytes; it can be either 16 (128-bit), 24 (192-bit), or 32
 * (256-bit).
 */
FUNC_ISA
static void aes_setup_ni(AESContext * ctx,
                         const unsigned char *key, int keylen)
{
    __m128i *keysched = (__m128i*)ctx->keysched;

    ctx->encrypt_cbc = aes_encrypt_cbc_ni;
    ctx->decrypt_cbc = aes_decrypt_cbc_ni;
    ctx->sdctr = aes_sdctr_ni;

    /*
     * Now do the key setup itself.
     */
    switch (keylen) {
      case 16:
        AES_128_Key_Expansion (key, keysched);
        break;
      case 24:
        AES_192_Key_Expansion (key, keysched);
        break;
      case 32:
        AES_256_Key_Expansion (key, keysched);
        break;
      default:
        assert(0);
    }

    /*
     * Now prepare the modified keys for the inverse cipher.
     */
    switch (ctx->Nr) {
      case 10:
        aes_inv_key_10(ctx);
        break;
      case 12:
        aes_inv_key_12(ctx);
        break;
      case 14:
        aes_inv_key_14(ctx);
        break;
      default:
        assert(0);
    }
}

#else /* COMPILER_SUPPORTS_AES_NI */

static void aes_setup_ni(AESContext * ctx, const unsigned char *key, int keylen)
{
    assert(0);
}

INLINE static bool supports_aes_ni()
{
    return false;
}

#endif /* COMPILER_SUPPORTS_AES_NI */

#ifdef MPEXT

#include "puttyexp.h"

void call_aes_setup(void * ctx, unsigned char * key, int keylen)
{
  aes_setup((AESContext *)ctx, key, keylen);
}

// Based on pre 0.71 code, with use of 0.71 macros

static void aes_encrypt(AESContext * ctx, word32 * block)
{
  int i;
  word32 *keysched = ctx->keysched;
  word32 newstate[4];
  ADD_ROUND_KEY;
  assert(ctx->Nr - 1 > 0);
  for (i = 0; i < ctx->Nr - 1; i++) {
    ENCROUND;
  }
  ADD_ROUND_KEY;
  ENCLASTROUND;
}

static void aes_decrypt(AESContext * ctx, word32 * block)
{
  int i;
  word32 *keysched = ctx->invkeysched;
  word32 newstate[4];
  ADD_ROUND_KEY;
  assert(ctx->Nr - 1 > 0);
  for (i = 0; i < ctx->Nr - 1; i++) {
    DECROUND;
  }
  ADD_ROUND_KEY;
  DECLASTROUND;
}

void call_aes_encrypt(void * ctx, unsigned int * block)
{
  aes_encrypt((AESContext *)ctx, block);
}

void call_aes_decrypt(void * ctx, unsigned int * block)
{
  aes_decrypt((AESContext *)ctx, block);
}

void call_aes_sdctr(unsigned char *blk, int len, void *ctx)
{
  aes_sdctr(blk, len, (AESContext *)ctx);
}

#endif

#endif // !WINSCP_VS
<|MERGE_RESOLUTION|>--- conflicted
+++ resolved
@@ -1,1842 +1,1830 @@
-/*
- * sshaes.c - implementation of AES / Rijndael
- * 
- * AES is a flexible algorithm as regards endianness: it has no
- * inherent preference as to which way round you should form words
- * from the input byte stream. It talks endlessly of four-byte
- * _vectors_, but never of 32-bit _words_ - there's no 32-bit
- * addition at all, which would force an endianness by means of
- * which way the carries went. So it would be possible to write a
- * working AES that read words big-endian, and another working one
- * that read them little-endian, just by computing a different set
- * of tables - with no speed drop.
- * 
- * It's therefore tempting to do just that, and remove the overhead
- * of GET_32BIT_MSB_FIRST() et al, allowing every system to use its
- * own endianness-native code; but I decided not to, partly for
- * ease of testing, and mostly because I like the flexibility that
- * allows you to encrypt a non-word-aligned block of memory (which
- * many systems would stop being able to do if I went the
- * endianness-dependent route).
- * 
- * This implementation reads and stores words big-endian, but
- * that's a minor implementation detail. By flipping the endianness
- * of everything in the E0..E3, D0..D3 tables, and substituting
- * GET_32BIT_LSB_FIRST for GET_32BIT_MSB_FIRST, I could create an
- * implementation that worked internally little-endian and gave the
- * same answers at the same speed.
- */
-
-#include <assert.h>
-#ifndef WINSCP_VS
-#include <stdlib.h>
-#endif
-
-#include "ssh.h"
-
-#define MAX_NR 14		       /* max no of rounds */
-#define NB 4                          /* no of words in cipher blk */
-
-#define mulby2(x) ( ((x&0x7F) << 1) ^ (x & 0x80 ? 0x1B : 0) )
-
-/*
- * Select appropriate inline keyword for the compiler
- */
-#if defined __GNUC__ || defined __clang__
-#    define INLINE __inline__
-#elif defined (_MSC_VER)
-#    define INLINE __forceinline
-#else
-#    define INLINE
-#endif
-
-typedef struct AESContext AESContext; // MPEXT
-
-struct AESContext {
-    uint32_t keysched_buf[(MAX_NR + 1) * NB + 3];
-    uint32_t invkeysched_buf[(MAX_NR + 1) * NB + 3];
-    uint32_t *keysched, *invkeysched;
-    uint32_t iv[NB];
-    int Nr; /* number of rounds */
-    void (*encrypt_cbc)(unsigned char*, int, AESContext*);
-    void (*decrypt_cbc)(unsigned char*, int, AESContext*);
-    void (*sdctr)(unsigned char*, int, AESContext*);
-    bool isNI;
-};
-
-/*MPEXT static*/ void aes_encrypt_cbc_sw(unsigned char*, int, AESContext*);
-/*MPEXT static*/ void aes_decrypt_cbc_sw(unsigned char*, int, AESContext*);
-/*MPEXT static*/ void aes_sdctr_sw(unsigned char*, int, AESContext*);
-
-<<<<<<< HEAD
-INLINE static int supports_aes_ni(void); // MPEXT
-=======
-INLINE static bool supports_aes_ni();
->>>>>>> 2cb66551
-static void aes_setup_ni(AESContext * ctx,
-                         const unsigned char *key, int keylen);
-
-INLINE static void aes_encrypt_cbc(unsigned char *blk, int len, AESContext * ctx)
-{
-    ctx->encrypt_cbc(blk, len, ctx);
-}
-
-INLINE static void aes_decrypt_cbc(unsigned char *blk, int len, AESContext * ctx)
-{
-    ctx->decrypt_cbc(blk, len, ctx);
-}
-
-INLINE static void aes_sdctr(unsigned char *blk, int len, AESContext * ctx)
-{
-    ctx->sdctr(blk, len, ctx);
-}
-
-/*
- * SW AES lookup tables
- */
-static const unsigned char Sbox[256] = {
-    0x63, 0x7c, 0x77, 0x7b, 0xf2, 0x6b, 0x6f, 0xc5,
-    0x30, 0x01, 0x67, 0x2b, 0xfe, 0xd7, 0xab, 0x76,
-    0xca, 0x82, 0xc9, 0x7d, 0xfa, 0x59, 0x47, 0xf0,
-    0xad, 0xd4, 0xa2, 0xaf, 0x9c, 0xa4, 0x72, 0xc0,
-    0xb7, 0xfd, 0x93, 0x26, 0x36, 0x3f, 0xf7, 0xcc,
-    0x34, 0xa5, 0xe5, 0xf1, 0x71, 0xd8, 0x31, 0x15,
-    0x04, 0xc7, 0x23, 0xc3, 0x18, 0x96, 0x05, 0x9a,
-    0x07, 0x12, 0x80, 0xe2, 0xeb, 0x27, 0xb2, 0x75,
-    0x09, 0x83, 0x2c, 0x1a, 0x1b, 0x6e, 0x5a, 0xa0,
-    0x52, 0x3b, 0xd6, 0xb3, 0x29, 0xe3, 0x2f, 0x84,
-    0x53, 0xd1, 0x00, 0xed, 0x20, 0xfc, 0xb1, 0x5b,
-    0x6a, 0xcb, 0xbe, 0x39, 0x4a, 0x4c, 0x58, 0xcf,
-    0xd0, 0xef, 0xaa, 0xfb, 0x43, 0x4d, 0x33, 0x85,
-    0x45, 0xf9, 0x02, 0x7f, 0x50, 0x3c, 0x9f, 0xa8,
-    0x51, 0xa3, 0x40, 0x8f, 0x92, 0x9d, 0x38, 0xf5,
-    0xbc, 0xb6, 0xda, 0x21, 0x10, 0xff, 0xf3, 0xd2,
-    0xcd, 0x0c, 0x13, 0xec, 0x5f, 0x97, 0x44, 0x17,
-    0xc4, 0xa7, 0x7e, 0x3d, 0x64, 0x5d, 0x19, 0x73,
-    0x60, 0x81, 0x4f, 0xdc, 0x22, 0x2a, 0x90, 0x88,
-    0x46, 0xee, 0xb8, 0x14, 0xde, 0x5e, 0x0b, 0xdb,
-    0xe0, 0x32, 0x3a, 0x0a, 0x49, 0x06, 0x24, 0x5c,
-    0xc2, 0xd3, 0xac, 0x62, 0x91, 0x95, 0xe4, 0x79,
-    0xe7, 0xc8, 0x37, 0x6d, 0x8d, 0xd5, 0x4e, 0xa9,
-    0x6c, 0x56, 0xf4, 0xea, 0x65, 0x7a, 0xae, 0x08,
-    0xba, 0x78, 0x25, 0x2e, 0x1c, 0xa6, 0xb4, 0xc6,
-    0xe8, 0xdd, 0x74, 0x1f, 0x4b, 0xbd, 0x8b, 0x8a,
-    0x70, 0x3e, 0xb5, 0x66, 0x48, 0x03, 0xf6, 0x0e,
-    0x61, 0x35, 0x57, 0xb9, 0x86, 0xc1, 0x1d, 0x9e,
-    0xe1, 0xf8, 0x98, 0x11, 0x69, 0xd9, 0x8e, 0x94,
-    0x9b, 0x1e, 0x87, 0xe9, 0xce, 0x55, 0x28, 0xdf,
-    0x8c, 0xa1, 0x89, 0x0d, 0xbf, 0xe6, 0x42, 0x68,
-    0x41, 0x99, 0x2d, 0x0f, 0xb0, 0x54, 0xbb, 0x16
-};
-
-static const unsigned char Sboxinv[256] = {
-    0x52, 0x09, 0x6a, 0xd5, 0x30, 0x36, 0xa5, 0x38,
-    0xbf, 0x40, 0xa3, 0x9e, 0x81, 0xf3, 0xd7, 0xfb,
-    0x7c, 0xe3, 0x39, 0x82, 0x9b, 0x2f, 0xff, 0x87,
-    0x34, 0x8e, 0x43, 0x44, 0xc4, 0xde, 0xe9, 0xcb,
-    0x54, 0x7b, 0x94, 0x32, 0xa6, 0xc2, 0x23, 0x3d,
-    0xee, 0x4c, 0x95, 0x0b, 0x42, 0xfa, 0xc3, 0x4e,
-    0x08, 0x2e, 0xa1, 0x66, 0x28, 0xd9, 0x24, 0xb2,
-    0x76, 0x5b, 0xa2, 0x49, 0x6d, 0x8b, 0xd1, 0x25,
-    0x72, 0xf8, 0xf6, 0x64, 0x86, 0x68, 0x98, 0x16,
-    0xd4, 0xa4, 0x5c, 0xcc, 0x5d, 0x65, 0xb6, 0x92,
-    0x6c, 0x70, 0x48, 0x50, 0xfd, 0xed, 0xb9, 0xda,
-    0x5e, 0x15, 0x46, 0x57, 0xa7, 0x8d, 0x9d, 0x84,
-    0x90, 0xd8, 0xab, 0x00, 0x8c, 0xbc, 0xd3, 0x0a,
-    0xf7, 0xe4, 0x58, 0x05, 0xb8, 0xb3, 0x45, 0x06,
-    0xd0, 0x2c, 0x1e, 0x8f, 0xca, 0x3f, 0x0f, 0x02,
-    0xc1, 0xaf, 0xbd, 0x03, 0x01, 0x13, 0x8a, 0x6b,
-    0x3a, 0x91, 0x11, 0x41, 0x4f, 0x67, 0xdc, 0xea,
-    0x97, 0xf2, 0xcf, 0xce, 0xf0, 0xb4, 0xe6, 0x73,
-    0x96, 0xac, 0x74, 0x22, 0xe7, 0xad, 0x35, 0x85,
-    0xe2, 0xf9, 0x37, 0xe8, 0x1c, 0x75, 0xdf, 0x6e,
-    0x47, 0xf1, 0x1a, 0x71, 0x1d, 0x29, 0xc5, 0x89,
-    0x6f, 0xb7, 0x62, 0x0e, 0xaa, 0x18, 0xbe, 0x1b,
-    0xfc, 0x56, 0x3e, 0x4b, 0xc6, 0xd2, 0x79, 0x20,
-    0x9a, 0xdb, 0xc0, 0xfe, 0x78, 0xcd, 0x5a, 0xf4,
-    0x1f, 0xdd, 0xa8, 0x33, 0x88, 0x07, 0xc7, 0x31,
-    0xb1, 0x12, 0x10, 0x59, 0x27, 0x80, 0xec, 0x5f,
-    0x60, 0x51, 0x7f, 0xa9, 0x19, 0xb5, 0x4a, 0x0d,
-    0x2d, 0xe5, 0x7a, 0x9f, 0x93, 0xc9, 0x9c, 0xef,
-    0xa0, 0xe0, 0x3b, 0x4d, 0xae, 0x2a, 0xf5, 0xb0,
-    0xc8, 0xeb, 0xbb, 0x3c, 0x83, 0x53, 0x99, 0x61,
-    0x17, 0x2b, 0x04, 0x7e, 0xba, 0x77, 0xd6, 0x26,
-    0xe1, 0x69, 0x14, 0x63, 0x55, 0x21, 0x0c, 0x7d
-};
-
-static const uint32_t E0[256] = {
-    0xc66363a5, 0xf87c7c84, 0xee777799, 0xf67b7b8d,
-    0xfff2f20d, 0xd66b6bbd, 0xde6f6fb1, 0x91c5c554,
-    0x60303050, 0x02010103, 0xce6767a9, 0x562b2b7d,
-    0xe7fefe19, 0xb5d7d762, 0x4dababe6, 0xec76769a,
-    0x8fcaca45, 0x1f82829d, 0x89c9c940, 0xfa7d7d87,
-    0xeffafa15, 0xb25959eb, 0x8e4747c9, 0xfbf0f00b,
-    0x41adadec, 0xb3d4d467, 0x5fa2a2fd, 0x45afafea,
-    0x239c9cbf, 0x53a4a4f7, 0xe4727296, 0x9bc0c05b,
-    0x75b7b7c2, 0xe1fdfd1c, 0x3d9393ae, 0x4c26266a,
-    0x6c36365a, 0x7e3f3f41, 0xf5f7f702, 0x83cccc4f,
-    0x6834345c, 0x51a5a5f4, 0xd1e5e534, 0xf9f1f108,
-    0xe2717193, 0xabd8d873, 0x62313153, 0x2a15153f,
-    0x0804040c, 0x95c7c752, 0x46232365, 0x9dc3c35e,
-    0x30181828, 0x379696a1, 0x0a05050f, 0x2f9a9ab5,
-    0x0e070709, 0x24121236, 0x1b80809b, 0xdfe2e23d,
-    0xcdebeb26, 0x4e272769, 0x7fb2b2cd, 0xea75759f,
-    0x1209091b, 0x1d83839e, 0x582c2c74, 0x341a1a2e,
-    0x361b1b2d, 0xdc6e6eb2, 0xb45a5aee, 0x5ba0a0fb,
-    0xa45252f6, 0x763b3b4d, 0xb7d6d661, 0x7db3b3ce,
-    0x5229297b, 0xdde3e33e, 0x5e2f2f71, 0x13848497,
-    0xa65353f5, 0xb9d1d168, 0x00000000, 0xc1eded2c,
-    0x40202060, 0xe3fcfc1f, 0x79b1b1c8, 0xb65b5bed,
-    0xd46a6abe, 0x8dcbcb46, 0x67bebed9, 0x7239394b,
-    0x944a4ade, 0x984c4cd4, 0xb05858e8, 0x85cfcf4a,
-    0xbbd0d06b, 0xc5efef2a, 0x4faaaae5, 0xedfbfb16,
-    0x864343c5, 0x9a4d4dd7, 0x66333355, 0x11858594,
-    0x8a4545cf, 0xe9f9f910, 0x04020206, 0xfe7f7f81,
-    0xa05050f0, 0x783c3c44, 0x259f9fba, 0x4ba8a8e3,
-    0xa25151f3, 0x5da3a3fe, 0x804040c0, 0x058f8f8a,
-    0x3f9292ad, 0x219d9dbc, 0x70383848, 0xf1f5f504,
-    0x63bcbcdf, 0x77b6b6c1, 0xafdada75, 0x42212163,
-    0x20101030, 0xe5ffff1a, 0xfdf3f30e, 0xbfd2d26d,
-    0x81cdcd4c, 0x180c0c14, 0x26131335, 0xc3ecec2f,
-    0xbe5f5fe1, 0x359797a2, 0x884444cc, 0x2e171739,
-    0x93c4c457, 0x55a7a7f2, 0xfc7e7e82, 0x7a3d3d47,
-    0xc86464ac, 0xba5d5de7, 0x3219192b, 0xe6737395,
-    0xc06060a0, 0x19818198, 0x9e4f4fd1, 0xa3dcdc7f,
-    0x44222266, 0x542a2a7e, 0x3b9090ab, 0x0b888883,
-    0x8c4646ca, 0xc7eeee29, 0x6bb8b8d3, 0x2814143c,
-    0xa7dede79, 0xbc5e5ee2, 0x160b0b1d, 0xaddbdb76,
-    0xdbe0e03b, 0x64323256, 0x743a3a4e, 0x140a0a1e,
-    0x924949db, 0x0c06060a, 0x4824246c, 0xb85c5ce4,
-    0x9fc2c25d, 0xbdd3d36e, 0x43acacef, 0xc46262a6,
-    0x399191a8, 0x319595a4, 0xd3e4e437, 0xf279798b,
-    0xd5e7e732, 0x8bc8c843, 0x6e373759, 0xda6d6db7,
-    0x018d8d8c, 0xb1d5d564, 0x9c4e4ed2, 0x49a9a9e0,
-    0xd86c6cb4, 0xac5656fa, 0xf3f4f407, 0xcfeaea25,
-    0xca6565af, 0xf47a7a8e, 0x47aeaee9, 0x10080818,
-    0x6fbabad5, 0xf0787888, 0x4a25256f, 0x5c2e2e72,
-    0x381c1c24, 0x57a6a6f1, 0x73b4b4c7, 0x97c6c651,
-    0xcbe8e823, 0xa1dddd7c, 0xe874749c, 0x3e1f1f21,
-    0x964b4bdd, 0x61bdbddc, 0x0d8b8b86, 0x0f8a8a85,
-    0xe0707090, 0x7c3e3e42, 0x71b5b5c4, 0xcc6666aa,
-    0x904848d8, 0x06030305, 0xf7f6f601, 0x1c0e0e12,
-    0xc26161a3, 0x6a35355f, 0xae5757f9, 0x69b9b9d0,
-    0x17868691, 0x99c1c158, 0x3a1d1d27, 0x279e9eb9,
-    0xd9e1e138, 0xebf8f813, 0x2b9898b3, 0x22111133,
-    0xd26969bb, 0xa9d9d970, 0x078e8e89, 0x339494a7,
-    0x2d9b9bb6, 0x3c1e1e22, 0x15878792, 0xc9e9e920,
-    0x87cece49, 0xaa5555ff, 0x50282878, 0xa5dfdf7a,
-    0x038c8c8f, 0x59a1a1f8, 0x09898980, 0x1a0d0d17,
-    0x65bfbfda, 0xd7e6e631, 0x844242c6, 0xd06868b8,
-    0x824141c3, 0x299999b0, 0x5a2d2d77, 0x1e0f0f11,
-    0x7bb0b0cb, 0xa85454fc, 0x6dbbbbd6, 0x2c16163a,
-};
-static const uint32_t E1[256] = {
-    0xa5c66363, 0x84f87c7c, 0x99ee7777, 0x8df67b7b,
-    0x0dfff2f2, 0xbdd66b6b, 0xb1de6f6f, 0x5491c5c5,
-    0x50603030, 0x03020101, 0xa9ce6767, 0x7d562b2b,
-    0x19e7fefe, 0x62b5d7d7, 0xe64dabab, 0x9aec7676,
-    0x458fcaca, 0x9d1f8282, 0x4089c9c9, 0x87fa7d7d,
-    0x15effafa, 0xebb25959, 0xc98e4747, 0x0bfbf0f0,
-    0xec41adad, 0x67b3d4d4, 0xfd5fa2a2, 0xea45afaf,
-    0xbf239c9c, 0xf753a4a4, 0x96e47272, 0x5b9bc0c0,
-    0xc275b7b7, 0x1ce1fdfd, 0xae3d9393, 0x6a4c2626,
-    0x5a6c3636, 0x417e3f3f, 0x02f5f7f7, 0x4f83cccc,
-    0x5c683434, 0xf451a5a5, 0x34d1e5e5, 0x08f9f1f1,
-    0x93e27171, 0x73abd8d8, 0x53623131, 0x3f2a1515,
-    0x0c080404, 0x5295c7c7, 0x65462323, 0x5e9dc3c3,
-    0x28301818, 0xa1379696, 0x0f0a0505, 0xb52f9a9a,
-    0x090e0707, 0x36241212, 0x9b1b8080, 0x3ddfe2e2,
-    0x26cdebeb, 0x694e2727, 0xcd7fb2b2, 0x9fea7575,
-    0x1b120909, 0x9e1d8383, 0x74582c2c, 0x2e341a1a,
-    0x2d361b1b, 0xb2dc6e6e, 0xeeb45a5a, 0xfb5ba0a0,
-    0xf6a45252, 0x4d763b3b, 0x61b7d6d6, 0xce7db3b3,
-    0x7b522929, 0x3edde3e3, 0x715e2f2f, 0x97138484,
-    0xf5a65353, 0x68b9d1d1, 0x00000000, 0x2cc1eded,
-    0x60402020, 0x1fe3fcfc, 0xc879b1b1, 0xedb65b5b,
-    0xbed46a6a, 0x468dcbcb, 0xd967bebe, 0x4b723939,
-    0xde944a4a, 0xd4984c4c, 0xe8b05858, 0x4a85cfcf,
-    0x6bbbd0d0, 0x2ac5efef, 0xe54faaaa, 0x16edfbfb,
-    0xc5864343, 0xd79a4d4d, 0x55663333, 0x94118585,
-    0xcf8a4545, 0x10e9f9f9, 0x06040202, 0x81fe7f7f,
-    0xf0a05050, 0x44783c3c, 0xba259f9f, 0xe34ba8a8,
-    0xf3a25151, 0xfe5da3a3, 0xc0804040, 0x8a058f8f,
-    0xad3f9292, 0xbc219d9d, 0x48703838, 0x04f1f5f5,
-    0xdf63bcbc, 0xc177b6b6, 0x75afdada, 0x63422121,
-    0x30201010, 0x1ae5ffff, 0x0efdf3f3, 0x6dbfd2d2,
-    0x4c81cdcd, 0x14180c0c, 0x35261313, 0x2fc3ecec,
-    0xe1be5f5f, 0xa2359797, 0xcc884444, 0x392e1717,
-    0x5793c4c4, 0xf255a7a7, 0x82fc7e7e, 0x477a3d3d,
-    0xacc86464, 0xe7ba5d5d, 0x2b321919, 0x95e67373,
-    0xa0c06060, 0x98198181, 0xd19e4f4f, 0x7fa3dcdc,
-    0x66442222, 0x7e542a2a, 0xab3b9090, 0x830b8888,
-    0xca8c4646, 0x29c7eeee, 0xd36bb8b8, 0x3c281414,
-    0x79a7dede, 0xe2bc5e5e, 0x1d160b0b, 0x76addbdb,
-    0x3bdbe0e0, 0x56643232, 0x4e743a3a, 0x1e140a0a,
-    0xdb924949, 0x0a0c0606, 0x6c482424, 0xe4b85c5c,
-    0x5d9fc2c2, 0x6ebdd3d3, 0xef43acac, 0xa6c46262,
-    0xa8399191, 0xa4319595, 0x37d3e4e4, 0x8bf27979,
-    0x32d5e7e7, 0x438bc8c8, 0x596e3737, 0xb7da6d6d,
-    0x8c018d8d, 0x64b1d5d5, 0xd29c4e4e, 0xe049a9a9,
-    0xb4d86c6c, 0xfaac5656, 0x07f3f4f4, 0x25cfeaea,
-    0xafca6565, 0x8ef47a7a, 0xe947aeae, 0x18100808,
-    0xd56fbaba, 0x88f07878, 0x6f4a2525, 0x725c2e2e,
-    0x24381c1c, 0xf157a6a6, 0xc773b4b4, 0x5197c6c6,
-    0x23cbe8e8, 0x7ca1dddd, 0x9ce87474, 0x213e1f1f,
-    0xdd964b4b, 0xdc61bdbd, 0x860d8b8b, 0x850f8a8a,
-    0x90e07070, 0x427c3e3e, 0xc471b5b5, 0xaacc6666,
-    0xd8904848, 0x05060303, 0x01f7f6f6, 0x121c0e0e,
-    0xa3c26161, 0x5f6a3535, 0xf9ae5757, 0xd069b9b9,
-    0x91178686, 0x5899c1c1, 0x273a1d1d, 0xb9279e9e,
-    0x38d9e1e1, 0x13ebf8f8, 0xb32b9898, 0x33221111,
-    0xbbd26969, 0x70a9d9d9, 0x89078e8e, 0xa7339494,
-    0xb62d9b9b, 0x223c1e1e, 0x92158787, 0x20c9e9e9,
-    0x4987cece, 0xffaa5555, 0x78502828, 0x7aa5dfdf,
-    0x8f038c8c, 0xf859a1a1, 0x80098989, 0x171a0d0d,
-    0xda65bfbf, 0x31d7e6e6, 0xc6844242, 0xb8d06868,
-    0xc3824141, 0xb0299999, 0x775a2d2d, 0x111e0f0f,
-    0xcb7bb0b0, 0xfca85454, 0xd66dbbbb, 0x3a2c1616,
-};
-static const uint32_t E2[256] = {
-    0x63a5c663, 0x7c84f87c, 0x7799ee77, 0x7b8df67b,
-    0xf20dfff2, 0x6bbdd66b, 0x6fb1de6f, 0xc55491c5,
-    0x30506030, 0x01030201, 0x67a9ce67, 0x2b7d562b,
-    0xfe19e7fe, 0xd762b5d7, 0xabe64dab, 0x769aec76,
-    0xca458fca, 0x829d1f82, 0xc94089c9, 0x7d87fa7d,
-    0xfa15effa, 0x59ebb259, 0x47c98e47, 0xf00bfbf0,
-    0xadec41ad, 0xd467b3d4, 0xa2fd5fa2, 0xafea45af,
-    0x9cbf239c, 0xa4f753a4, 0x7296e472, 0xc05b9bc0,
-    0xb7c275b7, 0xfd1ce1fd, 0x93ae3d93, 0x266a4c26,
-    0x365a6c36, 0x3f417e3f, 0xf702f5f7, 0xcc4f83cc,
-    0x345c6834, 0xa5f451a5, 0xe534d1e5, 0xf108f9f1,
-    0x7193e271, 0xd873abd8, 0x31536231, 0x153f2a15,
-    0x040c0804, 0xc75295c7, 0x23654623, 0xc35e9dc3,
-    0x18283018, 0x96a13796, 0x050f0a05, 0x9ab52f9a,
-    0x07090e07, 0x12362412, 0x809b1b80, 0xe23ddfe2,
-    0xeb26cdeb, 0x27694e27, 0xb2cd7fb2, 0x759fea75,
-    0x091b1209, 0x839e1d83, 0x2c74582c, 0x1a2e341a,
-    0x1b2d361b, 0x6eb2dc6e, 0x5aeeb45a, 0xa0fb5ba0,
-    0x52f6a452, 0x3b4d763b, 0xd661b7d6, 0xb3ce7db3,
-    0x297b5229, 0xe33edde3, 0x2f715e2f, 0x84971384,
-    0x53f5a653, 0xd168b9d1, 0x00000000, 0xed2cc1ed,
-    0x20604020, 0xfc1fe3fc, 0xb1c879b1, 0x5bedb65b,
-    0x6abed46a, 0xcb468dcb, 0xbed967be, 0x394b7239,
-    0x4ade944a, 0x4cd4984c, 0x58e8b058, 0xcf4a85cf,
-    0xd06bbbd0, 0xef2ac5ef, 0xaae54faa, 0xfb16edfb,
-    0x43c58643, 0x4dd79a4d, 0x33556633, 0x85941185,
-    0x45cf8a45, 0xf910e9f9, 0x02060402, 0x7f81fe7f,
-    0x50f0a050, 0x3c44783c, 0x9fba259f, 0xa8e34ba8,
-    0x51f3a251, 0xa3fe5da3, 0x40c08040, 0x8f8a058f,
-    0x92ad3f92, 0x9dbc219d, 0x38487038, 0xf504f1f5,
-    0xbcdf63bc, 0xb6c177b6, 0xda75afda, 0x21634221,
-    0x10302010, 0xff1ae5ff, 0xf30efdf3, 0xd26dbfd2,
-    0xcd4c81cd, 0x0c14180c, 0x13352613, 0xec2fc3ec,
-    0x5fe1be5f, 0x97a23597, 0x44cc8844, 0x17392e17,
-    0xc45793c4, 0xa7f255a7, 0x7e82fc7e, 0x3d477a3d,
-    0x64acc864, 0x5de7ba5d, 0x192b3219, 0x7395e673,
-    0x60a0c060, 0x81981981, 0x4fd19e4f, 0xdc7fa3dc,
-    0x22664422, 0x2a7e542a, 0x90ab3b90, 0x88830b88,
-    0x46ca8c46, 0xee29c7ee, 0xb8d36bb8, 0x143c2814,
-    0xde79a7de, 0x5ee2bc5e, 0x0b1d160b, 0xdb76addb,
-    0xe03bdbe0, 0x32566432, 0x3a4e743a, 0x0a1e140a,
-    0x49db9249, 0x060a0c06, 0x246c4824, 0x5ce4b85c,
-    0xc25d9fc2, 0xd36ebdd3, 0xacef43ac, 0x62a6c462,
-    0x91a83991, 0x95a43195, 0xe437d3e4, 0x798bf279,
-    0xe732d5e7, 0xc8438bc8, 0x37596e37, 0x6db7da6d,
-    0x8d8c018d, 0xd564b1d5, 0x4ed29c4e, 0xa9e049a9,
-    0x6cb4d86c, 0x56faac56, 0xf407f3f4, 0xea25cfea,
-    0x65afca65, 0x7a8ef47a, 0xaee947ae, 0x08181008,
-    0xbad56fba, 0x7888f078, 0x256f4a25, 0x2e725c2e,
-    0x1c24381c, 0xa6f157a6, 0xb4c773b4, 0xc65197c6,
-    0xe823cbe8, 0xdd7ca1dd, 0x749ce874, 0x1f213e1f,
-    0x4bdd964b, 0xbddc61bd, 0x8b860d8b, 0x8a850f8a,
-    0x7090e070, 0x3e427c3e, 0xb5c471b5, 0x66aacc66,
-    0x48d89048, 0x03050603, 0xf601f7f6, 0x0e121c0e,
-    0x61a3c261, 0x355f6a35, 0x57f9ae57, 0xb9d069b9,
-    0x86911786, 0xc15899c1, 0x1d273a1d, 0x9eb9279e,
-    0xe138d9e1, 0xf813ebf8, 0x98b32b98, 0x11332211,
-    0x69bbd269, 0xd970a9d9, 0x8e89078e, 0x94a73394,
-    0x9bb62d9b, 0x1e223c1e, 0x87921587, 0xe920c9e9,
-    0xce4987ce, 0x55ffaa55, 0x28785028, 0xdf7aa5df,
-    0x8c8f038c, 0xa1f859a1, 0x89800989, 0x0d171a0d,
-    0xbfda65bf, 0xe631d7e6, 0x42c68442, 0x68b8d068,
-    0x41c38241, 0x99b02999, 0x2d775a2d, 0x0f111e0f,
-    0xb0cb7bb0, 0x54fca854, 0xbbd66dbb, 0x163a2c16,
-};
-static const uint32_t E3[256] = {
-    0x6363a5c6, 0x7c7c84f8, 0x777799ee, 0x7b7b8df6,
-    0xf2f20dff, 0x6b6bbdd6, 0x6f6fb1de, 0xc5c55491,
-    0x30305060, 0x01010302, 0x6767a9ce, 0x2b2b7d56,
-    0xfefe19e7, 0xd7d762b5, 0xababe64d, 0x76769aec,
-    0xcaca458f, 0x82829d1f, 0xc9c94089, 0x7d7d87fa,
-    0xfafa15ef, 0x5959ebb2, 0x4747c98e, 0xf0f00bfb,
-    0xadadec41, 0xd4d467b3, 0xa2a2fd5f, 0xafafea45,
-    0x9c9cbf23, 0xa4a4f753, 0x727296e4, 0xc0c05b9b,
-    0xb7b7c275, 0xfdfd1ce1, 0x9393ae3d, 0x26266a4c,
-    0x36365a6c, 0x3f3f417e, 0xf7f702f5, 0xcccc4f83,
-    0x34345c68, 0xa5a5f451, 0xe5e534d1, 0xf1f108f9,
-    0x717193e2, 0xd8d873ab, 0x31315362, 0x15153f2a,
-    0x04040c08, 0xc7c75295, 0x23236546, 0xc3c35e9d,
-    0x18182830, 0x9696a137, 0x05050f0a, 0x9a9ab52f,
-    0x0707090e, 0x12123624, 0x80809b1b, 0xe2e23ddf,
-    0xebeb26cd, 0x2727694e, 0xb2b2cd7f, 0x75759fea,
-    0x09091b12, 0x83839e1d, 0x2c2c7458, 0x1a1a2e34,
-    0x1b1b2d36, 0x6e6eb2dc, 0x5a5aeeb4, 0xa0a0fb5b,
-    0x5252f6a4, 0x3b3b4d76, 0xd6d661b7, 0xb3b3ce7d,
-    0x29297b52, 0xe3e33edd, 0x2f2f715e, 0x84849713,
-    0x5353f5a6, 0xd1d168b9, 0x00000000, 0xeded2cc1,
-    0x20206040, 0xfcfc1fe3, 0xb1b1c879, 0x5b5bedb6,
-    0x6a6abed4, 0xcbcb468d, 0xbebed967, 0x39394b72,
-    0x4a4ade94, 0x4c4cd498, 0x5858e8b0, 0xcfcf4a85,
-    0xd0d06bbb, 0xefef2ac5, 0xaaaae54f, 0xfbfb16ed,
-    0x4343c586, 0x4d4dd79a, 0x33335566, 0x85859411,
-    0x4545cf8a, 0xf9f910e9, 0x02020604, 0x7f7f81fe,
-    0x5050f0a0, 0x3c3c4478, 0x9f9fba25, 0xa8a8e34b,
-    0x5151f3a2, 0xa3a3fe5d, 0x4040c080, 0x8f8f8a05,
-    0x9292ad3f, 0x9d9dbc21, 0x38384870, 0xf5f504f1,
-    0xbcbcdf63, 0xb6b6c177, 0xdada75af, 0x21216342,
-    0x10103020, 0xffff1ae5, 0xf3f30efd, 0xd2d26dbf,
-    0xcdcd4c81, 0x0c0c1418, 0x13133526, 0xecec2fc3,
-    0x5f5fe1be, 0x9797a235, 0x4444cc88, 0x1717392e,
-    0xc4c45793, 0xa7a7f255, 0x7e7e82fc, 0x3d3d477a,
-    0x6464acc8, 0x5d5de7ba, 0x19192b32, 0x737395e6,
-    0x6060a0c0, 0x81819819, 0x4f4fd19e, 0xdcdc7fa3,
-    0x22226644, 0x2a2a7e54, 0x9090ab3b, 0x8888830b,
-    0x4646ca8c, 0xeeee29c7, 0xb8b8d36b, 0x14143c28,
-    0xdede79a7, 0x5e5ee2bc, 0x0b0b1d16, 0xdbdb76ad,
-    0xe0e03bdb, 0x32325664, 0x3a3a4e74, 0x0a0a1e14,
-    0x4949db92, 0x06060a0c, 0x24246c48, 0x5c5ce4b8,
-    0xc2c25d9f, 0xd3d36ebd, 0xacacef43, 0x6262a6c4,
-    0x9191a839, 0x9595a431, 0xe4e437d3, 0x79798bf2,
-    0xe7e732d5, 0xc8c8438b, 0x3737596e, 0x6d6db7da,
-    0x8d8d8c01, 0xd5d564b1, 0x4e4ed29c, 0xa9a9e049,
-    0x6c6cb4d8, 0x5656faac, 0xf4f407f3, 0xeaea25cf,
-    0x6565afca, 0x7a7a8ef4, 0xaeaee947, 0x08081810,
-    0xbabad56f, 0x787888f0, 0x25256f4a, 0x2e2e725c,
-    0x1c1c2438, 0xa6a6f157, 0xb4b4c773, 0xc6c65197,
-    0xe8e823cb, 0xdddd7ca1, 0x74749ce8, 0x1f1f213e,
-    0x4b4bdd96, 0xbdbddc61, 0x8b8b860d, 0x8a8a850f,
-    0x707090e0, 0x3e3e427c, 0xb5b5c471, 0x6666aacc,
-    0x4848d890, 0x03030506, 0xf6f601f7, 0x0e0e121c,
-    0x6161a3c2, 0x35355f6a, 0x5757f9ae, 0xb9b9d069,
-    0x86869117, 0xc1c15899, 0x1d1d273a, 0x9e9eb927,
-    0xe1e138d9, 0xf8f813eb, 0x9898b32b, 0x11113322,
-    0x6969bbd2, 0xd9d970a9, 0x8e8e8907, 0x9494a733,
-    0x9b9bb62d, 0x1e1e223c, 0x87879215, 0xe9e920c9,
-    0xcece4987, 0x5555ffaa, 0x28287850, 0xdfdf7aa5,
-    0x8c8c8f03, 0xa1a1f859, 0x89898009, 0x0d0d171a,
-    0xbfbfda65, 0xe6e631d7, 0x4242c684, 0x6868b8d0,
-    0x4141c382, 0x9999b029, 0x2d2d775a, 0x0f0f111e,
-    0xb0b0cb7b, 0x5454fca8, 0xbbbbd66d, 0x16163a2c,
-};
-static const uint32_t D0[256] = {
-    0x51f4a750, 0x7e416553, 0x1a17a4c3, 0x3a275e96,
-    0x3bab6bcb, 0x1f9d45f1, 0xacfa58ab, 0x4be30393,
-    0x2030fa55, 0xad766df6, 0x88cc7691, 0xf5024c25,
-    0x4fe5d7fc, 0xc52acbd7, 0x26354480, 0xb562a38f,
-    0xdeb15a49, 0x25ba1b67, 0x45ea0e98, 0x5dfec0e1,
-    0xc32f7502, 0x814cf012, 0x8d4697a3, 0x6bd3f9c6,
-    0x038f5fe7, 0x15929c95, 0xbf6d7aeb, 0x955259da,
-    0xd4be832d, 0x587421d3, 0x49e06929, 0x8ec9c844,
-    0x75c2896a, 0xf48e7978, 0x99583e6b, 0x27b971dd,
-    0xbee14fb6, 0xf088ad17, 0xc920ac66, 0x7dce3ab4,
-    0x63df4a18, 0xe51a3182, 0x97513360, 0x62537f45,
-    0xb16477e0, 0xbb6bae84, 0xfe81a01c, 0xf9082b94,
-    0x70486858, 0x8f45fd19, 0x94de6c87, 0x527bf8b7,
-    0xab73d323, 0x724b02e2, 0xe31f8f57, 0x6655ab2a,
-    0xb2eb2807, 0x2fb5c203, 0x86c57b9a, 0xd33708a5,
-    0x302887f2, 0x23bfa5b2, 0x02036aba, 0xed16825c,
-    0x8acf1c2b, 0xa779b492, 0xf307f2f0, 0x4e69e2a1,
-    0x65daf4cd, 0x0605bed5, 0xd134621f, 0xc4a6fe8a,
-    0x342e539d, 0xa2f355a0, 0x058ae132, 0xa4f6eb75,
-    0x0b83ec39, 0x4060efaa, 0x5e719f06, 0xbd6e1051,
-    0x3e218af9, 0x96dd063d, 0xdd3e05ae, 0x4de6bd46,
-    0x91548db5, 0x71c45d05, 0x0406d46f, 0x605015ff,
-    0x1998fb24, 0xd6bde997, 0x894043cc, 0x67d99e77,
-    0xb0e842bd, 0x07898b88, 0xe7195b38, 0x79c8eedb,
-    0xa17c0a47, 0x7c420fe9, 0xf8841ec9, 0x00000000,
-    0x09808683, 0x322bed48, 0x1e1170ac, 0x6c5a724e,
-    0xfd0efffb, 0x0f853856, 0x3daed51e, 0x362d3927,
-    0x0a0fd964, 0x685ca621, 0x9b5b54d1, 0x24362e3a,
-    0x0c0a67b1, 0x9357e70f, 0xb4ee96d2, 0x1b9b919e,
-    0x80c0c54f, 0x61dc20a2, 0x5a774b69, 0x1c121a16,
-    0xe293ba0a, 0xc0a02ae5, 0x3c22e043, 0x121b171d,
-    0x0e090d0b, 0xf28bc7ad, 0x2db6a8b9, 0x141ea9c8,
-    0x57f11985, 0xaf75074c, 0xee99ddbb, 0xa37f60fd,
-    0xf701269f, 0x5c72f5bc, 0x44663bc5, 0x5bfb7e34,
-    0x8b432976, 0xcb23c6dc, 0xb6edfc68, 0xb8e4f163,
-    0xd731dcca, 0x42638510, 0x13972240, 0x84c61120,
-    0x854a247d, 0xd2bb3df8, 0xaef93211, 0xc729a16d,
-    0x1d9e2f4b, 0xdcb230f3, 0x0d8652ec, 0x77c1e3d0,
-    0x2bb3166c, 0xa970b999, 0x119448fa, 0x47e96422,
-    0xa8fc8cc4, 0xa0f03f1a, 0x567d2cd8, 0x223390ef,
-    0x87494ec7, 0xd938d1c1, 0x8ccaa2fe, 0x98d40b36,
-    0xa6f581cf, 0xa57ade28, 0xdab78e26, 0x3fadbfa4,
-    0x2c3a9de4, 0x5078920d, 0x6a5fcc9b, 0x547e4662,
-    0xf68d13c2, 0x90d8b8e8, 0x2e39f75e, 0x82c3aff5,
-    0x9f5d80be, 0x69d0937c, 0x6fd52da9, 0xcf2512b3,
-    0xc8ac993b, 0x10187da7, 0xe89c636e, 0xdb3bbb7b,
-    0xcd267809, 0x6e5918f4, 0xec9ab701, 0x834f9aa8,
-    0xe6956e65, 0xaaffe67e, 0x21bccf08, 0xef15e8e6,
-    0xbae79bd9, 0x4a6f36ce, 0xea9f09d4, 0x29b07cd6,
-    0x31a4b2af, 0x2a3f2331, 0xc6a59430, 0x35a266c0,
-    0x744ebc37, 0xfc82caa6, 0xe090d0b0, 0x33a7d815,
-    0xf104984a, 0x41ecdaf7, 0x7fcd500e, 0x1791f62f,
-    0x764dd68d, 0x43efb04d, 0xccaa4d54, 0xe49604df,
-    0x9ed1b5e3, 0x4c6a881b, 0xc12c1fb8, 0x4665517f,
-    0x9d5eea04, 0x018c355d, 0xfa877473, 0xfb0b412e,
-    0xb3671d5a, 0x92dbd252, 0xe9105633, 0x6dd64713,
-    0x9ad7618c, 0x37a10c7a, 0x59f8148e, 0xeb133c89,
-    0xcea927ee, 0xb761c935, 0xe11ce5ed, 0x7a47b13c,
-    0x9cd2df59, 0x55f2733f, 0x1814ce79, 0x73c737bf,
-    0x53f7cdea, 0x5ffdaa5b, 0xdf3d6f14, 0x7844db86,
-    0xcaaff381, 0xb968c43e, 0x3824342c, 0xc2a3405f,
-    0x161dc372, 0xbce2250c, 0x283c498b, 0xff0d9541,
-    0x39a80171, 0x080cb3de, 0xd8b4e49c, 0x6456c190,
-    0x7bcb8461, 0xd532b670, 0x486c5c74, 0xd0b85742,
-};
-static const uint32_t D1[256] = {
-    0x5051f4a7, 0x537e4165, 0xc31a17a4, 0x963a275e,
-    0xcb3bab6b, 0xf11f9d45, 0xabacfa58, 0x934be303,
-    0x552030fa, 0xf6ad766d, 0x9188cc76, 0x25f5024c,
-    0xfc4fe5d7, 0xd7c52acb, 0x80263544, 0x8fb562a3,
-    0x49deb15a, 0x6725ba1b, 0x9845ea0e, 0xe15dfec0,
-    0x02c32f75, 0x12814cf0, 0xa38d4697, 0xc66bd3f9,
-    0xe7038f5f, 0x9515929c, 0xebbf6d7a, 0xda955259,
-    0x2dd4be83, 0xd3587421, 0x2949e069, 0x448ec9c8,
-    0x6a75c289, 0x78f48e79, 0x6b99583e, 0xdd27b971,
-    0xb6bee14f, 0x17f088ad, 0x66c920ac, 0xb47dce3a,
-    0x1863df4a, 0x82e51a31, 0x60975133, 0x4562537f,
-    0xe0b16477, 0x84bb6bae, 0x1cfe81a0, 0x94f9082b,
-    0x58704868, 0x198f45fd, 0x8794de6c, 0xb7527bf8,
-    0x23ab73d3, 0xe2724b02, 0x57e31f8f, 0x2a6655ab,
-    0x07b2eb28, 0x032fb5c2, 0x9a86c57b, 0xa5d33708,
-    0xf2302887, 0xb223bfa5, 0xba02036a, 0x5ced1682,
-    0x2b8acf1c, 0x92a779b4, 0xf0f307f2, 0xa14e69e2,
-    0xcd65daf4, 0xd50605be, 0x1fd13462, 0x8ac4a6fe,
-    0x9d342e53, 0xa0a2f355, 0x32058ae1, 0x75a4f6eb,
-    0x390b83ec, 0xaa4060ef, 0x065e719f, 0x51bd6e10,
-    0xf93e218a, 0x3d96dd06, 0xaedd3e05, 0x464de6bd,
-    0xb591548d, 0x0571c45d, 0x6f0406d4, 0xff605015,
-    0x241998fb, 0x97d6bde9, 0xcc894043, 0x7767d99e,
-    0xbdb0e842, 0x8807898b, 0x38e7195b, 0xdb79c8ee,
-    0x47a17c0a, 0xe97c420f, 0xc9f8841e, 0x00000000,
-    0x83098086, 0x48322bed, 0xac1e1170, 0x4e6c5a72,
-    0xfbfd0eff, 0x560f8538, 0x1e3daed5, 0x27362d39,
-    0x640a0fd9, 0x21685ca6, 0xd19b5b54, 0x3a24362e,
-    0xb10c0a67, 0x0f9357e7, 0xd2b4ee96, 0x9e1b9b91,
-    0x4f80c0c5, 0xa261dc20, 0x695a774b, 0x161c121a,
-    0x0ae293ba, 0xe5c0a02a, 0x433c22e0, 0x1d121b17,
-    0x0b0e090d, 0xadf28bc7, 0xb92db6a8, 0xc8141ea9,
-    0x8557f119, 0x4caf7507, 0xbbee99dd, 0xfda37f60,
-    0x9ff70126, 0xbc5c72f5, 0xc544663b, 0x345bfb7e,
-    0x768b4329, 0xdccb23c6, 0x68b6edfc, 0x63b8e4f1,
-    0xcad731dc, 0x10426385, 0x40139722, 0x2084c611,
-    0x7d854a24, 0xf8d2bb3d, 0x11aef932, 0x6dc729a1,
-    0x4b1d9e2f, 0xf3dcb230, 0xec0d8652, 0xd077c1e3,
-    0x6c2bb316, 0x99a970b9, 0xfa119448, 0x2247e964,
-    0xc4a8fc8c, 0x1aa0f03f, 0xd8567d2c, 0xef223390,
-    0xc787494e, 0xc1d938d1, 0xfe8ccaa2, 0x3698d40b,
-    0xcfa6f581, 0x28a57ade, 0x26dab78e, 0xa43fadbf,
-    0xe42c3a9d, 0x0d507892, 0x9b6a5fcc, 0x62547e46,
-    0xc2f68d13, 0xe890d8b8, 0x5e2e39f7, 0xf582c3af,
-    0xbe9f5d80, 0x7c69d093, 0xa96fd52d, 0xb3cf2512,
-    0x3bc8ac99, 0xa710187d, 0x6ee89c63, 0x7bdb3bbb,
-    0x09cd2678, 0xf46e5918, 0x01ec9ab7, 0xa8834f9a,
-    0x65e6956e, 0x7eaaffe6, 0x0821bccf, 0xe6ef15e8,
-    0xd9bae79b, 0xce4a6f36, 0xd4ea9f09, 0xd629b07c,
-    0xaf31a4b2, 0x312a3f23, 0x30c6a594, 0xc035a266,
-    0x37744ebc, 0xa6fc82ca, 0xb0e090d0, 0x1533a7d8,
-    0x4af10498, 0xf741ecda, 0x0e7fcd50, 0x2f1791f6,
-    0x8d764dd6, 0x4d43efb0, 0x54ccaa4d, 0xdfe49604,
-    0xe39ed1b5, 0x1b4c6a88, 0xb8c12c1f, 0x7f466551,
-    0x049d5eea, 0x5d018c35, 0x73fa8774, 0x2efb0b41,
-    0x5ab3671d, 0x5292dbd2, 0x33e91056, 0x136dd647,
-    0x8c9ad761, 0x7a37a10c, 0x8e59f814, 0x89eb133c,
-    0xeecea927, 0x35b761c9, 0xede11ce5, 0x3c7a47b1,
-    0x599cd2df, 0x3f55f273, 0x791814ce, 0xbf73c737,
-    0xea53f7cd, 0x5b5ffdaa, 0x14df3d6f, 0x867844db,
-    0x81caaff3, 0x3eb968c4, 0x2c382434, 0x5fc2a340,
-    0x72161dc3, 0x0cbce225, 0x8b283c49, 0x41ff0d95,
-    0x7139a801, 0xde080cb3, 0x9cd8b4e4, 0x906456c1,
-    0x617bcb84, 0x70d532b6, 0x74486c5c, 0x42d0b857,
-};
-static const uint32_t D2[256] = {
-    0xa75051f4, 0x65537e41, 0xa4c31a17, 0x5e963a27,
-    0x6bcb3bab, 0x45f11f9d, 0x58abacfa, 0x03934be3,
-    0xfa552030, 0x6df6ad76, 0x769188cc, 0x4c25f502,
-    0xd7fc4fe5, 0xcbd7c52a, 0x44802635, 0xa38fb562,
-    0x5a49deb1, 0x1b6725ba, 0x0e9845ea, 0xc0e15dfe,
-    0x7502c32f, 0xf012814c, 0x97a38d46, 0xf9c66bd3,
-    0x5fe7038f, 0x9c951592, 0x7aebbf6d, 0x59da9552,
-    0x832dd4be, 0x21d35874, 0x692949e0, 0xc8448ec9,
-    0x896a75c2, 0x7978f48e, 0x3e6b9958, 0x71dd27b9,
-    0x4fb6bee1, 0xad17f088, 0xac66c920, 0x3ab47dce,
-    0x4a1863df, 0x3182e51a, 0x33609751, 0x7f456253,
-    0x77e0b164, 0xae84bb6b, 0xa01cfe81, 0x2b94f908,
-    0x68587048, 0xfd198f45, 0x6c8794de, 0xf8b7527b,
-    0xd323ab73, 0x02e2724b, 0x8f57e31f, 0xab2a6655,
-    0x2807b2eb, 0xc2032fb5, 0x7b9a86c5, 0x08a5d337,
-    0x87f23028, 0xa5b223bf, 0x6aba0203, 0x825ced16,
-    0x1c2b8acf, 0xb492a779, 0xf2f0f307, 0xe2a14e69,
-    0xf4cd65da, 0xbed50605, 0x621fd134, 0xfe8ac4a6,
-    0x539d342e, 0x55a0a2f3, 0xe132058a, 0xeb75a4f6,
-    0xec390b83, 0xefaa4060, 0x9f065e71, 0x1051bd6e,
-    0x8af93e21, 0x063d96dd, 0x05aedd3e, 0xbd464de6,
-    0x8db59154, 0x5d0571c4, 0xd46f0406, 0x15ff6050,
-    0xfb241998, 0xe997d6bd, 0x43cc8940, 0x9e7767d9,
-    0x42bdb0e8, 0x8b880789, 0x5b38e719, 0xeedb79c8,
-    0x0a47a17c, 0x0fe97c42, 0x1ec9f884, 0x00000000,
-    0x86830980, 0xed48322b, 0x70ac1e11, 0x724e6c5a,
-    0xfffbfd0e, 0x38560f85, 0xd51e3dae, 0x3927362d,
-    0xd9640a0f, 0xa621685c, 0x54d19b5b, 0x2e3a2436,
-    0x67b10c0a, 0xe70f9357, 0x96d2b4ee, 0x919e1b9b,
-    0xc54f80c0, 0x20a261dc, 0x4b695a77, 0x1a161c12,
-    0xba0ae293, 0x2ae5c0a0, 0xe0433c22, 0x171d121b,
-    0x0d0b0e09, 0xc7adf28b, 0xa8b92db6, 0xa9c8141e,
-    0x198557f1, 0x074caf75, 0xddbbee99, 0x60fda37f,
-    0x269ff701, 0xf5bc5c72, 0x3bc54466, 0x7e345bfb,
-    0x29768b43, 0xc6dccb23, 0xfc68b6ed, 0xf163b8e4,
-    0xdccad731, 0x85104263, 0x22401397, 0x112084c6,
-    0x247d854a, 0x3df8d2bb, 0x3211aef9, 0xa16dc729,
-    0x2f4b1d9e, 0x30f3dcb2, 0x52ec0d86, 0xe3d077c1,
-    0x166c2bb3, 0xb999a970, 0x48fa1194, 0x642247e9,
-    0x8cc4a8fc, 0x3f1aa0f0, 0x2cd8567d, 0x90ef2233,
-    0x4ec78749, 0xd1c1d938, 0xa2fe8cca, 0x0b3698d4,
-    0x81cfa6f5, 0xde28a57a, 0x8e26dab7, 0xbfa43fad,
-    0x9de42c3a, 0x920d5078, 0xcc9b6a5f, 0x4662547e,
-    0x13c2f68d, 0xb8e890d8, 0xf75e2e39, 0xaff582c3,
-    0x80be9f5d, 0x937c69d0, 0x2da96fd5, 0x12b3cf25,
-    0x993bc8ac, 0x7da71018, 0x636ee89c, 0xbb7bdb3b,
-    0x7809cd26, 0x18f46e59, 0xb701ec9a, 0x9aa8834f,
-    0x6e65e695, 0xe67eaaff, 0xcf0821bc, 0xe8e6ef15,
-    0x9bd9bae7, 0x36ce4a6f, 0x09d4ea9f, 0x7cd629b0,
-    0xb2af31a4, 0x23312a3f, 0x9430c6a5, 0x66c035a2,
-    0xbc37744e, 0xcaa6fc82, 0xd0b0e090, 0xd81533a7,
-    0x984af104, 0xdaf741ec, 0x500e7fcd, 0xf62f1791,
-    0xd68d764d, 0xb04d43ef, 0x4d54ccaa, 0x04dfe496,
-    0xb5e39ed1, 0x881b4c6a, 0x1fb8c12c, 0x517f4665,
-    0xea049d5e, 0x355d018c, 0x7473fa87, 0x412efb0b,
-    0x1d5ab367, 0xd25292db, 0x5633e910, 0x47136dd6,
-    0x618c9ad7, 0x0c7a37a1, 0x148e59f8, 0x3c89eb13,
-    0x27eecea9, 0xc935b761, 0xe5ede11c, 0xb13c7a47,
-    0xdf599cd2, 0x733f55f2, 0xce791814, 0x37bf73c7,
-    0xcdea53f7, 0xaa5b5ffd, 0x6f14df3d, 0xdb867844,
-    0xf381caaf, 0xc43eb968, 0x342c3824, 0x405fc2a3,
-    0xc372161d, 0x250cbce2, 0x498b283c, 0x9541ff0d,
-    0x017139a8, 0xb3de080c, 0xe49cd8b4, 0xc1906456,
-    0x84617bcb, 0xb670d532, 0x5c74486c, 0x5742d0b8,
-};
-static const uint32_t D3[256] = {
-    0xf4a75051, 0x4165537e, 0x17a4c31a, 0x275e963a,
-    0xab6bcb3b, 0x9d45f11f, 0xfa58abac, 0xe303934b,
-    0x30fa5520, 0x766df6ad, 0xcc769188, 0x024c25f5,
-    0xe5d7fc4f, 0x2acbd7c5, 0x35448026, 0x62a38fb5,
-    0xb15a49de, 0xba1b6725, 0xea0e9845, 0xfec0e15d,
-    0x2f7502c3, 0x4cf01281, 0x4697a38d, 0xd3f9c66b,
-    0x8f5fe703, 0x929c9515, 0x6d7aebbf, 0x5259da95,
-    0xbe832dd4, 0x7421d358, 0xe0692949, 0xc9c8448e,
-    0xc2896a75, 0x8e7978f4, 0x583e6b99, 0xb971dd27,
-    0xe14fb6be, 0x88ad17f0, 0x20ac66c9, 0xce3ab47d,
-    0xdf4a1863, 0x1a3182e5, 0x51336097, 0x537f4562,
-    0x6477e0b1, 0x6bae84bb, 0x81a01cfe, 0x082b94f9,
-    0x48685870, 0x45fd198f, 0xde6c8794, 0x7bf8b752,
-    0x73d323ab, 0x4b02e272, 0x1f8f57e3, 0x55ab2a66,
-    0xeb2807b2, 0xb5c2032f, 0xc57b9a86, 0x3708a5d3,
-    0x2887f230, 0xbfa5b223, 0x036aba02, 0x16825ced,
-    0xcf1c2b8a, 0x79b492a7, 0x07f2f0f3, 0x69e2a14e,
-    0xdaf4cd65, 0x05bed506, 0x34621fd1, 0xa6fe8ac4,
-    0x2e539d34, 0xf355a0a2, 0x8ae13205, 0xf6eb75a4,
-    0x83ec390b, 0x60efaa40, 0x719f065e, 0x6e1051bd,
-    0x218af93e, 0xdd063d96, 0x3e05aedd, 0xe6bd464d,
-    0x548db591, 0xc45d0571, 0x06d46f04, 0x5015ff60,
-    0x98fb2419, 0xbde997d6, 0x4043cc89, 0xd99e7767,
-    0xe842bdb0, 0x898b8807, 0x195b38e7, 0xc8eedb79,
-    0x7c0a47a1, 0x420fe97c, 0x841ec9f8, 0x00000000,
-    0x80868309, 0x2bed4832, 0x1170ac1e, 0x5a724e6c,
-    0x0efffbfd, 0x8538560f, 0xaed51e3d, 0x2d392736,
-    0x0fd9640a, 0x5ca62168, 0x5b54d19b, 0x362e3a24,
-    0x0a67b10c, 0x57e70f93, 0xee96d2b4, 0x9b919e1b,
-    0xc0c54f80, 0xdc20a261, 0x774b695a, 0x121a161c,
-    0x93ba0ae2, 0xa02ae5c0, 0x22e0433c, 0x1b171d12,
-    0x090d0b0e, 0x8bc7adf2, 0xb6a8b92d, 0x1ea9c814,
-    0xf1198557, 0x75074caf, 0x99ddbbee, 0x7f60fda3,
-    0x01269ff7, 0x72f5bc5c, 0x663bc544, 0xfb7e345b,
-    0x4329768b, 0x23c6dccb, 0xedfc68b6, 0xe4f163b8,
-    0x31dccad7, 0x63851042, 0x97224013, 0xc6112084,
-    0x4a247d85, 0xbb3df8d2, 0xf93211ae, 0x29a16dc7,
-    0x9e2f4b1d, 0xb230f3dc, 0x8652ec0d, 0xc1e3d077,
-    0xb3166c2b, 0x70b999a9, 0x9448fa11, 0xe9642247,
-    0xfc8cc4a8, 0xf03f1aa0, 0x7d2cd856, 0x3390ef22,
-    0x494ec787, 0x38d1c1d9, 0xcaa2fe8c, 0xd40b3698,
-    0xf581cfa6, 0x7ade28a5, 0xb78e26da, 0xadbfa43f,
-    0x3a9de42c, 0x78920d50, 0x5fcc9b6a, 0x7e466254,
-    0x8d13c2f6, 0xd8b8e890, 0x39f75e2e, 0xc3aff582,
-    0x5d80be9f, 0xd0937c69, 0xd52da96f, 0x2512b3cf,
-    0xac993bc8, 0x187da710, 0x9c636ee8, 0x3bbb7bdb,
-    0x267809cd, 0x5918f46e, 0x9ab701ec, 0x4f9aa883,
-    0x956e65e6, 0xffe67eaa, 0xbccf0821, 0x15e8e6ef,
-    0xe79bd9ba, 0x6f36ce4a, 0x9f09d4ea, 0xb07cd629,
-    0xa4b2af31, 0x3f23312a, 0xa59430c6, 0xa266c035,
-    0x4ebc3774, 0x82caa6fc, 0x90d0b0e0, 0xa7d81533,
-    0x04984af1, 0xecdaf741, 0xcd500e7f, 0x91f62f17,
-    0x4dd68d76, 0xefb04d43, 0xaa4d54cc, 0x9604dfe4,
-    0xd1b5e39e, 0x6a881b4c, 0x2c1fb8c1, 0x65517f46,
-    0x5eea049d, 0x8c355d01, 0x877473fa, 0x0b412efb,
-    0x671d5ab3, 0xdbd25292, 0x105633e9, 0xd647136d,
-    0xd7618c9a, 0xa10c7a37, 0xf8148e59, 0x133c89eb,
-    0xa927eece, 0x61c935b7, 0x1ce5ede1, 0x47b13c7a,
-    0xd2df599c, 0xf2733f55, 0x14ce7918, 0xc737bf73,
-    0xf7cdea53, 0xfdaa5b5f, 0x3d6f14df, 0x44db8678,
-    0xaff381ca, 0x68c43eb9, 0x24342c38, 0xa3405fc2,
-    0x1dc37216, 0xe2250cbc, 0x3c498b28, 0x0d9541ff,
-    0xa8017139, 0x0cb3de08, 0xb4e49cd8, 0x56c19064,
-    0xcb84617b, 0x32b670d5, 0x6c5c7448, 0xb85742d0,
-};
-
-#ifndef WINSCP_VS
-/*
- * Set up an AESContext. `keylen' is measured in
- * bytes; it can be either 16 (128-bit), 24 (192-bit), or 32
- * (256-bit).
- */
-static void aes_setup(AESContext * ctx, const unsigned char *key, int keylen)
-{
-    int i, j, Nk, rconst;
-    size_t bufaddr;
-
-    ctx->Nr = 6 + (keylen / 4); /* Number of rounds */
-
-    /* Ensure the key schedule arrays are 16-byte aligned */
-    bufaddr = (size_t)ctx->keysched_buf;
-    ctx->keysched = ctx->keysched_buf +
-<<<<<<< HEAD
-        (0xF & -(ssize_t)bufaddr) / sizeof(word32); // MPEXT cast to ssize_t
-    assert((size_t)ctx->keysched % 16 == 0);
-    bufaddr = (size_t)ctx->invkeysched_buf;
-    ctx->invkeysched = ctx->invkeysched_buf +
-        (0xF & -(ssize_t)bufaddr) / sizeof(word32); // MPEXT cast to ssize_t
-=======
-        (0xF & -bufaddr) / sizeof(uint32_t);
-    assert((size_t)ctx->keysched % 16 == 0);
-    bufaddr = (size_t)ctx->invkeysched_buf;
-    ctx->invkeysched = ctx->invkeysched_buf +
-        (0xF & -bufaddr) / sizeof(uint32_t);
->>>>>>> 2cb66551
-    assert((size_t)ctx->invkeysched % 16 == 0);
-
-    ctx->isNI = supports_aes_ni();
-
-    if (ctx->isNI) {
-        aes_setup_ni(ctx, key, keylen);
-        return;
-    }
-
-    assert(keylen == 16 || keylen == 24 || keylen == 32);
-
-    ctx->encrypt_cbc = aes_encrypt_cbc_sw;
-    ctx->decrypt_cbc = aes_decrypt_cbc_sw;
-    ctx->sdctr = aes_sdctr_sw;
-
-    Nk = keylen / 4;
-    rconst = 1;
-    for (i = 0; i < (ctx->Nr + 1) * NB; i++) {
-	if (i < Nk)
-	    ctx->keysched[i] = GET_32BIT_MSB_FIRST(key + 4 * i);
-	else {
-	    uint32_t temp = ctx->keysched[i - 1];
-	    if (i % Nk == 0) {
-		int a, b, c, d;
-		a = (temp >> 16) & 0xFF;
-		b = (temp >> 8) & 0xFF;
-		c = (temp >> 0) & 0xFF;
-		d = (temp >> 24) & 0xFF;
-		temp = Sbox[a] ^ rconst;
-		temp = (temp << 8) | Sbox[b];
-		temp = (temp << 8) | Sbox[c];
-		temp = (temp << 8) | Sbox[d];
-		rconst = mulby2(rconst);
-	    } else if (i % Nk == 4 && Nk > 6) {
-		int a, b, c, d;
-		a = (temp >> 24) & 0xFF;
-		b = (temp >> 16) & 0xFF;
-		c = (temp >> 8) & 0xFF;
-		d = (temp >> 0) & 0xFF;
-		temp = Sbox[a];
-		temp = (temp << 8) | Sbox[b];
-		temp = (temp << 8) | Sbox[c];
-		temp = (temp << 8) | Sbox[d];
-	    }
-	    ctx->keysched[i] = ctx->keysched[i - Nk] ^ temp;
-	}
-    }
-
-    /*
-     * Now prepare the modified keys for the inverse cipher.
-     */
-    for (i = 0; i <= ctx->Nr; i++) {
-        for (j = 0; j < NB; j++) {
-	    uint32_t temp;
-            temp = ctx->keysched[(ctx->Nr - i) * NB + j];
-	    if (i != 0 && i != ctx->Nr) {
-		/*
-		 * Perform the InvMixColumn operation on i. The D
-		 * tables give the result of InvMixColumn applied
-		 * to Sboxinv on individual bytes, so we should
-		 * compose Sbox with the D tables for this.
-		 */
-		int a, b, c, d;
-		a = (temp >> 24) & 0xFF;
-		b = (temp >> 16) & 0xFF;
-		c = (temp >> 8) & 0xFF;
-		d = (temp >> 0) & 0xFF;
-		temp = D0[Sbox[a]];
-		temp ^= D1[Sbox[b]];
-		temp ^= D2[Sbox[c]];
-		temp ^= D3[Sbox[d]];
-	    }
-            ctx->invkeysched[i * NB + j] = temp;
-	}
-    }
-}
-#endif
-
-/*
- * Software encrypt/decrypt macros
- */
-#define ADD_ROUND_KEY (block[0]^=*keysched++,   \
-                       block[1]^=*keysched++,   \
-                       block[2]^=*keysched++,   \
-                       block[3]^=*keysched++)
-#define MOVEWORD(i) ( block[i] = newstate[i] )
-
-#define ENCWORD(i) ( newstate[i] = (E0[(block[i       ] >> 24) & 0xFF] ^ \
-                                    E1[(block[(i+1)%NB] >> 16) & 0xFF] ^ \
-                                    E2[(block[(i+2)%NB] >>  8) & 0xFF] ^ \
-                                    E3[ block[(i+3)%NB]        & 0xFF]) )
-#define ENCROUND { ENCWORD(0); ENCWORD(1); ENCWORD(2); ENCWORD(3);      \
-        MOVEWORD(0); MOVEWORD(1); MOVEWORD(2); MOVEWORD(3); ADD_ROUND_KEY; }
-
-#define ENCLASTWORD(i) ( newstate[i] =                                  \
-                         (Sbox[(block[i]        >> 24) & 0xFF] << 24) |  \
-                         (Sbox[(block[(i+1)%NB] >> 16) & 0xFF] << 16) |  \
-                         (Sbox[(block[(i+2)%NB] >>  8) & 0xFF] <<  8) |  \
-                         (Sbox[(block[(i+3)%NB]      ) & 0xFF]      ) )
-#define ENCLASTROUND { ENCLASTWORD(0); ENCLASTWORD(1); ENCLASTWORD(2); ENCLASTWORD(3); \
-        MOVEWORD(0); MOVEWORD(1); MOVEWORD(2); MOVEWORD(3); ADD_ROUND_KEY; }
-
-#define DECWORD(i) ( newstate[i] =  (D0[(block[i]        >> 24) & 0xFF] ^ \
-                                     D1[(block[(i+3)%NB] >> 16) & 0xFF] ^ \
-                                     D2[(block[(i+2)%NB] >> 8)  & 0xFF] ^ \
-                                     D3[ block[(i+1)%NB]        & 0xFF]) )
-#define DECROUND { DECWORD(0); DECWORD(1); DECWORD(2); DECWORD(3);      \
-        MOVEWORD(0); MOVEWORD(1); MOVEWORD(2); MOVEWORD(3); ADD_ROUND_KEY; }
-
-#define DECLASTWORD(i) (newstate[i] =                                   \
-                        (Sboxinv[(block[i]        >> 24) & 0xFF] << 24) | \
-                        (Sboxinv[(block[(i+3)%NB] >> 16) & 0xFF] << 16) | \
-                        (Sboxinv[(block[(i+2)%NB] >>  8) & 0xFF] <<  8) | \
-                        (Sboxinv[(block[(i+1)%NB]      ) & 0xFF]      ) )
-#define DECLASTROUND { DECLASTWORD(0); DECLASTWORD(1); DECLASTWORD(2); DECLASTWORD(3); \
-        MOVEWORD(0); MOVEWORD(1); MOVEWORD(2); MOVEWORD(3); ADD_ROUND_KEY; }
-
-#ifdef WINSCP_VS
-/*
- * Software AES encrypt/decrypt core
- */
-/*MPEXT static*/ void aes_encrypt_cbc_sw(unsigned char *blk, int len, AESContext * ctx)
-{
-    uint32_t block[4];
-    unsigned char* finish = blk + len;
-    int i;
-
-    assert((len & 15) == 0);
-
-    memcpy(block, ctx->iv, sizeof(block));
-
-    while (blk < finish) {
-        uint32_t *keysched = ctx->keysched;
-        uint32_t newstate[4];
-	for (i = 0; i < 4; i++)
-            block[i] ^= GET_32BIT_MSB_FIRST(blk + 4 * i);
-        ADD_ROUND_KEY;
-        switch (ctx->Nr) {
-          case 14:
-            ENCROUND;
-            ENCROUND;
-          case 12:
-            ENCROUND;
-            ENCROUND;
-          case 10:
-            ENCROUND;
-            ENCROUND;
-            ENCROUND;
-            ENCROUND;
-            ENCROUND;
-            ENCROUND;
-            ENCROUND;
-            ENCROUND;
-            ENCROUND;
-            ENCLASTROUND;
-            break;
-          default:
-            assert(0);
-        }
-	for (i = 0; i < 4; i++)
-            PUT_32BIT_MSB_FIRST(blk + 4 * i, block[i]);
-	blk += 16;
-    }
-
-    memcpy(ctx->iv, block, sizeof(block));
-}
-
-/*MPEXT static*/ void aes_sdctr_sw(unsigned char *blk, int len, AESContext *ctx)
-{
-    uint32_t iv[4];
-    unsigned char* finish = blk + len;
-    int i;
-
-    assert((len & 15) == 0);
-
-    memcpy(iv, ctx->iv, sizeof(iv));
-
-    while (blk < finish) {
-        uint32_t *keysched = ctx->keysched;
-        uint32_t newstate[4], block[4], tmp;
-        memcpy(block, iv, sizeof(block));
-        ADD_ROUND_KEY;
-        switch (ctx->Nr) {
-          case 14:
-            ENCROUND;
-            ENCROUND;
-          case 12:
-            ENCROUND;
-            ENCROUND;
-          case 10:
-            ENCROUND;
-            ENCROUND;
-            ENCROUND;
-            ENCROUND;
-            ENCROUND;
-            ENCROUND;
-            ENCROUND;
-            ENCROUND;
-            ENCROUND;
-            ENCLASTROUND;
-            break;
-          default:
-            assert(0);
-        }
-	for (i = 0; i < 4; i++) {
-            tmp = GET_32BIT_MSB_FIRST(blk + 4 * i);
-            PUT_32BIT_MSB_FIRST(blk + 4 * i, tmp ^ block[i]);
-	}
-        for (i = 3; i >= 0; i--)
-            if ((iv[i] = (iv[i] + 1) & 0xffffffff) != 0)
-                break;
-	blk += 16;
-    }
-
-    memcpy(ctx->iv, iv, sizeof(iv));
-}
-
-/*MPEXT static*/ void aes_decrypt_cbc_sw(unsigned char *blk, int len, AESContext * ctx)
-{
-    uint32_t iv[4];
-    unsigned char* finish = blk + len;
-    int i;
-
-    assert((len & 15) == 0);
-
-    memcpy(iv, ctx->iv, sizeof(iv));
-
-    while (blk < finish) {
-        uint32_t *keysched = ctx->invkeysched;
-        uint32_t newstate[4], ct[4], block[4];
-        for (i = 0; i < 4; i++)
-            block[i] = ct[i] = GET_32BIT_MSB_FIRST(blk + 4 * i);
-        ADD_ROUND_KEY;
-        switch (ctx->Nr) {
-          case 14:
-            DECROUND;
-            DECROUND;
-          case 12:
-            DECROUND;
-            DECROUND;
-          case 10:
-            DECROUND;
-            DECROUND;
-            DECROUND;
-            DECROUND;
-            DECROUND;
-            DECROUND;
-            DECROUND;
-            DECROUND;
-            DECROUND;
-            DECLASTROUND;
-            break;
-          default:
-            assert(0);
-        }
-	for (i = 0; i < 4; i++) {
-            PUT_32BIT_MSB_FIRST(blk + 4 * i, iv[i] ^ block[i]);
-            iv[i] = ct[i];
-	}
-	blk += 16;
-    }
-
-    memcpy(ctx->iv, iv, sizeof(iv));
-}
-
-#else
-
-AESContext *aes_make_context(void)
-{
-    return snew(AESContext);
-}
-
-void aes_free_context(AESContext *ctx)
-{
-    smemclr(ctx, sizeof(*ctx));
-    sfree(ctx);
-}
-
-void aes128_key(AESContext *ctx, const void *key)
-{
-    aes_setup(ctx, key, 16);
-}
-
-void aes192_key(AESContext *ctx, const void *key)
-{
-    aes_setup(ctx, key, 24);
-}
-
-void aes256_key(AESContext *ctx, const void *key)
-{
-    aes_setup(ctx, key, 32);
-}
-
-void aes_iv(AESContext *ctx, const void *viv)
-{
-    const unsigned char *iv = (const unsigned char *)viv;
-    if (ctx->isNI) {
-        memcpy(ctx->iv, iv, sizeof(ctx->iv));
-    }
-    else {
-        int i;
-        for (i = 0; i < 4; i++)
-            ctx->iv[i] = GET_32BIT_MSB_FIRST(iv + 4 * i);
-    }
-}
-
-void aes_ssh2_encrypt_blk(AESContext *ctx, void *blk, int len)
-{
-    aes_encrypt_cbc(blk, len, ctx);
-}
-
-void aes_ssh2_decrypt_blk(AESContext *ctx, void *blk, int len)
-{
-    aes_decrypt_cbc(blk, len, ctx);
-}
-
-void aes_ssh2_sdctr(AESContext *ctx, void *blk, int len)
-{
-    aes_sdctr(blk, len, ctx);
-}
-
-void aes256_encrypt_pubkey(const void *key, void *blk, int len)
-{
-    AESContext ctx;
-    aes_setup(&ctx, key, 32);
-    memset(ctx.iv, 0, sizeof(ctx.iv));
-    aes_encrypt_cbc(blk, len, &ctx);
-    smemclr(&ctx, sizeof(ctx));
-}
-
-void aes256_decrypt_pubkey(const void *key, void *blk, int len)
-{
-    AESContext ctx;
-    aes_setup(&ctx, key, 32);
-    memset(ctx.iv, 0, sizeof(ctx.iv));
-    aes_decrypt_cbc(blk, len, &ctx);
-    smemclr(&ctx, sizeof(ctx));
-}
-
-struct aes_ssh2_ctx {
-    AESContext context;
-    ssh2_cipher vt;
-};
-
-ssh2_cipher *aes_ssh2_new(const struct ssh2_cipheralg *alg)
-{
-    struct aes_ssh2_ctx *ctx = snew(struct aes_ssh2_ctx);
-    ctx->vt = alg;
-    return &ctx->vt;
-}
-
-static void aes_ssh2_free(ssh2_cipher *cipher)
-{
-    struct aes_ssh2_ctx *ctx = container_of(cipher, struct aes_ssh2_ctx, vt);
-    smemclr(ctx, sizeof(*ctx));
-    sfree(ctx);
-}
-
-static void aes_ssh2_setiv(ssh2_cipher *cipher, const void *iv)
-{
-    struct aes_ssh2_ctx *ctx = container_of(cipher, struct aes_ssh2_ctx, vt);
-    aes_iv(&ctx->context, iv);
-}
-
-static void aes_ssh2_setkey(ssh2_cipher *cipher, const void *key)
-{
-    struct aes_ssh2_ctx *ctx = container_of(cipher, struct aes_ssh2_ctx, vt);
-    aes_setup(&ctx->context, key, ctx->vt->padded_keybytes);
-}
-
-static void aes_ssh2_encrypt(ssh2_cipher *cipher, void *blk, int len)
-{
-    struct aes_ssh2_ctx *ctx = container_of(cipher, struct aes_ssh2_ctx, vt);
-    aes_encrypt_cbc(blk, len, &ctx->context);
-}
-
-static void aes_ssh2_decrypt(ssh2_cipher *cipher, void *blk, int len)
-{
-    struct aes_ssh2_ctx *ctx = container_of(cipher, struct aes_ssh2_ctx, vt);
-    aes_decrypt_cbc(blk, len, &ctx->context);
-}
-
-static void aes_ssh2_sdctr_method(ssh2_cipher *cipher, void *blk, int len)
-{
-    struct aes_ssh2_ctx *ctx = container_of(cipher, struct aes_ssh2_ctx, vt);
-    aes_sdctr(blk, len, &ctx->context);
-}
-
-static const struct ssh2_cipheralg ssh_aes128_ctr = {
-    aes_ssh2_new, aes_ssh2_free, aes_ssh2_setiv, aes_ssh2_setkey,
-    aes_ssh2_sdctr_method, aes_ssh2_sdctr_method, NULL, NULL,
-    "aes128-ctr",
-    16, 128, 16, 0, "AES-128 SDCTR",
-    NULL
-};
-
-static const struct ssh2_cipheralg ssh_aes192_ctr = {
-    aes_ssh2_new, aes_ssh2_free, aes_ssh2_setiv, aes_ssh2_setkey,
-    aes_ssh2_sdctr_method, aes_ssh2_sdctr_method, NULL, NULL,
-    "aes192-ctr",
-    16, 192, 24, 0, "AES-192 SDCTR",
-    NULL
-};
-
-static const struct ssh2_cipheralg ssh_aes256_ctr = {
-    aes_ssh2_new, aes_ssh2_free, aes_ssh2_setiv, aes_ssh2_setkey,
-    aes_ssh2_sdctr_method, aes_ssh2_sdctr_method, NULL, NULL,
-    "aes256-ctr",
-    16, 256, 32, 0, "AES-256 SDCTR",
-    NULL
-};
-
-static const struct ssh2_cipheralg ssh_aes128 = {
-    aes_ssh2_new, aes_ssh2_free, aes_ssh2_setiv, aes_ssh2_setkey,
-    aes_ssh2_encrypt, aes_ssh2_decrypt, NULL, NULL,
-    "aes128-cbc",
-    16, 128, 16, SSH_CIPHER_IS_CBC, "AES-128 CBC",
-    NULL
-};
-
-static const struct ssh2_cipheralg ssh_aes192 = {
-    aes_ssh2_new, aes_ssh2_free, aes_ssh2_setiv, aes_ssh2_setkey,
-    aes_ssh2_encrypt, aes_ssh2_decrypt, NULL, NULL,
-    "aes192-cbc",
-    16, 192, 24, SSH_CIPHER_IS_CBC, "AES-192 CBC",
-    NULL
-};
-
-static const struct ssh2_cipheralg ssh_aes256 = {
-    aes_ssh2_new, aes_ssh2_free, aes_ssh2_setiv, aes_ssh2_setkey,
-    aes_ssh2_encrypt, aes_ssh2_decrypt, NULL, NULL,
-    "aes256-cbc",
-    16, 256, 32, SSH_CIPHER_IS_CBC, "AES-256 CBC",
-    NULL
-};
-
-static const struct ssh2_cipheralg ssh_rijndael_lysator = {
-    aes_ssh2_new, aes_ssh2_free, aes_ssh2_setiv, aes_ssh2_setkey,
-    aes_ssh2_encrypt, aes_ssh2_decrypt, NULL, NULL,
-    "rijndael-cbc@lysator.liu.se",
-    16, 256, 32, SSH_CIPHER_IS_CBC, "AES-256 CBC",
-    NULL
-};
-
-static const struct ssh2_cipheralg *const aes_list[] = {
-    &ssh_aes256_ctr,
-    &ssh_aes256,
-    &ssh_rijndael_lysator,
-    &ssh_aes192_ctr,
-    &ssh_aes192,
-    &ssh_aes128_ctr,
-    &ssh_aes128,
-};
-
-const struct ssh2_ciphers ssh2_aes = {
-    sizeof(aes_list) / sizeof(*aes_list),
-    aes_list
-};
-
-/*
- * Implementation of AES for PuTTY using AES-NI
- * instuction set expansion was made by:
- * @author Pavel Kryukov <kryukov@frtk.ru>
- * @author Maxim Kuznetsov <maks.kuznetsov@gmail.com>
- * @author Svyatoslav Kuzmich <svatoslav1@gmail.com>
- *
- * For Putty AES NI project
- * http://pavelkryukov.github.io/putty-aes-ni/
- */
-
-/*
- * Check of compiler version
- */
-#ifdef _FORCE_AES_NI
-#   define COMPILER_SUPPORTS_AES_NI
-#elif defined(__clang__)
-#   if __has_attribute(target) && __has_include(<wmmintrin.h>) && (defined(__x86_64__) || defined(__i386))
-#       define COMPILER_SUPPORTS_AES_NI
-#   endif
-#elif defined(__GNUC__)
-#    if (__GNUC__ > 4 || (__GNUC__ == 4 && __GNUC_MINOR__ >= 4)) && (defined(__x86_64__) || defined(__i386))
-#       define COMPILER_SUPPORTS_AES_NI
-#    endif
-#elif defined (_MSC_VER)
-#   if (defined(_M_X64) || defined(_M_IX86)) && _MSC_FULL_VER >= 150030729
-#      define COMPILER_SUPPORTS_AES_NI
-#   endif
-#endif
-
-#ifdef _FORCE_SOFTWARE_AES
-#   undef COMPILER_SUPPORTS_AES_NI
-#endif
-
-#ifdef COMPILER_SUPPORTS_AES_NI
-
-/*
- * Set target architecture for Clang and GCC
- */
-#if !defined(__clang__) && defined(__GNUC__)
-#    pragma GCC target("aes")
-#    pragma GCC target("sse4.1")
-#endif
-
-#if defined(__clang__) || (defined(__GNUC__) && (__GNUC__ > 4 || (__GNUC__ == 4 && __GNUC_MINOR__ >= 8)))
-#    define FUNC_ISA __attribute__ ((target("sse4.1,aes")))
-#else
-#    define FUNC_ISA
-#endif
-
-#include <wmmintrin.h>
-#include <smmintrin.h>
-
-/*
- * Determinators of CPU type
- */
-#if defined(__clang__) || defined(__GNUC__)
-
-#include <cpuid.h>
-INLINE static bool supports_aes_ni()
-{
-    unsigned int CPUInfo[4];
-    __cpuid(1, CPUInfo[0], CPUInfo[1], CPUInfo[2], CPUInfo[3]);
-    return (CPUInfo[2] & (1 << 25)) && (CPUInfo[2] & (1 << 19)); /* Check AES and SSE4.1 */
-}
-
-#else /* defined(__clang__) || defined(__GNUC__) */
-
-INLINE static bool supports_aes_ni()
-{
-    unsigned int CPUInfo[4];
-    __cpuid(CPUInfo, 1);
-    return (CPUInfo[2] & (1 << 25)) && (CPUInfo[2] & (1 << 19)); /* Check AES and SSE4.1 */
-}
-
-#endif /* defined(__clang__) || defined(__GNUC__) */
-
-/*
- * Wrapper of SHUFPD instruction for MSVC
- */
-#ifdef _MSC_VER
-FUNC_ISA
-INLINE static __m128i mm_shuffle_pd_i0(__m128i a, __m128i b)
-{
-    union {
-        __m128i i;
-        __m128d d;
-    } au, bu, ru;
-    au.i = a;
-    bu.i = b;
-    ru.d = _mm_shuffle_pd(au.d, bu.d, 0);
-    return ru.i;
-}
-
-FUNC_ISA
-INLINE static __m128i mm_shuffle_pd_i1(__m128i a, __m128i b)
-{
-    union {
-        __m128i i;
-        __m128d d;
-    } au, bu, ru;
-    au.i = a;
-    bu.i = b;
-    ru.d = _mm_shuffle_pd(au.d, bu.d, 1);
-    return ru.i;
-}
-#else
-#define mm_shuffle_pd_i0(a, b) ((__m128i)_mm_shuffle_pd((__m128d)a, (__m128d)b, 0));
-#define mm_shuffle_pd_i1(a, b) ((__m128i)_mm_shuffle_pd((__m128d)a, (__m128d)b, 1));
-#endif
-
-/*
- * AES-NI key expansion assist functions
- */
-FUNC_ISA
-INLINE static __m128i AES_128_ASSIST (__m128i temp1, __m128i temp2)
-{
-    __m128i temp3;
-    temp2 = _mm_shuffle_epi32 (temp2 ,0xff);
-    temp3 = _mm_slli_si128 (temp1, 0x4);
-    temp1 = _mm_xor_si128 (temp1, temp3);
-    temp3 = _mm_slli_si128 (temp3, 0x4);
-    temp1 = _mm_xor_si128 (temp1, temp3);
-    temp3 = _mm_slli_si128 (temp3, 0x4);
-    temp1 = _mm_xor_si128 (temp1, temp3);
-    temp1 = _mm_xor_si128 (temp1, temp2);
-    return temp1;
-}
-
-FUNC_ISA
-INLINE static void KEY_192_ASSIST(__m128i* temp1, __m128i * temp2, __m128i * temp3)
-{
-    __m128i temp4;
-    *temp2 = _mm_shuffle_epi32 (*temp2, 0x55);
-    temp4 = _mm_slli_si128 (*temp1, 0x4);
-    *temp1 = _mm_xor_si128 (*temp1, temp4);
-    temp4 = _mm_slli_si128 (temp4, 0x4);
-    *temp1 = _mm_xor_si128 (*temp1, temp4);
-    temp4 = _mm_slli_si128 (temp4, 0x4);
-    *temp1 = _mm_xor_si128 (*temp1, temp4);
-    *temp1 = _mm_xor_si128 (*temp1, *temp2);
-    *temp2 = _mm_shuffle_epi32(*temp1, 0xff);
-    temp4 = _mm_slli_si128 (*temp3, 0x4);
-    *temp3 = _mm_xor_si128 (*temp3, temp4);
-    *temp3 = _mm_xor_si128 (*temp3, *temp2);
-}
-
-FUNC_ISA
-INLINE static void KEY_256_ASSIST_1(__m128i* temp1, __m128i * temp2)
-{
-    __m128i temp4;
-    *temp2 = _mm_shuffle_epi32(*temp2, 0xff);
-    temp4 = _mm_slli_si128 (*temp1, 0x4);
-    *temp1 = _mm_xor_si128 (*temp1, temp4);
-    temp4 = _mm_slli_si128 (temp4, 0x4);
-    *temp1 = _mm_xor_si128 (*temp1, temp4);
-    temp4 = _mm_slli_si128 (temp4, 0x4);
-    *temp1 = _mm_xor_si128 (*temp1, temp4);
-    *temp1 = _mm_xor_si128 (*temp1, *temp2);
-}
-
-FUNC_ISA
-INLINE static void KEY_256_ASSIST_2(__m128i* temp1, __m128i * temp3)
-{
-    __m128i temp2,temp4;
-    temp4 = _mm_aeskeygenassist_si128 (*temp1, 0x0);
-    temp2 = _mm_shuffle_epi32(temp4, 0xaa);
-    temp4 = _mm_slli_si128 (*temp3, 0x4);
-    *temp3 = _mm_xor_si128 (*temp3, temp4);
-    temp4 = _mm_slli_si128 (temp4, 0x4);
-    *temp3 = _mm_xor_si128 (*temp3, temp4);
-    temp4 = _mm_slli_si128 (temp4, 0x4);
-    *temp3 = _mm_xor_si128 (*temp3, temp4);
-    *temp3 = _mm_xor_si128 (*temp3, temp2);
-}
-
-/*
- * AES-NI key expansion core
- */
-FUNC_ISA
-static void AES_128_Key_Expansion (const unsigned char *userkey, __m128i *key)
-{
-    __m128i temp1, temp2;
-    temp1 = _mm_loadu_si128((const __m128i*)userkey);
-    key[0] = temp1;
-    temp2 = _mm_aeskeygenassist_si128 (temp1 ,0x1);
-    temp1 = AES_128_ASSIST(temp1, temp2);
-    key[1] = temp1;
-    temp2 = _mm_aeskeygenassist_si128 (temp1,0x2);
-    temp1 = AES_128_ASSIST(temp1, temp2);
-    key[2] = temp1;
-    temp2 = _mm_aeskeygenassist_si128 (temp1,0x4);
-    temp1 = AES_128_ASSIST(temp1, temp2);
-    key[3] = temp1;
-    temp2 = _mm_aeskeygenassist_si128 (temp1,0x8);
-    temp1 = AES_128_ASSIST(temp1, temp2);
-    key[4] = temp1;
-    temp2 = _mm_aeskeygenassist_si128 (temp1,0x10);
-    temp1 = AES_128_ASSIST(temp1, temp2);
-    key[5] = temp1;
-    temp2 = _mm_aeskeygenassist_si128 (temp1,0x20);
-    temp1 = AES_128_ASSIST(temp1, temp2);
-    key[6] = temp1;
-    temp2 = _mm_aeskeygenassist_si128 (temp1,0x40);
-    temp1 = AES_128_ASSIST(temp1, temp2);
-    key[7] = temp1;
-    temp2 = _mm_aeskeygenassist_si128 (temp1,0x80);
-    temp1 = AES_128_ASSIST(temp1, temp2);
-    key[8] = temp1;
-    temp2 = _mm_aeskeygenassist_si128 (temp1,0x1b);
-    temp1 = AES_128_ASSIST(temp1, temp2);
-    key[9] = temp1;
-    temp2 = _mm_aeskeygenassist_si128 (temp1,0x36);
-    temp1 = AES_128_ASSIST(temp1, temp2);
-    key[10] = temp1;
-}
-
-FUNC_ISA
-static void AES_192_Key_Expansion (const unsigned char *userkey, __m128i *key)
-{
-    __m128i temp1, temp2, temp3;
-    temp1 = _mm_loadu_si128((const __m128i*)userkey);
-    temp3 = _mm_loadu_si128((const __m128i*)(userkey+16));
-    key[0]=temp1;
-    key[1]=temp3;
-    temp2=_mm_aeskeygenassist_si128 (temp3,0x1);
-    KEY_192_ASSIST(&temp1, &temp2, &temp3);
-    key[1] = mm_shuffle_pd_i0(key[1], temp1);
-    key[2] = mm_shuffle_pd_i1(temp1, temp3);
-    temp2=_mm_aeskeygenassist_si128 (temp3,0x2);
-    KEY_192_ASSIST(&temp1, &temp2, &temp3);
-    key[3]=temp1;
-    key[4]=temp3;
-    temp2=_mm_aeskeygenassist_si128 (temp3,0x4);
-    KEY_192_ASSIST(&temp1, &temp2, &temp3);
-    key[4] = mm_shuffle_pd_i0(key[4], temp1);
-    key[5] = mm_shuffle_pd_i1(temp1, temp3);
-    temp2=_mm_aeskeygenassist_si128 (temp3,0x8);
-    KEY_192_ASSIST(&temp1, &temp2, &temp3);
-    key[6]=temp1;
-    key[7]=temp3;
-    temp2=_mm_aeskeygenassist_si128 (temp3,0x10);
-    KEY_192_ASSIST(&temp1, &temp2, &temp3);
-    key[7] = mm_shuffle_pd_i0(key[7], temp1);
-    key[8] = mm_shuffle_pd_i1(temp1, temp3);
-    temp2=_mm_aeskeygenassist_si128 (temp3,0x20);
-    KEY_192_ASSIST(&temp1, &temp2, &temp3);
-    key[9]=temp1;
-    key[10]=temp3;
-    temp2=_mm_aeskeygenassist_si128 (temp3,0x40);
-    KEY_192_ASSIST(&temp1, &temp2, &temp3);
-    key[10] = mm_shuffle_pd_i0(key[10], temp1);
-    key[11] = mm_shuffle_pd_i1(temp1, temp3);
-    temp2=_mm_aeskeygenassist_si128 (temp3,0x80);
-    KEY_192_ASSIST(&temp1, &temp2, &temp3);
-    key[12]=temp1;
-    key[13]=temp3;
-}
-
-FUNC_ISA
-static void AES_256_Key_Expansion (const unsigned char *userkey, __m128i *key)
-{
-    __m128i temp1, temp2, temp3;
-    temp1 = _mm_loadu_si128((const __m128i*)userkey);
-    temp3 = _mm_loadu_si128((const __m128i*)(userkey+16));
-    key[0] = temp1;
-    key[1] = temp3;
-    temp2 = _mm_aeskeygenassist_si128 (temp3,0x01);
-    KEY_256_ASSIST_1(&temp1, &temp2);
-    key[2]=temp1;
-    KEY_256_ASSIST_2(&temp1, &temp3);
-    key[3]=temp3;
-    temp2 = _mm_aeskeygenassist_si128 (temp3,0x02);
-    KEY_256_ASSIST_1(&temp1, &temp2);
-    key[4]=temp1;
-    KEY_256_ASSIST_2(&temp1, &temp3);
-    key[5]=temp3;
-    temp2 = _mm_aeskeygenassist_si128 (temp3,0x04);
-    KEY_256_ASSIST_1(&temp1, &temp2);
-    key[6]=temp1;
-    KEY_256_ASSIST_2(&temp1, &temp3);
-    key[7]=temp3;
-    temp2 = _mm_aeskeygenassist_si128 (temp3,0x08);
-    KEY_256_ASSIST_1(&temp1, &temp2);
-    key[8]=temp1;
-    KEY_256_ASSIST_2(&temp1, &temp3);
-    key[9]=temp3;
-    temp2 = _mm_aeskeygenassist_si128 (temp3,0x10);
-    KEY_256_ASSIST_1(&temp1, &temp2);
-    key[10]=temp1;
-    KEY_256_ASSIST_2(&temp1, &temp3);
-    key[11]=temp3;
-    temp2 = _mm_aeskeygenassist_si128 (temp3,0x20);
-    KEY_256_ASSIST_1(&temp1, &temp2);
-    key[12]=temp1;
-    KEY_256_ASSIST_2(&temp1, &temp3);
-    key[13]=temp3;
-    temp2 = _mm_aeskeygenassist_si128 (temp3,0x40);
-    KEY_256_ASSIST_1(&temp1, &temp2);
-    key[14]=temp1;
-}
-
-/*
- * AES-NI encrypt/decrypt core
- */
-FUNC_ISA
-static void aes_encrypt_cbc_ni(unsigned char *blk, int len, AESContext * ctx)
-{
-    __m128i enc;
-    __m128i* block = (__m128i*)blk;
-    const __m128i* finish = (__m128i*)(blk + len);
-
-    assert((len & 15) == 0);
-
-    /* Load IV */
-    enc = _mm_loadu_si128((__m128i*)(ctx->iv));
-    while (block < finish) {
-        /* Key schedule ptr   */
-        __m128i* keysched = (__m128i*)ctx->keysched;
-
-        /* Xor data with IV */
-        enc  = _mm_xor_si128(_mm_loadu_si128(block), enc);
-
-        /* Perform rounds */
-        enc  = _mm_xor_si128(enc, *keysched);
-        switch (ctx->Nr) {
-          case 14:
-            enc = _mm_aesenc_si128(enc, *(++keysched));
-            enc = _mm_aesenc_si128(enc, *(++keysched));
-          case 12:
-            enc = _mm_aesenc_si128(enc, *(++keysched));
-            enc = _mm_aesenc_si128(enc, *(++keysched));
-          case 10:
-            enc = _mm_aesenc_si128(enc, *(++keysched));
-            enc = _mm_aesenc_si128(enc, *(++keysched));
-            enc = _mm_aesenc_si128(enc, *(++keysched));
-            enc = _mm_aesenc_si128(enc, *(++keysched));
-            enc = _mm_aesenc_si128(enc, *(++keysched));
-            enc = _mm_aesenc_si128(enc, *(++keysched));
-            enc = _mm_aesenc_si128(enc, *(++keysched));
-            enc = _mm_aesenc_si128(enc, *(++keysched));
-            enc = _mm_aesenc_si128(enc, *(++keysched));
-            enc = _mm_aesenclast_si128(enc, *(++keysched));
-            break;
-          default:
-            assert(0);
-        }
-
-        /* Store and go to next block */
-        _mm_storeu_si128(block, enc);
-        ++block;
-    }
-
-    /* Update IV */
-    _mm_storeu_si128((__m128i*)(ctx->iv), enc);
-}
-
-FUNC_ISA
-static void aes_decrypt_cbc_ni(unsigned char *blk, int len, AESContext * ctx)
-{
-    __m128i dec = _mm_setzero_si128();
-    __m128i last, iv;
-    __m128i* block = (__m128i*)blk;
-    const __m128i* finish = (__m128i*)(blk + len);
-
-    assert((len & 15) == 0);
-
-    /* Load IV */
-    iv = _mm_loadu_si128((__m128i*)(ctx->iv));
-    while (block < finish) {
-        /* Key schedule ptr   */
-        __m128i* keysched = (__m128i*)ctx->invkeysched;
-        last = _mm_loadu_si128(block);
-        dec  = _mm_xor_si128(last, *keysched);
-        switch (ctx->Nr) {
-          case 14:
-            dec = _mm_aesdec_si128(dec, *(++keysched));
-            dec = _mm_aesdec_si128(dec, *(++keysched));
-          case 12:
-            dec = _mm_aesdec_si128(dec, *(++keysched));
-            dec = _mm_aesdec_si128(dec, *(++keysched));
-          case 10:
-            dec = _mm_aesdec_si128(dec, *(++keysched));
-            dec = _mm_aesdec_si128(dec, *(++keysched));
-            dec = _mm_aesdec_si128(dec, *(++keysched));
-            dec = _mm_aesdec_si128(dec, *(++keysched));
-            dec = _mm_aesdec_si128(dec, *(++keysched));
-            dec = _mm_aesdec_si128(dec, *(++keysched));
-            dec = _mm_aesdec_si128(dec, *(++keysched));
-            dec = _mm_aesdec_si128(dec, *(++keysched));
-            dec = _mm_aesdec_si128(dec, *(++keysched));
-            dec = _mm_aesdeclast_si128(dec, *(++keysched));
-            break;
-          default:
-            assert(0);
-        }
-
-        /* Xor data with IV */
-        dec  = _mm_xor_si128(iv, dec);
-
-        /* Store data */
-        _mm_storeu_si128(block, dec);
-        iv = last;
-
-        /* Go to next block */
-        ++block;
-    }
-
-    /* Update IV */
-    _mm_storeu_si128((__m128i*)(ctx->iv), iv);
-}
-
-FUNC_ISA
-static void aes_sdctr_ni(unsigned char *blk, int len, AESContext *ctx)
-{
-    const __m128i BSWAP_EPI64 = _mm_setr_epi8(3,2,1,0,7,6,5,4,11,10,9,8,15,14,13,12);
-    const __m128i ONE  = _mm_setr_epi32(0,0,0,1);
-    const __m128i ZERO = _mm_setzero_si128();
-    __m128i iv;
-    __m128i* block = (__m128i*)blk;
-    const __m128i* finish = (__m128i*)(blk + len);
-
-    assert((len & 15) == 0);
-
-    iv = _mm_loadu_si128((__m128i*)ctx->iv);
-
-    while (block < finish) {
-        __m128i enc;
-        __m128i* keysched = (__m128i*)ctx->keysched;/* Key schedule ptr   */
-
-        /* Perform rounds */
-        enc  = _mm_xor_si128(iv, *keysched); /* Note that we use IV */
-        switch (ctx->Nr) {
-          case 14:
-            enc = _mm_aesenc_si128(enc, *(++keysched));
-            enc = _mm_aesenc_si128(enc, *(++keysched));
-          case 12:
-            enc = _mm_aesenc_si128(enc, *(++keysched));
-            enc = _mm_aesenc_si128(enc, *(++keysched));
-          case 10:
-            enc = _mm_aesenc_si128(enc, *(++keysched));
-            enc = _mm_aesenc_si128(enc, *(++keysched));
-            enc = _mm_aesenc_si128(enc, *(++keysched));
-            enc = _mm_aesenc_si128(enc, *(++keysched));
-            enc = _mm_aesenc_si128(enc, *(++keysched));
-            enc = _mm_aesenc_si128(enc, *(++keysched));
-            enc = _mm_aesenc_si128(enc, *(++keysched));
-            enc = _mm_aesenc_si128(enc, *(++keysched));
-            enc = _mm_aesenc_si128(enc, *(++keysched));
-            enc = _mm_aesenclast_si128(enc, *(++keysched));
-            break;
-          default:
-            assert(0);
-        }
-
-        /* Xor with block and store result */
-        enc = _mm_xor_si128(enc, _mm_loadu_si128(block));
-        _mm_storeu_si128(block, enc);
-
-        /* Increment of IV */
-        iv  = _mm_shuffle_epi8(iv, BSWAP_EPI64); /* Swap endianess     */
-        iv  = _mm_add_epi64(iv, ONE);            /* Inc low part       */
-        enc = _mm_cmpeq_epi64(iv, ZERO);         /* Check for carry    */
-        enc = _mm_unpacklo_epi64(ZERO, enc);     /* Pack carry reg     */
-        iv  = _mm_sub_epi64(iv, enc);            /* Sub carry reg      */
-        iv  = _mm_shuffle_epi8(iv, BSWAP_EPI64); /* Swap enianess back */
-
-        /* Go to next block */
-        ++block;
-    }
-
-    /* Update IV */
-    _mm_storeu_si128((__m128i*)ctx->iv, iv);
-}
-
-FUNC_ISA
-static void aes_inv_key_10(AESContext * ctx)
-{
-    __m128i* keysched = (__m128i*)ctx->keysched;
-    __m128i* invkeysched = (__m128i*)ctx->invkeysched;
-
-    *(invkeysched + 10) = *(keysched + 0);
-    *(invkeysched + 9) = _mm_aesimc_si128(*(keysched + 1));
-    *(invkeysched + 8) = _mm_aesimc_si128(*(keysched + 2));
-    *(invkeysched + 7) = _mm_aesimc_si128(*(keysched + 3));
-    *(invkeysched + 6) = _mm_aesimc_si128(*(keysched + 4));
-    *(invkeysched + 5) = _mm_aesimc_si128(*(keysched + 5));
-    *(invkeysched + 4) = _mm_aesimc_si128(*(keysched + 6));
-    *(invkeysched + 3) = _mm_aesimc_si128(*(keysched + 7));
-    *(invkeysched + 2) = _mm_aesimc_si128(*(keysched + 8));
-    *(invkeysched + 1) = _mm_aesimc_si128(*(keysched + 9));
-    *(invkeysched + 0) = *(keysched + 10);
-}
-
-FUNC_ISA
-static void aes_inv_key_12(AESContext * ctx)
-{
-    __m128i* keysched = (__m128i*)ctx->keysched;
-    __m128i* invkeysched = (__m128i*)ctx->invkeysched;
-
-    *(invkeysched + 12) = *(keysched + 0);
-    *(invkeysched + 11) = _mm_aesimc_si128(*(keysched + 1));
-    *(invkeysched + 10) = _mm_aesimc_si128(*(keysched + 2));
-    *(invkeysched + 9) = _mm_aesimc_si128(*(keysched + 3));
-    *(invkeysched + 8) = _mm_aesimc_si128(*(keysched + 4));
-    *(invkeysched + 7) = _mm_aesimc_si128(*(keysched + 5));
-    *(invkeysched + 6) = _mm_aesimc_si128(*(keysched + 6));
-    *(invkeysched + 5) = _mm_aesimc_si128(*(keysched + 7));
-    *(invkeysched + 4) = _mm_aesimc_si128(*(keysched + 8));
-    *(invkeysched + 3) = _mm_aesimc_si128(*(keysched + 9));
-    *(invkeysched + 2) = _mm_aesimc_si128(*(keysched + 10));
-    *(invkeysched + 1) = _mm_aesimc_si128(*(keysched + 11));
-    *(invkeysched + 0) = *(keysched + 12);
-}
-
-FUNC_ISA
-static void aes_inv_key_14(AESContext * ctx)
-{
-    __m128i* keysched = (__m128i*)ctx->keysched;
-    __m128i* invkeysched = (__m128i*)ctx->invkeysched;
-
-    *(invkeysched + 14) = *(keysched + 0);
-    *(invkeysched + 13) = _mm_aesimc_si128(*(keysched + 1));
-    *(invkeysched + 12) = _mm_aesimc_si128(*(keysched + 2));
-    *(invkeysched + 11) = _mm_aesimc_si128(*(keysched + 3));
-    *(invkeysched + 10) = _mm_aesimc_si128(*(keysched + 4));
-    *(invkeysched + 9) = _mm_aesimc_si128(*(keysched + 5));
-    *(invkeysched + 8) = _mm_aesimc_si128(*(keysched + 6));
-    *(invkeysched + 7) = _mm_aesimc_si128(*(keysched + 7));
-    *(invkeysched + 6) = _mm_aesimc_si128(*(keysched + 8));
-    *(invkeysched + 5) = _mm_aesimc_si128(*(keysched + 9));
-    *(invkeysched + 4) = _mm_aesimc_si128(*(keysched + 10));
-    *(invkeysched + 3) = _mm_aesimc_si128(*(keysched + 11));
-    *(invkeysched + 2) = _mm_aesimc_si128(*(keysched + 12));
-    *(invkeysched + 1) = _mm_aesimc_si128(*(keysched + 13));
-    *(invkeysched + 0) = *(keysched + 14);
-}
-
-/*
- * Set up an AESContext. `keylen' is measured in
- * bytes; it can be either 16 (128-bit), 24 (192-bit), or 32
- * (256-bit).
- */
-FUNC_ISA
-static void aes_setup_ni(AESContext * ctx,
-                         const unsigned char *key, int keylen)
-{
-    __m128i *keysched = (__m128i*)ctx->keysched;
-
-    ctx->encrypt_cbc = aes_encrypt_cbc_ni;
-    ctx->decrypt_cbc = aes_decrypt_cbc_ni;
-    ctx->sdctr = aes_sdctr_ni;
-
-    /*
-     * Now do the key setup itself.
-     */
-    switch (keylen) {
-      case 16:
-        AES_128_Key_Expansion (key, keysched);
-        break;
-      case 24:
-        AES_192_Key_Expansion (key, keysched);
-        break;
-      case 32:
-        AES_256_Key_Expansion (key, keysched);
-        break;
-      default:
-        assert(0);
-    }
-
-    /*
-     * Now prepare the modified keys for the inverse cipher.
-     */
-    switch (ctx->Nr) {
-      case 10:
-        aes_inv_key_10(ctx);
-        break;
-      case 12:
-        aes_inv_key_12(ctx);
-        break;
-      case 14:
-        aes_inv_key_14(ctx);
-        break;
-      default:
-        assert(0);
-    }
-}
-
-#else /* COMPILER_SUPPORTS_AES_NI */
-
-static void aes_setup_ni(AESContext * ctx, const unsigned char *key, int keylen)
-{
-    assert(0);
-}
-
-INLINE static bool supports_aes_ni()
-{
-    return false;
-}
-
-#endif /* COMPILER_SUPPORTS_AES_NI */
-
-#ifdef MPEXT
-
-#include "puttyexp.h"
-
-void call_aes_setup(void * ctx, unsigned char * key, int keylen)
-{
-  aes_setup((AESContext *)ctx, key, keylen);
-}
-
-// Based on pre 0.71 code, with use of 0.71 macros
-
-static void aes_encrypt(AESContext * ctx, word32 * block)
-{
-  int i;
-  word32 *keysched = ctx->keysched;
-  word32 newstate[4];
-  ADD_ROUND_KEY;
-  assert(ctx->Nr - 1 > 0);
-  for (i = 0; i < ctx->Nr - 1; i++) {
-    ENCROUND;
-  }
-  ADD_ROUND_KEY;
-  ENCLASTROUND;
-}
-
-static void aes_decrypt(AESContext * ctx, word32 * block)
-{
-  int i;
-  word32 *keysched = ctx->invkeysched;
-  word32 newstate[4];
-  ADD_ROUND_KEY;
-  assert(ctx->Nr - 1 > 0);
-  for (i = 0; i < ctx->Nr - 1; i++) {
-    DECROUND;
-  }
-  ADD_ROUND_KEY;
-  DECLASTROUND;
-}
-
-void call_aes_encrypt(void * ctx, unsigned int * block)
-{
-  aes_encrypt((AESContext *)ctx, block);
-}
-
-void call_aes_decrypt(void * ctx, unsigned int * block)
-{
-  aes_decrypt((AESContext *)ctx, block);
-}
-
-void call_aes_sdctr(unsigned char *blk, int len, void *ctx)
-{
-  aes_sdctr(blk, len, (AESContext *)ctx);
-}
-
-#endif
-
-#endif // !WINSCP_VS
+/*
+ * sshaes.c - implementation of AES / Rijndael
+ * 
+ * AES is a flexible algorithm as regards endianness: it has no
+ * inherent preference as to which way round you should form words
+ * from the input byte stream. It talks endlessly of four-byte
+ * _vectors_, but never of 32-bit _words_ - there's no 32-bit
+ * addition at all, which would force an endianness by means of
+ * which way the carries went. So it would be possible to write a
+ * working AES that read words big-endian, and another working one
+ * that read them little-endian, just by computing a different set
+ * of tables - with no speed drop.
+ * 
+ * It's therefore tempting to do just that, and remove the overhead
+ * of GET_32BIT_MSB_FIRST() et al, allowing every system to use its
+ * own endianness-native code; but I decided not to, partly for
+ * ease of testing, and mostly because I like the flexibility that
+ * allows you to encrypt a non-word-aligned block of memory (which
+ * many systems would stop being able to do if I went the
+ * endianness-dependent route).
+ * 
+ * This implementation reads and stores words big-endian, but
+ * that's a minor implementation detail. By flipping the endianness
+ * of everything in the E0..E3, D0..D3 tables, and substituting
+ * GET_32BIT_LSB_FIRST for GET_32BIT_MSB_FIRST, I could create an
+ * implementation that worked internally little-endian and gave the
+ * same answers at the same speed.
+ */
+
+#include <assert.h>
+#ifndef WINSCP_VS
+#include <stdlib.h>
+#endif
+
+#include "ssh.h"
+
+#define MAX_NR 14		       /* max no of rounds */
+#define NB 4                          /* no of words in cipher blk */
+
+#define mulby2(x) ( ((x&0x7F) << 1) ^ (x & 0x80 ? 0x1B : 0) )
+
+/*
+ * Select appropriate inline keyword for the compiler
+ */
+#if defined __GNUC__ || defined __clang__
+#    define INLINE __inline__
+#elif defined (_MSC_VER)
+#    define INLINE __forceinline
+#else
+#    define INLINE
+#endif
+
+typedef struct AESContext AESContext; // MPEXT
+
+struct AESContext {
+    uint32_t keysched_buf[(MAX_NR + 1) * NB + 3];
+    uint32_t invkeysched_buf[(MAX_NR + 1) * NB + 3];
+    uint32_t *keysched, *invkeysched;
+    uint32_t iv[NB];
+    int Nr; /* number of rounds */
+    void (*encrypt_cbc)(unsigned char*, int, AESContext*);
+    void (*decrypt_cbc)(unsigned char*, int, AESContext*);
+    void (*sdctr)(unsigned char*, int, AESContext*);
+    bool isNI;
+};
+
+/*MPEXT static*/ void aes_encrypt_cbc_sw(unsigned char*, int, AESContext*);
+/*MPEXT static*/ void aes_decrypt_cbc_sw(unsigned char*, int, AESContext*);
+/*MPEXT static*/ void aes_sdctr_sw(unsigned char*, int, AESContext*);
+
+INLINE static bool supports_aes_ni(void); // MPEXT
+static void aes_setup_ni(AESContext * ctx,
+                         const unsigned char *key, int keylen);
+
+INLINE static void aes_encrypt_cbc(unsigned char *blk, int len, AESContext * ctx)
+{
+    ctx->encrypt_cbc(blk, len, ctx);
+}
+
+INLINE static void aes_decrypt_cbc(unsigned char *blk, int len, AESContext * ctx)
+{
+    ctx->decrypt_cbc(blk, len, ctx);
+}
+
+INLINE static void aes_sdctr(unsigned char *blk, int len, AESContext * ctx)
+{
+    ctx->sdctr(blk, len, ctx);
+}
+
+/*
+ * SW AES lookup tables
+ */
+static const unsigned char Sbox[256] = {
+    0x63, 0x7c, 0x77, 0x7b, 0xf2, 0x6b, 0x6f, 0xc5,
+    0x30, 0x01, 0x67, 0x2b, 0xfe, 0xd7, 0xab, 0x76,
+    0xca, 0x82, 0xc9, 0x7d, 0xfa, 0x59, 0x47, 0xf0,
+    0xad, 0xd4, 0xa2, 0xaf, 0x9c, 0xa4, 0x72, 0xc0,
+    0xb7, 0xfd, 0x93, 0x26, 0x36, 0x3f, 0xf7, 0xcc,
+    0x34, 0xa5, 0xe5, 0xf1, 0x71, 0xd8, 0x31, 0x15,
+    0x04, 0xc7, 0x23, 0xc3, 0x18, 0x96, 0x05, 0x9a,
+    0x07, 0x12, 0x80, 0xe2, 0xeb, 0x27, 0xb2, 0x75,
+    0x09, 0x83, 0x2c, 0x1a, 0x1b, 0x6e, 0x5a, 0xa0,
+    0x52, 0x3b, 0xd6, 0xb3, 0x29, 0xe3, 0x2f, 0x84,
+    0x53, 0xd1, 0x00, 0xed, 0x20, 0xfc, 0xb1, 0x5b,
+    0x6a, 0xcb, 0xbe, 0x39, 0x4a, 0x4c, 0x58, 0xcf,
+    0xd0, 0xef, 0xaa, 0xfb, 0x43, 0x4d, 0x33, 0x85,
+    0x45, 0xf9, 0x02, 0x7f, 0x50, 0x3c, 0x9f, 0xa8,
+    0x51, 0xa3, 0x40, 0x8f, 0x92, 0x9d, 0x38, 0xf5,
+    0xbc, 0xb6, 0xda, 0x21, 0x10, 0xff, 0xf3, 0xd2,
+    0xcd, 0x0c, 0x13, 0xec, 0x5f, 0x97, 0x44, 0x17,
+    0xc4, 0xa7, 0x7e, 0x3d, 0x64, 0x5d, 0x19, 0x73,
+    0x60, 0x81, 0x4f, 0xdc, 0x22, 0x2a, 0x90, 0x88,
+    0x46, 0xee, 0xb8, 0x14, 0xde, 0x5e, 0x0b, 0xdb,
+    0xe0, 0x32, 0x3a, 0x0a, 0x49, 0x06, 0x24, 0x5c,
+    0xc2, 0xd3, 0xac, 0x62, 0x91, 0x95, 0xe4, 0x79,
+    0xe7, 0xc8, 0x37, 0x6d, 0x8d, 0xd5, 0x4e, 0xa9,
+    0x6c, 0x56, 0xf4, 0xea, 0x65, 0x7a, 0xae, 0x08,
+    0xba, 0x78, 0x25, 0x2e, 0x1c, 0xa6, 0xb4, 0xc6,
+    0xe8, 0xdd, 0x74, 0x1f, 0x4b, 0xbd, 0x8b, 0x8a,
+    0x70, 0x3e, 0xb5, 0x66, 0x48, 0x03, 0xf6, 0x0e,
+    0x61, 0x35, 0x57, 0xb9, 0x86, 0xc1, 0x1d, 0x9e,
+    0xe1, 0xf8, 0x98, 0x11, 0x69, 0xd9, 0x8e, 0x94,
+    0x9b, 0x1e, 0x87, 0xe9, 0xce, 0x55, 0x28, 0xdf,
+    0x8c, 0xa1, 0x89, 0x0d, 0xbf, 0xe6, 0x42, 0x68,
+    0x41, 0x99, 0x2d, 0x0f, 0xb0, 0x54, 0xbb, 0x16
+};
+
+static const unsigned char Sboxinv[256] = {
+    0x52, 0x09, 0x6a, 0xd5, 0x30, 0x36, 0xa5, 0x38,
+    0xbf, 0x40, 0xa3, 0x9e, 0x81, 0xf3, 0xd7, 0xfb,
+    0x7c, 0xe3, 0x39, 0x82, 0x9b, 0x2f, 0xff, 0x87,
+    0x34, 0x8e, 0x43, 0x44, 0xc4, 0xde, 0xe9, 0xcb,
+    0x54, 0x7b, 0x94, 0x32, 0xa6, 0xc2, 0x23, 0x3d,
+    0xee, 0x4c, 0x95, 0x0b, 0x42, 0xfa, 0xc3, 0x4e,
+    0x08, 0x2e, 0xa1, 0x66, 0x28, 0xd9, 0x24, 0xb2,
+    0x76, 0x5b, 0xa2, 0x49, 0x6d, 0x8b, 0xd1, 0x25,
+    0x72, 0xf8, 0xf6, 0x64, 0x86, 0x68, 0x98, 0x16,
+    0xd4, 0xa4, 0x5c, 0xcc, 0x5d, 0x65, 0xb6, 0x92,
+    0x6c, 0x70, 0x48, 0x50, 0xfd, 0xed, 0xb9, 0xda,
+    0x5e, 0x15, 0x46, 0x57, 0xa7, 0x8d, 0x9d, 0x84,
+    0x90, 0xd8, 0xab, 0x00, 0x8c, 0xbc, 0xd3, 0x0a,
+    0xf7, 0xe4, 0x58, 0x05, 0xb8, 0xb3, 0x45, 0x06,
+    0xd0, 0x2c, 0x1e, 0x8f, 0xca, 0x3f, 0x0f, 0x02,
+    0xc1, 0xaf, 0xbd, 0x03, 0x01, 0x13, 0x8a, 0x6b,
+    0x3a, 0x91, 0x11, 0x41, 0x4f, 0x67, 0xdc, 0xea,
+    0x97, 0xf2, 0xcf, 0xce, 0xf0, 0xb4, 0xe6, 0x73,
+    0x96, 0xac, 0x74, 0x22, 0xe7, 0xad, 0x35, 0x85,
+    0xe2, 0xf9, 0x37, 0xe8, 0x1c, 0x75, 0xdf, 0x6e,
+    0x47, 0xf1, 0x1a, 0x71, 0x1d, 0x29, 0xc5, 0x89,
+    0x6f, 0xb7, 0x62, 0x0e, 0xaa, 0x18, 0xbe, 0x1b,
+    0xfc, 0x56, 0x3e, 0x4b, 0xc6, 0xd2, 0x79, 0x20,
+    0x9a, 0xdb, 0xc0, 0xfe, 0x78, 0xcd, 0x5a, 0xf4,
+    0x1f, 0xdd, 0xa8, 0x33, 0x88, 0x07, 0xc7, 0x31,
+    0xb1, 0x12, 0x10, 0x59, 0x27, 0x80, 0xec, 0x5f,
+    0x60, 0x51, 0x7f, 0xa9, 0x19, 0xb5, 0x4a, 0x0d,
+    0x2d, 0xe5, 0x7a, 0x9f, 0x93, 0xc9, 0x9c, 0xef,
+    0xa0, 0xe0, 0x3b, 0x4d, 0xae, 0x2a, 0xf5, 0xb0,
+    0xc8, 0xeb, 0xbb, 0x3c, 0x83, 0x53, 0x99, 0x61,
+    0x17, 0x2b, 0x04, 0x7e, 0xba, 0x77, 0xd6, 0x26,
+    0xe1, 0x69, 0x14, 0x63, 0x55, 0x21, 0x0c, 0x7d
+};
+
+static const uint32_t E0[256] = {
+    0xc66363a5, 0xf87c7c84, 0xee777799, 0xf67b7b8d,
+    0xfff2f20d, 0xd66b6bbd, 0xde6f6fb1, 0x91c5c554,
+    0x60303050, 0x02010103, 0xce6767a9, 0x562b2b7d,
+    0xe7fefe19, 0xb5d7d762, 0x4dababe6, 0xec76769a,
+    0x8fcaca45, 0x1f82829d, 0x89c9c940, 0xfa7d7d87,
+    0xeffafa15, 0xb25959eb, 0x8e4747c9, 0xfbf0f00b,
+    0x41adadec, 0xb3d4d467, 0x5fa2a2fd, 0x45afafea,
+    0x239c9cbf, 0x53a4a4f7, 0xe4727296, 0x9bc0c05b,
+    0x75b7b7c2, 0xe1fdfd1c, 0x3d9393ae, 0x4c26266a,
+    0x6c36365a, 0x7e3f3f41, 0xf5f7f702, 0x83cccc4f,
+    0x6834345c, 0x51a5a5f4, 0xd1e5e534, 0xf9f1f108,
+    0xe2717193, 0xabd8d873, 0x62313153, 0x2a15153f,
+    0x0804040c, 0x95c7c752, 0x46232365, 0x9dc3c35e,
+    0x30181828, 0x379696a1, 0x0a05050f, 0x2f9a9ab5,
+    0x0e070709, 0x24121236, 0x1b80809b, 0xdfe2e23d,
+    0xcdebeb26, 0x4e272769, 0x7fb2b2cd, 0xea75759f,
+    0x1209091b, 0x1d83839e, 0x582c2c74, 0x341a1a2e,
+    0x361b1b2d, 0xdc6e6eb2, 0xb45a5aee, 0x5ba0a0fb,
+    0xa45252f6, 0x763b3b4d, 0xb7d6d661, 0x7db3b3ce,
+    0x5229297b, 0xdde3e33e, 0x5e2f2f71, 0x13848497,
+    0xa65353f5, 0xb9d1d168, 0x00000000, 0xc1eded2c,
+    0x40202060, 0xe3fcfc1f, 0x79b1b1c8, 0xb65b5bed,
+    0xd46a6abe, 0x8dcbcb46, 0x67bebed9, 0x7239394b,
+    0x944a4ade, 0x984c4cd4, 0xb05858e8, 0x85cfcf4a,
+    0xbbd0d06b, 0xc5efef2a, 0x4faaaae5, 0xedfbfb16,
+    0x864343c5, 0x9a4d4dd7, 0x66333355, 0x11858594,
+    0x8a4545cf, 0xe9f9f910, 0x04020206, 0xfe7f7f81,
+    0xa05050f0, 0x783c3c44, 0x259f9fba, 0x4ba8a8e3,
+    0xa25151f3, 0x5da3a3fe, 0x804040c0, 0x058f8f8a,
+    0x3f9292ad, 0x219d9dbc, 0x70383848, 0xf1f5f504,
+    0x63bcbcdf, 0x77b6b6c1, 0xafdada75, 0x42212163,
+    0x20101030, 0xe5ffff1a, 0xfdf3f30e, 0xbfd2d26d,
+    0x81cdcd4c, 0x180c0c14, 0x26131335, 0xc3ecec2f,
+    0xbe5f5fe1, 0x359797a2, 0x884444cc, 0x2e171739,
+    0x93c4c457, 0x55a7a7f2, 0xfc7e7e82, 0x7a3d3d47,
+    0xc86464ac, 0xba5d5de7, 0x3219192b, 0xe6737395,
+    0xc06060a0, 0x19818198, 0x9e4f4fd1, 0xa3dcdc7f,
+    0x44222266, 0x542a2a7e, 0x3b9090ab, 0x0b888883,
+    0x8c4646ca, 0xc7eeee29, 0x6bb8b8d3, 0x2814143c,
+    0xa7dede79, 0xbc5e5ee2, 0x160b0b1d, 0xaddbdb76,
+    0xdbe0e03b, 0x64323256, 0x743a3a4e, 0x140a0a1e,
+    0x924949db, 0x0c06060a, 0x4824246c, 0xb85c5ce4,
+    0x9fc2c25d, 0xbdd3d36e, 0x43acacef, 0xc46262a6,
+    0x399191a8, 0x319595a4, 0xd3e4e437, 0xf279798b,
+    0xd5e7e732, 0x8bc8c843, 0x6e373759, 0xda6d6db7,
+    0x018d8d8c, 0xb1d5d564, 0x9c4e4ed2, 0x49a9a9e0,
+    0xd86c6cb4, 0xac5656fa, 0xf3f4f407, 0xcfeaea25,
+    0xca6565af, 0xf47a7a8e, 0x47aeaee9, 0x10080818,
+    0x6fbabad5, 0xf0787888, 0x4a25256f, 0x5c2e2e72,
+    0x381c1c24, 0x57a6a6f1, 0x73b4b4c7, 0x97c6c651,
+    0xcbe8e823, 0xa1dddd7c, 0xe874749c, 0x3e1f1f21,
+    0x964b4bdd, 0x61bdbddc, 0x0d8b8b86, 0x0f8a8a85,
+    0xe0707090, 0x7c3e3e42, 0x71b5b5c4, 0xcc6666aa,
+    0x904848d8, 0x06030305, 0xf7f6f601, 0x1c0e0e12,
+    0xc26161a3, 0x6a35355f, 0xae5757f9, 0x69b9b9d0,
+    0x17868691, 0x99c1c158, 0x3a1d1d27, 0x279e9eb9,
+    0xd9e1e138, 0xebf8f813, 0x2b9898b3, 0x22111133,
+    0xd26969bb, 0xa9d9d970, 0x078e8e89, 0x339494a7,
+    0x2d9b9bb6, 0x3c1e1e22, 0x15878792, 0xc9e9e920,
+    0x87cece49, 0xaa5555ff, 0x50282878, 0xa5dfdf7a,
+    0x038c8c8f, 0x59a1a1f8, 0x09898980, 0x1a0d0d17,
+    0x65bfbfda, 0xd7e6e631, 0x844242c6, 0xd06868b8,
+    0x824141c3, 0x299999b0, 0x5a2d2d77, 0x1e0f0f11,
+    0x7bb0b0cb, 0xa85454fc, 0x6dbbbbd6, 0x2c16163a,
+};
+static const uint32_t E1[256] = {
+    0xa5c66363, 0x84f87c7c, 0x99ee7777, 0x8df67b7b,
+    0x0dfff2f2, 0xbdd66b6b, 0xb1de6f6f, 0x5491c5c5,
+    0x50603030, 0x03020101, 0xa9ce6767, 0x7d562b2b,
+    0x19e7fefe, 0x62b5d7d7, 0xe64dabab, 0x9aec7676,
+    0x458fcaca, 0x9d1f8282, 0x4089c9c9, 0x87fa7d7d,
+    0x15effafa, 0xebb25959, 0xc98e4747, 0x0bfbf0f0,
+    0xec41adad, 0x67b3d4d4, 0xfd5fa2a2, 0xea45afaf,
+    0xbf239c9c, 0xf753a4a4, 0x96e47272, 0x5b9bc0c0,
+    0xc275b7b7, 0x1ce1fdfd, 0xae3d9393, 0x6a4c2626,
+    0x5a6c3636, 0x417e3f3f, 0x02f5f7f7, 0x4f83cccc,
+    0x5c683434, 0xf451a5a5, 0x34d1e5e5, 0x08f9f1f1,
+    0x93e27171, 0x73abd8d8, 0x53623131, 0x3f2a1515,
+    0x0c080404, 0x5295c7c7, 0x65462323, 0x5e9dc3c3,
+    0x28301818, 0xa1379696, 0x0f0a0505, 0xb52f9a9a,
+    0x090e0707, 0x36241212, 0x9b1b8080, 0x3ddfe2e2,
+    0x26cdebeb, 0x694e2727, 0xcd7fb2b2, 0x9fea7575,
+    0x1b120909, 0x9e1d8383, 0x74582c2c, 0x2e341a1a,
+    0x2d361b1b, 0xb2dc6e6e, 0xeeb45a5a, 0xfb5ba0a0,
+    0xf6a45252, 0x4d763b3b, 0x61b7d6d6, 0xce7db3b3,
+    0x7b522929, 0x3edde3e3, 0x715e2f2f, 0x97138484,
+    0xf5a65353, 0x68b9d1d1, 0x00000000, 0x2cc1eded,
+    0x60402020, 0x1fe3fcfc, 0xc879b1b1, 0xedb65b5b,
+    0xbed46a6a, 0x468dcbcb, 0xd967bebe, 0x4b723939,
+    0xde944a4a, 0xd4984c4c, 0xe8b05858, 0x4a85cfcf,
+    0x6bbbd0d0, 0x2ac5efef, 0xe54faaaa, 0x16edfbfb,
+    0xc5864343, 0xd79a4d4d, 0x55663333, 0x94118585,
+    0xcf8a4545, 0x10e9f9f9, 0x06040202, 0x81fe7f7f,
+    0xf0a05050, 0x44783c3c, 0xba259f9f, 0xe34ba8a8,
+    0xf3a25151, 0xfe5da3a3, 0xc0804040, 0x8a058f8f,
+    0xad3f9292, 0xbc219d9d, 0x48703838, 0x04f1f5f5,
+    0xdf63bcbc, 0xc177b6b6, 0x75afdada, 0x63422121,
+    0x30201010, 0x1ae5ffff, 0x0efdf3f3, 0x6dbfd2d2,
+    0x4c81cdcd, 0x14180c0c, 0x35261313, 0x2fc3ecec,
+    0xe1be5f5f, 0xa2359797, 0xcc884444, 0x392e1717,
+    0x5793c4c4, 0xf255a7a7, 0x82fc7e7e, 0x477a3d3d,
+    0xacc86464, 0xe7ba5d5d, 0x2b321919, 0x95e67373,
+    0xa0c06060, 0x98198181, 0xd19e4f4f, 0x7fa3dcdc,
+    0x66442222, 0x7e542a2a, 0xab3b9090, 0x830b8888,
+    0xca8c4646, 0x29c7eeee, 0xd36bb8b8, 0x3c281414,
+    0x79a7dede, 0xe2bc5e5e, 0x1d160b0b, 0x76addbdb,
+    0x3bdbe0e0, 0x56643232, 0x4e743a3a, 0x1e140a0a,
+    0xdb924949, 0x0a0c0606, 0x6c482424, 0xe4b85c5c,
+    0x5d9fc2c2, 0x6ebdd3d3, 0xef43acac, 0xa6c46262,
+    0xa8399191, 0xa4319595, 0x37d3e4e4, 0x8bf27979,
+    0x32d5e7e7, 0x438bc8c8, 0x596e3737, 0xb7da6d6d,
+    0x8c018d8d, 0x64b1d5d5, 0xd29c4e4e, 0xe049a9a9,
+    0xb4d86c6c, 0xfaac5656, 0x07f3f4f4, 0x25cfeaea,
+    0xafca6565, 0x8ef47a7a, 0xe947aeae, 0x18100808,
+    0xd56fbaba, 0x88f07878, 0x6f4a2525, 0x725c2e2e,
+    0x24381c1c, 0xf157a6a6, 0xc773b4b4, 0x5197c6c6,
+    0x23cbe8e8, 0x7ca1dddd, 0x9ce87474, 0x213e1f1f,
+    0xdd964b4b, 0xdc61bdbd, 0x860d8b8b, 0x850f8a8a,
+    0x90e07070, 0x427c3e3e, 0xc471b5b5, 0xaacc6666,
+    0xd8904848, 0x05060303, 0x01f7f6f6, 0x121c0e0e,
+    0xa3c26161, 0x5f6a3535, 0xf9ae5757, 0xd069b9b9,
+    0x91178686, 0x5899c1c1, 0x273a1d1d, 0xb9279e9e,
+    0x38d9e1e1, 0x13ebf8f8, 0xb32b9898, 0x33221111,
+    0xbbd26969, 0x70a9d9d9, 0x89078e8e, 0xa7339494,
+    0xb62d9b9b, 0x223c1e1e, 0x92158787, 0x20c9e9e9,
+    0x4987cece, 0xffaa5555, 0x78502828, 0x7aa5dfdf,
+    0x8f038c8c, 0xf859a1a1, 0x80098989, 0x171a0d0d,
+    0xda65bfbf, 0x31d7e6e6, 0xc6844242, 0xb8d06868,
+    0xc3824141, 0xb0299999, 0x775a2d2d, 0x111e0f0f,
+    0xcb7bb0b0, 0xfca85454, 0xd66dbbbb, 0x3a2c1616,
+};
+static const uint32_t E2[256] = {
+    0x63a5c663, 0x7c84f87c, 0x7799ee77, 0x7b8df67b,
+    0xf20dfff2, 0x6bbdd66b, 0x6fb1de6f, 0xc55491c5,
+    0x30506030, 0x01030201, 0x67a9ce67, 0x2b7d562b,
+    0xfe19e7fe, 0xd762b5d7, 0xabe64dab, 0x769aec76,
+    0xca458fca, 0x829d1f82, 0xc94089c9, 0x7d87fa7d,
+    0xfa15effa, 0x59ebb259, 0x47c98e47, 0xf00bfbf0,
+    0xadec41ad, 0xd467b3d4, 0xa2fd5fa2, 0xafea45af,
+    0x9cbf239c, 0xa4f753a4, 0x7296e472, 0xc05b9bc0,
+    0xb7c275b7, 0xfd1ce1fd, 0x93ae3d93, 0x266a4c26,
+    0x365a6c36, 0x3f417e3f, 0xf702f5f7, 0xcc4f83cc,
+    0x345c6834, 0xa5f451a5, 0xe534d1e5, 0xf108f9f1,
+    0x7193e271, 0xd873abd8, 0x31536231, 0x153f2a15,
+    0x040c0804, 0xc75295c7, 0x23654623, 0xc35e9dc3,
+    0x18283018, 0x96a13796, 0x050f0a05, 0x9ab52f9a,
+    0x07090e07, 0x12362412, 0x809b1b80, 0xe23ddfe2,
+    0xeb26cdeb, 0x27694e27, 0xb2cd7fb2, 0x759fea75,
+    0x091b1209, 0x839e1d83, 0x2c74582c, 0x1a2e341a,
+    0x1b2d361b, 0x6eb2dc6e, 0x5aeeb45a, 0xa0fb5ba0,
+    0x52f6a452, 0x3b4d763b, 0xd661b7d6, 0xb3ce7db3,
+    0x297b5229, 0xe33edde3, 0x2f715e2f, 0x84971384,
+    0x53f5a653, 0xd168b9d1, 0x00000000, 0xed2cc1ed,
+    0x20604020, 0xfc1fe3fc, 0xb1c879b1, 0x5bedb65b,
+    0x6abed46a, 0xcb468dcb, 0xbed967be, 0x394b7239,
+    0x4ade944a, 0x4cd4984c, 0x58e8b058, 0xcf4a85cf,
+    0xd06bbbd0, 0xef2ac5ef, 0xaae54faa, 0xfb16edfb,
+    0x43c58643, 0x4dd79a4d, 0x33556633, 0x85941185,
+    0x45cf8a45, 0xf910e9f9, 0x02060402, 0x7f81fe7f,
+    0x50f0a050, 0x3c44783c, 0x9fba259f, 0xa8e34ba8,
+    0x51f3a251, 0xa3fe5da3, 0x40c08040, 0x8f8a058f,
+    0x92ad3f92, 0x9dbc219d, 0x38487038, 0xf504f1f5,
+    0xbcdf63bc, 0xb6c177b6, 0xda75afda, 0x21634221,
+    0x10302010, 0xff1ae5ff, 0xf30efdf3, 0xd26dbfd2,
+    0xcd4c81cd, 0x0c14180c, 0x13352613, 0xec2fc3ec,
+    0x5fe1be5f, 0x97a23597, 0x44cc8844, 0x17392e17,
+    0xc45793c4, 0xa7f255a7, 0x7e82fc7e, 0x3d477a3d,
+    0x64acc864, 0x5de7ba5d, 0x192b3219, 0x7395e673,
+    0x60a0c060, 0x81981981, 0x4fd19e4f, 0xdc7fa3dc,
+    0x22664422, 0x2a7e542a, 0x90ab3b90, 0x88830b88,
+    0x46ca8c46, 0xee29c7ee, 0xb8d36bb8, 0x143c2814,
+    0xde79a7de, 0x5ee2bc5e, 0x0b1d160b, 0xdb76addb,
+    0xe03bdbe0, 0x32566432, 0x3a4e743a, 0x0a1e140a,
+    0x49db9249, 0x060a0c06, 0x246c4824, 0x5ce4b85c,
+    0xc25d9fc2, 0xd36ebdd3, 0xacef43ac, 0x62a6c462,
+    0x91a83991, 0x95a43195, 0xe437d3e4, 0x798bf279,
+    0xe732d5e7, 0xc8438bc8, 0x37596e37, 0x6db7da6d,
+    0x8d8c018d, 0xd564b1d5, 0x4ed29c4e, 0xa9e049a9,
+    0x6cb4d86c, 0x56faac56, 0xf407f3f4, 0xea25cfea,
+    0x65afca65, 0x7a8ef47a, 0xaee947ae, 0x08181008,
+    0xbad56fba, 0x7888f078, 0x256f4a25, 0x2e725c2e,
+    0x1c24381c, 0xa6f157a6, 0xb4c773b4, 0xc65197c6,
+    0xe823cbe8, 0xdd7ca1dd, 0x749ce874, 0x1f213e1f,
+    0x4bdd964b, 0xbddc61bd, 0x8b860d8b, 0x8a850f8a,
+    0x7090e070, 0x3e427c3e, 0xb5c471b5, 0x66aacc66,
+    0x48d89048, 0x03050603, 0xf601f7f6, 0x0e121c0e,
+    0x61a3c261, 0x355f6a35, 0x57f9ae57, 0xb9d069b9,
+    0x86911786, 0xc15899c1, 0x1d273a1d, 0x9eb9279e,
+    0xe138d9e1, 0xf813ebf8, 0x98b32b98, 0x11332211,
+    0x69bbd269, 0xd970a9d9, 0x8e89078e, 0x94a73394,
+    0x9bb62d9b, 0x1e223c1e, 0x87921587, 0xe920c9e9,
+    0xce4987ce, 0x55ffaa55, 0x28785028, 0xdf7aa5df,
+    0x8c8f038c, 0xa1f859a1, 0x89800989, 0x0d171a0d,
+    0xbfda65bf, 0xe631d7e6, 0x42c68442, 0x68b8d068,
+    0x41c38241, 0x99b02999, 0x2d775a2d, 0x0f111e0f,
+    0xb0cb7bb0, 0x54fca854, 0xbbd66dbb, 0x163a2c16,
+};
+static const uint32_t E3[256] = {
+    0x6363a5c6, 0x7c7c84f8, 0x777799ee, 0x7b7b8df6,
+    0xf2f20dff, 0x6b6bbdd6, 0x6f6fb1de, 0xc5c55491,
+    0x30305060, 0x01010302, 0x6767a9ce, 0x2b2b7d56,
+    0xfefe19e7, 0xd7d762b5, 0xababe64d, 0x76769aec,
+    0xcaca458f, 0x82829d1f, 0xc9c94089, 0x7d7d87fa,
+    0xfafa15ef, 0x5959ebb2, 0x4747c98e, 0xf0f00bfb,
+    0xadadec41, 0xd4d467b3, 0xa2a2fd5f, 0xafafea45,
+    0x9c9cbf23, 0xa4a4f753, 0x727296e4, 0xc0c05b9b,
+    0xb7b7c275, 0xfdfd1ce1, 0x9393ae3d, 0x26266a4c,
+    0x36365a6c, 0x3f3f417e, 0xf7f702f5, 0xcccc4f83,
+    0x34345c68, 0xa5a5f451, 0xe5e534d1, 0xf1f108f9,
+    0x717193e2, 0xd8d873ab, 0x31315362, 0x15153f2a,
+    0x04040c08, 0xc7c75295, 0x23236546, 0xc3c35e9d,
+    0x18182830, 0x9696a137, 0x05050f0a, 0x9a9ab52f,
+    0x0707090e, 0x12123624, 0x80809b1b, 0xe2e23ddf,
+    0xebeb26cd, 0x2727694e, 0xb2b2cd7f, 0x75759fea,
+    0x09091b12, 0x83839e1d, 0x2c2c7458, 0x1a1a2e34,
+    0x1b1b2d36, 0x6e6eb2dc, 0x5a5aeeb4, 0xa0a0fb5b,
+    0x5252f6a4, 0x3b3b4d76, 0xd6d661b7, 0xb3b3ce7d,
+    0x29297b52, 0xe3e33edd, 0x2f2f715e, 0x84849713,
+    0x5353f5a6, 0xd1d168b9, 0x00000000, 0xeded2cc1,
+    0x20206040, 0xfcfc1fe3, 0xb1b1c879, 0x5b5bedb6,
+    0x6a6abed4, 0xcbcb468d, 0xbebed967, 0x39394b72,
+    0x4a4ade94, 0x4c4cd498, 0x5858e8b0, 0xcfcf4a85,
+    0xd0d06bbb, 0xefef2ac5, 0xaaaae54f, 0xfbfb16ed,
+    0x4343c586, 0x4d4dd79a, 0x33335566, 0x85859411,
+    0x4545cf8a, 0xf9f910e9, 0x02020604, 0x7f7f81fe,
+    0x5050f0a0, 0x3c3c4478, 0x9f9fba25, 0xa8a8e34b,
+    0x5151f3a2, 0xa3a3fe5d, 0x4040c080, 0x8f8f8a05,
+    0x9292ad3f, 0x9d9dbc21, 0x38384870, 0xf5f504f1,
+    0xbcbcdf63, 0xb6b6c177, 0xdada75af, 0x21216342,
+    0x10103020, 0xffff1ae5, 0xf3f30efd, 0xd2d26dbf,
+    0xcdcd4c81, 0x0c0c1418, 0x13133526, 0xecec2fc3,
+    0x5f5fe1be, 0x9797a235, 0x4444cc88, 0x1717392e,
+    0xc4c45793, 0xa7a7f255, 0x7e7e82fc, 0x3d3d477a,
+    0x6464acc8, 0x5d5de7ba, 0x19192b32, 0x737395e6,
+    0x6060a0c0, 0x81819819, 0x4f4fd19e, 0xdcdc7fa3,
+    0x22226644, 0x2a2a7e54, 0x9090ab3b, 0x8888830b,
+    0x4646ca8c, 0xeeee29c7, 0xb8b8d36b, 0x14143c28,
+    0xdede79a7, 0x5e5ee2bc, 0x0b0b1d16, 0xdbdb76ad,
+    0xe0e03bdb, 0x32325664, 0x3a3a4e74, 0x0a0a1e14,
+    0x4949db92, 0x06060a0c, 0x24246c48, 0x5c5ce4b8,
+    0xc2c25d9f, 0xd3d36ebd, 0xacacef43, 0x6262a6c4,
+    0x9191a839, 0x9595a431, 0xe4e437d3, 0x79798bf2,
+    0xe7e732d5, 0xc8c8438b, 0x3737596e, 0x6d6db7da,
+    0x8d8d8c01, 0xd5d564b1, 0x4e4ed29c, 0xa9a9e049,
+    0x6c6cb4d8, 0x5656faac, 0xf4f407f3, 0xeaea25cf,
+    0x6565afca, 0x7a7a8ef4, 0xaeaee947, 0x08081810,
+    0xbabad56f, 0x787888f0, 0x25256f4a, 0x2e2e725c,
+    0x1c1c2438, 0xa6a6f157, 0xb4b4c773, 0xc6c65197,
+    0xe8e823cb, 0xdddd7ca1, 0x74749ce8, 0x1f1f213e,
+    0x4b4bdd96, 0xbdbddc61, 0x8b8b860d, 0x8a8a850f,
+    0x707090e0, 0x3e3e427c, 0xb5b5c471, 0x6666aacc,
+    0x4848d890, 0x03030506, 0xf6f601f7, 0x0e0e121c,
+    0x6161a3c2, 0x35355f6a, 0x5757f9ae, 0xb9b9d069,
+    0x86869117, 0xc1c15899, 0x1d1d273a, 0x9e9eb927,
+    0xe1e138d9, 0xf8f813eb, 0x9898b32b, 0x11113322,
+    0x6969bbd2, 0xd9d970a9, 0x8e8e8907, 0x9494a733,
+    0x9b9bb62d, 0x1e1e223c, 0x87879215, 0xe9e920c9,
+    0xcece4987, 0x5555ffaa, 0x28287850, 0xdfdf7aa5,
+    0x8c8c8f03, 0xa1a1f859, 0x89898009, 0x0d0d171a,
+    0xbfbfda65, 0xe6e631d7, 0x4242c684, 0x6868b8d0,
+    0x4141c382, 0x9999b029, 0x2d2d775a, 0x0f0f111e,
+    0xb0b0cb7b, 0x5454fca8, 0xbbbbd66d, 0x16163a2c,
+};
+static const uint32_t D0[256] = {
+    0x51f4a750, 0x7e416553, 0x1a17a4c3, 0x3a275e96,
+    0x3bab6bcb, 0x1f9d45f1, 0xacfa58ab, 0x4be30393,
+    0x2030fa55, 0xad766df6, 0x88cc7691, 0xf5024c25,
+    0x4fe5d7fc, 0xc52acbd7, 0x26354480, 0xb562a38f,
+    0xdeb15a49, 0x25ba1b67, 0x45ea0e98, 0x5dfec0e1,
+    0xc32f7502, 0x814cf012, 0x8d4697a3, 0x6bd3f9c6,
+    0x038f5fe7, 0x15929c95, 0xbf6d7aeb, 0x955259da,
+    0xd4be832d, 0x587421d3, 0x49e06929, 0x8ec9c844,
+    0x75c2896a, 0xf48e7978, 0x99583e6b, 0x27b971dd,
+    0xbee14fb6, 0xf088ad17, 0xc920ac66, 0x7dce3ab4,
+    0x63df4a18, 0xe51a3182, 0x97513360, 0x62537f45,
+    0xb16477e0, 0xbb6bae84, 0xfe81a01c, 0xf9082b94,
+    0x70486858, 0x8f45fd19, 0x94de6c87, 0x527bf8b7,
+    0xab73d323, 0x724b02e2, 0xe31f8f57, 0x6655ab2a,
+    0xb2eb2807, 0x2fb5c203, 0x86c57b9a, 0xd33708a5,
+    0x302887f2, 0x23bfa5b2, 0x02036aba, 0xed16825c,
+    0x8acf1c2b, 0xa779b492, 0xf307f2f0, 0x4e69e2a1,
+    0x65daf4cd, 0x0605bed5, 0xd134621f, 0xc4a6fe8a,
+    0x342e539d, 0xa2f355a0, 0x058ae132, 0xa4f6eb75,
+    0x0b83ec39, 0x4060efaa, 0x5e719f06, 0xbd6e1051,
+    0x3e218af9, 0x96dd063d, 0xdd3e05ae, 0x4de6bd46,
+    0x91548db5, 0x71c45d05, 0x0406d46f, 0x605015ff,
+    0x1998fb24, 0xd6bde997, 0x894043cc, 0x67d99e77,
+    0xb0e842bd, 0x07898b88, 0xe7195b38, 0x79c8eedb,
+    0xa17c0a47, 0x7c420fe9, 0xf8841ec9, 0x00000000,
+    0x09808683, 0x322bed48, 0x1e1170ac, 0x6c5a724e,
+    0xfd0efffb, 0x0f853856, 0x3daed51e, 0x362d3927,
+    0x0a0fd964, 0x685ca621, 0x9b5b54d1, 0x24362e3a,
+    0x0c0a67b1, 0x9357e70f, 0xb4ee96d2, 0x1b9b919e,
+    0x80c0c54f, 0x61dc20a2, 0x5a774b69, 0x1c121a16,
+    0xe293ba0a, 0xc0a02ae5, 0x3c22e043, 0x121b171d,
+    0x0e090d0b, 0xf28bc7ad, 0x2db6a8b9, 0x141ea9c8,
+    0x57f11985, 0xaf75074c, 0xee99ddbb, 0xa37f60fd,
+    0xf701269f, 0x5c72f5bc, 0x44663bc5, 0x5bfb7e34,
+    0x8b432976, 0xcb23c6dc, 0xb6edfc68, 0xb8e4f163,
+    0xd731dcca, 0x42638510, 0x13972240, 0x84c61120,
+    0x854a247d, 0xd2bb3df8, 0xaef93211, 0xc729a16d,
+    0x1d9e2f4b, 0xdcb230f3, 0x0d8652ec, 0x77c1e3d0,
+    0x2bb3166c, 0xa970b999, 0x119448fa, 0x47e96422,
+    0xa8fc8cc4, 0xa0f03f1a, 0x567d2cd8, 0x223390ef,
+    0x87494ec7, 0xd938d1c1, 0x8ccaa2fe, 0x98d40b36,
+    0xa6f581cf, 0xa57ade28, 0xdab78e26, 0x3fadbfa4,
+    0x2c3a9de4, 0x5078920d, 0x6a5fcc9b, 0x547e4662,
+    0xf68d13c2, 0x90d8b8e8, 0x2e39f75e, 0x82c3aff5,
+    0x9f5d80be, 0x69d0937c, 0x6fd52da9, 0xcf2512b3,
+    0xc8ac993b, 0x10187da7, 0xe89c636e, 0xdb3bbb7b,
+    0xcd267809, 0x6e5918f4, 0xec9ab701, 0x834f9aa8,
+    0xe6956e65, 0xaaffe67e, 0x21bccf08, 0xef15e8e6,
+    0xbae79bd9, 0x4a6f36ce, 0xea9f09d4, 0x29b07cd6,
+    0x31a4b2af, 0x2a3f2331, 0xc6a59430, 0x35a266c0,
+    0x744ebc37, 0xfc82caa6, 0xe090d0b0, 0x33a7d815,
+    0xf104984a, 0x41ecdaf7, 0x7fcd500e, 0x1791f62f,
+    0x764dd68d, 0x43efb04d, 0xccaa4d54, 0xe49604df,
+    0x9ed1b5e3, 0x4c6a881b, 0xc12c1fb8, 0x4665517f,
+    0x9d5eea04, 0x018c355d, 0xfa877473, 0xfb0b412e,
+    0xb3671d5a, 0x92dbd252, 0xe9105633, 0x6dd64713,
+    0x9ad7618c, 0x37a10c7a, 0x59f8148e, 0xeb133c89,
+    0xcea927ee, 0xb761c935, 0xe11ce5ed, 0x7a47b13c,
+    0x9cd2df59, 0x55f2733f, 0x1814ce79, 0x73c737bf,
+    0x53f7cdea, 0x5ffdaa5b, 0xdf3d6f14, 0x7844db86,
+    0xcaaff381, 0xb968c43e, 0x3824342c, 0xc2a3405f,
+    0x161dc372, 0xbce2250c, 0x283c498b, 0xff0d9541,
+    0x39a80171, 0x080cb3de, 0xd8b4e49c, 0x6456c190,
+    0x7bcb8461, 0xd532b670, 0x486c5c74, 0xd0b85742,
+};
+static const uint32_t D1[256] = {
+    0x5051f4a7, 0x537e4165, 0xc31a17a4, 0x963a275e,
+    0xcb3bab6b, 0xf11f9d45, 0xabacfa58, 0x934be303,
+    0x552030fa, 0xf6ad766d, 0x9188cc76, 0x25f5024c,
+    0xfc4fe5d7, 0xd7c52acb, 0x80263544, 0x8fb562a3,
+    0x49deb15a, 0x6725ba1b, 0x9845ea0e, 0xe15dfec0,
+    0x02c32f75, 0x12814cf0, 0xa38d4697, 0xc66bd3f9,
+    0xe7038f5f, 0x9515929c, 0xebbf6d7a, 0xda955259,
+    0x2dd4be83, 0xd3587421, 0x2949e069, 0x448ec9c8,
+    0x6a75c289, 0x78f48e79, 0x6b99583e, 0xdd27b971,
+    0xb6bee14f, 0x17f088ad, 0x66c920ac, 0xb47dce3a,
+    0x1863df4a, 0x82e51a31, 0x60975133, 0x4562537f,
+    0xe0b16477, 0x84bb6bae, 0x1cfe81a0, 0x94f9082b,
+    0x58704868, 0x198f45fd, 0x8794de6c, 0xb7527bf8,
+    0x23ab73d3, 0xe2724b02, 0x57e31f8f, 0x2a6655ab,
+    0x07b2eb28, 0x032fb5c2, 0x9a86c57b, 0xa5d33708,
+    0xf2302887, 0xb223bfa5, 0xba02036a, 0x5ced1682,
+    0x2b8acf1c, 0x92a779b4, 0xf0f307f2, 0xa14e69e2,
+    0xcd65daf4, 0xd50605be, 0x1fd13462, 0x8ac4a6fe,
+    0x9d342e53, 0xa0a2f355, 0x32058ae1, 0x75a4f6eb,
+    0x390b83ec, 0xaa4060ef, 0x065e719f, 0x51bd6e10,
+    0xf93e218a, 0x3d96dd06, 0xaedd3e05, 0x464de6bd,
+    0xb591548d, 0x0571c45d, 0x6f0406d4, 0xff605015,
+    0x241998fb, 0x97d6bde9, 0xcc894043, 0x7767d99e,
+    0xbdb0e842, 0x8807898b, 0x38e7195b, 0xdb79c8ee,
+    0x47a17c0a, 0xe97c420f, 0xc9f8841e, 0x00000000,
+    0x83098086, 0x48322bed, 0xac1e1170, 0x4e6c5a72,
+    0xfbfd0eff, 0x560f8538, 0x1e3daed5, 0x27362d39,
+    0x640a0fd9, 0x21685ca6, 0xd19b5b54, 0x3a24362e,
+    0xb10c0a67, 0x0f9357e7, 0xd2b4ee96, 0x9e1b9b91,
+    0x4f80c0c5, 0xa261dc20, 0x695a774b, 0x161c121a,
+    0x0ae293ba, 0xe5c0a02a, 0x433c22e0, 0x1d121b17,
+    0x0b0e090d, 0xadf28bc7, 0xb92db6a8, 0xc8141ea9,
+    0x8557f119, 0x4caf7507, 0xbbee99dd, 0xfda37f60,
+    0x9ff70126, 0xbc5c72f5, 0xc544663b, 0x345bfb7e,
+    0x768b4329, 0xdccb23c6, 0x68b6edfc, 0x63b8e4f1,
+    0xcad731dc, 0x10426385, 0x40139722, 0x2084c611,
+    0x7d854a24, 0xf8d2bb3d, 0x11aef932, 0x6dc729a1,
+    0x4b1d9e2f, 0xf3dcb230, 0xec0d8652, 0xd077c1e3,
+    0x6c2bb316, 0x99a970b9, 0xfa119448, 0x2247e964,
+    0xc4a8fc8c, 0x1aa0f03f, 0xd8567d2c, 0xef223390,
+    0xc787494e, 0xc1d938d1, 0xfe8ccaa2, 0x3698d40b,
+    0xcfa6f581, 0x28a57ade, 0x26dab78e, 0xa43fadbf,
+    0xe42c3a9d, 0x0d507892, 0x9b6a5fcc, 0x62547e46,
+    0xc2f68d13, 0xe890d8b8, 0x5e2e39f7, 0xf582c3af,
+    0xbe9f5d80, 0x7c69d093, 0xa96fd52d, 0xb3cf2512,
+    0x3bc8ac99, 0xa710187d, 0x6ee89c63, 0x7bdb3bbb,
+    0x09cd2678, 0xf46e5918, 0x01ec9ab7, 0xa8834f9a,
+    0x65e6956e, 0x7eaaffe6, 0x0821bccf, 0xe6ef15e8,
+    0xd9bae79b, 0xce4a6f36, 0xd4ea9f09, 0xd629b07c,
+    0xaf31a4b2, 0x312a3f23, 0x30c6a594, 0xc035a266,
+    0x37744ebc, 0xa6fc82ca, 0xb0e090d0, 0x1533a7d8,
+    0x4af10498, 0xf741ecda, 0x0e7fcd50, 0x2f1791f6,
+    0x8d764dd6, 0x4d43efb0, 0x54ccaa4d, 0xdfe49604,
+    0xe39ed1b5, 0x1b4c6a88, 0xb8c12c1f, 0x7f466551,
+    0x049d5eea, 0x5d018c35, 0x73fa8774, 0x2efb0b41,
+    0x5ab3671d, 0x5292dbd2, 0x33e91056, 0x136dd647,
+    0x8c9ad761, 0x7a37a10c, 0x8e59f814, 0x89eb133c,
+    0xeecea927, 0x35b761c9, 0xede11ce5, 0x3c7a47b1,
+    0x599cd2df, 0x3f55f273, 0x791814ce, 0xbf73c737,
+    0xea53f7cd, 0x5b5ffdaa, 0x14df3d6f, 0x867844db,
+    0x81caaff3, 0x3eb968c4, 0x2c382434, 0x5fc2a340,
+    0x72161dc3, 0x0cbce225, 0x8b283c49, 0x41ff0d95,
+    0x7139a801, 0xde080cb3, 0x9cd8b4e4, 0x906456c1,
+    0x617bcb84, 0x70d532b6, 0x74486c5c, 0x42d0b857,
+};
+static const uint32_t D2[256] = {
+    0xa75051f4, 0x65537e41, 0xa4c31a17, 0x5e963a27,
+    0x6bcb3bab, 0x45f11f9d, 0x58abacfa, 0x03934be3,
+    0xfa552030, 0x6df6ad76, 0x769188cc, 0x4c25f502,
+    0xd7fc4fe5, 0xcbd7c52a, 0x44802635, 0xa38fb562,
+    0x5a49deb1, 0x1b6725ba, 0x0e9845ea, 0xc0e15dfe,
+    0x7502c32f, 0xf012814c, 0x97a38d46, 0xf9c66bd3,
+    0x5fe7038f, 0x9c951592, 0x7aebbf6d, 0x59da9552,
+    0x832dd4be, 0x21d35874, 0x692949e0, 0xc8448ec9,
+    0x896a75c2, 0x7978f48e, 0x3e6b9958, 0x71dd27b9,
+    0x4fb6bee1, 0xad17f088, 0xac66c920, 0x3ab47dce,
+    0x4a1863df, 0x3182e51a, 0x33609751, 0x7f456253,
+    0x77e0b164, 0xae84bb6b, 0xa01cfe81, 0x2b94f908,
+    0x68587048, 0xfd198f45, 0x6c8794de, 0xf8b7527b,
+    0xd323ab73, 0x02e2724b, 0x8f57e31f, 0xab2a6655,
+    0x2807b2eb, 0xc2032fb5, 0x7b9a86c5, 0x08a5d337,
+    0x87f23028, 0xa5b223bf, 0x6aba0203, 0x825ced16,
+    0x1c2b8acf, 0xb492a779, 0xf2f0f307, 0xe2a14e69,
+    0xf4cd65da, 0xbed50605, 0x621fd134, 0xfe8ac4a6,
+    0x539d342e, 0x55a0a2f3, 0xe132058a, 0xeb75a4f6,
+    0xec390b83, 0xefaa4060, 0x9f065e71, 0x1051bd6e,
+    0x8af93e21, 0x063d96dd, 0x05aedd3e, 0xbd464de6,
+    0x8db59154, 0x5d0571c4, 0xd46f0406, 0x15ff6050,
+    0xfb241998, 0xe997d6bd, 0x43cc8940, 0x9e7767d9,
+    0x42bdb0e8, 0x8b880789, 0x5b38e719, 0xeedb79c8,
+    0x0a47a17c, 0x0fe97c42, 0x1ec9f884, 0x00000000,
+    0x86830980, 0xed48322b, 0x70ac1e11, 0x724e6c5a,
+    0xfffbfd0e, 0x38560f85, 0xd51e3dae, 0x3927362d,
+    0xd9640a0f, 0xa621685c, 0x54d19b5b, 0x2e3a2436,
+    0x67b10c0a, 0xe70f9357, 0x96d2b4ee, 0x919e1b9b,
+    0xc54f80c0, 0x20a261dc, 0x4b695a77, 0x1a161c12,
+    0xba0ae293, 0x2ae5c0a0, 0xe0433c22, 0x171d121b,
+    0x0d0b0e09, 0xc7adf28b, 0xa8b92db6, 0xa9c8141e,
+    0x198557f1, 0x074caf75, 0xddbbee99, 0x60fda37f,
+    0x269ff701, 0xf5bc5c72, 0x3bc54466, 0x7e345bfb,
+    0x29768b43, 0xc6dccb23, 0xfc68b6ed, 0xf163b8e4,
+    0xdccad731, 0x85104263, 0x22401397, 0x112084c6,
+    0x247d854a, 0x3df8d2bb, 0x3211aef9, 0xa16dc729,
+    0x2f4b1d9e, 0x30f3dcb2, 0x52ec0d86, 0xe3d077c1,
+    0x166c2bb3, 0xb999a970, 0x48fa1194, 0x642247e9,
+    0x8cc4a8fc, 0x3f1aa0f0, 0x2cd8567d, 0x90ef2233,
+    0x4ec78749, 0xd1c1d938, 0xa2fe8cca, 0x0b3698d4,
+    0x81cfa6f5, 0xde28a57a, 0x8e26dab7, 0xbfa43fad,
+    0x9de42c3a, 0x920d5078, 0xcc9b6a5f, 0x4662547e,
+    0x13c2f68d, 0xb8e890d8, 0xf75e2e39, 0xaff582c3,
+    0x80be9f5d, 0x937c69d0, 0x2da96fd5, 0x12b3cf25,
+    0x993bc8ac, 0x7da71018, 0x636ee89c, 0xbb7bdb3b,
+    0x7809cd26, 0x18f46e59, 0xb701ec9a, 0x9aa8834f,
+    0x6e65e695, 0xe67eaaff, 0xcf0821bc, 0xe8e6ef15,
+    0x9bd9bae7, 0x36ce4a6f, 0x09d4ea9f, 0x7cd629b0,
+    0xb2af31a4, 0x23312a3f, 0x9430c6a5, 0x66c035a2,
+    0xbc37744e, 0xcaa6fc82, 0xd0b0e090, 0xd81533a7,
+    0x984af104, 0xdaf741ec, 0x500e7fcd, 0xf62f1791,
+    0xd68d764d, 0xb04d43ef, 0x4d54ccaa, 0x04dfe496,
+    0xb5e39ed1, 0x881b4c6a, 0x1fb8c12c, 0x517f4665,
+    0xea049d5e, 0x355d018c, 0x7473fa87, 0x412efb0b,
+    0x1d5ab367, 0xd25292db, 0x5633e910, 0x47136dd6,
+    0x618c9ad7, 0x0c7a37a1, 0x148e59f8, 0x3c89eb13,
+    0x27eecea9, 0xc935b761, 0xe5ede11c, 0xb13c7a47,
+    0xdf599cd2, 0x733f55f2, 0xce791814, 0x37bf73c7,
+    0xcdea53f7, 0xaa5b5ffd, 0x6f14df3d, 0xdb867844,
+    0xf381caaf, 0xc43eb968, 0x342c3824, 0x405fc2a3,
+    0xc372161d, 0x250cbce2, 0x498b283c, 0x9541ff0d,
+    0x017139a8, 0xb3de080c, 0xe49cd8b4, 0xc1906456,
+    0x84617bcb, 0xb670d532, 0x5c74486c, 0x5742d0b8,
+};
+static const uint32_t D3[256] = {
+    0xf4a75051, 0x4165537e, 0x17a4c31a, 0x275e963a,
+    0xab6bcb3b, 0x9d45f11f, 0xfa58abac, 0xe303934b,
+    0x30fa5520, 0x766df6ad, 0xcc769188, 0x024c25f5,
+    0xe5d7fc4f, 0x2acbd7c5, 0x35448026, 0x62a38fb5,
+    0xb15a49de, 0xba1b6725, 0xea0e9845, 0xfec0e15d,
+    0x2f7502c3, 0x4cf01281, 0x4697a38d, 0xd3f9c66b,
+    0x8f5fe703, 0x929c9515, 0x6d7aebbf, 0x5259da95,
+    0xbe832dd4, 0x7421d358, 0xe0692949, 0xc9c8448e,
+    0xc2896a75, 0x8e7978f4, 0x583e6b99, 0xb971dd27,
+    0xe14fb6be, 0x88ad17f0, 0x20ac66c9, 0xce3ab47d,
+    0xdf4a1863, 0x1a3182e5, 0x51336097, 0x537f4562,
+    0x6477e0b1, 0x6bae84bb, 0x81a01cfe, 0x082b94f9,
+    0x48685870, 0x45fd198f, 0xde6c8794, 0x7bf8b752,
+    0x73d323ab, 0x4b02e272, 0x1f8f57e3, 0x55ab2a66,
+    0xeb2807b2, 0xb5c2032f, 0xc57b9a86, 0x3708a5d3,
+    0x2887f230, 0xbfa5b223, 0x036aba02, 0x16825ced,
+    0xcf1c2b8a, 0x79b492a7, 0x07f2f0f3, 0x69e2a14e,
+    0xdaf4cd65, 0x05bed506, 0x34621fd1, 0xa6fe8ac4,
+    0x2e539d34, 0xf355a0a2, 0x8ae13205, 0xf6eb75a4,
+    0x83ec390b, 0x60efaa40, 0x719f065e, 0x6e1051bd,
+    0x218af93e, 0xdd063d96, 0x3e05aedd, 0xe6bd464d,
+    0x548db591, 0xc45d0571, 0x06d46f04, 0x5015ff60,
+    0x98fb2419, 0xbde997d6, 0x4043cc89, 0xd99e7767,
+    0xe842bdb0, 0x898b8807, 0x195b38e7, 0xc8eedb79,
+    0x7c0a47a1, 0x420fe97c, 0x841ec9f8, 0x00000000,
+    0x80868309, 0x2bed4832, 0x1170ac1e, 0x5a724e6c,
+    0x0efffbfd, 0x8538560f, 0xaed51e3d, 0x2d392736,
+    0x0fd9640a, 0x5ca62168, 0x5b54d19b, 0x362e3a24,
+    0x0a67b10c, 0x57e70f93, 0xee96d2b4, 0x9b919e1b,
+    0xc0c54f80, 0xdc20a261, 0x774b695a, 0x121a161c,
+    0x93ba0ae2, 0xa02ae5c0, 0x22e0433c, 0x1b171d12,
+    0x090d0b0e, 0x8bc7adf2, 0xb6a8b92d, 0x1ea9c814,
+    0xf1198557, 0x75074caf, 0x99ddbbee, 0x7f60fda3,
+    0x01269ff7, 0x72f5bc5c, 0x663bc544, 0xfb7e345b,
+    0x4329768b, 0x23c6dccb, 0xedfc68b6, 0xe4f163b8,
+    0x31dccad7, 0x63851042, 0x97224013, 0xc6112084,
+    0x4a247d85, 0xbb3df8d2, 0xf93211ae, 0x29a16dc7,
+    0x9e2f4b1d, 0xb230f3dc, 0x8652ec0d, 0xc1e3d077,
+    0xb3166c2b, 0x70b999a9, 0x9448fa11, 0xe9642247,
+    0xfc8cc4a8, 0xf03f1aa0, 0x7d2cd856, 0x3390ef22,
+    0x494ec787, 0x38d1c1d9, 0xcaa2fe8c, 0xd40b3698,
+    0xf581cfa6, 0x7ade28a5, 0xb78e26da, 0xadbfa43f,
+    0x3a9de42c, 0x78920d50, 0x5fcc9b6a, 0x7e466254,
+    0x8d13c2f6, 0xd8b8e890, 0x39f75e2e, 0xc3aff582,
+    0x5d80be9f, 0xd0937c69, 0xd52da96f, 0x2512b3cf,
+    0xac993bc8, 0x187da710, 0x9c636ee8, 0x3bbb7bdb,
+    0x267809cd, 0x5918f46e, 0x9ab701ec, 0x4f9aa883,
+    0x956e65e6, 0xffe67eaa, 0xbccf0821, 0x15e8e6ef,
+    0xe79bd9ba, 0x6f36ce4a, 0x9f09d4ea, 0xb07cd629,
+    0xa4b2af31, 0x3f23312a, 0xa59430c6, 0xa266c035,
+    0x4ebc3774, 0x82caa6fc, 0x90d0b0e0, 0xa7d81533,
+    0x04984af1, 0xecdaf741, 0xcd500e7f, 0x91f62f17,
+    0x4dd68d76, 0xefb04d43, 0xaa4d54cc, 0x9604dfe4,
+    0xd1b5e39e, 0x6a881b4c, 0x2c1fb8c1, 0x65517f46,
+    0x5eea049d, 0x8c355d01, 0x877473fa, 0x0b412efb,
+    0x671d5ab3, 0xdbd25292, 0x105633e9, 0xd647136d,
+    0xd7618c9a, 0xa10c7a37, 0xf8148e59, 0x133c89eb,
+    0xa927eece, 0x61c935b7, 0x1ce5ede1, 0x47b13c7a,
+    0xd2df599c, 0xf2733f55, 0x14ce7918, 0xc737bf73,
+    0xf7cdea53, 0xfdaa5b5f, 0x3d6f14df, 0x44db8678,
+    0xaff381ca, 0x68c43eb9, 0x24342c38, 0xa3405fc2,
+    0x1dc37216, 0xe2250cbc, 0x3c498b28, 0x0d9541ff,
+    0xa8017139, 0x0cb3de08, 0xb4e49cd8, 0x56c19064,
+    0xcb84617b, 0x32b670d5, 0x6c5c7448, 0xb85742d0,
+};
+
+#ifndef WINSCP_VS
+/*
+ * Set up an AESContext. `keylen' is measured in
+ * bytes; it can be either 16 (128-bit), 24 (192-bit), or 32
+ * (256-bit).
+ */
+static void aes_setup(AESContext * ctx, const unsigned char *key, int keylen)
+{
+    int i, j, Nk, rconst;
+    size_t bufaddr;
+
+    ctx->Nr = 6 + (keylen / 4); /* Number of rounds */
+
+    /* Ensure the key schedule arrays are 16-byte aligned */
+    bufaddr = (size_t)ctx->keysched_buf;
+    ctx->keysched = ctx->keysched_buf +
+        (0xF & -(ssize_t)bufaddr) / sizeof(uint32_t); // MPEXT cast to ssize_t
+    assert((size_t)ctx->keysched % 16 == 0);
+    bufaddr = (size_t)ctx->invkeysched_buf;
+    ctx->invkeysched = ctx->invkeysched_buf +
+        (0xF & -(ssize_t)bufaddr) / sizeof(uint32_t); // MPEXT cast to ssize_t
+    assert((size_t)ctx->invkeysched % 16 == 0);
+
+    ctx->isNI = supports_aes_ni();
+
+    if (ctx->isNI) {
+        aes_setup_ni(ctx, key, keylen);
+        return;
+    }
+
+    assert(keylen == 16 || keylen == 24 || keylen == 32);
+
+    ctx->encrypt_cbc = aes_encrypt_cbc_sw;
+    ctx->decrypt_cbc = aes_decrypt_cbc_sw;
+    ctx->sdctr = aes_sdctr_sw;
+
+    Nk = keylen / 4;
+    rconst = 1;
+    for (i = 0; i < (ctx->Nr + 1) * NB; i++) {
+	if (i < Nk)
+	    ctx->keysched[i] = GET_32BIT_MSB_FIRST(key + 4 * i);
+	else {
+	    uint32_t temp = ctx->keysched[i - 1];
+	    if (i % Nk == 0) {
+		int a, b, c, d;
+		a = (temp >> 16) & 0xFF;
+		b = (temp >> 8) & 0xFF;
+		c = (temp >> 0) & 0xFF;
+		d = (temp >> 24) & 0xFF;
+		temp = Sbox[a] ^ rconst;
+		temp = (temp << 8) | Sbox[b];
+		temp = (temp << 8) | Sbox[c];
+		temp = (temp << 8) | Sbox[d];
+		rconst = mulby2(rconst);
+	    } else if (i % Nk == 4 && Nk > 6) {
+		int a, b, c, d;
+		a = (temp >> 24) & 0xFF;
+		b = (temp >> 16) & 0xFF;
+		c = (temp >> 8) & 0xFF;
+		d = (temp >> 0) & 0xFF;
+		temp = Sbox[a];
+		temp = (temp << 8) | Sbox[b];
+		temp = (temp << 8) | Sbox[c];
+		temp = (temp << 8) | Sbox[d];
+	    }
+	    ctx->keysched[i] = ctx->keysched[i - Nk] ^ temp;
+	}
+    }
+
+    /*
+     * Now prepare the modified keys for the inverse cipher.
+     */
+    for (i = 0; i <= ctx->Nr; i++) {
+        for (j = 0; j < NB; j++) {
+	    uint32_t temp;
+            temp = ctx->keysched[(ctx->Nr - i) * NB + j];
+	    if (i != 0 && i != ctx->Nr) {
+		/*
+		 * Perform the InvMixColumn operation on i. The D
+		 * tables give the result of InvMixColumn applied
+		 * to Sboxinv on individual bytes, so we should
+		 * compose Sbox with the D tables for this.
+		 */
+		int a, b, c, d;
+		a = (temp >> 24) & 0xFF;
+		b = (temp >> 16) & 0xFF;
+		c = (temp >> 8) & 0xFF;
+		d = (temp >> 0) & 0xFF;
+		temp = D0[Sbox[a]];
+		temp ^= D1[Sbox[b]];
+		temp ^= D2[Sbox[c]];
+		temp ^= D3[Sbox[d]];
+	    }
+            ctx->invkeysched[i * NB + j] = temp;
+	}
+    }
+}
+#endif
+
+/*
+ * Software encrypt/decrypt macros
+ */
+#define ADD_ROUND_KEY (block[0]^=*keysched++,   \
+                       block[1]^=*keysched++,   \
+                       block[2]^=*keysched++,   \
+                       block[3]^=*keysched++)
+#define MOVEWORD(i) ( block[i] = newstate[i] )
+
+#define ENCWORD(i) ( newstate[i] = (E0[(block[i       ] >> 24) & 0xFF] ^ \
+                                    E1[(block[(i+1)%NB] >> 16) & 0xFF] ^ \
+                                    E2[(block[(i+2)%NB] >>  8) & 0xFF] ^ \
+                                    E3[ block[(i+3)%NB]        & 0xFF]) )
+#define ENCROUND { ENCWORD(0); ENCWORD(1); ENCWORD(2); ENCWORD(3);      \
+        MOVEWORD(0); MOVEWORD(1); MOVEWORD(2); MOVEWORD(3); ADD_ROUND_KEY; }
+
+#define ENCLASTWORD(i) ( newstate[i] =                                  \
+                         (Sbox[(block[i]        >> 24) & 0xFF] << 24) |  \
+                         (Sbox[(block[(i+1)%NB] >> 16) & 0xFF] << 16) |  \
+                         (Sbox[(block[(i+2)%NB] >>  8) & 0xFF] <<  8) |  \
+                         (Sbox[(block[(i+3)%NB]      ) & 0xFF]      ) )
+#define ENCLASTROUND { ENCLASTWORD(0); ENCLASTWORD(1); ENCLASTWORD(2); ENCLASTWORD(3); \
+        MOVEWORD(0); MOVEWORD(1); MOVEWORD(2); MOVEWORD(3); ADD_ROUND_KEY; }
+
+#define DECWORD(i) ( newstate[i] =  (D0[(block[i]        >> 24) & 0xFF] ^ \
+                                     D1[(block[(i+3)%NB] >> 16) & 0xFF] ^ \
+                                     D2[(block[(i+2)%NB] >> 8)  & 0xFF] ^ \
+                                     D3[ block[(i+1)%NB]        & 0xFF]) )
+#define DECROUND { DECWORD(0); DECWORD(1); DECWORD(2); DECWORD(3);      \
+        MOVEWORD(0); MOVEWORD(1); MOVEWORD(2); MOVEWORD(3); ADD_ROUND_KEY; }
+
+#define DECLASTWORD(i) (newstate[i] =                                   \
+                        (Sboxinv[(block[i]        >> 24) & 0xFF] << 24) | \
+                        (Sboxinv[(block[(i+3)%NB] >> 16) & 0xFF] << 16) | \
+                        (Sboxinv[(block[(i+2)%NB] >>  8) & 0xFF] <<  8) | \
+                        (Sboxinv[(block[(i+1)%NB]      ) & 0xFF]      ) )
+#define DECLASTROUND { DECLASTWORD(0); DECLASTWORD(1); DECLASTWORD(2); DECLASTWORD(3); \
+        MOVEWORD(0); MOVEWORD(1); MOVEWORD(2); MOVEWORD(3); ADD_ROUND_KEY; }
+
+#ifdef WINSCP_VS
+/*
+ * Software AES encrypt/decrypt core
+ */
+/*MPEXT static*/ void aes_encrypt_cbc_sw(unsigned char *blk, int len, AESContext * ctx)
+{
+    uint32_t block[4];
+    unsigned char* finish = blk + len;
+    int i;
+
+    assert((len & 15) == 0);
+
+    memcpy(block, ctx->iv, sizeof(block));
+
+    while (blk < finish) {
+        uint32_t *keysched = ctx->keysched;
+        uint32_t newstate[4];
+	for (i = 0; i < 4; i++)
+            block[i] ^= GET_32BIT_MSB_FIRST(blk + 4 * i);
+        ADD_ROUND_KEY;
+        switch (ctx->Nr) {
+          case 14:
+            ENCROUND;
+            ENCROUND;
+          case 12:
+            ENCROUND;
+            ENCROUND;
+          case 10:
+            ENCROUND;
+            ENCROUND;
+            ENCROUND;
+            ENCROUND;
+            ENCROUND;
+            ENCROUND;
+            ENCROUND;
+            ENCROUND;
+            ENCROUND;
+            ENCLASTROUND;
+            break;
+          default:
+            assert(0);
+        }
+	for (i = 0; i < 4; i++)
+            PUT_32BIT_MSB_FIRST(blk + 4 * i, block[i]);
+	blk += 16;
+    }
+
+    memcpy(ctx->iv, block, sizeof(block));
+}
+
+/*MPEXT static*/ void aes_sdctr_sw(unsigned char *blk, int len, AESContext *ctx)
+{
+    uint32_t iv[4];
+    unsigned char* finish = blk + len;
+    int i;
+
+    assert((len & 15) == 0);
+
+    memcpy(iv, ctx->iv, sizeof(iv));
+
+    while (blk < finish) {
+        uint32_t *keysched = ctx->keysched;
+        uint32_t newstate[4], block[4], tmp;
+        memcpy(block, iv, sizeof(block));
+        ADD_ROUND_KEY;
+        switch (ctx->Nr) {
+          case 14:
+            ENCROUND;
+            ENCROUND;
+          case 12:
+            ENCROUND;
+            ENCROUND;
+          case 10:
+            ENCROUND;
+            ENCROUND;
+            ENCROUND;
+            ENCROUND;
+            ENCROUND;
+            ENCROUND;
+            ENCROUND;
+            ENCROUND;
+            ENCROUND;
+            ENCLASTROUND;
+            break;
+          default:
+            assert(0);
+        }
+	for (i = 0; i < 4; i++) {
+            tmp = GET_32BIT_MSB_FIRST(blk + 4 * i);
+            PUT_32BIT_MSB_FIRST(blk + 4 * i, tmp ^ block[i]);
+	}
+        for (i = 3; i >= 0; i--)
+            if ((iv[i] = (iv[i] + 1) & 0xffffffff) != 0)
+                break;
+	blk += 16;
+    }
+
+    memcpy(ctx->iv, iv, sizeof(iv));
+}
+
+/*MPEXT static*/ void aes_decrypt_cbc_sw(unsigned char *blk, int len, AESContext * ctx)
+{
+    uint32_t iv[4];
+    unsigned char* finish = blk + len;
+    int i;
+
+    assert((len & 15) == 0);
+
+    memcpy(iv, ctx->iv, sizeof(iv));
+
+    while (blk < finish) {
+        uint32_t *keysched = ctx->invkeysched;
+        uint32_t newstate[4], ct[4], block[4];
+        for (i = 0; i < 4; i++)
+            block[i] = ct[i] = GET_32BIT_MSB_FIRST(blk + 4 * i);
+        ADD_ROUND_KEY;
+        switch (ctx->Nr) {
+          case 14:
+            DECROUND;
+            DECROUND;
+          case 12:
+            DECROUND;
+            DECROUND;
+          case 10:
+            DECROUND;
+            DECROUND;
+            DECROUND;
+            DECROUND;
+            DECROUND;
+            DECROUND;
+            DECROUND;
+            DECROUND;
+            DECROUND;
+            DECLASTROUND;
+            break;
+          default:
+            assert(0);
+        }
+	for (i = 0; i < 4; i++) {
+            PUT_32BIT_MSB_FIRST(blk + 4 * i, iv[i] ^ block[i]);
+            iv[i] = ct[i];
+	}
+	blk += 16;
+    }
+
+    memcpy(ctx->iv, iv, sizeof(iv));
+}
+
+#else
+
+AESContext *aes_make_context(void)
+{
+    return snew(AESContext);
+}
+
+void aes_free_context(AESContext *ctx)
+{
+    smemclr(ctx, sizeof(*ctx));
+    sfree(ctx);
+}
+
+void aes128_key(AESContext *ctx, const void *key)
+{
+    aes_setup(ctx, key, 16);
+}
+
+void aes192_key(AESContext *ctx, const void *key)
+{
+    aes_setup(ctx, key, 24);
+}
+
+void aes256_key(AESContext *ctx, const void *key)
+{
+    aes_setup(ctx, key, 32);
+}
+
+void aes_iv(AESContext *ctx, const void *viv)
+{
+    const unsigned char *iv = (const unsigned char *)viv;
+    if (ctx->isNI) {
+        memcpy(ctx->iv, iv, sizeof(ctx->iv));
+    }
+    else {
+        int i;
+        for (i = 0; i < 4; i++)
+            ctx->iv[i] = GET_32BIT_MSB_FIRST(iv + 4 * i);
+    }
+}
+
+void aes_ssh2_encrypt_blk(AESContext *ctx, void *blk, int len)
+{
+    aes_encrypt_cbc(blk, len, ctx);
+}
+
+void aes_ssh2_decrypt_blk(AESContext *ctx, void *blk, int len)
+{
+    aes_decrypt_cbc(blk, len, ctx);
+}
+
+void aes_ssh2_sdctr(AESContext *ctx, void *blk, int len)
+{
+    aes_sdctr(blk, len, ctx);
+}
+
+void aes256_encrypt_pubkey(const void *key, void *blk, int len)
+{
+    AESContext ctx;
+    aes_setup(&ctx, key, 32);
+    memset(ctx.iv, 0, sizeof(ctx.iv));
+    aes_encrypt_cbc(blk, len, &ctx);
+    smemclr(&ctx, sizeof(ctx));
+}
+
+void aes256_decrypt_pubkey(const void *key, void *blk, int len)
+{
+    AESContext ctx;
+    aes_setup(&ctx, key, 32);
+    memset(ctx.iv, 0, sizeof(ctx.iv));
+    aes_decrypt_cbc(blk, len, &ctx);
+    smemclr(&ctx, sizeof(ctx));
+}
+
+struct aes_ssh2_ctx {
+    AESContext context;
+    ssh2_cipher vt;
+};
+
+ssh2_cipher *aes_ssh2_new(const struct ssh2_cipheralg *alg)
+{
+    struct aes_ssh2_ctx *ctx = snew(struct aes_ssh2_ctx);
+    ctx->vt = alg;
+    return &ctx->vt;
+}
+
+static void aes_ssh2_free(ssh2_cipher *cipher)
+{
+    struct aes_ssh2_ctx *ctx = container_of(cipher, struct aes_ssh2_ctx, vt);
+    smemclr(ctx, sizeof(*ctx));
+    sfree(ctx);
+}
+
+static void aes_ssh2_setiv(ssh2_cipher *cipher, const void *iv)
+{
+    struct aes_ssh2_ctx *ctx = container_of(cipher, struct aes_ssh2_ctx, vt);
+    aes_iv(&ctx->context, iv);
+}
+
+static void aes_ssh2_setkey(ssh2_cipher *cipher, const void *key)
+{
+    struct aes_ssh2_ctx *ctx = container_of(cipher, struct aes_ssh2_ctx, vt);
+    aes_setup(&ctx->context, key, ctx->vt->padded_keybytes);
+}
+
+static void aes_ssh2_encrypt(ssh2_cipher *cipher, void *blk, int len)
+{
+    struct aes_ssh2_ctx *ctx = container_of(cipher, struct aes_ssh2_ctx, vt);
+    aes_encrypt_cbc(blk, len, &ctx->context);
+}
+
+static void aes_ssh2_decrypt(ssh2_cipher *cipher, void *blk, int len)
+{
+    struct aes_ssh2_ctx *ctx = container_of(cipher, struct aes_ssh2_ctx, vt);
+    aes_decrypt_cbc(blk, len, &ctx->context);
+}
+
+static void aes_ssh2_sdctr_method(ssh2_cipher *cipher, void *blk, int len)
+{
+    struct aes_ssh2_ctx *ctx = container_of(cipher, struct aes_ssh2_ctx, vt);
+    aes_sdctr(blk, len, &ctx->context);
+}
+
+static const struct ssh2_cipheralg ssh_aes128_ctr = {
+    aes_ssh2_new, aes_ssh2_free, aes_ssh2_setiv, aes_ssh2_setkey,
+    aes_ssh2_sdctr_method, aes_ssh2_sdctr_method, NULL, NULL,
+    "aes128-ctr",
+    16, 128, 16, 0, "AES-128 SDCTR",
+    NULL
+};
+
+static const struct ssh2_cipheralg ssh_aes192_ctr = {
+    aes_ssh2_new, aes_ssh2_free, aes_ssh2_setiv, aes_ssh2_setkey,
+    aes_ssh2_sdctr_method, aes_ssh2_sdctr_method, NULL, NULL,
+    "aes192-ctr",
+    16, 192, 24, 0, "AES-192 SDCTR",
+    NULL
+};
+
+static const struct ssh2_cipheralg ssh_aes256_ctr = {
+    aes_ssh2_new, aes_ssh2_free, aes_ssh2_setiv, aes_ssh2_setkey,
+    aes_ssh2_sdctr_method, aes_ssh2_sdctr_method, NULL, NULL,
+    "aes256-ctr",
+    16, 256, 32, 0, "AES-256 SDCTR",
+    NULL
+};
+
+static const struct ssh2_cipheralg ssh_aes128 = {
+    aes_ssh2_new, aes_ssh2_free, aes_ssh2_setiv, aes_ssh2_setkey,
+    aes_ssh2_encrypt, aes_ssh2_decrypt, NULL, NULL,
+    "aes128-cbc",
+    16, 128, 16, SSH_CIPHER_IS_CBC, "AES-128 CBC",
+    NULL
+};
+
+static const struct ssh2_cipheralg ssh_aes192 = {
+    aes_ssh2_new, aes_ssh2_free, aes_ssh2_setiv, aes_ssh2_setkey,
+    aes_ssh2_encrypt, aes_ssh2_decrypt, NULL, NULL,
+    "aes192-cbc",
+    16, 192, 24, SSH_CIPHER_IS_CBC, "AES-192 CBC",
+    NULL
+};
+
+static const struct ssh2_cipheralg ssh_aes256 = {
+    aes_ssh2_new, aes_ssh2_free, aes_ssh2_setiv, aes_ssh2_setkey,
+    aes_ssh2_encrypt, aes_ssh2_decrypt, NULL, NULL,
+    "aes256-cbc",
+    16, 256, 32, SSH_CIPHER_IS_CBC, "AES-256 CBC",
+    NULL
+};
+
+static const struct ssh2_cipheralg ssh_rijndael_lysator = {
+    aes_ssh2_new, aes_ssh2_free, aes_ssh2_setiv, aes_ssh2_setkey,
+    aes_ssh2_encrypt, aes_ssh2_decrypt, NULL, NULL,
+    "rijndael-cbc@lysator.liu.se",
+    16, 256, 32, SSH_CIPHER_IS_CBC, "AES-256 CBC",
+    NULL
+};
+
+static const struct ssh2_cipheralg *const aes_list[] = {
+    &ssh_aes256_ctr,
+    &ssh_aes256,
+    &ssh_rijndael_lysator,
+    &ssh_aes192_ctr,
+    &ssh_aes192,
+    &ssh_aes128_ctr,
+    &ssh_aes128,
+};
+
+const struct ssh2_ciphers ssh2_aes = {
+    sizeof(aes_list) / sizeof(*aes_list),
+    aes_list
+};
+
+/*
+ * Implementation of AES for PuTTY using AES-NI
+ * instuction set expansion was made by:
+ * @author Pavel Kryukov <kryukov@frtk.ru>
+ * @author Maxim Kuznetsov <maks.kuznetsov@gmail.com>
+ * @author Svyatoslav Kuzmich <svatoslav1@gmail.com>
+ *
+ * For Putty AES NI project
+ * http://pavelkryukov.github.io/putty-aes-ni/
+ */
+
+/*
+ * Check of compiler version
+ */
+#ifdef _FORCE_AES_NI
+#   define COMPILER_SUPPORTS_AES_NI
+#elif defined(__clang__)
+#   if __has_attribute(target) && __has_include(<wmmintrin.h>) && (defined(__x86_64__) || defined(__i386))
+#       define COMPILER_SUPPORTS_AES_NI
+#   endif
+#elif defined(__GNUC__)
+#    if (__GNUC__ > 4 || (__GNUC__ == 4 && __GNUC_MINOR__ >= 4)) && (defined(__x86_64__) || defined(__i386))
+#       define COMPILER_SUPPORTS_AES_NI
+#    endif
+#elif defined (_MSC_VER)
+#   if (defined(_M_X64) || defined(_M_IX86)) && _MSC_FULL_VER >= 150030729
+#      define COMPILER_SUPPORTS_AES_NI
+#   endif
+#endif
+
+#ifdef _FORCE_SOFTWARE_AES
+#   undef COMPILER_SUPPORTS_AES_NI
+#endif
+
+#ifdef COMPILER_SUPPORTS_AES_NI
+
+/*
+ * Set target architecture for Clang and GCC
+ */
+#if !defined(__clang__) && defined(__GNUC__)
+#    pragma GCC target("aes")
+#    pragma GCC target("sse4.1")
+#endif
+
+#if defined(__clang__) || (defined(__GNUC__) && (__GNUC__ > 4 || (__GNUC__ == 4 && __GNUC_MINOR__ >= 8)))
+#    define FUNC_ISA __attribute__ ((target("sse4.1,aes")))
+#else
+#    define FUNC_ISA
+#endif
+
+#include <wmmintrin.h>
+#include <smmintrin.h>
+
+/*
+ * Determinators of CPU type
+ */
+#if defined(__clang__) || defined(__GNUC__)
+
+#include <cpuid.h>
+INLINE static bool supports_aes_ni()
+{
+    unsigned int CPUInfo[4];
+    __cpuid(1, CPUInfo[0], CPUInfo[1], CPUInfo[2], CPUInfo[3]);
+    return (CPUInfo[2] & (1 << 25)) && (CPUInfo[2] & (1 << 19)); /* Check AES and SSE4.1 */
+}
+
+#else /* defined(__clang__) || defined(__GNUC__) */
+
+INLINE static bool supports_aes_ni()
+{
+    unsigned int CPUInfo[4];
+    __cpuid(CPUInfo, 1);
+    return (CPUInfo[2] & (1 << 25)) && (CPUInfo[2] & (1 << 19)); /* Check AES and SSE4.1 */
+}
+
+#endif /* defined(__clang__) || defined(__GNUC__) */
+
+/*
+ * Wrapper of SHUFPD instruction for MSVC
+ */
+#ifdef _MSC_VER
+FUNC_ISA
+INLINE static __m128i mm_shuffle_pd_i0(__m128i a, __m128i b)
+{
+    union {
+        __m128i i;
+        __m128d d;
+    } au, bu, ru;
+    au.i = a;
+    bu.i = b;
+    ru.d = _mm_shuffle_pd(au.d, bu.d, 0);
+    return ru.i;
+}
+
+FUNC_ISA
+INLINE static __m128i mm_shuffle_pd_i1(__m128i a, __m128i b)
+{
+    union {
+        __m128i i;
+        __m128d d;
+    } au, bu, ru;
+    au.i = a;
+    bu.i = b;
+    ru.d = _mm_shuffle_pd(au.d, bu.d, 1);
+    return ru.i;
+}
+#else
+#define mm_shuffle_pd_i0(a, b) ((__m128i)_mm_shuffle_pd((__m128d)a, (__m128d)b, 0));
+#define mm_shuffle_pd_i1(a, b) ((__m128i)_mm_shuffle_pd((__m128d)a, (__m128d)b, 1));
+#endif
+
+/*
+ * AES-NI key expansion assist functions
+ */
+FUNC_ISA
+INLINE static __m128i AES_128_ASSIST (__m128i temp1, __m128i temp2)
+{
+    __m128i temp3;
+    temp2 = _mm_shuffle_epi32 (temp2 ,0xff);
+    temp3 = _mm_slli_si128 (temp1, 0x4);
+    temp1 = _mm_xor_si128 (temp1, temp3);
+    temp3 = _mm_slli_si128 (temp3, 0x4);
+    temp1 = _mm_xor_si128 (temp1, temp3);
+    temp3 = _mm_slli_si128 (temp3, 0x4);
+    temp1 = _mm_xor_si128 (temp1, temp3);
+    temp1 = _mm_xor_si128 (temp1, temp2);
+    return temp1;
+}
+
+FUNC_ISA
+INLINE static void KEY_192_ASSIST(__m128i* temp1, __m128i * temp2, __m128i * temp3)
+{
+    __m128i temp4;
+    *temp2 = _mm_shuffle_epi32 (*temp2, 0x55);
+    temp4 = _mm_slli_si128 (*temp1, 0x4);
+    *temp1 = _mm_xor_si128 (*temp1, temp4);
+    temp4 = _mm_slli_si128 (temp4, 0x4);
+    *temp1 = _mm_xor_si128 (*temp1, temp4);
+    temp4 = _mm_slli_si128 (temp4, 0x4);
+    *temp1 = _mm_xor_si128 (*temp1, temp4);
+    *temp1 = _mm_xor_si128 (*temp1, *temp2);
+    *temp2 = _mm_shuffle_epi32(*temp1, 0xff);
+    temp4 = _mm_slli_si128 (*temp3, 0x4);
+    *temp3 = _mm_xor_si128 (*temp3, temp4);
+    *temp3 = _mm_xor_si128 (*temp3, *temp2);
+}
+
+FUNC_ISA
+INLINE static void KEY_256_ASSIST_1(__m128i* temp1, __m128i * temp2)
+{
+    __m128i temp4;
+    *temp2 = _mm_shuffle_epi32(*temp2, 0xff);
+    temp4 = _mm_slli_si128 (*temp1, 0x4);
+    *temp1 = _mm_xor_si128 (*temp1, temp4);
+    temp4 = _mm_slli_si128 (temp4, 0x4);
+    *temp1 = _mm_xor_si128 (*temp1, temp4);
+    temp4 = _mm_slli_si128 (temp4, 0x4);
+    *temp1 = _mm_xor_si128 (*temp1, temp4);
+    *temp1 = _mm_xor_si128 (*temp1, *temp2);
+}
+
+FUNC_ISA
+INLINE static void KEY_256_ASSIST_2(__m128i* temp1, __m128i * temp3)
+{
+    __m128i temp2,temp4;
+    temp4 = _mm_aeskeygenassist_si128 (*temp1, 0x0);
+    temp2 = _mm_shuffle_epi32(temp4, 0xaa);
+    temp4 = _mm_slli_si128 (*temp3, 0x4);
+    *temp3 = _mm_xor_si128 (*temp3, temp4);
+    temp4 = _mm_slli_si128 (temp4, 0x4);
+    *temp3 = _mm_xor_si128 (*temp3, temp4);
+    temp4 = _mm_slli_si128 (temp4, 0x4);
+    *temp3 = _mm_xor_si128 (*temp3, temp4);
+    *temp3 = _mm_xor_si128 (*temp3, temp2);
+}
+
+/*
+ * AES-NI key expansion core
+ */
+FUNC_ISA
+static void AES_128_Key_Expansion (const unsigned char *userkey, __m128i *key)
+{
+    __m128i temp1, temp2;
+    temp1 = _mm_loadu_si128((const __m128i*)userkey);
+    key[0] = temp1;
+    temp2 = _mm_aeskeygenassist_si128 (temp1 ,0x1);
+    temp1 = AES_128_ASSIST(temp1, temp2);
+    key[1] = temp1;
+    temp2 = _mm_aeskeygenassist_si128 (temp1,0x2);
+    temp1 = AES_128_ASSIST(temp1, temp2);
+    key[2] = temp1;
+    temp2 = _mm_aeskeygenassist_si128 (temp1,0x4);
+    temp1 = AES_128_ASSIST(temp1, temp2);
+    key[3] = temp1;
+    temp2 = _mm_aeskeygenassist_si128 (temp1,0x8);
+    temp1 = AES_128_ASSIST(temp1, temp2);
+    key[4] = temp1;
+    temp2 = _mm_aeskeygenassist_si128 (temp1,0x10);
+    temp1 = AES_128_ASSIST(temp1, temp2);
+    key[5] = temp1;
+    temp2 = _mm_aeskeygenassist_si128 (temp1,0x20);
+    temp1 = AES_128_ASSIST(temp1, temp2);
+    key[6] = temp1;
+    temp2 = _mm_aeskeygenassist_si128 (temp1,0x40);
+    temp1 = AES_128_ASSIST(temp1, temp2);
+    key[7] = temp1;
+    temp2 = _mm_aeskeygenassist_si128 (temp1,0x80);
+    temp1 = AES_128_ASSIST(temp1, temp2);
+    key[8] = temp1;
+    temp2 = _mm_aeskeygenassist_si128 (temp1,0x1b);
+    temp1 = AES_128_ASSIST(temp1, temp2);
+    key[9] = temp1;
+    temp2 = _mm_aeskeygenassist_si128 (temp1,0x36);
+    temp1 = AES_128_ASSIST(temp1, temp2);
+    key[10] = temp1;
+}
+
+FUNC_ISA
+static void AES_192_Key_Expansion (const unsigned char *userkey, __m128i *key)
+{
+    __m128i temp1, temp2, temp3;
+    temp1 = _mm_loadu_si128((const __m128i*)userkey);
+    temp3 = _mm_loadu_si128((const __m128i*)(userkey+16));
+    key[0]=temp1;
+    key[1]=temp3;
+    temp2=_mm_aeskeygenassist_si128 (temp3,0x1);
+    KEY_192_ASSIST(&temp1, &temp2, &temp3);
+    key[1] = mm_shuffle_pd_i0(key[1], temp1);
+    key[2] = mm_shuffle_pd_i1(temp1, temp3);
+    temp2=_mm_aeskeygenassist_si128 (temp3,0x2);
+    KEY_192_ASSIST(&temp1, &temp2, &temp3);
+    key[3]=temp1;
+    key[4]=temp3;
+    temp2=_mm_aeskeygenassist_si128 (temp3,0x4);
+    KEY_192_ASSIST(&temp1, &temp2, &temp3);
+    key[4] = mm_shuffle_pd_i0(key[4], temp1);
+    key[5] = mm_shuffle_pd_i1(temp1, temp3);
+    temp2=_mm_aeskeygenassist_si128 (temp3,0x8);
+    KEY_192_ASSIST(&temp1, &temp2, &temp3);
+    key[6]=temp1;
+    key[7]=temp3;
+    temp2=_mm_aeskeygenassist_si128 (temp3,0x10);
+    KEY_192_ASSIST(&temp1, &temp2, &temp3);
+    key[7] = mm_shuffle_pd_i0(key[7], temp1);
+    key[8] = mm_shuffle_pd_i1(temp1, temp3);
+    temp2=_mm_aeskeygenassist_si128 (temp3,0x20);
+    KEY_192_ASSIST(&temp1, &temp2, &temp3);
+    key[9]=temp1;
+    key[10]=temp3;
+    temp2=_mm_aeskeygenassist_si128 (temp3,0x40);
+    KEY_192_ASSIST(&temp1, &temp2, &temp3);
+    key[10] = mm_shuffle_pd_i0(key[10], temp1);
+    key[11] = mm_shuffle_pd_i1(temp1, temp3);
+    temp2=_mm_aeskeygenassist_si128 (temp3,0x80);
+    KEY_192_ASSIST(&temp1, &temp2, &temp3);
+    key[12]=temp1;
+    key[13]=temp3;
+}
+
+FUNC_ISA
+static void AES_256_Key_Expansion (const unsigned char *userkey, __m128i *key)
+{
+    __m128i temp1, temp2, temp3;
+    temp1 = _mm_loadu_si128((const __m128i*)userkey);
+    temp3 = _mm_loadu_si128((const __m128i*)(userkey+16));
+    key[0] = temp1;
+    key[1] = temp3;
+    temp2 = _mm_aeskeygenassist_si128 (temp3,0x01);
+    KEY_256_ASSIST_1(&temp1, &temp2);
+    key[2]=temp1;
+    KEY_256_ASSIST_2(&temp1, &temp3);
+    key[3]=temp3;
+    temp2 = _mm_aeskeygenassist_si128 (temp3,0x02);
+    KEY_256_ASSIST_1(&temp1, &temp2);
+    key[4]=temp1;
+    KEY_256_ASSIST_2(&temp1, &temp3);
+    key[5]=temp3;
+    temp2 = _mm_aeskeygenassist_si128 (temp3,0x04);
+    KEY_256_ASSIST_1(&temp1, &temp2);
+    key[6]=temp1;
+    KEY_256_ASSIST_2(&temp1, &temp3);
+    key[7]=temp3;
+    temp2 = _mm_aeskeygenassist_si128 (temp3,0x08);
+    KEY_256_ASSIST_1(&temp1, &temp2);
+    key[8]=temp1;
+    KEY_256_ASSIST_2(&temp1, &temp3);
+    key[9]=temp3;
+    temp2 = _mm_aeskeygenassist_si128 (temp3,0x10);
+    KEY_256_ASSIST_1(&temp1, &temp2);
+    key[10]=temp1;
+    KEY_256_ASSIST_2(&temp1, &temp3);
+    key[11]=temp3;
+    temp2 = _mm_aeskeygenassist_si128 (temp3,0x20);
+    KEY_256_ASSIST_1(&temp1, &temp2);
+    key[12]=temp1;
+    KEY_256_ASSIST_2(&temp1, &temp3);
+    key[13]=temp3;
+    temp2 = _mm_aeskeygenassist_si128 (temp3,0x40);
+    KEY_256_ASSIST_1(&temp1, &temp2);
+    key[14]=temp1;
+}
+
+/*
+ * AES-NI encrypt/decrypt core
+ */
+FUNC_ISA
+static void aes_encrypt_cbc_ni(unsigned char *blk, int len, AESContext * ctx)
+{
+    __m128i enc;
+    __m128i* block = (__m128i*)blk;
+    const __m128i* finish = (__m128i*)(blk + len);
+
+    assert((len & 15) == 0);
+
+    /* Load IV */
+    enc = _mm_loadu_si128((__m128i*)(ctx->iv));
+    while (block < finish) {
+        /* Key schedule ptr   */
+        __m128i* keysched = (__m128i*)ctx->keysched;
+
+        /* Xor data with IV */
+        enc  = _mm_xor_si128(_mm_loadu_si128(block), enc);
+
+        /* Perform rounds */
+        enc  = _mm_xor_si128(enc, *keysched);
+        switch (ctx->Nr) {
+          case 14:
+            enc = _mm_aesenc_si128(enc, *(++keysched));
+            enc = _mm_aesenc_si128(enc, *(++keysched));
+          case 12:
+            enc = _mm_aesenc_si128(enc, *(++keysched));
+            enc = _mm_aesenc_si128(enc, *(++keysched));
+          case 10:
+            enc = _mm_aesenc_si128(enc, *(++keysched));
+            enc = _mm_aesenc_si128(enc, *(++keysched));
+            enc = _mm_aesenc_si128(enc, *(++keysched));
+            enc = _mm_aesenc_si128(enc, *(++keysched));
+            enc = _mm_aesenc_si128(enc, *(++keysched));
+            enc = _mm_aesenc_si128(enc, *(++keysched));
+            enc = _mm_aesenc_si128(enc, *(++keysched));
+            enc = _mm_aesenc_si128(enc, *(++keysched));
+            enc = _mm_aesenc_si128(enc, *(++keysched));
+            enc = _mm_aesenclast_si128(enc, *(++keysched));
+            break;
+          default:
+            assert(0);
+        }
+
+        /* Store and go to next block */
+        _mm_storeu_si128(block, enc);
+        ++block;
+    }
+
+    /* Update IV */
+    _mm_storeu_si128((__m128i*)(ctx->iv), enc);
+}
+
+FUNC_ISA
+static void aes_decrypt_cbc_ni(unsigned char *blk, int len, AESContext * ctx)
+{
+    __m128i dec = _mm_setzero_si128();
+    __m128i last, iv;
+    __m128i* block = (__m128i*)blk;
+    const __m128i* finish = (__m128i*)(blk + len);
+
+    assert((len & 15) == 0);
+
+    /* Load IV */
+    iv = _mm_loadu_si128((__m128i*)(ctx->iv));
+    while (block < finish) {
+        /* Key schedule ptr   */
+        __m128i* keysched = (__m128i*)ctx->invkeysched;
+        last = _mm_loadu_si128(block);
+        dec  = _mm_xor_si128(last, *keysched);
+        switch (ctx->Nr) {
+          case 14:
+            dec = _mm_aesdec_si128(dec, *(++keysched));
+            dec = _mm_aesdec_si128(dec, *(++keysched));
+          case 12:
+            dec = _mm_aesdec_si128(dec, *(++keysched));
+            dec = _mm_aesdec_si128(dec, *(++keysched));
+          case 10:
+            dec = _mm_aesdec_si128(dec, *(++keysched));
+            dec = _mm_aesdec_si128(dec, *(++keysched));
+            dec = _mm_aesdec_si128(dec, *(++keysched));
+            dec = _mm_aesdec_si128(dec, *(++keysched));
+            dec = _mm_aesdec_si128(dec, *(++keysched));
+            dec = _mm_aesdec_si128(dec, *(++keysched));
+            dec = _mm_aesdec_si128(dec, *(++keysched));
+            dec = _mm_aesdec_si128(dec, *(++keysched));
+            dec = _mm_aesdec_si128(dec, *(++keysched));
+            dec = _mm_aesdeclast_si128(dec, *(++keysched));
+            break;
+          default:
+            assert(0);
+        }
+
+        /* Xor data with IV */
+        dec  = _mm_xor_si128(iv, dec);
+
+        /* Store data */
+        _mm_storeu_si128(block, dec);
+        iv = last;
+
+        /* Go to next block */
+        ++block;
+    }
+
+    /* Update IV */
+    _mm_storeu_si128((__m128i*)(ctx->iv), iv);
+}
+
+FUNC_ISA
+static void aes_sdctr_ni(unsigned char *blk, int len, AESContext *ctx)
+{
+    const __m128i BSWAP_EPI64 = _mm_setr_epi8(3,2,1,0,7,6,5,4,11,10,9,8,15,14,13,12);
+    const __m128i ONE  = _mm_setr_epi32(0,0,0,1);
+    const __m128i ZERO = _mm_setzero_si128();
+    __m128i iv;
+    __m128i* block = (__m128i*)blk;
+    const __m128i* finish = (__m128i*)(blk + len);
+
+    assert((len & 15) == 0);
+
+    iv = _mm_loadu_si128((__m128i*)ctx->iv);
+
+    while (block < finish) {
+        __m128i enc;
+        __m128i* keysched = (__m128i*)ctx->keysched;/* Key schedule ptr   */
+
+        /* Perform rounds */
+        enc  = _mm_xor_si128(iv, *keysched); /* Note that we use IV */
+        switch (ctx->Nr) {
+          case 14:
+            enc = _mm_aesenc_si128(enc, *(++keysched));
+            enc = _mm_aesenc_si128(enc, *(++keysched));
+          case 12:
+            enc = _mm_aesenc_si128(enc, *(++keysched));
+            enc = _mm_aesenc_si128(enc, *(++keysched));
+          case 10:
+            enc = _mm_aesenc_si128(enc, *(++keysched));
+            enc = _mm_aesenc_si128(enc, *(++keysched));
+            enc = _mm_aesenc_si128(enc, *(++keysched));
+            enc = _mm_aesenc_si128(enc, *(++keysched));
+            enc = _mm_aesenc_si128(enc, *(++keysched));
+            enc = _mm_aesenc_si128(enc, *(++keysched));
+            enc = _mm_aesenc_si128(enc, *(++keysched));
+            enc = _mm_aesenc_si128(enc, *(++keysched));
+            enc = _mm_aesenc_si128(enc, *(++keysched));
+            enc = _mm_aesenclast_si128(enc, *(++keysched));
+            break;
+          default:
+            assert(0);
+        }
+
+        /* Xor with block and store result */
+        enc = _mm_xor_si128(enc, _mm_loadu_si128(block));
+        _mm_storeu_si128(block, enc);
+
+        /* Increment of IV */
+        iv  = _mm_shuffle_epi8(iv, BSWAP_EPI64); /* Swap endianess     */
+        iv  = _mm_add_epi64(iv, ONE);            /* Inc low part       */
+        enc = _mm_cmpeq_epi64(iv, ZERO);         /* Check for carry    */
+        enc = _mm_unpacklo_epi64(ZERO, enc);     /* Pack carry reg     */
+        iv  = _mm_sub_epi64(iv, enc);            /* Sub carry reg      */
+        iv  = _mm_shuffle_epi8(iv, BSWAP_EPI64); /* Swap enianess back */
+
+        /* Go to next block */
+        ++block;
+    }
+
+    /* Update IV */
+    _mm_storeu_si128((__m128i*)ctx->iv, iv);
+}
+
+FUNC_ISA
+static void aes_inv_key_10(AESContext * ctx)
+{
+    __m128i* keysched = (__m128i*)ctx->keysched;
+    __m128i* invkeysched = (__m128i*)ctx->invkeysched;
+
+    *(invkeysched + 10) = *(keysched + 0);
+    *(invkeysched + 9) = _mm_aesimc_si128(*(keysched + 1));
+    *(invkeysched + 8) = _mm_aesimc_si128(*(keysched + 2));
+    *(invkeysched + 7) = _mm_aesimc_si128(*(keysched + 3));
+    *(invkeysched + 6) = _mm_aesimc_si128(*(keysched + 4));
+    *(invkeysched + 5) = _mm_aesimc_si128(*(keysched + 5));
+    *(invkeysched + 4) = _mm_aesimc_si128(*(keysched + 6));
+    *(invkeysched + 3) = _mm_aesimc_si128(*(keysched + 7));
+    *(invkeysched + 2) = _mm_aesimc_si128(*(keysched + 8));
+    *(invkeysched + 1) = _mm_aesimc_si128(*(keysched + 9));
+    *(invkeysched + 0) = *(keysched + 10);
+}
+
+FUNC_ISA
+static void aes_inv_key_12(AESContext * ctx)
+{
+    __m128i* keysched = (__m128i*)ctx->keysched;
+    __m128i* invkeysched = (__m128i*)ctx->invkeysched;
+
+    *(invkeysched + 12) = *(keysched + 0);
+    *(invkeysched + 11) = _mm_aesimc_si128(*(keysched + 1));
+    *(invkeysched + 10) = _mm_aesimc_si128(*(keysched + 2));
+    *(invkeysched + 9) = _mm_aesimc_si128(*(keysched + 3));
+    *(invkeysched + 8) = _mm_aesimc_si128(*(keysched + 4));
+    *(invkeysched + 7) = _mm_aesimc_si128(*(keysched + 5));
+    *(invkeysched + 6) = _mm_aesimc_si128(*(keysched + 6));
+    *(invkeysched + 5) = _mm_aesimc_si128(*(keysched + 7));
+    *(invkeysched + 4) = _mm_aesimc_si128(*(keysched + 8));
+    *(invkeysched + 3) = _mm_aesimc_si128(*(keysched + 9));
+    *(invkeysched + 2) = _mm_aesimc_si128(*(keysched + 10));
+    *(invkeysched + 1) = _mm_aesimc_si128(*(keysched + 11));
+    *(invkeysched + 0) = *(keysched + 12);
+}
+
+FUNC_ISA
+static void aes_inv_key_14(AESContext * ctx)
+{
+    __m128i* keysched = (__m128i*)ctx->keysched;
+    __m128i* invkeysched = (__m128i*)ctx->invkeysched;
+
+    *(invkeysched + 14) = *(keysched + 0);
+    *(invkeysched + 13) = _mm_aesimc_si128(*(keysched + 1));
+    *(invkeysched + 12) = _mm_aesimc_si128(*(keysched + 2));
+    *(invkeysched + 11) = _mm_aesimc_si128(*(keysched + 3));
+    *(invkeysched + 10) = _mm_aesimc_si128(*(keysched + 4));
+    *(invkeysched + 9) = _mm_aesimc_si128(*(keysched + 5));
+    *(invkeysched + 8) = _mm_aesimc_si128(*(keysched + 6));
+    *(invkeysched + 7) = _mm_aesimc_si128(*(keysched + 7));
+    *(invkeysched + 6) = _mm_aesimc_si128(*(keysched + 8));
+    *(invkeysched + 5) = _mm_aesimc_si128(*(keysched + 9));
+    *(invkeysched + 4) = _mm_aesimc_si128(*(keysched + 10));
+    *(invkeysched + 3) = _mm_aesimc_si128(*(keysched + 11));
+    *(invkeysched + 2) = _mm_aesimc_si128(*(keysched + 12));
+    *(invkeysched + 1) = _mm_aesimc_si128(*(keysched + 13));
+    *(invkeysched + 0) = *(keysched + 14);
+}
+
+/*
+ * Set up an AESContext. `keylen' is measured in
+ * bytes; it can be either 16 (128-bit), 24 (192-bit), or 32
+ * (256-bit).
+ */
+FUNC_ISA
+static void aes_setup_ni(AESContext * ctx,
+                         const unsigned char *key, int keylen)
+{
+    __m128i *keysched = (__m128i*)ctx->keysched;
+
+    ctx->encrypt_cbc = aes_encrypt_cbc_ni;
+    ctx->decrypt_cbc = aes_decrypt_cbc_ni;
+    ctx->sdctr = aes_sdctr_ni;
+
+    /*
+     * Now do the key setup itself.
+     */
+    switch (keylen) {
+      case 16:
+        AES_128_Key_Expansion (key, keysched);
+        break;
+      case 24:
+        AES_192_Key_Expansion (key, keysched);
+        break;
+      case 32:
+        AES_256_Key_Expansion (key, keysched);
+        break;
+      default:
+        assert(0);
+    }
+
+    /*
+     * Now prepare the modified keys for the inverse cipher.
+     */
+    switch (ctx->Nr) {
+      case 10:
+        aes_inv_key_10(ctx);
+        break;
+      case 12:
+        aes_inv_key_12(ctx);
+        break;
+      case 14:
+        aes_inv_key_14(ctx);
+        break;
+      default:
+        assert(0);
+    }
+}
+
+#else /* COMPILER_SUPPORTS_AES_NI */
+
+static void aes_setup_ni(AESContext * ctx, const unsigned char *key, int keylen)
+{
+    assert(0);
+}
+
+INLINE static bool supports_aes_ni()
+{
+    return false;
+}
+
+#endif /* COMPILER_SUPPORTS_AES_NI */
+
+#ifdef MPEXT
+
+#include "puttyexp.h"
+
+void call_aes_setup(void * ctx, unsigned char * key, int keylen)
+{
+  aes_setup((AESContext *)ctx, key, keylen);
+}
+
+// Based on pre 0.71 code, with use of 0.71 macros
+
+static void aes_encrypt(AESContext * ctx, word32 * block)
+{
+  int i;
+  word32 *keysched = ctx->keysched;
+  word32 newstate[4];
+  ADD_ROUND_KEY;
+  assert(ctx->Nr - 1 > 0);
+  for (i = 0; i < ctx->Nr - 1; i++) {
+    ENCROUND;
+  }
+  ADD_ROUND_KEY;
+  ENCLASTROUND;
+}
+
+static void aes_decrypt(AESContext * ctx, word32 * block)
+{
+  int i;
+  word32 *keysched = ctx->invkeysched;
+  word32 newstate[4];
+  ADD_ROUND_KEY;
+  assert(ctx->Nr - 1 > 0);
+  for (i = 0; i < ctx->Nr - 1; i++) {
+    DECROUND;
+  }
+  ADD_ROUND_KEY;
+  DECLASTROUND;
+}
+
+void call_aes_encrypt(void * ctx, unsigned int * block)
+{
+  aes_encrypt((AESContext *)ctx, block);
+}
+
+void call_aes_decrypt(void * ctx, unsigned int * block)
+{
+  aes_decrypt((AESContext *)ctx, block);
+}
+
+void call_aes_sdctr(unsigned char *blk, int len, void *ctx)
+{
+  aes_sdctr(blk, len, (AESContext *)ctx);
+}
+
+#endif
+
+#endif // !WINSCP_VS