--- conflicted
+++ resolved
@@ -1,753 +1,746 @@
-/*
- * Binary packet protocol for SSH-2.
- */
-
-#include <assert.h>
-
-#include "putty.h"
-#include "ssh.h"
-#include "sshbpp.h"
-#include "sshcr.h"
-
-struct ssh2_bpp_direction {
-    unsigned long sequence;
-    ssh2_cipher *cipher;
-    ssh2_mac *mac;
-    int etm_mode;
-};
-
-struct ssh2_bpp_state {
-    int crState;
-    long len, pad, payload, packetlen, maclen, length, maxlen;
-    unsigned char *buf;
-    size_t bufsize;
-    unsigned char *data;
-    unsigned cipherblk;
-    PktIn *pktin;
-    struct DataTransferStats *stats;
-    int cbc_ignore_workaround;
-
-    struct ssh2_bpp_direction in, out;
-    /* comp and decomp logically belong in the per-direction
-     * substructure, except that they have different types */
-    ssh_decompressor *in_decomp;
-    ssh_compressor *out_comp;
-
-    int pending_newkeys;
-
-    BinaryPacketProtocol bpp;
-};
-
-static void ssh2_bpp_free(BinaryPacketProtocol *bpp);
-static void ssh2_bpp_handle_input(BinaryPacketProtocol *bpp);
-static void ssh2_bpp_handle_output(BinaryPacketProtocol *bpp);
-static PktOut *ssh2_bpp_new_pktout(int type);
-
-static const struct BinaryPacketProtocolVtable ssh2_bpp_vtable = {
-    ssh2_bpp_free,
-    ssh2_bpp_handle_input,
-    ssh2_bpp_handle_output,
-    ssh2_bpp_new_pktout,
-    ssh2_bpp_queue_disconnect, /* in sshcommon.c */
-};
-
-BinaryPacketProtocol *ssh2_bpp_new(struct DataTransferStats *stats)
-{
-    struct ssh2_bpp_state *s = snew(struct ssh2_bpp_state);
-    memset(s, 0, sizeof(*s));
-    s->bpp.vt = &ssh2_bpp_vtable;
-    s->stats = stats;
-    ssh_bpp_common_setup(&s->bpp);
-    return &s->bpp;
-}
-
-static void ssh2_bpp_free(BinaryPacketProtocol *bpp)
-{
-    struct ssh2_bpp_state *s = FROMFIELD(bpp, struct ssh2_bpp_state, bpp);
-    sfree(s->buf);
-    if (s->out.cipher)
-        ssh2_cipher_free(s->out.cipher);
-    if (s->out.mac)
-        ssh2_mac_free(s->out.mac);
-    if (s->out_comp)
-        ssh_compressor_free(s->out_comp);
-    if (s->in.cipher)
-        ssh2_cipher_free(s->in.cipher);
-    if (s->in.mac)
-        ssh2_mac_free(s->in.mac);
-    if (s->in_decomp)
-        ssh_decompressor_free(s->in_decomp);
-    sfree(s->pktin);
-    sfree(s);
-}
-
-void ssh2_bpp_new_outgoing_crypto(
-    BinaryPacketProtocol *bpp,
-    const struct ssh2_cipheralg *cipher, const void *ckey, const void *iv,
-    const struct ssh2_macalg *mac, int etm_mode, const void *mac_key,
-    const struct ssh_compression_alg *compression)
-{
-    struct ssh2_bpp_state *s;
-    assert(bpp->vt == &ssh2_bpp_vtable);
-    s = FROMFIELD(bpp, struct ssh2_bpp_state, bpp);
-
-    if (s->out.cipher)
-        ssh2_cipher_free(s->out.cipher);
-    if (s->out.mac)
-        ssh2_mac_free(s->out.mac);
-    if (s->out_comp)
-        ssh_compressor_free(s->out_comp);
-
-    if (cipher) {
-        s->out.cipher = ssh2_cipher_new(cipher);
-        ssh2_cipher_setkey(s->out.cipher, ckey);
-        ssh2_cipher_setiv(s->out.cipher, iv);
-
-        s->cbc_ignore_workaround = (
-            (ssh2_cipher_alg(s->out.cipher)->flags & SSH_CIPHER_IS_CBC) &&
-            !(s->bpp.remote_bugs & BUG_CHOKES_ON_SSH2_IGNORE));
-    } else {
-        s->out.cipher = NULL;
-        s->cbc_ignore_workaround = FALSE;
-    }
-    s->out.etm_mode = etm_mode;
-    if (mac) {
-        s->out.mac = ssh2_mac_new(mac, s->out.cipher);
-        mac->setkey(s->out.mac, mac_key);
-    } else {
-        s->out.mac = NULL;
-    }
-
-    /* 'compression' is always non-NULL, because no compression is
-     * indicated by ssh_comp_none. But this setup call may return a
-     * null out_comp. */
-    s->out_comp = ssh_compressor_new(compression);
-}
-
-void ssh2_bpp_new_incoming_crypto(
-    BinaryPacketProtocol *bpp,
-    const struct ssh2_cipheralg *cipher, const void *ckey, const void *iv,
-    const struct ssh2_macalg *mac, int etm_mode, const void *mac_key,
-    const struct ssh_compression_alg *compression)
-{
-    struct ssh2_bpp_state *s;
-    assert(bpp->vt == &ssh2_bpp_vtable);
-    s = FROMFIELD(bpp, struct ssh2_bpp_state, bpp);
-
-    if (s->in.cipher)
-        ssh2_cipher_free(s->in.cipher);
-    if (s->in.mac)
-        ssh2_mac_free(s->in.mac);
-    if (s->in_decomp)
-        ssh_decompressor_free(s->in_decomp);
-
-    if (cipher) {
-        s->in.cipher = ssh2_cipher_new(cipher);
-        ssh2_cipher_setkey(s->in.cipher, ckey);
-        ssh2_cipher_setiv(s->in.cipher, iv);
-    } else {
-        s->in.cipher = NULL;
-    }
-    s->in.etm_mode = etm_mode;
-    if (mac) {
-        s->in.mac = ssh2_mac_new(mac, s->in.cipher);
-        mac->setkey(s->in.mac, mac_key);
-    } else {
-        s->in.mac = NULL;
-    }
-
-    /* 'compression' is always non-NULL, because no compression is
-     * indicated by ssh_comp_none. But this setup call may return a
-     * null in_decomp. */
-    s->in_decomp = ssh_decompressor_new(compression);
-
-    /* Clear the pending_newkeys flag, so that handle_input below will
-     * start consuming the input data again. */
-    s->pending_newkeys = FALSE;
-}
-
-#define BPP_READ(ptr, len) do                                   \
-    {                                                           \
-        crMaybeWaitUntilV(bufchain_try_fetch_consume(           \
-                              s->bpp.in_raw, ptr, len));        \
-    } while (0)
-
-static void ssh2_bpp_handle_input(BinaryPacketProtocol *bpp)
-{
-    struct ssh2_bpp_state *s = FROMFIELD(bpp, struct ssh2_bpp_state, bpp);
-
-    crBegin(s->crState);
-
-    while (1) {
-        s->maxlen = 0;
-        s->length = 0;
-        if (s->in.cipher)
-            s->cipherblk = ssh2_cipher_alg(s->in.cipher)->blksize;
-        else
-            s->cipherblk = 8;
-        if (s->cipherblk < 8)
-            s->cipherblk = 8;
-        s->maclen = s->in.mac ? ssh2_mac_alg(s->in.mac)->len : 0;
-
-        if (s->in.cipher &&
-            (ssh2_cipher_alg(s->in.cipher)->flags & SSH_CIPHER_IS_CBC) &&
-            s->in.mac && !s->in.etm_mode) {
-            /*
-             * When dealing with a CBC-mode cipher, we want to avoid the
-             * possibility of an attacker's tweaking the ciphertext stream
-             * so as to cause us to feed the same block to the block
-             * cipher more than once and thus leak information
-             * (VU#958563).  The way we do this is not to take any
-             * decisions on the basis of anything we've decrypted until
-             * we've verified it with a MAC.  That includes the packet
-             * length, so we just read data and check the MAC repeatedly,
-             * and when the MAC passes, see if the length we've got is
-             * plausible.
-             *
-             * This defence is unnecessary in OpenSSH ETM mode, because
-             * the whole point of ETM mode is that the attacker can't
-             * tweak the ciphertext stream at all without the MAC
-             * detecting it before we decrypt anything.
-             */
-
-            /*
-             * Make sure we have buffer space for a maximum-size packet.
-             */
-            unsigned buflimit = OUR_V2_PACKETLIMIT + s->maclen;
-            if (s->bufsize < buflimit) {
-                s->bufsize = buflimit;
-                s->buf = sresize(s->buf, s->bufsize, unsigned char);
-            }
-
-            /* Read an amount corresponding to the MAC. */
-            BPP_READ(s->buf, s->maclen);
-
-            s->packetlen = 0;
-            ssh2_mac_start(s->in.mac);
-            put_uint32(s->in.mac, s->in.sequence);
-
-            for (;;) { /* Once around this loop per cipher block. */
-                /* Read another cipher-block's worth, and tack it on to
-                 * the end. */
-                BPP_READ(s->buf + (s->packetlen + s->maclen), s->cipherblk);
-                /* Decrypt one more block (a little further back in
-                 * the stream). */
-                ssh2_cipher_decrypt(s->in.cipher,
-                                    s->buf + s->packetlen, s->cipherblk);
-
-                /* Feed that block to the MAC. */
-                put_data(s->in.mac,
-                         s->buf + s->packetlen, s->cipherblk);
-                s->packetlen += s->cipherblk;
-
-                /* See if that gives us a valid packet. */
-                if (ssh2_mac_verresult(s->in.mac, s->buf + s->packetlen) &&
-                    ((s->len = toint(GET_32BIT(s->buf))) ==
-                     s->packetlen-4))
-                    break;
-                if (s->packetlen >= (long)OUR_V2_PACKETLIMIT) {
-                    s->bpp.error = dupprintf(
-                        "No valid incoming packet found");
-                    crStopV;
-                }
-            }
-            s->maxlen = s->packetlen + s->maclen;
-
-            /*
-             * Now transfer the data into an output packet.
-             */
-            s->pktin = snew_plus(PktIn, s->maxlen);
-            s->pktin->qnode.prev = s->pktin->qnode.next = NULL;
-            s->pktin->type = 0;
-            s->pktin->qnode.on_free_queue = FALSE;
-            s->data = snew_plus_get_aux(s->pktin);
-            memcpy(s->data, s->buf, s->maxlen);
-        } else if (s->in.mac && s->in.etm_mode) {
-            if (s->bufsize < 4) {
-                s->bufsize = 4;
-                s->buf = sresize(s->buf, s->bufsize, unsigned char);
-            }
-
-            /*
-             * OpenSSH encrypt-then-MAC mode: the packet length is
-             * unencrypted, unless the cipher supports length encryption.
-             */
-            BPP_READ(s->buf, 4);
-
-            /* Cipher supports length decryption, so do it */
-            if (s->in.cipher && (ssh2_cipher_alg(s->in.cipher)->flags &
-                                 SSH_CIPHER_SEPARATE_LENGTH)) {
-                /* Keep the packet the same though, so the MAC passes */
-                unsigned char len[4];
-                memcpy(len, s->buf, 4);
-                ssh2_cipher_decrypt_length(
-                    s->in.cipher, len, 4, s->in.sequence);
-                s->len = toint(GET_32BIT(len));
-            } else {
-                s->len = toint(GET_32BIT(s->buf));
-            }
-
-            /*
-             * _Completely_ silly lengths should be stomped on before they
-             * do us any more damage.
-             */
-            if (s->len < 0 || s->len > (long)OUR_V2_PACKETLIMIT ||
-                s->len % s->cipherblk != 0) {
-                s->bpp.error = dupprintf(
-                    "Incoming packet length field was garbled");
-                crStopV;
-            }
-
-            /*
-             * So now we can work out the total packet length.
-             */
-            s->packetlen = s->len + 4;
-
-            /*
-             * Allocate the packet to return, now we know its length.
-             */
-            s->pktin = snew_plus(PktIn, OUR_V2_PACKETLIMIT + s->maclen);
-            s->pktin->qnode.prev = s->pktin->qnode.next = NULL;
-            s->pktin->type = 0;
-            s->pktin->qnode.on_free_queue = FALSE;
-            s->data = snew_plus_get_aux(s->pktin);
-            memcpy(s->data, s->buf, 4);
-
-            /*
-             * Read the remainder of the packet.
-             */
-            BPP_READ(s->data + 4, s->packetlen + s->maclen - 4);
-
-            /*
-             * Check the MAC.
-             */
-            if (s->in.mac && !ssh2_mac_verify(
-                    s->in.mac, s->data, s->len + 4, s->in.sequence)) {
-                s->bpp.error = dupprintf("Incorrect MAC received on packet");
-                crStopV;
-            }
-
-            /* Decrypt everything between the length field and the MAC. */
-            if (s->in.cipher)
-                ssh2_cipher_decrypt(
-                    s->in.cipher, s->data + 4, s->packetlen - 4);
-        } else {
-            if (s->bufsize < s->cipherblk) {
-                s->bufsize = s->cipherblk;
-                s->buf = sresize(s->buf, s->bufsize, unsigned char);
-            }
-
-            /*
-             * Acquire and decrypt the first block of the packet. This will
-             * contain the length and padding details.
-             */
-            BPP_READ(s->buf, s->cipherblk);
-
-            if (s->in.cipher)
-                ssh2_cipher_decrypt(
-                    s->in.cipher, s->buf, s->cipherblk);
-
-            /*
-             * Now get the length figure.
-             */
-            s->len = toint(GET_32BIT(s->buf));
-
-            /*
-             * _Completely_ silly lengths should be stomped on before they
-             * do us any more damage.
-             */
-            if (s->len < 0 || s->len > (long)OUR_V2_PACKETLIMIT ||
-                (s->len + 4) % s->cipherblk != 0) {
-                s->bpp.error = dupprintf(
-                    "Incoming packet was garbled on decryption");
-                crStopV;
-            }
-
-            /*
-             * So now we can work out the total packet length.
-             */
-            s->packetlen = s->len + 4;
-
-            /*
-             * Allocate the packet to return, now we know its length.
-             */
-            s->maxlen = s->packetlen + s->maclen;
-            s->pktin = snew_plus(PktIn, s->maxlen);
-            s->pktin->qnode.prev = s->pktin->qnode.next = NULL;
-            s->pktin->type = 0;
-            s->pktin->qnode.on_free_queue = FALSE;
-            s->data = snew_plus_get_aux(s->pktin);
-            memcpy(s->data, s->buf, s->cipherblk);
-
-            /*
-             * Read and decrypt the remainder of the packet.
-             */
-            BPP_READ(s->data + s->cipherblk,
-                     s->packetlen + s->maclen - s->cipherblk);
-
-            /* Decrypt everything _except_ the MAC. */
-            if (s->in.cipher)
-                ssh2_cipher_decrypt(
-                    s->in.cipher,
-                    s->data + s->cipherblk, s->packetlen - s->cipherblk);
-
-            /*
-             * Check the MAC.
-             */
-            if (s->in.mac && !ssh2_mac_verify(
-                    s->in.mac, s->data, s->len + 4, s->in.sequence)) {
-                s->bpp.error = dupprintf("Incorrect MAC received on packet");
-                crStopV;
-            }
-        }
-        /* Get and sanity-check the amount of random padding. */
-        s->pad = s->data[4];
-        if (s->pad < 4 || s->len - s->pad < 1) {
-            s->bpp.error = dupprintf(
-                "Invalid padding length on received packet");
-            crStopV;
-        }
-        /*
-         * This enables us to deduce the payload length.
-         */
-        s->payload = s->len - s->pad - 1;
-
-        s->length = s->payload + 5;
-
-        DTS_CONSUME(s->stats, in, s->packetlen);
-
-        s->pktin->sequence = s->in.sequence++;
-
-        s->length = s->packetlen - s->pad;
-        assert(s->length >= 0);
-
-        /*
-         * Decompress packet payload.
-         */
-        {
-            unsigned char *newpayload;
-            int newlen;
-            if (s->in_decomp && ssh_decompressor_decompress(
-                    s->in_decomp, s->data + 5, s->length - 5,
-                    &newpayload, &newlen)) {
-                if (s->maxlen < newlen + 5) {
-                    PktIn *old_pktin = s->pktin;
-
-                    s->maxlen = newlen + 5;
-                    s->pktin = snew_plus(PktIn, s->maxlen);
-                    *s->pktin = *old_pktin; /* structure copy */
-                    s->data = snew_plus_get_aux(s->pktin);
-
-                    smemclr(old_pktin, s->packetlen + s->maclen);
-                    sfree(old_pktin);
-                }
-                s->length = 5 + newlen;
-                memcpy(s->data + 5, newpayload, newlen);
-                sfree(newpayload);
-            }
-        }
-
-        /*
-         * Now we can identify the semantic content of the packet,
-         * and also the initial type byte.
-         */
-        if (s->length <= 5) { /* == 5 we hope, but robustness */
-            /*
-             * RFC 4253 doesn't explicitly say that completely empty
-             * packets with no type byte are forbidden. We handle them
-             * here by giving them a type code larger than 0xFF, which
-             * will be picked up at the next layer and trigger
-             * SSH_MSG_UNIMPLEMENTED.
-             */
-            s->pktin->type = SSH_MSG_NO_TYPE_CODE;
-            s->length = 0;
-            BinarySource_INIT(s->pktin, s->data + 5, 0);
-        } else {
-            s->pktin->type = s->data[5];
-            s->length -= 6;
-            BinarySource_INIT(s->pktin, s->data + 6, s->length);
-        }
-
-        if (s->bpp.logctx) {
-            logblank_t blanks[MAX_BLANKS];
-            int nblanks = ssh2_censor_packet(
-                s->bpp.pls, s->pktin->type, FALSE,
-                make_ptrlen(s->data, s->length), blanks);
-            log_packet(s->bpp.logctx, PKT_INCOMING, s->pktin->type,
-                       ssh2_pkt_type(s->bpp.pls->kctx, s->bpp.pls->actx,
-                                     s->pktin->type),
-                       get_ptr(s->pktin), get_avail(s->pktin), nblanks, blanks,
-                       &s->pktin->sequence, 0, NULL);
-        }
-
-        if (ssh2_bpp_check_unimplemented(&s->bpp, s->pktin)) {
-            sfree(s->pktin);
-            s->pktin = NULL;
-            continue;
-        }
-
-        pq_push(&s->bpp.in_pq, s->pktin);
-
-        {
-            int type = s->pktin->type;
-            s->pktin = NULL;
-
-            if (type == SSH2_MSG_DISCONNECT)
-                s->bpp.seen_disconnect = TRUE;
-            if (type == SSH2_MSG_NEWKEYS) {
-                /*
-                 * Mild layer violation: in this situation we must
-                 * suspend processing of the input byte stream until
-                 * the transport layer has initialised the new keys by
-                 * calling ssh2_bpp_new_incoming_crypto above.
-                 */
-                s->pending_newkeys = TRUE;
-                crWaitUntilV(!s->pending_newkeys);
-            }
-        }
-    }
-    crFinishV;
-}
-
-static PktOut *ssh2_bpp_new_pktout(int pkt_type)
-{
-    PktOut *pkt = ssh_new_packet();
-    pkt->length = 5; /* space for packet length + padding length */
-    pkt->minlen = 0;
-    pkt->type = pkt_type;
-    put_byte(pkt, pkt_type);
-    pkt->prefix = pkt->length;
-    return pkt;
-}
-
-static void ssh2_bpp_format_packet_inner(struct ssh2_bpp_state *s, PktOut *pkt)
-{
-    int origlen, cipherblk, maclen, padding, unencrypted_prefix, i;
-
-    if (s->bpp.logctx) {
-        ptrlen pktdata = make_ptrlen(pkt->data + pkt->prefix,
-                                     pkt->length - pkt->prefix);
-        logblank_t blanks[MAX_BLANKS];
-        int nblanks = ssh2_censor_packet(
-            s->bpp.pls, pkt->type, TRUE, pktdata, blanks);
-        log_packet(s->bpp.logctx, PKT_OUTGOING, pkt->type,
-                   ssh2_pkt_type(s->bpp.pls->kctx, s->bpp.pls->actx,
-                                 pkt->type),
-                   pktdata.ptr, pktdata.len, nblanks, blanks, &s->out.sequence,
-                   pkt->downstream_id, pkt->additional_log_text);
-    }
-
-    cipherblk = s->out.cipher ? ssh2_cipher_alg(s->out.cipher)->blksize : 8;
-    cipherblk = cipherblk < 8 ? 8 : cipherblk;  /* or 8 if blksize < 8 */
-
-    if (s->out_comp) {
-        unsigned char *newpayload;
-        int minlen, newlen;
-
-        /*
-         * Compress packet payload.
-         */
-        minlen = pkt->minlen;
-        if (minlen) {
-            /*
-             * Work out how much compressed data we need (at least) to
-             * make the overall packet length come to pkt->minlen.
-             */
-            if (s->out.mac)
-                minlen -= ssh2_mac_alg(s->out.mac)->len;
-            minlen -= 8;              /* length field + min padding */
-        }
-
-        ssh_compressor_compress(s->out_comp, pkt->data + 5, pkt->length - 5,
-                                &newpayload, &newlen, minlen);
-        pkt->length = 5;
-        put_data(pkt, newpayload, newlen);
-        sfree(newpayload);
-    }
-
-    /*
-     * Add padding. At least four bytes, and must also bring total
-     * length (minus MAC) up to a multiple of the block size.
-     * If pkt->forcepad is set, make sure the packet is at least that size
-     * after padding.
-     */
-    padding = 4;
-    unencrypted_prefix = (s->out.mac && s->out.etm_mode) ? 4 : 0;
-    padding +=
-        (cipherblk - (pkt->length - unencrypted_prefix + padding) % cipherblk)
-        % cipherblk;
-    assert(padding <= 255);
-    maclen = s->out.mac ? ssh2_mac_alg(s->out.mac)->len : 0;
-    origlen = pkt->length;
-    for (i = 0; i < padding; i++)
-        put_byte(pkt, random_byte());
-    pkt->data[4] = padding;
-    PUT_32BIT(pkt->data, origlen + padding - 4);
-
-    /* Encrypt length if the scheme requires it */
-    if (s->out.cipher &&
-        (ssh2_cipher_alg(s->out.cipher)->flags & SSH_CIPHER_SEPARATE_LENGTH)) {
-        ssh2_cipher_encrypt_length(s->out.cipher, pkt->data, 4,
-                                   s->out.sequence);
-    }
-
-    put_padding(pkt, maclen, 0);
-
-    if (s->out.mac && s->out.etm_mode) {
-        /*
-         * OpenSSH-defined encrypt-then-MAC protocol.
-         */
-        if (s->out.cipher)
-            ssh2_cipher_encrypt(s->out.cipher,
-                                pkt->data + 4, origlen + padding - 4);
-        ssh2_mac_generate(s->out.mac, pkt->data, origlen + padding,
-                          s->out.sequence);
-    } else {
-        /*
-         * SSH-2 standard protocol.
-         */
-        if (s->out.mac)
-            ssh2_mac_generate(s->out.mac, pkt->data, origlen + padding,
-                              s->out.sequence);
-        if (s->out.cipher)
-            ssh2_cipher_encrypt(s->out.cipher, pkt->data, origlen + padding);
-    }
-
-    s->out.sequence++;       /* whether or not we MACed */
-
-    DTS_CONSUME(s->stats, out, origlen + padding);
-
-}
-
-static void ssh2_bpp_format_packet(struct ssh2_bpp_state *s, PktOut *pkt)
-{
-    if (pkt->minlen > 0 && !s->out_comp) {
-        /*
-         * If we've been told to pad the packet out to a given minimum
-         * length, but we're not compressing (and hence can't get the
-         * compression to do the padding by pointlessly opening and
-         * closing zlib blocks), then our other strategy is to precede
-         * this message with an SSH_MSG_IGNORE that makes it up to the
-         * right length.
-         *
-         * A third option in principle, and the most obviously
-         * sensible, would be to set the explicit padding field in the
-         * packet to more than its minimum value. Sadly, that turns
-         * out to break some servers (our institutional memory thinks
-         * Cisco in particular) and so we abandoned that idea shortly
-         * after trying it.
-         */
-
-        /*
-         * Calculate the length we expect the real packet to have.
-         */
-        int block, length;
-        PktOut *ignore_pkt;
-
-        block = s->out.cipher ? ssh2_cipher_alg(s->out.cipher)->blksize : 0;
-        if (block < 8)
-            block = 8;
-        length = pkt->length;
-        length += 4;       /* minimum 4 byte padding */
-        length += block-1;
-        length -= (length % block);
-        if (s->out.mac)
-            length += ssh2_mac_alg(s->out.mac)->len;
-
-        if (length < pkt->minlen) {
-            /*
-             * We need an ignore message. Calculate its length.
-             */
-            length = pkt->minlen - length;
-
-            /*
-             * And work backwards from that to the length of the
-             * contained string.
-             */
-            if (s->out.mac)
-                length -= ssh2_mac_alg(s->out.mac)->len;
-            length -= 8;               /* length field + min padding */
-            length -= 5;               /* type code + string length prefix */
-
-            if (length < 0)
-                length = 0;
-
-            ignore_pkt = ssh2_bpp_new_pktout(SSH2_MSG_IGNORE);
-            put_uint32(ignore_pkt, length);
-            while (length-- > 0)
-                put_byte(ignore_pkt, random_byte());
-            ssh2_bpp_format_packet_inner(s, ignore_pkt);
-            bufchain_add(s->bpp.out_raw, ignore_pkt->data, ignore_pkt->length);
-            ssh_free_pktout(ignore_pkt);
-        }
-    }
-
-    ssh2_bpp_format_packet_inner(s, pkt);
-    bufchain_add(s->bpp.out_raw, pkt->data, pkt->length);
-}
-
-<<<<<<< HEAD
-    ssh_free_pktout(pkt);
-}
-
-#ifdef MPEXT
-const ssh2_cipher * ssh2_bpp_get_cscipher(BinaryPacketProtocol *bpp)
-{
-    return FROMFIELD(bpp, struct ssh2_bpp_state, bpp)->out.cipher;
-}
-
-const ssh2_cipher * ssh2_bpp_get_sccipher(BinaryPacketProtocol *bpp)
-{
-    return FROMFIELD(bpp, struct ssh2_bpp_state, bpp)->in.cipher;
-}
-
-const struct ssh_compressor * ssh2_bpp_get_cscomp(BinaryPacketProtocol *bpp)
-{
-    return FROMFIELD(bpp, struct ssh2_bpp_state, bpp)->out_comp;
-}
-
-const struct ssh_decompressor * ssh2_bpp_get_sccomp(BinaryPacketProtocol *bpp)
-{
-    return FROMFIELD(bpp, struct ssh2_bpp_state, bpp)->in_decomp;
-}
-
-#endif
-
-=======
-static void ssh2_bpp_handle_output(BinaryPacketProtocol *bpp)
-{
-    struct ssh2_bpp_state *s = FROMFIELD(bpp, struct ssh2_bpp_state, bpp);
-    PktOut *pkt;
-
-    if (s->cbc_ignore_workaround) {
-        /*
-         * When using a CBC-mode cipher in SSH-2, it's necessary to
-         * ensure that an attacker can't provide data to be encrypted
-         * using an IV that they know. We ensure this by inserting an
-         * SSH_MSG_IGNORE if the last cipher block of the previous
-         * packet has already been sent to the network (which we
-         * approximate conservatively by checking if it's vanished
-         * from out_raw).
-         */
-        if (bufchain_size(s->bpp.out_raw) <
-            (ssh2_cipher_alg(s->out.cipher)->blksize +
-             ssh2_mac_alg(s->out.mac)->len)) {
-            /*
-             * There's less data in out_raw than the MAC size plus the
-             * cipher block size, which means at least one byte of
-             * that cipher block must already have left. Add an
-             * IGNORE.
-             */
-            pkt = ssh_bpp_new_pktout(&s->bpp, SSH2_MSG_IGNORE);
-            put_stringz(pkt, "");
-            ssh2_bpp_format_packet(s, pkt);
-        }
-    }
-
-    while ((pkt = pq_pop(&s->bpp.out_pq)) != NULL) {
-        ssh2_bpp_format_packet(s, pkt);
-        ssh_free_pktout(pkt);
-    }
-}
-
->>>>>>> 270c8216
+/*
+ * Binary packet protocol for SSH-2.
+ */
+
+#include <assert.h>
+
+#include "putty.h"
+#include "ssh.h"
+#include "sshbpp.h"
+#include "sshcr.h"
+
+struct ssh2_bpp_direction {
+    unsigned long sequence;
+    ssh2_cipher *cipher;
+    ssh2_mac *mac;
+    int etm_mode;
+};
+
+struct ssh2_bpp_state {
+    int crState;
+    long len, pad, payload, packetlen, maclen, length, maxlen;
+    unsigned char *buf;
+    size_t bufsize;
+    unsigned char *data;
+    unsigned cipherblk;
+    PktIn *pktin;
+    struct DataTransferStats *stats;
+    int cbc_ignore_workaround;
+
+    struct ssh2_bpp_direction in, out;
+    /* comp and decomp logically belong in the per-direction
+     * substructure, except that they have different types */
+    ssh_decompressor *in_decomp;
+    ssh_compressor *out_comp;
+
+    int pending_newkeys;
+
+    BinaryPacketProtocol bpp;
+};
+
+static void ssh2_bpp_free(BinaryPacketProtocol *bpp);
+static void ssh2_bpp_handle_input(BinaryPacketProtocol *bpp);
+static void ssh2_bpp_handle_output(BinaryPacketProtocol *bpp);
+static PktOut *ssh2_bpp_new_pktout(int type);
+
+static const struct BinaryPacketProtocolVtable ssh2_bpp_vtable = {
+    ssh2_bpp_free,
+    ssh2_bpp_handle_input,
+    ssh2_bpp_handle_output,
+    ssh2_bpp_new_pktout,
+    ssh2_bpp_queue_disconnect, /* in sshcommon.c */
+};
+
+BinaryPacketProtocol *ssh2_bpp_new(struct DataTransferStats *stats)
+{
+    struct ssh2_bpp_state *s = snew(struct ssh2_bpp_state);
+    memset(s, 0, sizeof(*s));
+    s->bpp.vt = &ssh2_bpp_vtable;
+    s->stats = stats;
+    ssh_bpp_common_setup(&s->bpp);
+    return &s->bpp;
+}
+
+static void ssh2_bpp_free(BinaryPacketProtocol *bpp)
+{
+    struct ssh2_bpp_state *s = FROMFIELD(bpp, struct ssh2_bpp_state, bpp);
+    sfree(s->buf);
+    if (s->out.cipher)
+        ssh2_cipher_free(s->out.cipher);
+    if (s->out.mac)
+        ssh2_mac_free(s->out.mac);
+    if (s->out_comp)
+        ssh_compressor_free(s->out_comp);
+    if (s->in.cipher)
+        ssh2_cipher_free(s->in.cipher);
+    if (s->in.mac)
+        ssh2_mac_free(s->in.mac);
+    if (s->in_decomp)
+        ssh_decompressor_free(s->in_decomp);
+    sfree(s->pktin);
+    sfree(s);
+}
+
+void ssh2_bpp_new_outgoing_crypto(
+    BinaryPacketProtocol *bpp,
+    const struct ssh2_cipheralg *cipher, const void *ckey, const void *iv,
+    const struct ssh2_macalg *mac, int etm_mode, const void *mac_key,
+    const struct ssh_compression_alg *compression)
+{
+    struct ssh2_bpp_state *s;
+    assert(bpp->vt == &ssh2_bpp_vtable);
+    s = FROMFIELD(bpp, struct ssh2_bpp_state, bpp);
+
+    if (s->out.cipher)
+        ssh2_cipher_free(s->out.cipher);
+    if (s->out.mac)
+        ssh2_mac_free(s->out.mac);
+    if (s->out_comp)
+        ssh_compressor_free(s->out_comp);
+
+    if (cipher) {
+        s->out.cipher = ssh2_cipher_new(cipher);
+        ssh2_cipher_setkey(s->out.cipher, ckey);
+        ssh2_cipher_setiv(s->out.cipher, iv);
+
+        s->cbc_ignore_workaround = (
+            (ssh2_cipher_alg(s->out.cipher)->flags & SSH_CIPHER_IS_CBC) &&
+            !(s->bpp.remote_bugs & BUG_CHOKES_ON_SSH2_IGNORE));
+    } else {
+        s->out.cipher = NULL;
+        s->cbc_ignore_workaround = FALSE;
+    }
+    s->out.etm_mode = etm_mode;
+    if (mac) {
+        s->out.mac = ssh2_mac_new(mac, s->out.cipher);
+        mac->setkey(s->out.mac, mac_key);
+    } else {
+        s->out.mac = NULL;
+    }
+
+    /* 'compression' is always non-NULL, because no compression is
+     * indicated by ssh_comp_none. But this setup call may return a
+     * null out_comp. */
+    s->out_comp = ssh_compressor_new(compression);
+}
+
+void ssh2_bpp_new_incoming_crypto(
+    BinaryPacketProtocol *bpp,
+    const struct ssh2_cipheralg *cipher, const void *ckey, const void *iv,
+    const struct ssh2_macalg *mac, int etm_mode, const void *mac_key,
+    const struct ssh_compression_alg *compression)
+{
+    struct ssh2_bpp_state *s;
+    assert(bpp->vt == &ssh2_bpp_vtable);
+    s = FROMFIELD(bpp, struct ssh2_bpp_state, bpp);
+
+    if (s->in.cipher)
+        ssh2_cipher_free(s->in.cipher);
+    if (s->in.mac)
+        ssh2_mac_free(s->in.mac);
+    if (s->in_decomp)
+        ssh_decompressor_free(s->in_decomp);
+
+    if (cipher) {
+        s->in.cipher = ssh2_cipher_new(cipher);
+        ssh2_cipher_setkey(s->in.cipher, ckey);
+        ssh2_cipher_setiv(s->in.cipher, iv);
+    } else {
+        s->in.cipher = NULL;
+    }
+    s->in.etm_mode = etm_mode;
+    if (mac) {
+        s->in.mac = ssh2_mac_new(mac, s->in.cipher);
+        mac->setkey(s->in.mac, mac_key);
+    } else {
+        s->in.mac = NULL;
+    }
+
+    /* 'compression' is always non-NULL, because no compression is
+     * indicated by ssh_comp_none. But this setup call may return a
+     * null in_decomp. */
+    s->in_decomp = ssh_decompressor_new(compression);
+
+    /* Clear the pending_newkeys flag, so that handle_input below will
+     * start consuming the input data again. */
+    s->pending_newkeys = FALSE;
+}
+
+#define BPP_READ(ptr, len) do                                   \
+    {                                                           \
+        crMaybeWaitUntilV(bufchain_try_fetch_consume(           \
+                              s->bpp.in_raw, ptr, len));        \
+    } while (0)
+
+static void ssh2_bpp_handle_input(BinaryPacketProtocol *bpp)
+{
+    struct ssh2_bpp_state *s = FROMFIELD(bpp, struct ssh2_bpp_state, bpp);
+
+    crBegin(s->crState);
+
+    while (1) {
+        s->maxlen = 0;
+        s->length = 0;
+        if (s->in.cipher)
+            s->cipherblk = ssh2_cipher_alg(s->in.cipher)->blksize;
+        else
+            s->cipherblk = 8;
+        if (s->cipherblk < 8)
+            s->cipherblk = 8;
+        s->maclen = s->in.mac ? ssh2_mac_alg(s->in.mac)->len : 0;
+
+        if (s->in.cipher &&
+            (ssh2_cipher_alg(s->in.cipher)->flags & SSH_CIPHER_IS_CBC) &&
+            s->in.mac && !s->in.etm_mode) {
+            /*
+             * When dealing with a CBC-mode cipher, we want to avoid the
+             * possibility of an attacker's tweaking the ciphertext stream
+             * so as to cause us to feed the same block to the block
+             * cipher more than once and thus leak information
+             * (VU#958563).  The way we do this is not to take any
+             * decisions on the basis of anything we've decrypted until
+             * we've verified it with a MAC.  That includes the packet
+             * length, so we just read data and check the MAC repeatedly,
+             * and when the MAC passes, see if the length we've got is
+             * plausible.
+             *
+             * This defence is unnecessary in OpenSSH ETM mode, because
+             * the whole point of ETM mode is that the attacker can't
+             * tweak the ciphertext stream at all without the MAC
+             * detecting it before we decrypt anything.
+             */
+
+            /*
+             * Make sure we have buffer space for a maximum-size packet.
+             */
+            unsigned buflimit = OUR_V2_PACKETLIMIT + s->maclen;
+            if (s->bufsize < buflimit) {
+                s->bufsize = buflimit;
+                s->buf = sresize(s->buf, s->bufsize, unsigned char);
+            }
+
+            /* Read an amount corresponding to the MAC. */
+            BPP_READ(s->buf, s->maclen);
+
+            s->packetlen = 0;
+            ssh2_mac_start(s->in.mac);
+            put_uint32(s->in.mac, s->in.sequence);
+
+            for (;;) { /* Once around this loop per cipher block. */
+                /* Read another cipher-block's worth, and tack it on to
+                 * the end. */
+                BPP_READ(s->buf + (s->packetlen + s->maclen), s->cipherblk);
+                /* Decrypt one more block (a little further back in
+                 * the stream). */
+                ssh2_cipher_decrypt(s->in.cipher,
+                                    s->buf + s->packetlen, s->cipherblk);
+
+                /* Feed that block to the MAC. */
+                put_data(s->in.mac,
+                         s->buf + s->packetlen, s->cipherblk);
+                s->packetlen += s->cipherblk;
+
+                /* See if that gives us a valid packet. */
+                if (ssh2_mac_verresult(s->in.mac, s->buf + s->packetlen) &&
+                    ((s->len = toint(GET_32BIT(s->buf))) ==
+                     s->packetlen-4))
+                    break;
+                if (s->packetlen >= (long)OUR_V2_PACKETLIMIT) {
+                    s->bpp.error = dupprintf(
+                        "No valid incoming packet found");
+                    crStopV;
+                }
+            }
+            s->maxlen = s->packetlen + s->maclen;
+
+            /*
+             * Now transfer the data into an output packet.
+             */
+            s->pktin = snew_plus(PktIn, s->maxlen);
+            s->pktin->qnode.prev = s->pktin->qnode.next = NULL;
+            s->pktin->type = 0;
+            s->pktin->qnode.on_free_queue = FALSE;
+            s->data = snew_plus_get_aux(s->pktin);
+            memcpy(s->data, s->buf, s->maxlen);
+        } else if (s->in.mac && s->in.etm_mode) {
+            if (s->bufsize < 4) {
+                s->bufsize = 4;
+                s->buf = sresize(s->buf, s->bufsize, unsigned char);
+            }
+
+            /*
+             * OpenSSH encrypt-then-MAC mode: the packet length is
+             * unencrypted, unless the cipher supports length encryption.
+             */
+            BPP_READ(s->buf, 4);
+
+            /* Cipher supports length decryption, so do it */
+            if (s->in.cipher && (ssh2_cipher_alg(s->in.cipher)->flags &
+                                 SSH_CIPHER_SEPARATE_LENGTH)) {
+                /* Keep the packet the same though, so the MAC passes */
+                unsigned char len[4];
+                memcpy(len, s->buf, 4);
+                ssh2_cipher_decrypt_length(
+                    s->in.cipher, len, 4, s->in.sequence);
+                s->len = toint(GET_32BIT(len));
+            } else {
+                s->len = toint(GET_32BIT(s->buf));
+            }
+
+            /*
+             * _Completely_ silly lengths should be stomped on before they
+             * do us any more damage.
+             */
+            if (s->len < 0 || s->len > (long)OUR_V2_PACKETLIMIT ||
+                s->len % s->cipherblk != 0) {
+                s->bpp.error = dupprintf(
+                    "Incoming packet length field was garbled");
+                crStopV;
+            }
+
+            /*
+             * So now we can work out the total packet length.
+             */
+            s->packetlen = s->len + 4;
+
+            /*
+             * Allocate the packet to return, now we know its length.
+             */
+            s->pktin = snew_plus(PktIn, OUR_V2_PACKETLIMIT + s->maclen);
+            s->pktin->qnode.prev = s->pktin->qnode.next = NULL;
+            s->pktin->type = 0;
+            s->pktin->qnode.on_free_queue = FALSE;
+            s->data = snew_plus_get_aux(s->pktin);
+            memcpy(s->data, s->buf, 4);
+
+            /*
+             * Read the remainder of the packet.
+             */
+            BPP_READ(s->data + 4, s->packetlen + s->maclen - 4);
+
+            /*
+             * Check the MAC.
+             */
+            if (s->in.mac && !ssh2_mac_verify(
+                    s->in.mac, s->data, s->len + 4, s->in.sequence)) {
+                s->bpp.error = dupprintf("Incorrect MAC received on packet");
+                crStopV;
+            }
+
+            /* Decrypt everything between the length field and the MAC. */
+            if (s->in.cipher)
+                ssh2_cipher_decrypt(
+                    s->in.cipher, s->data + 4, s->packetlen - 4);
+        } else {
+            if (s->bufsize < s->cipherblk) {
+                s->bufsize = s->cipherblk;
+                s->buf = sresize(s->buf, s->bufsize, unsigned char);
+            }
+
+            /*
+             * Acquire and decrypt the first block of the packet. This will
+             * contain the length and padding details.
+             */
+            BPP_READ(s->buf, s->cipherblk);
+
+            if (s->in.cipher)
+                ssh2_cipher_decrypt(
+                    s->in.cipher, s->buf, s->cipherblk);
+
+            /*
+             * Now get the length figure.
+             */
+            s->len = toint(GET_32BIT(s->buf));
+
+            /*
+             * _Completely_ silly lengths should be stomped on before they
+             * do us any more damage.
+             */
+            if (s->len < 0 || s->len > (long)OUR_V2_PACKETLIMIT ||
+                (s->len + 4) % s->cipherblk != 0) {
+                s->bpp.error = dupprintf(
+                    "Incoming packet was garbled on decryption");
+                crStopV;
+            }
+
+            /*
+             * So now we can work out the total packet length.
+             */
+            s->packetlen = s->len + 4;
+
+            /*
+             * Allocate the packet to return, now we know its length.
+             */
+            s->maxlen = s->packetlen + s->maclen;
+            s->pktin = snew_plus(PktIn, s->maxlen);
+            s->pktin->qnode.prev = s->pktin->qnode.next = NULL;
+            s->pktin->type = 0;
+            s->pktin->qnode.on_free_queue = FALSE;
+            s->data = snew_plus_get_aux(s->pktin);
+            memcpy(s->data, s->buf, s->cipherblk);
+
+            /*
+             * Read and decrypt the remainder of the packet.
+             */
+            BPP_READ(s->data + s->cipherblk,
+                     s->packetlen + s->maclen - s->cipherblk);
+
+            /* Decrypt everything _except_ the MAC. */
+            if (s->in.cipher)
+                ssh2_cipher_decrypt(
+                    s->in.cipher,
+                    s->data + s->cipherblk, s->packetlen - s->cipherblk);
+
+            /*
+             * Check the MAC.
+             */
+            if (s->in.mac && !ssh2_mac_verify(
+                    s->in.mac, s->data, s->len + 4, s->in.sequence)) {
+                s->bpp.error = dupprintf("Incorrect MAC received on packet");
+                crStopV;
+            }
+        }
+        /* Get and sanity-check the amount of random padding. */
+        s->pad = s->data[4];
+        if (s->pad < 4 || s->len - s->pad < 1) {
+            s->bpp.error = dupprintf(
+                "Invalid padding length on received packet");
+            crStopV;
+        }
+        /*
+         * This enables us to deduce the payload length.
+         */
+        s->payload = s->len - s->pad - 1;
+
+        s->length = s->payload + 5;
+
+        DTS_CONSUME(s->stats, in, s->packetlen);
+
+        s->pktin->sequence = s->in.sequence++;
+
+        s->length = s->packetlen - s->pad;
+        assert(s->length >= 0);
+
+        /*
+         * Decompress packet payload.
+         */
+        {
+            unsigned char *newpayload;
+            int newlen;
+            if (s->in_decomp && ssh_decompressor_decompress(
+                    s->in_decomp, s->data + 5, s->length - 5,
+                    &newpayload, &newlen)) {
+                if (s->maxlen < newlen + 5) {
+                    PktIn *old_pktin = s->pktin;
+
+                    s->maxlen = newlen + 5;
+                    s->pktin = snew_plus(PktIn, s->maxlen);
+                    *s->pktin = *old_pktin; /* structure copy */
+                    s->data = snew_plus_get_aux(s->pktin);
+
+                    smemclr(old_pktin, s->packetlen + s->maclen);
+                    sfree(old_pktin);
+                }
+                s->length = 5 + newlen;
+                memcpy(s->data + 5, newpayload, newlen);
+                sfree(newpayload);
+            }
+        }
+
+        /*
+         * Now we can identify the semantic content of the packet,
+         * and also the initial type byte.
+         */
+        if (s->length <= 5) { /* == 5 we hope, but robustness */
+            /*
+             * RFC 4253 doesn't explicitly say that completely empty
+             * packets with no type byte are forbidden. We handle them
+             * here by giving them a type code larger than 0xFF, which
+             * will be picked up at the next layer and trigger
+             * SSH_MSG_UNIMPLEMENTED.
+             */
+            s->pktin->type = SSH_MSG_NO_TYPE_CODE;
+            s->length = 0;
+            BinarySource_INIT(s->pktin, s->data + 5, 0);
+        } else {
+            s->pktin->type = s->data[5];
+            s->length -= 6;
+            BinarySource_INIT(s->pktin, s->data + 6, s->length);
+        }
+
+        if (s->bpp.logctx) {
+            logblank_t blanks[MAX_BLANKS];
+            int nblanks = ssh2_censor_packet(
+                s->bpp.pls, s->pktin->type, FALSE,
+                make_ptrlen(s->data, s->length), blanks);
+            log_packet(s->bpp.logctx, PKT_INCOMING, s->pktin->type,
+                       ssh2_pkt_type(s->bpp.pls->kctx, s->bpp.pls->actx,
+                                     s->pktin->type),
+                       get_ptr(s->pktin), get_avail(s->pktin), nblanks, blanks,
+                       &s->pktin->sequence, 0, NULL);
+        }
+
+        if (ssh2_bpp_check_unimplemented(&s->bpp, s->pktin)) {
+            sfree(s->pktin);
+            s->pktin = NULL;
+            continue;
+        }
+
+        pq_push(&s->bpp.in_pq, s->pktin);
+
+        {
+            int type = s->pktin->type;
+            s->pktin = NULL;
+
+            if (type == SSH2_MSG_DISCONNECT)
+                s->bpp.seen_disconnect = TRUE;
+            if (type == SSH2_MSG_NEWKEYS) {
+                /*
+                 * Mild layer violation: in this situation we must
+                 * suspend processing of the input byte stream until
+                 * the transport layer has initialised the new keys by
+                 * calling ssh2_bpp_new_incoming_crypto above.
+                 */
+                s->pending_newkeys = TRUE;
+                crWaitUntilV(!s->pending_newkeys);
+            }
+        }
+    }
+    crFinishV;
+}
+
+static PktOut *ssh2_bpp_new_pktout(int pkt_type)
+{
+    PktOut *pkt = ssh_new_packet();
+    pkt->length = 5; /* space for packet length + padding length */
+    pkt->minlen = 0;
+    pkt->type = pkt_type;
+    put_byte(pkt, pkt_type);
+    pkt->prefix = pkt->length;
+    return pkt;
+}
+
+static void ssh2_bpp_format_packet_inner(struct ssh2_bpp_state *s, PktOut *pkt)
+{
+    int origlen, cipherblk, maclen, padding, unencrypted_prefix, i;
+
+    if (s->bpp.logctx) {
+        ptrlen pktdata = make_ptrlen(pkt->data + pkt->prefix,
+                                     pkt->length - pkt->prefix);
+        logblank_t blanks[MAX_BLANKS];
+        int nblanks = ssh2_censor_packet(
+            s->bpp.pls, pkt->type, TRUE, pktdata, blanks);
+        log_packet(s->bpp.logctx, PKT_OUTGOING, pkt->type,
+                   ssh2_pkt_type(s->bpp.pls->kctx, s->bpp.pls->actx,
+                                 pkt->type),
+                   pktdata.ptr, pktdata.len, nblanks, blanks, &s->out.sequence,
+                   pkt->downstream_id, pkt->additional_log_text);
+    }
+
+    cipherblk = s->out.cipher ? ssh2_cipher_alg(s->out.cipher)->blksize : 8;
+    cipherblk = cipherblk < 8 ? 8 : cipherblk;  /* or 8 if blksize < 8 */
+
+    if (s->out_comp) {
+        unsigned char *newpayload;
+        int minlen, newlen;
+
+        /*
+         * Compress packet payload.
+         */
+        minlen = pkt->minlen;
+        if (minlen) {
+            /*
+             * Work out how much compressed data we need (at least) to
+             * make the overall packet length come to pkt->minlen.
+             */
+            if (s->out.mac)
+                minlen -= ssh2_mac_alg(s->out.mac)->len;
+            minlen -= 8;              /* length field + min padding */
+        }
+
+        ssh_compressor_compress(s->out_comp, pkt->data + 5, pkt->length - 5,
+                                &newpayload, &newlen, minlen);
+        pkt->length = 5;
+        put_data(pkt, newpayload, newlen);
+        sfree(newpayload);
+    }
+
+    /*
+     * Add padding. At least four bytes, and must also bring total
+     * length (minus MAC) up to a multiple of the block size.
+     * If pkt->forcepad is set, make sure the packet is at least that size
+     * after padding.
+     */
+    padding = 4;
+    unencrypted_prefix = (s->out.mac && s->out.etm_mode) ? 4 : 0;
+    padding +=
+        (cipherblk - (pkt->length - unencrypted_prefix + padding) % cipherblk)
+        % cipherblk;
+    assert(padding <= 255);
+    maclen = s->out.mac ? ssh2_mac_alg(s->out.mac)->len : 0;
+    origlen = pkt->length;
+    for (i = 0; i < padding; i++)
+        put_byte(pkt, random_byte());
+    pkt->data[4] = padding;
+    PUT_32BIT(pkt->data, origlen + padding - 4);
+
+    /* Encrypt length if the scheme requires it */
+    if (s->out.cipher &&
+        (ssh2_cipher_alg(s->out.cipher)->flags & SSH_CIPHER_SEPARATE_LENGTH)) {
+        ssh2_cipher_encrypt_length(s->out.cipher, pkt->data, 4,
+                                   s->out.sequence);
+    }
+
+    put_padding(pkt, maclen, 0);
+
+    if (s->out.mac && s->out.etm_mode) {
+        /*
+         * OpenSSH-defined encrypt-then-MAC protocol.
+         */
+        if (s->out.cipher)
+            ssh2_cipher_encrypt(s->out.cipher,
+                                pkt->data + 4, origlen + padding - 4);
+        ssh2_mac_generate(s->out.mac, pkt->data, origlen + padding,
+                          s->out.sequence);
+    } else {
+        /*
+         * SSH-2 standard protocol.
+         */
+        if (s->out.mac)
+            ssh2_mac_generate(s->out.mac, pkt->data, origlen + padding,
+                              s->out.sequence);
+        if (s->out.cipher)
+            ssh2_cipher_encrypt(s->out.cipher, pkt->data, origlen + padding);
+    }
+
+    s->out.sequence++;       /* whether or not we MACed */
+
+    DTS_CONSUME(s->stats, out, origlen + padding);
+
+}
+
+static void ssh2_bpp_format_packet(struct ssh2_bpp_state *s, PktOut *pkt)
+{
+    if (pkt->minlen > 0 && !s->out_comp) {
+        /*
+         * If we've been told to pad the packet out to a given minimum
+         * length, but we're not compressing (and hence can't get the
+         * compression to do the padding by pointlessly opening and
+         * closing zlib blocks), then our other strategy is to precede
+         * this message with an SSH_MSG_IGNORE that makes it up to the
+         * right length.
+         *
+         * A third option in principle, and the most obviously
+         * sensible, would be to set the explicit padding field in the
+         * packet to more than its minimum value. Sadly, that turns
+         * out to break some servers (our institutional memory thinks
+         * Cisco in particular) and so we abandoned that idea shortly
+         * after trying it.
+         */
+
+        /*
+         * Calculate the length we expect the real packet to have.
+         */
+        int block, length;
+        PktOut *ignore_pkt;
+
+        block = s->out.cipher ? ssh2_cipher_alg(s->out.cipher)->blksize : 0;
+        if (block < 8)
+            block = 8;
+        length = pkt->length;
+        length += 4;       /* minimum 4 byte padding */
+        length += block-1;
+        length -= (length % block);
+        if (s->out.mac)
+            length += ssh2_mac_alg(s->out.mac)->len;
+
+        if (length < pkt->minlen) {
+            /*
+             * We need an ignore message. Calculate its length.
+             */
+            length = pkt->minlen - length;
+
+            /*
+             * And work backwards from that to the length of the
+             * contained string.
+             */
+            if (s->out.mac)
+                length -= ssh2_mac_alg(s->out.mac)->len;
+            length -= 8;               /* length field + min padding */
+            length -= 5;               /* type code + string length prefix */
+
+            if (length < 0)
+                length = 0;
+
+            ignore_pkt = ssh2_bpp_new_pktout(SSH2_MSG_IGNORE);
+            put_uint32(ignore_pkt, length);
+            while (length-- > 0)
+                put_byte(ignore_pkt, random_byte());
+            ssh2_bpp_format_packet_inner(s, ignore_pkt);
+            bufchain_add(s->bpp.out_raw, ignore_pkt->data, ignore_pkt->length);
+            ssh_free_pktout(ignore_pkt);
+        }
+    }
+
+    ssh2_bpp_format_packet_inner(s, pkt);
+    bufchain_add(s->bpp.out_raw, pkt->data, pkt->length);
+}
+
+static void ssh2_bpp_handle_output(BinaryPacketProtocol *bpp)
+{
+    struct ssh2_bpp_state *s = FROMFIELD(bpp, struct ssh2_bpp_state, bpp);
+    PktOut *pkt;
+
+    if (s->cbc_ignore_workaround) {
+        /*
+         * When using a CBC-mode cipher in SSH-2, it's necessary to
+         * ensure that an attacker can't provide data to be encrypted
+         * using an IV that they know. We ensure this by inserting an
+         * SSH_MSG_IGNORE if the last cipher block of the previous
+         * packet has already been sent to the network (which we
+         * approximate conservatively by checking if it's vanished
+         * from out_raw).
+         */
+        if (bufchain_size(s->bpp.out_raw) <
+            (ssh2_cipher_alg(s->out.cipher)->blksize +
+             ssh2_mac_alg(s->out.mac)->len)) {
+            /*
+             * There's less data in out_raw than the MAC size plus the
+             * cipher block size, which means at least one byte of
+             * that cipher block must already have left. Add an
+             * IGNORE.
+             */
+            pkt = ssh_bpp_new_pktout(&s->bpp, SSH2_MSG_IGNORE);
+            put_stringz(pkt, "");
+            ssh2_bpp_format_packet(s, pkt);
+        }
+    }
+
+    while ((pkt = pq_pop(&s->bpp.out_pq)) != NULL) {
+        ssh2_bpp_format_packet(s, pkt);
+        ssh_free_pktout(pkt);
+    }
+}
+
+#ifdef MPEXT
+const ssh2_cipher * ssh2_bpp_get_cscipher(BinaryPacketProtocol *bpp)
+{
+    return FROMFIELD(bpp, struct ssh2_bpp_state, bpp)->out.cipher;
+}
+
+const ssh2_cipher * ssh2_bpp_get_sccipher(BinaryPacketProtocol *bpp)
+{
+    return FROMFIELD(bpp, struct ssh2_bpp_state, bpp)->in.cipher;
+}
+
+const struct ssh_compressor * ssh2_bpp_get_cscomp(BinaryPacketProtocol *bpp)
+{
+    return FROMFIELD(bpp, struct ssh2_bpp_state, bpp)->out_comp;
+}
+
+const struct ssh_decompressor * ssh2_bpp_get_sccomp(BinaryPacketProtocol *bpp)
+{
+    return FROMFIELD(bpp, struct ssh2_bpp_state, bpp)->in_decomp;
+}
+
+#endif