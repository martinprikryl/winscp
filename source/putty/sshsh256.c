/*
 * SHA-256 algorithm as described at
 * 
 *   http://csrc.nist.gov/cryptval/shs.html
 */

#include "ssh.h"
#include <assert.h>

/* ----------------------------------------------------------------------
 * Core SHA256 algorithm: processes 16-word blocks into a message digest.
 */

#define ror(x,y) ( ((x) << (32-y)) | (((uint32_t)(x)) >> (y)) )
#define shr(x,y) ( (((uint32_t)(x)) >> (y)) )
#define Ch(x,y,z) ( ((x) & (y)) ^ (~(x) & (z)) )
#define Maj(x,y,z) ( ((x) & (y)) ^ ((x) & (z)) ^ ((y) & (z)) )
#define bigsigma0(x) ( ror((x),2) ^ ror((x),13) ^ ror((x),22) )
#define bigsigma1(x) ( ror((x),6) ^ ror((x),11) ^ ror((x),25) )
#define smallsigma0(x) ( ror((x),7) ^ ror((x),18) ^ shr((x),3) )
#define smallsigma1(x) ( ror((x),17) ^ ror((x),19) ^ shr((x),10) )

static void SHA256_sw(SHA256_State *s, const unsigned char *q, int len);
static void SHA256_ni(SHA256_State * s, const unsigned char *q, int len);

#ifndef WINSCP_VS

void SHA256_Core_Init(SHA256_State *s) {
    s->h[0] = 0x6a09e667;
    s->h[1] = 0xbb67ae85;
    s->h[2] = 0x3c6ef372;
    s->h[3] = 0xa54ff53a;
    s->h[4] = 0x510e527f;
    s->h[5] = 0x9b05688c;
    s->h[6] = 0x1f83d9ab;
    s->h[7] = 0x5be0cd19;
}
#endif // !WINSCP_VS

<<<<<<< HEAD
#ifndef WINSCP_VS
void SHA256_Block(SHA256_State *s, uint32 *block);
#else
void SHA256_Block(SHA256_State *s, uint32 *block) {
    uint32 w[80];
    uint32 a,b,c,d,e,f,g,h;
=======
void SHA256_Block(SHA256_State *s, uint32_t *block) {
    uint32_t w[80];
    uint32_t a,b,c,d,e,f,g,h;
>>>>>>> 2cb66551
    static const int k[] = {
        0x428a2f98, 0x71374491, 0xb5c0fbcf, 0xe9b5dba5,
        0x3956c25b, 0x59f111f1, 0x923f82a4, 0xab1c5ed5,
        0xd807aa98, 0x12835b01, 0x243185be, 0x550c7dc3,
        0x72be5d74, 0x80deb1fe, 0x9bdc06a7, 0xc19bf174,
        0xe49b69c1, 0xefbe4786, 0x0fc19dc6, 0x240ca1cc,
        0x2de92c6f, 0x4a7484aa, 0x5cb0a9dc, 0x76f988da,
        0x983e5152, 0xa831c66d, 0xb00327c8, 0xbf597fc7,
        0xc6e00bf3, 0xd5a79147, 0x06ca6351, 0x14292967,
        0x27b70a85, 0x2e1b2138, 0x4d2c6dfc, 0x53380d13,
        0x650a7354, 0x766a0abb, 0x81c2c92e, 0x92722c85,
        0xa2bfe8a1, 0xa81a664b, 0xc24b8b70, 0xc76c51a3,
        0xd192e819, 0xd6990624, 0xf40e3585, 0x106aa070,
        0x19a4c116, 0x1e376c08, 0x2748774c, 0x34b0bcb5,
        0x391c0cb3, 0x4ed8aa4a, 0x5b9cca4f, 0x682e6ff3,
        0x748f82ee, 0x78a5636f, 0x84c87814, 0x8cc70208,
        0x90befffa, 0xa4506ceb, 0xbef9a3f7, 0xc67178f2,
    };

    int t;

    for (t = 0; t < 16; t++)
        w[t] = block[t];

    for (t = 16; t < 64; t++)
	w[t] = smallsigma1(w[t-2]) + w[t-7] + smallsigma0(w[t-15]) + w[t-16];

    a = s->h[0]; b = s->h[1]; c = s->h[2]; d = s->h[3];
    e = s->h[4]; f = s->h[5]; g = s->h[6]; h = s->h[7];

    for (t = 0; t < 64; t+=8) {
        uint32_t t1, t2;

#define ROUND(j,a,b,c,d,e,f,g,h) \
	t1 = h + bigsigma1(e) + Ch(e,f,g) + k[j] + w[j]; \
	t2 = bigsigma0(a) + Maj(a,b,c); \
        d = d + t1; h = t1 + t2;

	ROUND(t+0, a,b,c,d,e,f,g,h);
	ROUND(t+1, h,a,b,c,d,e,f,g);
	ROUND(t+2, g,h,a,b,c,d,e,f);
	ROUND(t+3, f,g,h,a,b,c,d,e);
	ROUND(t+4, e,f,g,h,a,b,c,d);
	ROUND(t+5, d,e,f,g,h,a,b,c);
	ROUND(t+6, c,d,e,f,g,h,a,b);
	ROUND(t+7, b,c,d,e,f,g,h,a);
    }

    s->h[0] += a; s->h[1] += b; s->h[2] += c; s->h[3] += d;
    s->h[4] += e; s->h[5] += f; s->h[6] += g; s->h[7] += h;
}
#endif // !WINSCP_VS

#ifndef WINSCP_VS
/* ----------------------------------------------------------------------
 * Outer SHA256 algorithm: take an arbitrary length byte string,
 * convert it into 16-word blocks with the prescribed padding at
 * the end, and pass those blocks to the core SHA256 algorithm.
 */

#define BLKSIZE 64

static void SHA256_BinarySink_write(BinarySink *bs,
                                    const void *p, size_t len);

void SHA256_Init(SHA256_State *s) {
    SHA256_Core_Init(s);
    s->blkused = 0;
    s->len = 0;
    if (supports_sha_ni())
        s->sha256 = &SHA256_ni;
    else
        s->sha256 = &SHA256_sw;
    BinarySink_INIT(s, SHA256_BinarySink_write);
}

static void SHA256_BinarySink_write(BinarySink *bs,
                                    const void *p, size_t len)
{
    struct SHA256_State *s = BinarySink_DOWNCAST(bs, struct SHA256_State);
    unsigned char *q = (unsigned char *)p;

    /*
     * Update the length field.
     */
    s->len += len;

    (*(s->sha256))(s, q, len);
}

static void SHA256_sw(SHA256_State *s, const unsigned char *q, int len) {
    uint32_t wordblock[16];
    int i;

    if (s->blkused && s->blkused+len < BLKSIZE) {
        /*
         * Trivial case: just add to the block.
         */
        memcpy(s->block + s->blkused, q, len);
        s->blkused += len;
    } else {
        /*
         * We must complete and process at least one block.
         */
        while (s->blkused + len >= BLKSIZE) {
            memcpy(s->block + s->blkused, q, BLKSIZE - s->blkused);
            q += BLKSIZE - s->blkused;
            len -= BLKSIZE - s->blkused;
            /* Now process the block. Gather bytes big-endian into words */
            for (i = 0; i < 16; i++) {
                wordblock[i] =
                    ( ((uint32_t)s->block[i*4+0]) << 24 ) |
                    ( ((uint32_t)s->block[i*4+1]) << 16 ) |
                    ( ((uint32_t)s->block[i*4+2]) <<  8 ) |
                    ( ((uint32_t)s->block[i*4+3]) <<  0 );
            }
            SHA256_Block(s, wordblock);
            s->blkused = 0;
        }
        memcpy(s->block, q, len);
        s->blkused = len;
    }
}

void SHA256_Final(SHA256_State *s, unsigned char *digest) {
    int i;
    int pad;
    unsigned char c[64];
    uint64_t len;

    if (s->blkused >= 56)
        pad = 56 + 64 - s->blkused;
    else
        pad = 56 - s->blkused;

    len = (s->len << 3);

    memset(c, 0, pad);
    c[0] = 0x80;
    put_data(s, &c, pad);

    put_uint64(s, len);

    for (i = 0; i < 8; i++) {
	digest[i*4+0] = (s->h[i] >> 24) & 0xFF;
	digest[i*4+1] = (s->h[i] >> 16) & 0xFF;
	digest[i*4+2] = (s->h[i] >>  8) & 0xFF;
	digest[i*4+3] = (s->h[i] >>  0) & 0xFF;
    }
}

void SHA256_Simple(const void *p, int len, unsigned char *output) {
    SHA256_State s;

    SHA256_Init(&s);
    put_data(&s, p, len);
    SHA256_Final(&s, output);
    smemclr(&s, sizeof(s));
}

/*
 * Thin abstraction for things where hashes are pluggable.
 */

struct sha256_hash {
    SHA256_State state;
    ssh_hash hash;
};

static ssh_hash *sha256_new(const struct ssh_hashalg *alg)
{
    struct sha256_hash *h = snew(struct sha256_hash);
    SHA256_Init(&h->state);
    h->hash.vt = alg;
    BinarySink_DELEGATE_INIT(&h->hash, &h->state);
    return &h->hash;
}

static ssh_hash *sha256_copy(ssh_hash *hashold)
{
    struct sha256_hash *hold, *hnew;
    ssh_hash *hashnew = sha256_new(hashold->vt);

    hold = container_of(hashold, struct sha256_hash, hash);
    hnew = container_of(hashnew, struct sha256_hash, hash);

    hnew->state = hold->state;
    BinarySink_COPIED(&hnew->state);

    return hashnew;
}

static void sha256_free(ssh_hash *hash)
{
    struct sha256_hash *h = container_of(hash, struct sha256_hash, hash);

    smemclr(h, sizeof(*h));
    sfree(h);
}

static void sha256_final(ssh_hash *hash, unsigned char *output)
{
    struct sha256_hash *h = container_of(hash, struct sha256_hash, hash);
    SHA256_Final(&h->state, output);
    sha256_free(hash);
}

const struct ssh_hashalg ssh_sha256 = {
    sha256_new, sha256_copy, sha256_final, sha256_free, 32, "SHA-256"
};

/* ----------------------------------------------------------------------
 * The above is the SHA-256 algorithm itself. Now we implement the
 * HMAC wrapper on it.
 */

struct hmacsha256 {
    SHA256_State sha[3];
    ssh2_mac mac;
};

static ssh2_mac *hmacsha256_new(
    const struct ssh2_macalg *alg, ssh2_cipher *cipher)
{
    struct hmacsha256 *ctx = snew(struct hmacsha256);
    ctx->mac.vt = alg;
    BinarySink_DELEGATE_INIT(&ctx->mac, &ctx->sha[2]);
    return &ctx->mac;
}

static void hmacsha256_free(ssh2_mac *mac)
{
    struct hmacsha256 *ctx = container_of(mac, struct hmacsha256, mac);
    smemclr(ctx, sizeof(*ctx));
    sfree(ctx);
}

static void sha256_key_internal(struct hmacsha256 *ctx,
                                const unsigned char *key, int len)
{
    unsigned char foo[64];
    int i;

    memset(foo, 0x36, 64);
    for (i = 0; i < len && i < 64; i++)
	foo[i] ^= key[i];
    SHA256_Init(&ctx->sha[0]);
    put_data(&ctx->sha[0], foo, 64);

    memset(foo, 0x5C, 64);
    for (i = 0; i < len && i < 64; i++)
	foo[i] ^= key[i];
    SHA256_Init(&ctx->sha[1]);
    put_data(&ctx->sha[1], foo, 64);

    smemclr(foo, 64);		       /* burn the evidence */
}

static void hmacsha256_key(ssh2_mac *mac, const void *key)
{
    struct hmacsha256 *ctx = container_of(mac, struct hmacsha256, mac);
    sha256_key_internal(ctx, key, ctx->mac.vt->keylen);
}

static void hmacsha256_start(ssh2_mac *mac)
{
    struct hmacsha256 *ctx = container_of(mac, struct hmacsha256, mac);

    ctx->sha[2] = ctx->sha[0];         /* structure copy */
    BinarySink_COPIED(&ctx->sha[2]);
}

static void hmacsha256_genresult(ssh2_mac *mac, unsigned char *hmac)
{
    struct hmacsha256 *ctx = container_of(mac, struct hmacsha256, mac);
    SHA256_State s;
    unsigned char intermediate[32];

    s = ctx->sha[2];                   /* structure copy */
    BinarySink_COPIED(&s);
    SHA256_Final(&s, intermediate);
    s = ctx->sha[1];                   /* structure copy */
    BinarySink_COPIED(&s);
    put_data(&s, intermediate, 32);
    SHA256_Final(&s, hmac);
}

const struct ssh2_macalg ssh_hmac_sha256 = {
    hmacsha256_new, hmacsha256_free, hmacsha256_key,
    hmacsha256_start, hmacsha256_genresult,
    "hmac-sha2-256", "hmac-sha2-256-etm@openssh.com",
    32, 32,
    "HMAC-SHA-256"
};
#endif // !WINSCP_VS

#ifdef TEST

#include <stdio.h>
#include <stdlib.h>
#include <assert.h>

int main(void) {
    unsigned char digest[32];
    int i, j, errors;

    struct {
	const char *teststring;
	unsigned char digest[32];
    } tests[] = {
	{ "abc", {
	    0xba, 0x78, 0x16, 0xbf, 0x8f, 0x01, 0xcf, 0xea,
	    0x41, 0x41, 0x40, 0xde, 0x5d, 0xae, 0x22, 0x23,
	    0xb0, 0x03, 0x61, 0xa3, 0x96, 0x17, 0x7a, 0x9c,
	    0xb4, 0x10, 0xff, 0x61, 0xf2, 0x00, 0x15, 0xad,
	} },
	{ "abcdbcdecdefdefgefghfghighijhijkijkljklmklmnlmnomnopnopq", {
	    0x24, 0x8d, 0x6a, 0x61, 0xd2, 0x06, 0x38, 0xb8,
	    0xe5, 0xc0, 0x26, 0x93, 0x0c, 0x3e, 0x60, 0x39,
	    0xa3, 0x3c, 0xe4, 0x59, 0x64, 0xff, 0x21, 0x67,
	    0xf6, 0xec, 0xed, 0xd4, 0x19, 0xdb, 0x06, 0xc1,
	} },
    };

    errors = 0;

    for (i = 0; i < sizeof(tests) / sizeof(*tests); i++) {
	SHA256_Simple(tests[i].teststring,
		      strlen(tests[i].teststring), digest);
	for (j = 0; j < 32; j++) {
	    if (digest[j] != tests[i].digest[j]) {
		fprintf(stderr,
			"\"%s\" digest byte %d should be 0x%02x, is 0x%02x\n",
			tests[i].teststring, j, tests[i].digest[j], digest[j]);
		errors++;
	    }
	}
    }

    printf("%d errors\n", errors);

    return 0;
}

#endif

#ifdef COMPILER_SUPPORTS_SHA_NI

#if defined _MSC_VER && defined _M_AMD64
# include <intrin.h>
#endif

/*
 * Set target architecture for Clang and GCC
 */
#if !defined(__clang__) && defined(__GNUC__)
#    pragma GCC target("sha")
#    pragma GCC target("sse4.1")
#endif

#if defined(__clang__) || (defined(__GNUC__) && (__GNUC__ >= 5))
#    define FUNC_ISA __attribute__ ((target("sse4.1,sha")))
#else
#    define FUNC_ISA
#endif

#include <wmmintrin.h>
#include <smmintrin.h>
#include <immintrin.h>

#if defined(__clang__) || defined(__GNUC__)
#include <shaintrin.h>
#endif

/* SHA256 implementation using new instructions
   The code is based on Jeffrey Walton's SHA256 implementation:
   https://github.com/noloader/SHA-Intrinsics
*/
FUNC_ISA
static void SHA256_ni_(SHA256_State * s, const unsigned char *q, int len) {
    if (s->blkused && s->blkused+len < BLKSIZE) {
        /*
         * Trivial case: just add to the block.
         */
        memcpy(s->block + s->blkused, q, len);
        s->blkused += len;
    } else {
        __m128i STATE0, STATE1;
        __m128i MSG, TMP;
        __m128i MSG0, MSG1, MSG2, MSG3;
        __m128i ABEF_SAVE, CDGH_SAVE;
        const __m128i MASK = _mm_set_epi64x(0x0c0d0e0f08090a0bULL, 0x0405060700010203ULL);

        /* Load initial values */
        TMP = _mm_loadu_si128((const __m128i*) &s->h[0]);
        STATE1 = _mm_loadu_si128((const __m128i*) &s->h[4]);

        TMP = _mm_shuffle_epi32(TMP, 0xB1);          /* CDAB */
        STATE1 = _mm_shuffle_epi32(STATE1, 0x1B);    /* EFGH */
        STATE0 = _mm_alignr_epi8(TMP, STATE1, 8);    /* ABEF */
        STATE1 = _mm_blend_epi16(STATE1, TMP, 0xF0); /* CDGH */
        /*
         * We must complete and process at least one block.
         */
        while (s->blkused + len >= BLKSIZE) {
            memcpy(s->block + s->blkused, q, BLKSIZE - s->blkused);
            q += BLKSIZE - s->blkused;
            len -= BLKSIZE - s->blkused;

                /* Save current state */
            ABEF_SAVE = STATE0;
            CDGH_SAVE = STATE1;

            /* Rounds 0-3 */
            MSG = _mm_loadu_si128((const __m128i*) (s->block + 0));
            MSG0 = _mm_shuffle_epi8(MSG, MASK);
            MSG = _mm_add_epi32(MSG0, _mm_set_epi64x(0xE9B5DBA5B5C0FBCFULL, 0x71374491428A2F98ULL));
            STATE1 = _mm_sha256rnds2_epu32(STATE1, STATE0, MSG);
            MSG = _mm_shuffle_epi32(MSG, 0x0E);
            STATE0 = _mm_sha256rnds2_epu32(STATE0, STATE1, MSG);

            /* Rounds 4-7 */
            MSG1 = _mm_loadu_si128((const __m128i*) (s->block + 16));
            MSG1 = _mm_shuffle_epi8(MSG1, MASK);
            MSG = _mm_add_epi32(MSG1, _mm_set_epi64x(0xAB1C5ED5923F82A4ULL, 0x59F111F13956C25BULL));
            STATE1 = _mm_sha256rnds2_epu32(STATE1, STATE0, MSG);
            MSG = _mm_shuffle_epi32(MSG, 0x0E);
            STATE0 = _mm_sha256rnds2_epu32(STATE0, STATE1, MSG);
            MSG0 = _mm_sha256msg1_epu32(MSG0, MSG1);

            /* Rounds 8-11 */
            MSG2 = _mm_loadu_si128((const __m128i*) (s->block + 32));
            MSG2 = _mm_shuffle_epi8(MSG2, MASK);
            MSG = _mm_add_epi32(MSG2, _mm_set_epi64x(0x550C7DC3243185BEULL, 0x12835B01D807AA98ULL));
            STATE1 = _mm_sha256rnds2_epu32(STATE1, STATE0, MSG);
            MSG = _mm_shuffle_epi32(MSG, 0x0E);
            STATE0 = _mm_sha256rnds2_epu32(STATE0, STATE1, MSG);
            MSG1 = _mm_sha256msg1_epu32(MSG1, MSG2);

            /* Rounds 12-15 */
            MSG3 = _mm_loadu_si128((const __m128i*) (s->block + 48));
            MSG3 = _mm_shuffle_epi8(MSG3, MASK);
            MSG = _mm_add_epi32(MSG3, _mm_set_epi64x(0xC19BF1749BDC06A7ULL, 0x80DEB1FE72BE5D74ULL));
            STATE1 = _mm_sha256rnds2_epu32(STATE1, STATE0, MSG);
            TMP = _mm_alignr_epi8(MSG3, MSG2, 4);
            MSG0 = _mm_add_epi32(MSG0, TMP);
            MSG0 = _mm_sha256msg2_epu32(MSG0, MSG3);
            MSG = _mm_shuffle_epi32(MSG, 0x0E);
            STATE0 = _mm_sha256rnds2_epu32(STATE0, STATE1, MSG);
            MSG2 = _mm_sha256msg1_epu32(MSG2, MSG3);

            /* Rounds 16-19 */
            MSG = _mm_add_epi32(MSG0, _mm_set_epi64x(0x240CA1CC0FC19DC6ULL, 0xEFBE4786E49B69C1ULL));
            STATE1 = _mm_sha256rnds2_epu32(STATE1, STATE0, MSG);
            TMP = _mm_alignr_epi8(MSG0, MSG3, 4);
            MSG1 = _mm_add_epi32(MSG1, TMP);
            MSG1 = _mm_sha256msg2_epu32(MSG1, MSG0);
            MSG = _mm_shuffle_epi32(MSG, 0x0E);
            STATE0 = _mm_sha256rnds2_epu32(STATE0, STATE1, MSG);
            MSG3 = _mm_sha256msg1_epu32(MSG3, MSG0);

            /* Rounds 20-23 */
            MSG = _mm_add_epi32(MSG1, _mm_set_epi64x(0x76F988DA5CB0A9DCULL, 0x4A7484AA2DE92C6FULL));
            STATE1 = _mm_sha256rnds2_epu32(STATE1, STATE0, MSG);
            TMP = _mm_alignr_epi8(MSG1, MSG0, 4);
            MSG2 = _mm_add_epi32(MSG2, TMP);
            MSG2 = _mm_sha256msg2_epu32(MSG2, MSG1);
            MSG = _mm_shuffle_epi32(MSG, 0x0E);
            STATE0 = _mm_sha256rnds2_epu32(STATE0, STATE1, MSG);
            MSG0 = _mm_sha256msg1_epu32(MSG0, MSG1);

            /* Rounds 24-27 */
            MSG = _mm_add_epi32(MSG2, _mm_set_epi64x(0xBF597FC7B00327C8ULL, 0xA831C66D983E5152ULL));
            STATE1 = _mm_sha256rnds2_epu32(STATE1, STATE0, MSG);
            TMP = _mm_alignr_epi8(MSG2, MSG1, 4);
            MSG3 = _mm_add_epi32(MSG3, TMP);
            MSG3 = _mm_sha256msg2_epu32(MSG3, MSG2);
            MSG = _mm_shuffle_epi32(MSG, 0x0E);
            STATE0 = _mm_sha256rnds2_epu32(STATE0, STATE1, MSG);
            MSG1 = _mm_sha256msg1_epu32(MSG1, MSG2);

            /* Rounds 28-31 */
            MSG = _mm_add_epi32(MSG3, _mm_set_epi64x(0x1429296706CA6351ULL,  0xD5A79147C6E00BF3ULL));
            STATE1 = _mm_sha256rnds2_epu32(STATE1, STATE0, MSG);
            TMP = _mm_alignr_epi8(MSG3, MSG2, 4);
            MSG0 = _mm_add_epi32(MSG0, TMP);
            MSG0 = _mm_sha256msg2_epu32(MSG0, MSG3);
            MSG = _mm_shuffle_epi32(MSG, 0x0E);
            STATE0 = _mm_sha256rnds2_epu32(STATE0, STATE1, MSG);
            MSG2 = _mm_sha256msg1_epu32(MSG2, MSG3);

            /* Rounds 32-35 */
            MSG = _mm_add_epi32(MSG0, _mm_set_epi64x(0x53380D134D2C6DFCULL, 0x2E1B213827B70A85ULL));
            STATE1 = _mm_sha256rnds2_epu32(STATE1, STATE0, MSG);
            TMP = _mm_alignr_epi8(MSG0, MSG3, 4);
            MSG1 = _mm_add_epi32(MSG1, TMP);
            MSG1 = _mm_sha256msg2_epu32(MSG1, MSG0);
            MSG = _mm_shuffle_epi32(MSG, 0x0E);
            STATE0 = _mm_sha256rnds2_epu32(STATE0, STATE1, MSG);
            MSG3 = _mm_sha256msg1_epu32(MSG3, MSG0);

            /* Rounds 36-39 */
            MSG = _mm_add_epi32(MSG1, _mm_set_epi64x(0x92722C8581C2C92EULL, 0x766A0ABB650A7354ULL));
            STATE1 = _mm_sha256rnds2_epu32(STATE1, STATE0, MSG);
            TMP = _mm_alignr_epi8(MSG1, MSG0, 4);
            MSG2 = _mm_add_epi32(MSG2, TMP);
            MSG2 = _mm_sha256msg2_epu32(MSG2, MSG1);
            MSG = _mm_shuffle_epi32(MSG, 0x0E);
            STATE0 = _mm_sha256rnds2_epu32(STATE0, STATE1, MSG);
            MSG0 = _mm_sha256msg1_epu32(MSG0, MSG1);

            /* Rounds 40-43 */
            MSG = _mm_add_epi32(MSG2, _mm_set_epi64x(0xC76C51A3C24B8B70ULL, 0xA81A664BA2BFE8A1ULL));
            STATE1 = _mm_sha256rnds2_epu32(STATE1, STATE0, MSG);
            TMP = _mm_alignr_epi8(MSG2, MSG1, 4);
            MSG3 = _mm_add_epi32(MSG3, TMP);
            MSG3 = _mm_sha256msg2_epu32(MSG3, MSG2);
            MSG = _mm_shuffle_epi32(MSG, 0x0E);
            STATE0 = _mm_sha256rnds2_epu32(STATE0, STATE1, MSG);
            MSG1 = _mm_sha256msg1_epu32(MSG1, MSG2);

            /* Rounds 44-47 */
            MSG = _mm_add_epi32(MSG3, _mm_set_epi64x(0x106AA070F40E3585ULL, 0xD6990624D192E819ULL));
            STATE1 = _mm_sha256rnds2_epu32(STATE1, STATE0, MSG);
            TMP = _mm_alignr_epi8(MSG3, MSG2, 4);
            MSG0 = _mm_add_epi32(MSG0, TMP);
            MSG0 = _mm_sha256msg2_epu32(MSG0, MSG3);
            MSG = _mm_shuffle_epi32(MSG, 0x0E);
            STATE0 = _mm_sha256rnds2_epu32(STATE0, STATE1, MSG);
            MSG2 = _mm_sha256msg1_epu32(MSG2, MSG3);

            /* Rounds 48-51 */
            MSG = _mm_add_epi32(MSG0, _mm_set_epi64x(0x34B0BCB52748774CULL, 0x1E376C0819A4C116ULL));
            STATE1 = _mm_sha256rnds2_epu32(STATE1, STATE0, MSG);
            TMP = _mm_alignr_epi8(MSG0, MSG3, 4);
            MSG1 = _mm_add_epi32(MSG1, TMP);
            MSG1 = _mm_sha256msg2_epu32(MSG1, MSG0);
            MSG = _mm_shuffle_epi32(MSG, 0x0E);
            STATE0 = _mm_sha256rnds2_epu32(STATE0, STATE1, MSG);
            MSG3 = _mm_sha256msg1_epu32(MSG3, MSG0);

            /* Rounds 52-55 */
            MSG = _mm_add_epi32(MSG1, _mm_set_epi64x(0x682E6FF35B9CCA4FULL, 0x4ED8AA4A391C0CB3ULL));
            STATE1 = _mm_sha256rnds2_epu32(STATE1, STATE0, MSG);
            TMP = _mm_alignr_epi8(MSG1, MSG0, 4);
            MSG2 = _mm_add_epi32(MSG2, TMP);
            MSG2 = _mm_sha256msg2_epu32(MSG2, MSG1);
            MSG = _mm_shuffle_epi32(MSG, 0x0E);
            STATE0 = _mm_sha256rnds2_epu32(STATE0, STATE1, MSG);

            /* Rounds 56-59 */
            MSG = _mm_add_epi32(MSG2, _mm_set_epi64x(0x8CC7020884C87814ULL, 0x78A5636F748F82EEULL));
            STATE1 = _mm_sha256rnds2_epu32(STATE1, STATE0, MSG);
            TMP = _mm_alignr_epi8(MSG2, MSG1, 4);
            MSG3 = _mm_add_epi32(MSG3, TMP);
            MSG3 = _mm_sha256msg2_epu32(MSG3, MSG2);
            MSG = _mm_shuffle_epi32(MSG, 0x0E);
            STATE0 = _mm_sha256rnds2_epu32(STATE0, STATE1, MSG);

            /* Rounds 60-63 */
            MSG = _mm_add_epi32(MSG3, _mm_set_epi64x(0xC67178F2BEF9A3F7ULL, 0xA4506CEB90BEFFFAULL));
            STATE1 = _mm_sha256rnds2_epu32(STATE1, STATE0, MSG);
            MSG = _mm_shuffle_epi32(MSG, 0x0E);
            STATE0 = _mm_sha256rnds2_epu32(STATE0, STATE1, MSG);

            /* Combine state  */
            STATE0 = _mm_add_epi32(STATE0, ABEF_SAVE);
            STATE1 = _mm_add_epi32(STATE1, CDGH_SAVE);

            s->blkused = 0;
        }

        TMP = _mm_shuffle_epi32(STATE0, 0x1B);       /* FEBA */
        STATE1 = _mm_shuffle_epi32(STATE1, 0xB1);    /* DCHG */
        STATE0 = _mm_blend_epi16(TMP, STATE1, 0xF0); /* DCBA */
        STATE1 = _mm_alignr_epi8(STATE1, TMP, 8);    /* ABEF */

        /* Save state */
        _mm_storeu_si128((__m128i*) &s->h[0], STATE0);
        _mm_storeu_si128((__m128i*) &s->h[4], STATE1);

        memcpy(s->block, q, len);
        s->blkused = len;
    }
}

/*
 * Workaround LLVM bug https://bugs.llvm.org/show_bug.cgi?id=34980
 */
static void SHA256_ni(SHA256_State * s, const unsigned char *q, int len)
{
    SHA256_ni_(s, q, len);
}

#else /* COMPILER_SUPPORTS_AES_NI */

static void SHA256_ni(SHA256_State * s, const unsigned char *q, int len)
{
    assert(0);
}

#endif  /* COMPILER_SUPPORTS_AES_NI */
<|MERGE_RESOLUTION|>--- conflicted
+++ resolved
@@ -1,653 +1,647 @@
-/*
- * SHA-256 algorithm as described at
- * 
- *   http://csrc.nist.gov/cryptval/shs.html
- */
-
-#include "ssh.h"
-#include <assert.h>
-
-/* ----------------------------------------------------------------------
- * Core SHA256 algorithm: processes 16-word blocks into a message digest.
- */
-
-#define ror(x,y) ( ((x) << (32-y)) | (((uint32_t)(x)) >> (y)) )
-#define shr(x,y) ( (((uint32_t)(x)) >> (y)) )
-#define Ch(x,y,z) ( ((x) & (y)) ^ (~(x) & (z)) )
-#define Maj(x,y,z) ( ((x) & (y)) ^ ((x) & (z)) ^ ((y) & (z)) )
-#define bigsigma0(x) ( ror((x),2) ^ ror((x),13) ^ ror((x),22) )
-#define bigsigma1(x) ( ror((x),6) ^ ror((x),11) ^ ror((x),25) )
-#define smallsigma0(x) ( ror((x),7) ^ ror((x),18) ^ shr((x),3) )
-#define smallsigma1(x) ( ror((x),17) ^ ror((x),19) ^ shr((x),10) )
-
-static void SHA256_sw(SHA256_State *s, const unsigned char *q, int len);
-static void SHA256_ni(SHA256_State * s, const unsigned char *q, int len);
-
-#ifndef WINSCP_VS
-
-void SHA256_Core_Init(SHA256_State *s) {
-    s->h[0] = 0x6a09e667;
-    s->h[1] = 0xbb67ae85;
-    s->h[2] = 0x3c6ef372;
-    s->h[3] = 0xa54ff53a;
-    s->h[4] = 0x510e527f;
-    s->h[5] = 0x9b05688c;
-    s->h[6] = 0x1f83d9ab;
-    s->h[7] = 0x5be0cd19;
-}
-#endif // !WINSCP_VS
-
-<<<<<<< HEAD
-#ifndef WINSCP_VS
-void SHA256_Block(SHA256_State *s, uint32 *block);
-#else
-void SHA256_Block(SHA256_State *s, uint32 *block) {
-    uint32 w[80];
-    uint32 a,b,c,d,e,f,g,h;
-=======
-void SHA256_Block(SHA256_State *s, uint32_t *block) {
-    uint32_t w[80];
-    uint32_t a,b,c,d,e,f,g,h;
->>>>>>> 2cb66551
-    static const int k[] = {
-        0x428a2f98, 0x71374491, 0xb5c0fbcf, 0xe9b5dba5,
-        0x3956c25b, 0x59f111f1, 0x923f82a4, 0xab1c5ed5,
-        0xd807aa98, 0x12835b01, 0x243185be, 0x550c7dc3,
-        0x72be5d74, 0x80deb1fe, 0x9bdc06a7, 0xc19bf174,
-        0xe49b69c1, 0xefbe4786, 0x0fc19dc6, 0x240ca1cc,
-        0x2de92c6f, 0x4a7484aa, 0x5cb0a9dc, 0x76f988da,
-        0x983e5152, 0xa831c66d, 0xb00327c8, 0xbf597fc7,
-        0xc6e00bf3, 0xd5a79147, 0x06ca6351, 0x14292967,
-        0x27b70a85, 0x2e1b2138, 0x4d2c6dfc, 0x53380d13,
-        0x650a7354, 0x766a0abb, 0x81c2c92e, 0x92722c85,
-        0xa2bfe8a1, 0xa81a664b, 0xc24b8b70, 0xc76c51a3,
-        0xd192e819, 0xd6990624, 0xf40e3585, 0x106aa070,
-        0x19a4c116, 0x1e376c08, 0x2748774c, 0x34b0bcb5,
-        0x391c0cb3, 0x4ed8aa4a, 0x5b9cca4f, 0x682e6ff3,
-        0x748f82ee, 0x78a5636f, 0x84c87814, 0x8cc70208,
-        0x90befffa, 0xa4506ceb, 0xbef9a3f7, 0xc67178f2,
-    };
-
-    int t;
-
-    for (t = 0; t < 16; t++)
-        w[t] = block[t];
-
-    for (t = 16; t < 64; t++)
-	w[t] = smallsigma1(w[t-2]) + w[t-7] + smallsigma0(w[t-15]) + w[t-16];
-
-    a = s->h[0]; b = s->h[1]; c = s->h[2]; d = s->h[3];
-    e = s->h[4]; f = s->h[5]; g = s->h[6]; h = s->h[7];
-
-    for (t = 0; t < 64; t+=8) {
-        uint32_t t1, t2;
-
-#define ROUND(j,a,b,c,d,e,f,g,h) \
-	t1 = h + bigsigma1(e) + Ch(e,f,g) + k[j] + w[j]; \
-	t2 = bigsigma0(a) + Maj(a,b,c); \
-        d = d + t1; h = t1 + t2;
-
-	ROUND(t+0, a,b,c,d,e,f,g,h);
-	ROUND(t+1, h,a,b,c,d,e,f,g);
-	ROUND(t+2, g,h,a,b,c,d,e,f);
-	ROUND(t+3, f,g,h,a,b,c,d,e);
-	ROUND(t+4, e,f,g,h,a,b,c,d);
-	ROUND(t+5, d,e,f,g,h,a,b,c);
-	ROUND(t+6, c,d,e,f,g,h,a,b);
-	ROUND(t+7, b,c,d,e,f,g,h,a);
-    }
-
-    s->h[0] += a; s->h[1] += b; s->h[2] += c; s->h[3] += d;
-    s->h[4] += e; s->h[5] += f; s->h[6] += g; s->h[7] += h;
-}
-#endif // !WINSCP_VS
-
-#ifndef WINSCP_VS
-/* ----------------------------------------------------------------------
- * Outer SHA256 algorithm: take an arbitrary length byte string,
- * convert it into 16-word blocks with the prescribed padding at
- * the end, and pass those blocks to the core SHA256 algorithm.
- */
-
-#define BLKSIZE 64
-
-static void SHA256_BinarySink_write(BinarySink *bs,
-                                    const void *p, size_t len);
-
-void SHA256_Init(SHA256_State *s) {
-    SHA256_Core_Init(s);
-    s->blkused = 0;
-    s->len = 0;
-    if (supports_sha_ni())
-        s->sha256 = &SHA256_ni;
-    else
-        s->sha256 = &SHA256_sw;
-    BinarySink_INIT(s, SHA256_BinarySink_write);
-}
-
-static void SHA256_BinarySink_write(BinarySink *bs,
-                                    const void *p, size_t len)
-{
-    struct SHA256_State *s = BinarySink_DOWNCAST(bs, struct SHA256_State);
-    unsigned char *q = (unsigned char *)p;
-
-    /*
-     * Update the length field.
-     */
-    s->len += len;
-
-    (*(s->sha256))(s, q, len);
-}
-
-static void SHA256_sw(SHA256_State *s, const unsigned char *q, int len) {
-    uint32_t wordblock[16];
-    int i;
-
-    if (s->blkused && s->blkused+len < BLKSIZE) {
-        /*
-         * Trivial case: just add to the block.
-         */
-        memcpy(s->block + s->blkused, q, len);
-        s->blkused += len;
-    } else {
-        /*
-         * We must complete and process at least one block.
-         */
-        while (s->blkused + len >= BLKSIZE) {
-            memcpy(s->block + s->blkused, q, BLKSIZE - s->blkused);
-            q += BLKSIZE - s->blkused;
-            len -= BLKSIZE - s->blkused;
-            /* Now process the block. Gather bytes big-endian into words */
-            for (i = 0; i < 16; i++) {
-                wordblock[i] =
-                    ( ((uint32_t)s->block[i*4+0]) << 24 ) |
-                    ( ((uint32_t)s->block[i*4+1]) << 16 ) |
-                    ( ((uint32_t)s->block[i*4+2]) <<  8 ) |
-                    ( ((uint32_t)s->block[i*4+3]) <<  0 );
-            }
-            SHA256_Block(s, wordblock);
-            s->blkused = 0;
-        }
-        memcpy(s->block, q, len);
-        s->blkused = len;
-    }
-}
-
-void SHA256_Final(SHA256_State *s, unsigned char *digest) {
-    int i;
-    int pad;
-    unsigned char c[64];
-    uint64_t len;
-
-    if (s->blkused >= 56)
-        pad = 56 + 64 - s->blkused;
-    else
-        pad = 56 - s->blkused;
-
-    len = (s->len << 3);
-
-    memset(c, 0, pad);
-    c[0] = 0x80;
-    put_data(s, &c, pad);
-
-    put_uint64(s, len);
-
-    for (i = 0; i < 8; i++) {
-	digest[i*4+0] = (s->h[i] >> 24) & 0xFF;
-	digest[i*4+1] = (s->h[i] >> 16) & 0xFF;
-	digest[i*4+2] = (s->h[i] >>  8) & 0xFF;
-	digest[i*4+3] = (s->h[i] >>  0) & 0xFF;
-    }
-}
-
-void SHA256_Simple(const void *p, int len, unsigned char *output) {
-    SHA256_State s;
-
-    SHA256_Init(&s);
-    put_data(&s, p, len);
-    SHA256_Final(&s, output);
-    smemclr(&s, sizeof(s));
-}
-
-/*
- * Thin abstraction for things where hashes are pluggable.
- */
-
-struct sha256_hash {
-    SHA256_State state;
-    ssh_hash hash;
-};
-
-static ssh_hash *sha256_new(const struct ssh_hashalg *alg)
-{
-    struct sha256_hash *h = snew(struct sha256_hash);
-    SHA256_Init(&h->state);
-    h->hash.vt = alg;
-    BinarySink_DELEGATE_INIT(&h->hash, &h->state);
-    return &h->hash;
-}
-
-static ssh_hash *sha256_copy(ssh_hash *hashold)
-{
-    struct sha256_hash *hold, *hnew;
-    ssh_hash *hashnew = sha256_new(hashold->vt);
-
-    hold = container_of(hashold, struct sha256_hash, hash);
-    hnew = container_of(hashnew, struct sha256_hash, hash);
-
-    hnew->state = hold->state;
-    BinarySink_COPIED(&hnew->state);
-
-    return hashnew;
-}
-
-static void sha256_free(ssh_hash *hash)
-{
-    struct sha256_hash *h = container_of(hash, struct sha256_hash, hash);
-
-    smemclr(h, sizeof(*h));
-    sfree(h);
-}
-
-static void sha256_final(ssh_hash *hash, unsigned char *output)
-{
-    struct sha256_hash *h = container_of(hash, struct sha256_hash, hash);
-    SHA256_Final(&h->state, output);
-    sha256_free(hash);
-}
-
-const struct ssh_hashalg ssh_sha256 = {
-    sha256_new, sha256_copy, sha256_final, sha256_free, 32, "SHA-256"
-};
-
-/* ----------------------------------------------------------------------
- * The above is the SHA-256 algorithm itself. Now we implement the
- * HMAC wrapper on it.
- */
-
-struct hmacsha256 {
-    SHA256_State sha[3];
-    ssh2_mac mac;
-};
-
-static ssh2_mac *hmacsha256_new(
-    const struct ssh2_macalg *alg, ssh2_cipher *cipher)
-{
-    struct hmacsha256 *ctx = snew(struct hmacsha256);
-    ctx->mac.vt = alg;
-    BinarySink_DELEGATE_INIT(&ctx->mac, &ctx->sha[2]);
-    return &ctx->mac;
-}
-
-static void hmacsha256_free(ssh2_mac *mac)
-{
-    struct hmacsha256 *ctx = container_of(mac, struct hmacsha256, mac);
-    smemclr(ctx, sizeof(*ctx));
-    sfree(ctx);
-}
-
-static void sha256_key_internal(struct hmacsha256 *ctx,
-                                const unsigned char *key, int len)
-{
-    unsigned char foo[64];
-    int i;
-
-    memset(foo, 0x36, 64);
-    for (i = 0; i < len && i < 64; i++)
-	foo[i] ^= key[i];
-    SHA256_Init(&ctx->sha[0]);
-    put_data(&ctx->sha[0], foo, 64);
-
-    memset(foo, 0x5C, 64);
-    for (i = 0; i < len && i < 64; i++)
-	foo[i] ^= key[i];
-    SHA256_Init(&ctx->sha[1]);
-    put_data(&ctx->sha[1], foo, 64);
-
-    smemclr(foo, 64);		       /* burn the evidence */
-}
-
-static void hmacsha256_key(ssh2_mac *mac, const void *key)
-{
-    struct hmacsha256 *ctx = container_of(mac, struct hmacsha256, mac);
-    sha256_key_internal(ctx, key, ctx->mac.vt->keylen);
-}
-
-static void hmacsha256_start(ssh2_mac *mac)
-{
-    struct hmacsha256 *ctx = container_of(mac, struct hmacsha256, mac);
-
-    ctx->sha[2] = ctx->sha[0];         /* structure copy */
-    BinarySink_COPIED(&ctx->sha[2]);
-}
-
-static void hmacsha256_genresult(ssh2_mac *mac, unsigned char *hmac)
-{
-    struct hmacsha256 *ctx = container_of(mac, struct hmacsha256, mac);
-    SHA256_State s;
-    unsigned char intermediate[32];
-
-    s = ctx->sha[2];                   /* structure copy */
-    BinarySink_COPIED(&s);
-    SHA256_Final(&s, intermediate);
-    s = ctx->sha[1];                   /* structure copy */
-    BinarySink_COPIED(&s);
-    put_data(&s, intermediate, 32);
-    SHA256_Final(&s, hmac);
-}
-
-const struct ssh2_macalg ssh_hmac_sha256 = {
-    hmacsha256_new, hmacsha256_free, hmacsha256_key,
-    hmacsha256_start, hmacsha256_genresult,
-    "hmac-sha2-256", "hmac-sha2-256-etm@openssh.com",
-    32, 32,
-    "HMAC-SHA-256"
-};
-#endif // !WINSCP_VS
-
-#ifdef TEST
-
-#include <stdio.h>
-#include <stdlib.h>
-#include <assert.h>
-
-int main(void) {
-    unsigned char digest[32];
-    int i, j, errors;
-
-    struct {
-	const char *teststring;
-	unsigned char digest[32];
-    } tests[] = {
-	{ "abc", {
-	    0xba, 0x78, 0x16, 0xbf, 0x8f, 0x01, 0xcf, 0xea,
-	    0x41, 0x41, 0x40, 0xde, 0x5d, 0xae, 0x22, 0x23,
-	    0xb0, 0x03, 0x61, 0xa3, 0x96, 0x17, 0x7a, 0x9c,
-	    0xb4, 0x10, 0xff, 0x61, 0xf2, 0x00, 0x15, 0xad,
-	} },
-	{ "abcdbcdecdefdefgefghfghighijhijkijkljklmklmnlmnomnopnopq", {
-	    0x24, 0x8d, 0x6a, 0x61, 0xd2, 0x06, 0x38, 0xb8,
-	    0xe5, 0xc0, 0x26, 0x93, 0x0c, 0x3e, 0x60, 0x39,
-	    0xa3, 0x3c, 0xe4, 0x59, 0x64, 0xff, 0x21, 0x67,
-	    0xf6, 0xec, 0xed, 0xd4, 0x19, 0xdb, 0x06, 0xc1,
-	} },
-    };
-
-    errors = 0;
-
-    for (i = 0; i < sizeof(tests) / sizeof(*tests); i++) {
-	SHA256_Simple(tests[i].teststring,
-		      strlen(tests[i].teststring), digest);
-	for (j = 0; j < 32; j++) {
-	    if (digest[j] != tests[i].digest[j]) {
-		fprintf(stderr,
-			"\"%s\" digest byte %d should be 0x%02x, is 0x%02x\n",
-			tests[i].teststring, j, tests[i].digest[j], digest[j]);
-		errors++;
-	    }
-	}
-    }
-
-    printf("%d errors\n", errors);
-
-    return 0;
-}
-
-#endif
-
-#ifdef COMPILER_SUPPORTS_SHA_NI
-
-#if defined _MSC_VER && defined _M_AMD64
-# include <intrin.h>
-#endif
-
-/*
- * Set target architecture for Clang and GCC
- */
-#if !defined(__clang__) && defined(__GNUC__)
-#    pragma GCC target("sha")
-#    pragma GCC target("sse4.1")
-#endif
-
-#if defined(__clang__) || (defined(__GNUC__) && (__GNUC__ >= 5))
-#    define FUNC_ISA __attribute__ ((target("sse4.1,sha")))
-#else
-#    define FUNC_ISA
-#endif
-
-#include <wmmintrin.h>
-#include <smmintrin.h>
-#include <immintrin.h>
-
-#if defined(__clang__) || defined(__GNUC__)
-#include <shaintrin.h>
-#endif
-
-/* SHA256 implementation using new instructions
-   The code is based on Jeffrey Walton's SHA256 implementation:
-   https://github.com/noloader/SHA-Intrinsics
-*/
-FUNC_ISA
-static void SHA256_ni_(SHA256_State * s, const unsigned char *q, int len) {
-    if (s->blkused && s->blkused+len < BLKSIZE) {
-        /*
-         * Trivial case: just add to the block.
-         */
-        memcpy(s->block + s->blkused, q, len);
-        s->blkused += len;
-    } else {
-        __m128i STATE0, STATE1;
-        __m128i MSG, TMP;
-        __m128i MSG0, MSG1, MSG2, MSG3;
-        __m128i ABEF_SAVE, CDGH_SAVE;
-        const __m128i MASK = _mm_set_epi64x(0x0c0d0e0f08090a0bULL, 0x0405060700010203ULL);
-
-        /* Load initial values */
-        TMP = _mm_loadu_si128((const __m128i*) &s->h[0]);
-        STATE1 = _mm_loadu_si128((const __m128i*) &s->h[4]);
-
-        TMP = _mm_shuffle_epi32(TMP, 0xB1);          /* CDAB */
-        STATE1 = _mm_shuffle_epi32(STATE1, 0x1B);    /* EFGH */
-        STATE0 = _mm_alignr_epi8(TMP, STATE1, 8);    /* ABEF */
-        STATE1 = _mm_blend_epi16(STATE1, TMP, 0xF0); /* CDGH */
-        /*
-         * We must complete and process at least one block.
-         */
-        while (s->blkused + len >= BLKSIZE) {
-            memcpy(s->block + s->blkused, q, BLKSIZE - s->blkused);
-            q += BLKSIZE - s->blkused;
-            len -= BLKSIZE - s->blkused;
-
-                /* Save current state */
-            ABEF_SAVE = STATE0;
-            CDGH_SAVE = STATE1;
-
-            /* Rounds 0-3 */
-            MSG = _mm_loadu_si128((const __m128i*) (s->block + 0));
-            MSG0 = _mm_shuffle_epi8(MSG, MASK);
-            MSG = _mm_add_epi32(MSG0, _mm_set_epi64x(0xE9B5DBA5B5C0FBCFULL, 0x71374491428A2F98ULL));
-            STATE1 = _mm_sha256rnds2_epu32(STATE1, STATE0, MSG);
-            MSG = _mm_shuffle_epi32(MSG, 0x0E);
-            STATE0 = _mm_sha256rnds2_epu32(STATE0, STATE1, MSG);
-
-            /* Rounds 4-7 */
-            MSG1 = _mm_loadu_si128((const __m128i*) (s->block + 16));
-            MSG1 = _mm_shuffle_epi8(MSG1, MASK);
-            MSG = _mm_add_epi32(MSG1, _mm_set_epi64x(0xAB1C5ED5923F82A4ULL, 0x59F111F13956C25BULL));
-            STATE1 = _mm_sha256rnds2_epu32(STATE1, STATE0, MSG);
-            MSG = _mm_shuffle_epi32(MSG, 0x0E);
-            STATE0 = _mm_sha256rnds2_epu32(STATE0, STATE1, MSG);
-            MSG0 = _mm_sha256msg1_epu32(MSG0, MSG1);
-
-            /* Rounds 8-11 */
-            MSG2 = _mm_loadu_si128((const __m128i*) (s->block + 32));
-            MSG2 = _mm_shuffle_epi8(MSG2, MASK);
-            MSG = _mm_add_epi32(MSG2, _mm_set_epi64x(0x550C7DC3243185BEULL, 0x12835B01D807AA98ULL));
-            STATE1 = _mm_sha256rnds2_epu32(STATE1, STATE0, MSG);
-            MSG = _mm_shuffle_epi32(MSG, 0x0E);
-            STATE0 = _mm_sha256rnds2_epu32(STATE0, STATE1, MSG);
-            MSG1 = _mm_sha256msg1_epu32(MSG1, MSG2);
-
-            /* Rounds 12-15 */
-            MSG3 = _mm_loadu_si128((const __m128i*) (s->block + 48));
-            MSG3 = _mm_shuffle_epi8(MSG3, MASK);
-            MSG = _mm_add_epi32(MSG3, _mm_set_epi64x(0xC19BF1749BDC06A7ULL, 0x80DEB1FE72BE5D74ULL));
-            STATE1 = _mm_sha256rnds2_epu32(STATE1, STATE0, MSG);
-            TMP = _mm_alignr_epi8(MSG3, MSG2, 4);
-            MSG0 = _mm_add_epi32(MSG0, TMP);
-            MSG0 = _mm_sha256msg2_epu32(MSG0, MSG3);
-            MSG = _mm_shuffle_epi32(MSG, 0x0E);
-            STATE0 = _mm_sha256rnds2_epu32(STATE0, STATE1, MSG);
-            MSG2 = _mm_sha256msg1_epu32(MSG2, MSG3);
-
-            /* Rounds 16-19 */
-            MSG = _mm_add_epi32(MSG0, _mm_set_epi64x(0x240CA1CC0FC19DC6ULL, 0xEFBE4786E49B69C1ULL));
-            STATE1 = _mm_sha256rnds2_epu32(STATE1, STATE0, MSG);
-            TMP = _mm_alignr_epi8(MSG0, MSG3, 4);
-            MSG1 = _mm_add_epi32(MSG1, TMP);
-            MSG1 = _mm_sha256msg2_epu32(MSG1, MSG0);
-            MSG = _mm_shuffle_epi32(MSG, 0x0E);
-            STATE0 = _mm_sha256rnds2_epu32(STATE0, STATE1, MSG);
-            MSG3 = _mm_sha256msg1_epu32(MSG3, MSG0);
-
-            /* Rounds 20-23 */
-            MSG = _mm_add_epi32(MSG1, _mm_set_epi64x(0x76F988DA5CB0A9DCULL, 0x4A7484AA2DE92C6FULL));
-            STATE1 = _mm_sha256rnds2_epu32(STATE1, STATE0, MSG);
-            TMP = _mm_alignr_epi8(MSG1, MSG0, 4);
-            MSG2 = _mm_add_epi32(MSG2, TMP);
-            MSG2 = _mm_sha256msg2_epu32(MSG2, MSG1);
-            MSG = _mm_shuffle_epi32(MSG, 0x0E);
-            STATE0 = _mm_sha256rnds2_epu32(STATE0, STATE1, MSG);
-            MSG0 = _mm_sha256msg1_epu32(MSG0, MSG1);
-
-            /* Rounds 24-27 */
-            MSG = _mm_add_epi32(MSG2, _mm_set_epi64x(0xBF597FC7B00327C8ULL, 0xA831C66D983E5152ULL));
-            STATE1 = _mm_sha256rnds2_epu32(STATE1, STATE0, MSG);
-            TMP = _mm_alignr_epi8(MSG2, MSG1, 4);
-            MSG3 = _mm_add_epi32(MSG3, TMP);
-            MSG3 = _mm_sha256msg2_epu32(MSG3, MSG2);
-            MSG = _mm_shuffle_epi32(MSG, 0x0E);
-            STATE0 = _mm_sha256rnds2_epu32(STATE0, STATE1, MSG);
-            MSG1 = _mm_sha256msg1_epu32(MSG1, MSG2);
-
-            /* Rounds 28-31 */
-            MSG = _mm_add_epi32(MSG3, _mm_set_epi64x(0x1429296706CA6351ULL,  0xD5A79147C6E00BF3ULL));
-            STATE1 = _mm_sha256rnds2_epu32(STATE1, STATE0, MSG);
-            TMP = _mm_alignr_epi8(MSG3, MSG2, 4);
-            MSG0 = _mm_add_epi32(MSG0, TMP);
-            MSG0 = _mm_sha256msg2_epu32(MSG0, MSG3);
-            MSG = _mm_shuffle_epi32(MSG, 0x0E);
-            STATE0 = _mm_sha256rnds2_epu32(STATE0, STATE1, MSG);
-            MSG2 = _mm_sha256msg1_epu32(MSG2, MSG3);
-
-            /* Rounds 32-35 */
-            MSG = _mm_add_epi32(MSG0, _mm_set_epi64x(0x53380D134D2C6DFCULL, 0x2E1B213827B70A85ULL));
-            STATE1 = _mm_sha256rnds2_epu32(STATE1, STATE0, MSG);
-            TMP = _mm_alignr_epi8(MSG0, MSG3, 4);
-            MSG1 = _mm_add_epi32(MSG1, TMP);
-            MSG1 = _mm_sha256msg2_epu32(MSG1, MSG0);
-            MSG = _mm_shuffle_epi32(MSG, 0x0E);
-            STATE0 = _mm_sha256rnds2_epu32(STATE0, STATE1, MSG);
-            MSG3 = _mm_sha256msg1_epu32(MSG3, MSG0);
-
-            /* Rounds 36-39 */
-            MSG = _mm_add_epi32(MSG1, _mm_set_epi64x(0x92722C8581C2C92EULL, 0x766A0ABB650A7354ULL));
-            STATE1 = _mm_sha256rnds2_epu32(STATE1, STATE0, MSG);
-            TMP = _mm_alignr_epi8(MSG1, MSG0, 4);
-            MSG2 = _mm_add_epi32(MSG2, TMP);
-            MSG2 = _mm_sha256msg2_epu32(MSG2, MSG1);
-            MSG = _mm_shuffle_epi32(MSG, 0x0E);
-            STATE0 = _mm_sha256rnds2_epu32(STATE0, STATE1, MSG);
-            MSG0 = _mm_sha256msg1_epu32(MSG0, MSG1);
-
-            /* Rounds 40-43 */
-            MSG = _mm_add_epi32(MSG2, _mm_set_epi64x(0xC76C51A3C24B8B70ULL, 0xA81A664BA2BFE8A1ULL));
-            STATE1 = _mm_sha256rnds2_epu32(STATE1, STATE0, MSG);
-            TMP = _mm_alignr_epi8(MSG2, MSG1, 4);
-            MSG3 = _mm_add_epi32(MSG3, TMP);
-            MSG3 = _mm_sha256msg2_epu32(MSG3, MSG2);
-            MSG = _mm_shuffle_epi32(MSG, 0x0E);
-            STATE0 = _mm_sha256rnds2_epu32(STATE0, STATE1, MSG);
-            MSG1 = _mm_sha256msg1_epu32(MSG1, MSG2);
-
-            /* Rounds 44-47 */
-            MSG = _mm_add_epi32(MSG3, _mm_set_epi64x(0x106AA070F40E3585ULL, 0xD6990624D192E819ULL));
-            STATE1 = _mm_sha256rnds2_epu32(STATE1, STATE0, MSG);
-            TMP = _mm_alignr_epi8(MSG3, MSG2, 4);
-            MSG0 = _mm_add_epi32(MSG0, TMP);
-            MSG0 = _mm_sha256msg2_epu32(MSG0, MSG3);
-            MSG = _mm_shuffle_epi32(MSG, 0x0E);
-            STATE0 = _mm_sha256rnds2_epu32(STATE0, STATE1, MSG);
-            MSG2 = _mm_sha256msg1_epu32(MSG2, MSG3);
-
-            /* Rounds 48-51 */
-            MSG = _mm_add_epi32(MSG0, _mm_set_epi64x(0x34B0BCB52748774CULL, 0x1E376C0819A4C116ULL));
-            STATE1 = _mm_sha256rnds2_epu32(STATE1, STATE0, MSG);
-            TMP = _mm_alignr_epi8(MSG0, MSG3, 4);
-            MSG1 = _mm_add_epi32(MSG1, TMP);
-            MSG1 = _mm_sha256msg2_epu32(MSG1, MSG0);
-            MSG = _mm_shuffle_epi32(MSG, 0x0E);
-            STATE0 = _mm_sha256rnds2_epu32(STATE0, STATE1, MSG);
-            MSG3 = _mm_sha256msg1_epu32(MSG3, MSG0);
-
-            /* Rounds 52-55 */
-            MSG = _mm_add_epi32(MSG1, _mm_set_epi64x(0x682E6FF35B9CCA4FULL, 0x4ED8AA4A391C0CB3ULL));
-            STATE1 = _mm_sha256rnds2_epu32(STATE1, STATE0, MSG);
-            TMP = _mm_alignr_epi8(MSG1, MSG0, 4);
-            MSG2 = _mm_add_epi32(MSG2, TMP);
-            MSG2 = _mm_sha256msg2_epu32(MSG2, MSG1);
-            MSG = _mm_shuffle_epi32(MSG, 0x0E);
-            STATE0 = _mm_sha256rnds2_epu32(STATE0, STATE1, MSG);
-
-            /* Rounds 56-59 */
-            MSG = _mm_add_epi32(MSG2, _mm_set_epi64x(0x8CC7020884C87814ULL, 0x78A5636F748F82EEULL));
-            STATE1 = _mm_sha256rnds2_epu32(STATE1, STATE0, MSG);
-            TMP = _mm_alignr_epi8(MSG2, MSG1, 4);
-            MSG3 = _mm_add_epi32(MSG3, TMP);
-            MSG3 = _mm_sha256msg2_epu32(MSG3, MSG2);
-            MSG = _mm_shuffle_epi32(MSG, 0x0E);
-            STATE0 = _mm_sha256rnds2_epu32(STATE0, STATE1, MSG);
-
-            /* Rounds 60-63 */
-            MSG = _mm_add_epi32(MSG3, _mm_set_epi64x(0xC67178F2BEF9A3F7ULL, 0xA4506CEB90BEFFFAULL));
-            STATE1 = _mm_sha256rnds2_epu32(STATE1, STATE0, MSG);
-            MSG = _mm_shuffle_epi32(MSG, 0x0E);
-            STATE0 = _mm_sha256rnds2_epu32(STATE0, STATE1, MSG);
-
-            /* Combine state  */
-            STATE0 = _mm_add_epi32(STATE0, ABEF_SAVE);
-            STATE1 = _mm_add_epi32(STATE1, CDGH_SAVE);
-
-            s->blkused = 0;
-        }
-
-        TMP = _mm_shuffle_epi32(STATE0, 0x1B);       /* FEBA */
-        STATE1 = _mm_shuffle_epi32(STATE1, 0xB1);    /* DCHG */
-        STATE0 = _mm_blend_epi16(TMP, STATE1, 0xF0); /* DCBA */
-        STATE1 = _mm_alignr_epi8(STATE1, TMP, 8);    /* ABEF */
-
-        /* Save state */
-        _mm_storeu_si128((__m128i*) &s->h[0], STATE0);
-        _mm_storeu_si128((__m128i*) &s->h[4], STATE1);
-
-        memcpy(s->block, q, len);
-        s->blkused = len;
-    }
-}
-
-/*
- * Workaround LLVM bug https://bugs.llvm.org/show_bug.cgi?id=34980
- */
-static void SHA256_ni(SHA256_State * s, const unsigned char *q, int len)
-{
-    SHA256_ni_(s, q, len);
-}
-
-#else /* COMPILER_SUPPORTS_AES_NI */
-
-static void SHA256_ni(SHA256_State * s, const unsigned char *q, int len)
-{
-    assert(0);
-}
-
-#endif  /* COMPILER_SUPPORTS_AES_NI */
+/*
+ * SHA-256 algorithm as described at
+ * 
+ *   http://csrc.nist.gov/cryptval/shs.html
+ */
+
+#include "ssh.h"
+#include <assert.h>
+
+/* ----------------------------------------------------------------------
+ * Core SHA256 algorithm: processes 16-word blocks into a message digest.
+ */
+
+#define ror(x,y) ( ((x) << (32-y)) | (((uint32_t)(x)) >> (y)) )
+#define shr(x,y) ( (((uint32_t)(x)) >> (y)) )
+#define Ch(x,y,z) ( ((x) & (y)) ^ (~(x) & (z)) )
+#define Maj(x,y,z) ( ((x) & (y)) ^ ((x) & (z)) ^ ((y) & (z)) )
+#define bigsigma0(x) ( ror((x),2) ^ ror((x),13) ^ ror((x),22) )
+#define bigsigma1(x) ( ror((x),6) ^ ror((x),11) ^ ror((x),25) )
+#define smallsigma0(x) ( ror((x),7) ^ ror((x),18) ^ shr((x),3) )
+#define smallsigma1(x) ( ror((x),17) ^ ror((x),19) ^ shr((x),10) )
+
+static void SHA256_sw(SHA256_State *s, const unsigned char *q, int len);
+static void SHA256_ni(SHA256_State * s, const unsigned char *q, int len);
+
+#ifndef WINSCP_VS
+
+void SHA256_Core_Init(SHA256_State *s) {
+    s->h[0] = 0x6a09e667;
+    s->h[1] = 0xbb67ae85;
+    s->h[2] = 0x3c6ef372;
+    s->h[3] = 0xa54ff53a;
+    s->h[4] = 0x510e527f;
+    s->h[5] = 0x9b05688c;
+    s->h[6] = 0x1f83d9ab;
+    s->h[7] = 0x5be0cd19;
+}
+#endif // !WINSCP_VS
+
+#ifndef WINSCP_VS
+void SHA256_Block(SHA256_State *s, uint32_t *block);
+#else
+void SHA256_Block(SHA256_State *s, uint32_t *block) {
+    uint32_t w[80];
+    uint32_t a,b,c,d,e,f,g,h;
+    static const int k[] = {
+        0x428a2f98, 0x71374491, 0xb5c0fbcf, 0xe9b5dba5,
+        0x3956c25b, 0x59f111f1, 0x923f82a4, 0xab1c5ed5,
+        0xd807aa98, 0x12835b01, 0x243185be, 0x550c7dc3,
+        0x72be5d74, 0x80deb1fe, 0x9bdc06a7, 0xc19bf174,
+        0xe49b69c1, 0xefbe4786, 0x0fc19dc6, 0x240ca1cc,
+        0x2de92c6f, 0x4a7484aa, 0x5cb0a9dc, 0x76f988da,
+        0x983e5152, 0xa831c66d, 0xb00327c8, 0xbf597fc7,
+        0xc6e00bf3, 0xd5a79147, 0x06ca6351, 0x14292967,
+        0x27b70a85, 0x2e1b2138, 0x4d2c6dfc, 0x53380d13,
+        0x650a7354, 0x766a0abb, 0x81c2c92e, 0x92722c85,
+        0xa2bfe8a1, 0xa81a664b, 0xc24b8b70, 0xc76c51a3,
+        0xd192e819, 0xd6990624, 0xf40e3585, 0x106aa070,
+        0x19a4c116, 0x1e376c08, 0x2748774c, 0x34b0bcb5,
+        0x391c0cb3, 0x4ed8aa4a, 0x5b9cca4f, 0x682e6ff3,
+        0x748f82ee, 0x78a5636f, 0x84c87814, 0x8cc70208,
+        0x90befffa, 0xa4506ceb, 0xbef9a3f7, 0xc67178f2,
+    };
+
+    int t;
+
+    for (t = 0; t < 16; t++)
+        w[t] = block[t];
+
+    for (t = 16; t < 64; t++)
+	w[t] = smallsigma1(w[t-2]) + w[t-7] + smallsigma0(w[t-15]) + w[t-16];
+
+    a = s->h[0]; b = s->h[1]; c = s->h[2]; d = s->h[3];
+    e = s->h[4]; f = s->h[5]; g = s->h[6]; h = s->h[7];
+
+    for (t = 0; t < 64; t+=8) {
+        uint32_t t1, t2;
+
+#define ROUND(j,a,b,c,d,e,f,g,h) \
+	t1 = h + bigsigma1(e) + Ch(e,f,g) + k[j] + w[j]; \
+	t2 = bigsigma0(a) + Maj(a,b,c); \
+        d = d + t1; h = t1 + t2;
+
+	ROUND(t+0, a,b,c,d,e,f,g,h);
+	ROUND(t+1, h,a,b,c,d,e,f,g);
+	ROUND(t+2, g,h,a,b,c,d,e,f);
+	ROUND(t+3, f,g,h,a,b,c,d,e);
+	ROUND(t+4, e,f,g,h,a,b,c,d);
+	ROUND(t+5, d,e,f,g,h,a,b,c);
+	ROUND(t+6, c,d,e,f,g,h,a,b);
+	ROUND(t+7, b,c,d,e,f,g,h,a);
+    }
+
+    s->h[0] += a; s->h[1] += b; s->h[2] += c; s->h[3] += d;
+    s->h[4] += e; s->h[5] += f; s->h[6] += g; s->h[7] += h;
+}
+#endif // !WINSCP_VS
+
+#ifndef WINSCP_VS
+/* ----------------------------------------------------------------------
+ * Outer SHA256 algorithm: take an arbitrary length byte string,
+ * convert it into 16-word blocks with the prescribed padding at
+ * the end, and pass those blocks to the core SHA256 algorithm.
+ */
+
+#define BLKSIZE 64
+
+static void SHA256_BinarySink_write(BinarySink *bs,
+                                    const void *p, size_t len);
+
+void SHA256_Init(SHA256_State *s) {
+    SHA256_Core_Init(s);
+    s->blkused = 0;
+    s->len = 0;
+    if (supports_sha_ni())
+        s->sha256 = &SHA256_ni;
+    else
+        s->sha256 = &SHA256_sw;
+    BinarySink_INIT(s, SHA256_BinarySink_write);
+}
+
+static void SHA256_BinarySink_write(BinarySink *bs,
+                                    const void *p, size_t len)
+{
+    struct SHA256_State *s = BinarySink_DOWNCAST(bs, struct SHA256_State);
+    unsigned char *q = (unsigned char *)p;
+
+    /*
+     * Update the length field.
+     */
+    s->len += len;
+
+    (*(s->sha256))(s, q, len);
+}
+
+static void SHA256_sw(SHA256_State *s, const unsigned char *q, int len) {
+    uint32_t wordblock[16];
+    int i;
+
+    if (s->blkused && s->blkused+len < BLKSIZE) {
+        /*
+         * Trivial case: just add to the block.
+         */
+        memcpy(s->block + s->blkused, q, len);
+        s->blkused += len;
+    } else {
+        /*
+         * We must complete and process at least one block.
+         */
+        while (s->blkused + len >= BLKSIZE) {
+            memcpy(s->block + s->blkused, q, BLKSIZE - s->blkused);
+            q += BLKSIZE - s->blkused;
+            len -= BLKSIZE - s->blkused;
+            /* Now process the block. Gather bytes big-endian into words */
+            for (i = 0; i < 16; i++) {
+                wordblock[i] =
+                    ( ((uint32_t)s->block[i*4+0]) << 24 ) |
+                    ( ((uint32_t)s->block[i*4+1]) << 16 ) |
+                    ( ((uint32_t)s->block[i*4+2]) <<  8 ) |
+                    ( ((uint32_t)s->block[i*4+3]) <<  0 );
+            }
+            SHA256_Block(s, wordblock);
+            s->blkused = 0;
+        }
+        memcpy(s->block, q, len);
+        s->blkused = len;
+    }
+}
+
+void SHA256_Final(SHA256_State *s, unsigned char *digest) {
+    int i;
+    int pad;
+    unsigned char c[64];
+    uint64_t len;
+
+    if (s->blkused >= 56)
+        pad = 56 + 64 - s->blkused;
+    else
+        pad = 56 - s->blkused;
+
+    len = (s->len << 3);
+
+    memset(c, 0, pad);
+    c[0] = 0x80;
+    put_data(s, &c, pad);
+
+    put_uint64(s, len);
+
+    for (i = 0; i < 8; i++) {
+	digest[i*4+0] = (s->h[i] >> 24) & 0xFF;
+	digest[i*4+1] = (s->h[i] >> 16) & 0xFF;
+	digest[i*4+2] = (s->h[i] >>  8) & 0xFF;
+	digest[i*4+3] = (s->h[i] >>  0) & 0xFF;
+    }
+}
+
+void SHA256_Simple(const void *p, int len, unsigned char *output) {
+    SHA256_State s;
+
+    SHA256_Init(&s);
+    put_data(&s, p, len);
+    SHA256_Final(&s, output);
+    smemclr(&s, sizeof(s));
+}
+
+/*
+ * Thin abstraction for things where hashes are pluggable.
+ */
+
+struct sha256_hash {
+    SHA256_State state;
+    ssh_hash hash;
+};
+
+static ssh_hash *sha256_new(const struct ssh_hashalg *alg)
+{
+    struct sha256_hash *h = snew(struct sha256_hash);
+    SHA256_Init(&h->state);
+    h->hash.vt = alg;
+    BinarySink_DELEGATE_INIT(&h->hash, &h->state);
+    return &h->hash;
+}
+
+static ssh_hash *sha256_copy(ssh_hash *hashold)
+{
+    struct sha256_hash *hold, *hnew;
+    ssh_hash *hashnew = sha256_new(hashold->vt);
+
+    hold = container_of(hashold, struct sha256_hash, hash);
+    hnew = container_of(hashnew, struct sha256_hash, hash);
+
+    hnew->state = hold->state;
+    BinarySink_COPIED(&hnew->state);
+
+    return hashnew;
+}
+
+static void sha256_free(ssh_hash *hash)
+{
+    struct sha256_hash *h = container_of(hash, struct sha256_hash, hash);
+
+    smemclr(h, sizeof(*h));
+    sfree(h);
+}
+
+static void sha256_final(ssh_hash *hash, unsigned char *output)
+{
+    struct sha256_hash *h = container_of(hash, struct sha256_hash, hash);
+    SHA256_Final(&h->state, output);
+    sha256_free(hash);
+}
+
+const struct ssh_hashalg ssh_sha256 = {
+    sha256_new, sha256_copy, sha256_final, sha256_free, 32, "SHA-256"
+};
+
+/* ----------------------------------------------------------------------
+ * The above is the SHA-256 algorithm itself. Now we implement the
+ * HMAC wrapper on it.
+ */
+
+struct hmacsha256 {
+    SHA256_State sha[3];
+    ssh2_mac mac;
+};
+
+static ssh2_mac *hmacsha256_new(
+    const struct ssh2_macalg *alg, ssh2_cipher *cipher)
+{
+    struct hmacsha256 *ctx = snew(struct hmacsha256);
+    ctx->mac.vt = alg;
+    BinarySink_DELEGATE_INIT(&ctx->mac, &ctx->sha[2]);
+    return &ctx->mac;
+}
+
+static void hmacsha256_free(ssh2_mac *mac)
+{
+    struct hmacsha256 *ctx = container_of(mac, struct hmacsha256, mac);
+    smemclr(ctx, sizeof(*ctx));
+    sfree(ctx);
+}
+
+static void sha256_key_internal(struct hmacsha256 *ctx,
+                                const unsigned char *key, int len)
+{
+    unsigned char foo[64];
+    int i;
+
+    memset(foo, 0x36, 64);
+    for (i = 0; i < len && i < 64; i++)
+	foo[i] ^= key[i];
+    SHA256_Init(&ctx->sha[0]);
+    put_data(&ctx->sha[0], foo, 64);
+
+    memset(foo, 0x5C, 64);
+    for (i = 0; i < len && i < 64; i++)
+	foo[i] ^= key[i];
+    SHA256_Init(&ctx->sha[1]);
+    put_data(&ctx->sha[1], foo, 64);
+
+    smemclr(foo, 64);		       /* burn the evidence */
+}
+
+static void hmacsha256_key(ssh2_mac *mac, const void *key)
+{
+    struct hmacsha256 *ctx = container_of(mac, struct hmacsha256, mac);
+    sha256_key_internal(ctx, key, ctx->mac.vt->keylen);
+}
+
+static void hmacsha256_start(ssh2_mac *mac)
+{
+    struct hmacsha256 *ctx = container_of(mac, struct hmacsha256, mac);
+
+    ctx->sha[2] = ctx->sha[0];         /* structure copy */
+    BinarySink_COPIED(&ctx->sha[2]);
+}
+
+static void hmacsha256_genresult(ssh2_mac *mac, unsigned char *hmac)
+{
+    struct hmacsha256 *ctx = container_of(mac, struct hmacsha256, mac);
+    SHA256_State s;
+    unsigned char intermediate[32];
+
+    s = ctx->sha[2];                   /* structure copy */
+    BinarySink_COPIED(&s);
+    SHA256_Final(&s, intermediate);
+    s = ctx->sha[1];                   /* structure copy */
+    BinarySink_COPIED(&s);
+    put_data(&s, intermediate, 32);
+    SHA256_Final(&s, hmac);
+}
+
+const struct ssh2_macalg ssh_hmac_sha256 = {
+    hmacsha256_new, hmacsha256_free, hmacsha256_key,
+    hmacsha256_start, hmacsha256_genresult,
+    "hmac-sha2-256", "hmac-sha2-256-etm@openssh.com",
+    32, 32,
+    "HMAC-SHA-256"
+};
+#endif // !WINSCP_VS
+
+#ifdef TEST
+
+#include <stdio.h>
+#include <stdlib.h>
+#include <assert.h>
+
+int main(void) {
+    unsigned char digest[32];
+    int i, j, errors;
+
+    struct {
+	const char *teststring;
+	unsigned char digest[32];
+    } tests[] = {
+	{ "abc", {
+	    0xba, 0x78, 0x16, 0xbf, 0x8f, 0x01, 0xcf, 0xea,
+	    0x41, 0x41, 0x40, 0xde, 0x5d, 0xae, 0x22, 0x23,
+	    0xb0, 0x03, 0x61, 0xa3, 0x96, 0x17, 0x7a, 0x9c,
+	    0xb4, 0x10, 0xff, 0x61, 0xf2, 0x00, 0x15, 0xad,
+	} },
+	{ "abcdbcdecdefdefgefghfghighijhijkijkljklmklmnlmnomnopnopq", {
+	    0x24, 0x8d, 0x6a, 0x61, 0xd2, 0x06, 0x38, 0xb8,
+	    0xe5, 0xc0, 0x26, 0x93, 0x0c, 0x3e, 0x60, 0x39,
+	    0xa3, 0x3c, 0xe4, 0x59, 0x64, 0xff, 0x21, 0x67,
+	    0xf6, 0xec, 0xed, 0xd4, 0x19, 0xdb, 0x06, 0xc1,
+	} },
+    };
+
+    errors = 0;
+
+    for (i = 0; i < sizeof(tests) / sizeof(*tests); i++) {
+	SHA256_Simple(tests[i].teststring,
+		      strlen(tests[i].teststring), digest);
+	for (j = 0; j < 32; j++) {
+	    if (digest[j] != tests[i].digest[j]) {
+		fprintf(stderr,
+			"\"%s\" digest byte %d should be 0x%02x, is 0x%02x\n",
+			tests[i].teststring, j, tests[i].digest[j], digest[j]);
+		errors++;
+	    }
+	}
+    }
+
+    printf("%d errors\n", errors);
+
+    return 0;
+}
+
+#endif
+
+#ifdef COMPILER_SUPPORTS_SHA_NI
+
+#if defined _MSC_VER && defined _M_AMD64
+# include <intrin.h>
+#endif
+
+/*
+ * Set target architecture for Clang and GCC
+ */
+#if !defined(__clang__) && defined(__GNUC__)
+#    pragma GCC target("sha")
+#    pragma GCC target("sse4.1")
+#endif
+
+#if defined(__clang__) || (defined(__GNUC__) && (__GNUC__ >= 5))
+#    define FUNC_ISA __attribute__ ((target("sse4.1,sha")))
+#else
+#    define FUNC_ISA
+#endif
+
+#include <wmmintrin.h>
+#include <smmintrin.h>
+#include <immintrin.h>
+
+#if defined(__clang__) || defined(__GNUC__)
+#include <shaintrin.h>
+#endif
+
+/* SHA256 implementation using new instructions
+   The code is based on Jeffrey Walton's SHA256 implementation:
+   https://github.com/noloader/SHA-Intrinsics
+*/
+FUNC_ISA
+static void SHA256_ni_(SHA256_State * s, const unsigned char *q, int len) {
+    if (s->blkused && s->blkused+len < BLKSIZE) {
+        /*
+         * Trivial case: just add to the block.
+         */
+        memcpy(s->block + s->blkused, q, len);
+        s->blkused += len;
+    } else {
+        __m128i STATE0, STATE1;
+        __m128i MSG, TMP;
+        __m128i MSG0, MSG1, MSG2, MSG3;
+        __m128i ABEF_SAVE, CDGH_SAVE;
+        const __m128i MASK = _mm_set_epi64x(0x0c0d0e0f08090a0bULL, 0x0405060700010203ULL);
+
+        /* Load initial values */
+        TMP = _mm_loadu_si128((const __m128i*) &s->h[0]);
+        STATE1 = _mm_loadu_si128((const __m128i*) &s->h[4]);
+
+        TMP = _mm_shuffle_epi32(TMP, 0xB1);          /* CDAB */
+        STATE1 = _mm_shuffle_epi32(STATE1, 0x1B);    /* EFGH */
+        STATE0 = _mm_alignr_epi8(TMP, STATE1, 8);    /* ABEF */
+        STATE1 = _mm_blend_epi16(STATE1, TMP, 0xF0); /* CDGH */
+        /*
+         * We must complete and process at least one block.
+         */
+        while (s->blkused + len >= BLKSIZE) {
+            memcpy(s->block + s->blkused, q, BLKSIZE - s->blkused);
+            q += BLKSIZE - s->blkused;
+            len -= BLKSIZE - s->blkused;
+
+                /* Save current state */
+            ABEF_SAVE = STATE0;
+            CDGH_SAVE = STATE1;
+
+            /* Rounds 0-3 */
+            MSG = _mm_loadu_si128((const __m128i*) (s->block + 0));
+            MSG0 = _mm_shuffle_epi8(MSG, MASK);
+            MSG = _mm_add_epi32(MSG0, _mm_set_epi64x(0xE9B5DBA5B5C0FBCFULL, 0x71374491428A2F98ULL));
+            STATE1 = _mm_sha256rnds2_epu32(STATE1, STATE0, MSG);
+            MSG = _mm_shuffle_epi32(MSG, 0x0E);
+            STATE0 = _mm_sha256rnds2_epu32(STATE0, STATE1, MSG);
+
+            /* Rounds 4-7 */
+            MSG1 = _mm_loadu_si128((const __m128i*) (s->block + 16));
+            MSG1 = _mm_shuffle_epi8(MSG1, MASK);
+            MSG = _mm_add_epi32(MSG1, _mm_set_epi64x(0xAB1C5ED5923F82A4ULL, 0x59F111F13956C25BULL));
+            STATE1 = _mm_sha256rnds2_epu32(STATE1, STATE0, MSG);
+            MSG = _mm_shuffle_epi32(MSG, 0x0E);
+            STATE0 = _mm_sha256rnds2_epu32(STATE0, STATE1, MSG);
+            MSG0 = _mm_sha256msg1_epu32(MSG0, MSG1);
+
+            /* Rounds 8-11 */
+            MSG2 = _mm_loadu_si128((const __m128i*) (s->block + 32));
+            MSG2 = _mm_shuffle_epi8(MSG2, MASK);
+            MSG = _mm_add_epi32(MSG2, _mm_set_epi64x(0x550C7DC3243185BEULL, 0x12835B01D807AA98ULL));
+            STATE1 = _mm_sha256rnds2_epu32(STATE1, STATE0, MSG);
+            MSG = _mm_shuffle_epi32(MSG, 0x0E);
+            STATE0 = _mm_sha256rnds2_epu32(STATE0, STATE1, MSG);
+            MSG1 = _mm_sha256msg1_epu32(MSG1, MSG2);
+
+            /* Rounds 12-15 */
+            MSG3 = _mm_loadu_si128((const __m128i*) (s->block + 48));
+            MSG3 = _mm_shuffle_epi8(MSG3, MASK);
+            MSG = _mm_add_epi32(MSG3, _mm_set_epi64x(0xC19BF1749BDC06A7ULL, 0x80DEB1FE72BE5D74ULL));
+            STATE1 = _mm_sha256rnds2_epu32(STATE1, STATE0, MSG);
+            TMP = _mm_alignr_epi8(MSG3, MSG2, 4);
+            MSG0 = _mm_add_epi32(MSG0, TMP);
+            MSG0 = _mm_sha256msg2_epu32(MSG0, MSG3);
+            MSG = _mm_shuffle_epi32(MSG, 0x0E);
+            STATE0 = _mm_sha256rnds2_epu32(STATE0, STATE1, MSG);
+            MSG2 = _mm_sha256msg1_epu32(MSG2, MSG3);
+
+            /* Rounds 16-19 */
+            MSG = _mm_add_epi32(MSG0, _mm_set_epi64x(0x240CA1CC0FC19DC6ULL, 0xEFBE4786E49B69C1ULL));
+            STATE1 = _mm_sha256rnds2_epu32(STATE1, STATE0, MSG);
+            TMP = _mm_alignr_epi8(MSG0, MSG3, 4);
+            MSG1 = _mm_add_epi32(MSG1, TMP);
+            MSG1 = _mm_sha256msg2_epu32(MSG1, MSG0);
+            MSG = _mm_shuffle_epi32(MSG, 0x0E);
+            STATE0 = _mm_sha256rnds2_epu32(STATE0, STATE1, MSG);
+            MSG3 = _mm_sha256msg1_epu32(MSG3, MSG0);
+
+            /* Rounds 20-23 */
+            MSG = _mm_add_epi32(MSG1, _mm_set_epi64x(0x76F988DA5CB0A9DCULL, 0x4A7484AA2DE92C6FULL));
+            STATE1 = _mm_sha256rnds2_epu32(STATE1, STATE0, MSG);
+            TMP = _mm_alignr_epi8(MSG1, MSG0, 4);
+            MSG2 = _mm_add_epi32(MSG2, TMP);
+            MSG2 = _mm_sha256msg2_epu32(MSG2, MSG1);
+            MSG = _mm_shuffle_epi32(MSG, 0x0E);
+            STATE0 = _mm_sha256rnds2_epu32(STATE0, STATE1, MSG);
+            MSG0 = _mm_sha256msg1_epu32(MSG0, MSG1);
+
+            /* Rounds 24-27 */
+            MSG = _mm_add_epi32(MSG2, _mm_set_epi64x(0xBF597FC7B00327C8ULL, 0xA831C66D983E5152ULL));
+            STATE1 = _mm_sha256rnds2_epu32(STATE1, STATE0, MSG);
+            TMP = _mm_alignr_epi8(MSG2, MSG1, 4);
+            MSG3 = _mm_add_epi32(MSG3, TMP);
+            MSG3 = _mm_sha256msg2_epu32(MSG3, MSG2);
+            MSG = _mm_shuffle_epi32(MSG, 0x0E);
+            STATE0 = _mm_sha256rnds2_epu32(STATE0, STATE1, MSG);
+            MSG1 = _mm_sha256msg1_epu32(MSG1, MSG2);
+
+            /* Rounds 28-31 */
+            MSG = _mm_add_epi32(MSG3, _mm_set_epi64x(0x1429296706CA6351ULL,  0xD5A79147C6E00BF3ULL));
+            STATE1 = _mm_sha256rnds2_epu32(STATE1, STATE0, MSG);
+            TMP = _mm_alignr_epi8(MSG3, MSG2, 4);
+            MSG0 = _mm_add_epi32(MSG0, TMP);
+            MSG0 = _mm_sha256msg2_epu32(MSG0, MSG3);
+            MSG = _mm_shuffle_epi32(MSG, 0x0E);
+            STATE0 = _mm_sha256rnds2_epu32(STATE0, STATE1, MSG);
+            MSG2 = _mm_sha256msg1_epu32(MSG2, MSG3);
+
+            /* Rounds 32-35 */
+            MSG = _mm_add_epi32(MSG0, _mm_set_epi64x(0x53380D134D2C6DFCULL, 0x2E1B213827B70A85ULL));
+            STATE1 = _mm_sha256rnds2_epu32(STATE1, STATE0, MSG);
+            TMP = _mm_alignr_epi8(MSG0, MSG3, 4);
+            MSG1 = _mm_add_epi32(MSG1, TMP);
+            MSG1 = _mm_sha256msg2_epu32(MSG1, MSG0);
+            MSG = _mm_shuffle_epi32(MSG, 0x0E);
+            STATE0 = _mm_sha256rnds2_epu32(STATE0, STATE1, MSG);
+            MSG3 = _mm_sha256msg1_epu32(MSG3, MSG0);
+
+            /* Rounds 36-39 */
+            MSG = _mm_add_epi32(MSG1, _mm_set_epi64x(0x92722C8581C2C92EULL, 0x766A0ABB650A7354ULL));
+            STATE1 = _mm_sha256rnds2_epu32(STATE1, STATE0, MSG);
+            TMP = _mm_alignr_epi8(MSG1, MSG0, 4);
+            MSG2 = _mm_add_epi32(MSG2, TMP);
+            MSG2 = _mm_sha256msg2_epu32(MSG2, MSG1);
+            MSG = _mm_shuffle_epi32(MSG, 0x0E);
+            STATE0 = _mm_sha256rnds2_epu32(STATE0, STATE1, MSG);
+            MSG0 = _mm_sha256msg1_epu32(MSG0, MSG1);
+
+            /* Rounds 40-43 */
+            MSG = _mm_add_epi32(MSG2, _mm_set_epi64x(0xC76C51A3C24B8B70ULL, 0xA81A664BA2BFE8A1ULL));
+            STATE1 = _mm_sha256rnds2_epu32(STATE1, STATE0, MSG);
+            TMP = _mm_alignr_epi8(MSG2, MSG1, 4);
+            MSG3 = _mm_add_epi32(MSG3, TMP);
+            MSG3 = _mm_sha256msg2_epu32(MSG3, MSG2);
+            MSG = _mm_shuffle_epi32(MSG, 0x0E);
+            STATE0 = _mm_sha256rnds2_epu32(STATE0, STATE1, MSG);
+            MSG1 = _mm_sha256msg1_epu32(MSG1, MSG2);
+
+            /* Rounds 44-47 */
+            MSG = _mm_add_epi32(MSG3, _mm_set_epi64x(0x106AA070F40E3585ULL, 0xD6990624D192E819ULL));
+            STATE1 = _mm_sha256rnds2_epu32(STATE1, STATE0, MSG);
+            TMP = _mm_alignr_epi8(MSG3, MSG2, 4);
+            MSG0 = _mm_add_epi32(MSG0, TMP);
+            MSG0 = _mm_sha256msg2_epu32(MSG0, MSG3);
+            MSG = _mm_shuffle_epi32(MSG, 0x0E);
+            STATE0 = _mm_sha256rnds2_epu32(STATE0, STATE1, MSG);
+            MSG2 = _mm_sha256msg1_epu32(MSG2, MSG3);
+
+            /* Rounds 48-51 */
+            MSG = _mm_add_epi32(MSG0, _mm_set_epi64x(0x34B0BCB52748774CULL, 0x1E376C0819A4C116ULL));
+            STATE1 = _mm_sha256rnds2_epu32(STATE1, STATE0, MSG);
+            TMP = _mm_alignr_epi8(MSG0, MSG3, 4);
+            MSG1 = _mm_add_epi32(MSG1, TMP);
+            MSG1 = _mm_sha256msg2_epu32(MSG1, MSG0);
+            MSG = _mm_shuffle_epi32(MSG, 0x0E);
+            STATE0 = _mm_sha256rnds2_epu32(STATE0, STATE1, MSG);
+            MSG3 = _mm_sha256msg1_epu32(MSG3, MSG0);
+
+            /* Rounds 52-55 */
+            MSG = _mm_add_epi32(MSG1, _mm_set_epi64x(0x682E6FF35B9CCA4FULL, 0x4ED8AA4A391C0CB3ULL));
+            STATE1 = _mm_sha256rnds2_epu32(STATE1, STATE0, MSG);
+            TMP = _mm_alignr_epi8(MSG1, MSG0, 4);
+            MSG2 = _mm_add_epi32(MSG2, TMP);
+            MSG2 = _mm_sha256msg2_epu32(MSG2, MSG1);
+            MSG = _mm_shuffle_epi32(MSG, 0x0E);
+            STATE0 = _mm_sha256rnds2_epu32(STATE0, STATE1, MSG);
+
+            /* Rounds 56-59 */
+            MSG = _mm_add_epi32(MSG2, _mm_set_epi64x(0x8CC7020884C87814ULL, 0x78A5636F748F82EEULL));
+            STATE1 = _mm_sha256rnds2_epu32(STATE1, STATE0, MSG);
+            TMP = _mm_alignr_epi8(MSG2, MSG1, 4);
+            MSG3 = _mm_add_epi32(MSG3, TMP);
+            MSG3 = _mm_sha256msg2_epu32(MSG3, MSG2);
+            MSG = _mm_shuffle_epi32(MSG, 0x0E);
+            STATE0 = _mm_sha256rnds2_epu32(STATE0, STATE1, MSG);
+
+            /* Rounds 60-63 */
+            MSG = _mm_add_epi32(MSG3, _mm_set_epi64x(0xC67178F2BEF9A3F7ULL, 0xA4506CEB90BEFFFAULL));
+            STATE1 = _mm_sha256rnds2_epu32(STATE1, STATE0, MSG);
+            MSG = _mm_shuffle_epi32(MSG, 0x0E);
+            STATE0 = _mm_sha256rnds2_epu32(STATE0, STATE1, MSG);
+
+            /* Combine state  */
+            STATE0 = _mm_add_epi32(STATE0, ABEF_SAVE);
+            STATE1 = _mm_add_epi32(STATE1, CDGH_SAVE);
+
+            s->blkused = 0;
+        }
+
+        TMP = _mm_shuffle_epi32(STATE0, 0x1B);       /* FEBA */
+        STATE1 = _mm_shuffle_epi32(STATE1, 0xB1);    /* DCHG */
+        STATE0 = _mm_blend_epi16(TMP, STATE1, 0xF0); /* DCBA */
+        STATE1 = _mm_alignr_epi8(STATE1, TMP, 8);    /* ABEF */
+
+        /* Save state */
+        _mm_storeu_si128((__m128i*) &s->h[0], STATE0);
+        _mm_storeu_si128((__m128i*) &s->h[4], STATE1);
+
+        memcpy(s->block, q, len);
+        s->blkused = len;
+    }
+}
+
+/*
+ * Workaround LLVM bug https://bugs.llvm.org/show_bug.cgi?id=34980
+ */
+static void SHA256_ni(SHA256_State * s, const unsigned char *q, int len)
+{
+    SHA256_ni_(s, q, len);
+}
+
+#else /* COMPILER_SUPPORTS_AES_NI */
+
+static void SHA256_ni(SHA256_State * s, const unsigned char *q, int len)
+{
+    assert(0);
+}
+
+#endif  /* COMPILER_SUPPORTS_AES_NI */