/*
 * SSH agent forwarding.
 */

#include <assert.h>
#include <stdio.h>
#include <stdlib.h>

#include "putty.h"
#include "ssh.h"
#include "pageant.h"
#include "sshchan.h"

typedef struct agentf {
    SshChannel *c;
    bufchain inbuffer;
    agent_pending_query *pending;
    int input_wanted;
    int rcvd_eof;

    Channel chan;
} agentf;

static void agentf_got_response(agentf *af, void *reply, int replylen)
{
    af->pending = NULL;

    if (!reply) {
        /* The real agent didn't send any kind of reply at all for
         * some reason, so fake an SSH_AGENT_FAILURE. */
        reply = "\0\0\0\1\5";
        replylen = 5;
    }

    sshfwd_write(af->c, reply, replylen);
}

static void agentf_callback(void *vctx, void *reply, int replylen);

static void agentf_try_forward(agentf *af)
{
    unsigned datalen, length;
    strbuf *message;
    unsigned char msglen[4];
    void *reply;
    int replylen;

    /*
     * Don't try to parallelise agent requests. Wait for each one to
     * return before attempting the next.
     */
    if (af->pending)
        return;

    /*
     * If the outgoing side of the channel connection is currently
     * throttled, don't submit any new forwarded requests to the real
     * agent. This causes the input side of the agent forwarding not
     * to be emptied, exerting the required back-pressure on the
     * remote client, and encouraging it to read our responses before
     * sending too many more requests.
     */
    if (!af->input_wanted)
        return;

    while (1) {
        /*
         * Try to extract a complete message from the input buffer.
         */
        datalen = bufchain_size(&af->inbuffer);
        if (datalen < 4)
            break;         /* not even a length field available yet */

        bufchain_fetch(&af->inbuffer, msglen, 4);
        length = GET_32BIT(msglen);

        if (length > AGENT_MAX_MSGLEN-4) {
            /*
             * If the remote has sent a message that's just _too_
             * long, we should reject it in advance of seeing the rest
             * of the incoming message, and also close the connection
             * for good measure (which avoids us having to faff about
             * with carefully ignoring just the right number of bytes
             * from the overlong message).
             */
            agentf_got_response(af, NULL, 0);
            sshfwd_write_eof(af->c);
            return;
        }

        if (length > datalen - 4)
            break;          /* a whole message is not yet available */

        bufchain_consume(&af->inbuffer, 4);

        message = strbuf_new_for_agent_query();
        bufchain_fetch_consume(
            &af->inbuffer, strbuf_append(message, length), length);
        af->pending = agent_query(
            message, &reply, &replylen, agentf_callback, af);
        strbuf_free(message);

        if (af->pending)
            return;   /* agent_query promised to reply in due course */

        /*
         * If the agent gave us an answer immediately, pass it
         * straight on and go round this loop again.
         */
        agentf_got_response(af, reply, replylen);
        sfree(reply);
    }

    /*
     * If we get here (i.e. we left the above while loop via 'break'
     * rather than 'return'), that means we've determined that the
     * input buffer for the agent forwarding connection doesn't
     * contain a complete request.
     *
     * So if there's potentially more data to come, we can return now,
     * and wait for the remote client to send it. But if the remote
     * has sent EOF, it would be a mistake to do that, because we'd be
     * waiting a long time. So this is the moment to check for EOF,
     * and respond appropriately.
     */
    if (af->rcvd_eof)
        sshfwd_write_eof(af->c);
}

static void agentf_callback(void *vctx, void *reply, int replylen)
{
    agentf *af = (agentf *)vctx;

    agentf_got_response(af, reply, replylen);
    sfree(reply);

    /*
     * Now try to extract and send further messages from the channel's
     * input-side buffer.
     */
    agentf_try_forward(af);
}

static void agentf_free(Channel *chan);
static int agentf_send(Channel *chan, int is_stderr, const void *, int);
static void agentf_send_eof(Channel *chan);
static char *agentf_log_close_msg(Channel *chan);
static void agentf_set_input_wanted(Channel *chan, int wanted);

static const struct ChannelVtable agentf_channelvt = {
    agentf_free,
    chan_remotely_opened_confirmation,
    chan_remotely_opened_failure,
    agentf_send,
    agentf_send_eof,
    agentf_set_input_wanted,
    agentf_log_close_msg,
    chan_no_eager_close,
};

Channel *agentf_new(SshChannel *c)
{
    agentf *af = snew(agentf);
    af->c = c;
    af->chan.vt = &agentf_channelvt;
    af->chan.initial_fixed_window_size = 0;
    af->rcvd_eof = FALSE;
    bufchain_init(&af->inbuffer);
    af->pending = NULL;
    af->input_wanted = TRUE;
    return &af->chan;
}

static void agentf_free(Channel *chan)
{
<<<<<<< HEAD
    pinitassert(chan->vt == &agentf_channelvt);
    agentf *af = FROMFIELD(chan, agentf, chan);
=======
    assert(chan->vt == &agentf_channelvt);
    agentf *af = container_of(chan, agentf, chan);
>>>>>>> 25d28423

    if (af->pending)
        agent_cancel_query(af->pending);
    bufchain_clear(&af->inbuffer);
    sfree(af);
}

static int agentf_send(Channel *chan, int is_stderr,
                       const void *data, int length)
{
<<<<<<< HEAD
    pinitassert(chan->vt == &agentf_channelvt);
    agentf *af = FROMFIELD(chan, agentf, chan);
=======
    assert(chan->vt == &agentf_channelvt);
    agentf *af = container_of(chan, agentf, chan);
>>>>>>> 25d28423
    bufchain_add(&af->inbuffer, data, length);
    agentf_try_forward(af);

    /*
     * We exert back-pressure on an agent forwarding client if and
     * only if we're waiting for the response to an asynchronous agent
     * request. This prevents the client running out of window while
     * receiving the _first_ message, but means that if any message
     * takes time to process, the client will be discouraged from
     * sending an endless stream of further ones after it.
     */
    return (af->pending ? bufchain_size(&af->inbuffer) : 0);
}

static void agentf_send_eof(Channel *chan)
{
<<<<<<< HEAD
    pinitassert(chan->vt == &agentf_channelvt);
    agentf *af = FROMFIELD(chan, agentf, chan);
=======
    assert(chan->vt == &agentf_channelvt);
    agentf *af = container_of(chan, agentf, chan);
>>>>>>> 25d28423

    af->rcvd_eof = TRUE;

    /* Call try_forward, which will respond to the EOF now if
     * appropriate, or wait until the queue of outstanding requests is
     * dealt with if not. */
    agentf_try_forward(af);
}

static char *agentf_log_close_msg(Channel *chan)
{
    return dupstr("Agent-forwarding connection closed");
}

static void agentf_set_input_wanted(Channel *chan, int wanted)
{
<<<<<<< HEAD
    pinitassert(chan->vt == &agentf_channelvt);
    agentf *af = FROMFIELD(chan, agentf, chan);
=======
    assert(chan->vt == &agentf_channelvt);
    agentf *af = container_of(chan, agentf, chan);
>>>>>>> 25d28423

    af->input_wanted = wanted;

    /* Agent forwarding channels are buffer-managed by not asking the
     * agent questions if the SSH channel isn't accepting input. So if
     * it's started again, we should ask a question if we have one
     * pending.. */
    if (wanted)
        agentf_try_forward(af);
}
<|MERGE_RESOLUTION|>--- conflicted
+++ resolved
@@ -1,255 +1,235 @@
-/*
- * SSH agent forwarding.
- */
-
-#include <assert.h>
-#include <stdio.h>
-#include <stdlib.h>
-
-#include "putty.h"
-#include "ssh.h"
-#include "pageant.h"
-#include "sshchan.h"
-
-typedef struct agentf {
-    SshChannel *c;
-    bufchain inbuffer;
-    agent_pending_query *pending;
-    int input_wanted;
-    int rcvd_eof;
-
-    Channel chan;
-} agentf;
-
-static void agentf_got_response(agentf *af, void *reply, int replylen)
-{
-    af->pending = NULL;
-
-    if (!reply) {
-        /* The real agent didn't send any kind of reply at all for
-         * some reason, so fake an SSH_AGENT_FAILURE. */
-        reply = "\0\0\0\1\5";
-        replylen = 5;
-    }
-
-    sshfwd_write(af->c, reply, replylen);
-}
-
-static void agentf_callback(void *vctx, void *reply, int replylen);
-
-static void agentf_try_forward(agentf *af)
-{
-    unsigned datalen, length;
-    strbuf *message;
-    unsigned char msglen[4];
-    void *reply;
-    int replylen;
-
-    /*
-     * Don't try to parallelise agent requests. Wait for each one to
-     * return before attempting the next.
-     */
-    if (af->pending)
-        return;
-
-    /*
-     * If the outgoing side of the channel connection is currently
-     * throttled, don't submit any new forwarded requests to the real
-     * agent. This causes the input side of the agent forwarding not
-     * to be emptied, exerting the required back-pressure on the
-     * remote client, and encouraging it to read our responses before
-     * sending too many more requests.
-     */
-    if (!af->input_wanted)
-        return;
-
-    while (1) {
-        /*
-         * Try to extract a complete message from the input buffer.
-         */
-        datalen = bufchain_size(&af->inbuffer);
-        if (datalen < 4)
-            break;         /* not even a length field available yet */
-
-        bufchain_fetch(&af->inbuffer, msglen, 4);
-        length = GET_32BIT(msglen);
-
-        if (length > AGENT_MAX_MSGLEN-4) {
-            /*
-             * If the remote has sent a message that's just _too_
-             * long, we should reject it in advance of seeing the rest
-             * of the incoming message, and also close the connection
-             * for good measure (which avoids us having to faff about
-             * with carefully ignoring just the right number of bytes
-             * from the overlong message).
-             */
-            agentf_got_response(af, NULL, 0);
-            sshfwd_write_eof(af->c);
-            return;
-        }
-
-        if (length > datalen - 4)
-            break;          /* a whole message is not yet available */
-
-        bufchain_consume(&af->inbuffer, 4);
-
-        message = strbuf_new_for_agent_query();
-        bufchain_fetch_consume(
-            &af->inbuffer, strbuf_append(message, length), length);
-        af->pending = agent_query(
-            message, &reply, &replylen, agentf_callback, af);
-        strbuf_free(message);
-
-        if (af->pending)
-            return;   /* agent_query promised to reply in due course */
-
-        /*
-         * If the agent gave us an answer immediately, pass it
-         * straight on and go round this loop again.
-         */
-        agentf_got_response(af, reply, replylen);
-        sfree(reply);
-    }
-
-    /*
-     * If we get here (i.e. we left the above while loop via 'break'
-     * rather than 'return'), that means we've determined that the
-     * input buffer for the agent forwarding connection doesn't
-     * contain a complete request.
-     *
-     * So if there's potentially more data to come, we can return now,
-     * and wait for the remote client to send it. But if the remote
-     * has sent EOF, it would be a mistake to do that, because we'd be
-     * waiting a long time. So this is the moment to check for EOF,
-     * and respond appropriately.
-     */
-    if (af->rcvd_eof)
-        sshfwd_write_eof(af->c);
-}
-
-static void agentf_callback(void *vctx, void *reply, int replylen)
-{
-    agentf *af = (agentf *)vctx;
-
-    agentf_got_response(af, reply, replylen);
-    sfree(reply);
-
-    /*
-     * Now try to extract and send further messages from the channel's
-     * input-side buffer.
-     */
-    agentf_try_forward(af);
-}
-
-static void agentf_free(Channel *chan);
-static int agentf_send(Channel *chan, int is_stderr, const void *, int);
-static void agentf_send_eof(Channel *chan);
-static char *agentf_log_close_msg(Channel *chan);
-static void agentf_set_input_wanted(Channel *chan, int wanted);
-
-static const struct ChannelVtable agentf_channelvt = {
-    agentf_free,
-    chan_remotely_opened_confirmation,
-    chan_remotely_opened_failure,
-    agentf_send,
-    agentf_send_eof,
-    agentf_set_input_wanted,
-    agentf_log_close_msg,
-    chan_no_eager_close,
-};
-
-Channel *agentf_new(SshChannel *c)
-{
-    agentf *af = snew(agentf);
-    af->c = c;
-    af->chan.vt = &agentf_channelvt;
-    af->chan.initial_fixed_window_size = 0;
-    af->rcvd_eof = FALSE;
-    bufchain_init(&af->inbuffer);
-    af->pending = NULL;
-    af->input_wanted = TRUE;
-    return &af->chan;
-}
-
-static void agentf_free(Channel *chan)
-{
-<<<<<<< HEAD
-    pinitassert(chan->vt == &agentf_channelvt);
-    agentf *af = FROMFIELD(chan, agentf, chan);
-=======
-    assert(chan->vt == &agentf_channelvt);
-    agentf *af = container_of(chan, agentf, chan);
->>>>>>> 25d28423
-
-    if (af->pending)
-        agent_cancel_query(af->pending);
-    bufchain_clear(&af->inbuffer);
-    sfree(af);
-}
-
-static int agentf_send(Channel *chan, int is_stderr,
-                       const void *data, int length)
-{
-<<<<<<< HEAD
-    pinitassert(chan->vt == &agentf_channelvt);
-    agentf *af = FROMFIELD(chan, agentf, chan);
-=======
-    assert(chan->vt == &agentf_channelvt);
-    agentf *af = container_of(chan, agentf, chan);
->>>>>>> 25d28423
-    bufchain_add(&af->inbuffer, data, length);
-    agentf_try_forward(af);
-
-    /*
-     * We exert back-pressure on an agent forwarding client if and
-     * only if we're waiting for the response to an asynchronous agent
-     * request. This prevents the client running out of window while
-     * receiving the _first_ message, but means that if any message
-     * takes time to process, the client will be discouraged from
-     * sending an endless stream of further ones after it.
-     */
-    return (af->pending ? bufchain_size(&af->inbuffer) : 0);
-}
-
-static void agentf_send_eof(Channel *chan)
-{
-<<<<<<< HEAD
-    pinitassert(chan->vt == &agentf_channelvt);
-    agentf *af = FROMFIELD(chan, agentf, chan);
-=======
-    assert(chan->vt == &agentf_channelvt);
-    agentf *af = container_of(chan, agentf, chan);
->>>>>>> 25d28423
-
-    af->rcvd_eof = TRUE;
-
-    /* Call try_forward, which will respond to the EOF now if
-     * appropriate, or wait until the queue of outstanding requests is
-     * dealt with if not. */
-    agentf_try_forward(af);
-}
-
-static char *agentf_log_close_msg(Channel *chan)
-{
-    return dupstr("Agent-forwarding connection closed");
-}
-
-static void agentf_set_input_wanted(Channel *chan, int wanted)
-{
-<<<<<<< HEAD
-    pinitassert(chan->vt == &agentf_channelvt);
-    agentf *af = FROMFIELD(chan, agentf, chan);
-=======
-    assert(chan->vt == &agentf_channelvt);
-    agentf *af = container_of(chan, agentf, chan);
->>>>>>> 25d28423
-
-    af->input_wanted = wanted;
-
-    /* Agent forwarding channels are buffer-managed by not asking the
-     * agent questions if the SSH channel isn't accepting input. So if
-     * it's started again, we should ask a question if we have one
-     * pending.. */
-    if (wanted)
-        agentf_try_forward(af);
-}
+/*
+ * SSH agent forwarding.
+ */
+
+#include <assert.h>
+#include <stdio.h>
+#include <stdlib.h>
+
+#include "putty.h"
+#include "ssh.h"
+#include "pageant.h"
+#include "sshchan.h"
+
+typedef struct agentf {
+    SshChannel *c;
+    bufchain inbuffer;
+    agent_pending_query *pending;
+    int input_wanted;
+    int rcvd_eof;
+
+    Channel chan;
+} agentf;
+
+static void agentf_got_response(agentf *af, void *reply, int replylen)
+{
+    af->pending = NULL;
+
+    if (!reply) {
+        /* The real agent didn't send any kind of reply at all for
+         * some reason, so fake an SSH_AGENT_FAILURE. */
+        reply = "\0\0\0\1\5";
+        replylen = 5;
+    }
+
+    sshfwd_write(af->c, reply, replylen);
+}
+
+static void agentf_callback(void *vctx, void *reply, int replylen);
+
+static void agentf_try_forward(agentf *af)
+{
+    unsigned datalen, length;
+    strbuf *message;
+    unsigned char msglen[4];
+    void *reply;
+    int replylen;
+
+    /*
+     * Don't try to parallelise agent requests. Wait for each one to
+     * return before attempting the next.
+     */
+    if (af->pending)
+        return;
+
+    /*
+     * If the outgoing side of the channel connection is currently
+     * throttled, don't submit any new forwarded requests to the real
+     * agent. This causes the input side of the agent forwarding not
+     * to be emptied, exerting the required back-pressure on the
+     * remote client, and encouraging it to read our responses before
+     * sending too many more requests.
+     */
+    if (!af->input_wanted)
+        return;
+
+    while (1) {
+        /*
+         * Try to extract a complete message from the input buffer.
+         */
+        datalen = bufchain_size(&af->inbuffer);
+        if (datalen < 4)
+            break;         /* not even a length field available yet */
+
+        bufchain_fetch(&af->inbuffer, msglen, 4);
+        length = GET_32BIT(msglen);
+
+        if (length > AGENT_MAX_MSGLEN-4) {
+            /*
+             * If the remote has sent a message that's just _too_
+             * long, we should reject it in advance of seeing the rest
+             * of the incoming message, and also close the connection
+             * for good measure (which avoids us having to faff about
+             * with carefully ignoring just the right number of bytes
+             * from the overlong message).
+             */
+            agentf_got_response(af, NULL, 0);
+            sshfwd_write_eof(af->c);
+            return;
+        }
+
+        if (length > datalen - 4)
+            break;          /* a whole message is not yet available */
+
+        bufchain_consume(&af->inbuffer, 4);
+
+        message = strbuf_new_for_agent_query();
+        bufchain_fetch_consume(
+            &af->inbuffer, strbuf_append(message, length), length);
+        af->pending = agent_query(
+            message, &reply, &replylen, agentf_callback, af);
+        strbuf_free(message);
+
+        if (af->pending)
+            return;   /* agent_query promised to reply in due course */
+
+        /*
+         * If the agent gave us an answer immediately, pass it
+         * straight on and go round this loop again.
+         */
+        agentf_got_response(af, reply, replylen);
+        sfree(reply);
+    }
+
+    /*
+     * If we get here (i.e. we left the above while loop via 'break'
+     * rather than 'return'), that means we've determined that the
+     * input buffer for the agent forwarding connection doesn't
+     * contain a complete request.
+     *
+     * So if there's potentially more data to come, we can return now,
+     * and wait for the remote client to send it. But if the remote
+     * has sent EOF, it would be a mistake to do that, because we'd be
+     * waiting a long time. So this is the moment to check for EOF,
+     * and respond appropriately.
+     */
+    if (af->rcvd_eof)
+        sshfwd_write_eof(af->c);
+}
+
+static void agentf_callback(void *vctx, void *reply, int replylen)
+{
+    agentf *af = (agentf *)vctx;
+
+    agentf_got_response(af, reply, replylen);
+    sfree(reply);
+
+    /*
+     * Now try to extract and send further messages from the channel's
+     * input-side buffer.
+     */
+    agentf_try_forward(af);
+}
+
+static void agentf_free(Channel *chan);
+static int agentf_send(Channel *chan, int is_stderr, const void *, int);
+static void agentf_send_eof(Channel *chan);
+static char *agentf_log_close_msg(Channel *chan);
+static void agentf_set_input_wanted(Channel *chan, int wanted);
+
+static const struct ChannelVtable agentf_channelvt = {
+    agentf_free,
+    chan_remotely_opened_confirmation,
+    chan_remotely_opened_failure,
+    agentf_send,
+    agentf_send_eof,
+    agentf_set_input_wanted,
+    agentf_log_close_msg,
+    chan_no_eager_close,
+};
+
+Channel *agentf_new(SshChannel *c)
+{
+    agentf *af = snew(agentf);
+    af->c = c;
+    af->chan.vt = &agentf_channelvt;
+    af->chan.initial_fixed_window_size = 0;
+    af->rcvd_eof = FALSE;
+    bufchain_init(&af->inbuffer);
+    af->pending = NULL;
+    af->input_wanted = TRUE;
+    return &af->chan;
+}
+
+static void agentf_free(Channel *chan)
+{
+    pinitassert(chan->vt == &agentf_channelvt);
+    agentf *af = container_of(chan, agentf, chan);
+
+    if (af->pending)
+        agent_cancel_query(af->pending);
+    bufchain_clear(&af->inbuffer);
+    sfree(af);
+}
+
+static int agentf_send(Channel *chan, int is_stderr,
+                       const void *data, int length)
+{
+    pinitassert(chan->vt == &agentf_channelvt);
+    agentf *af = container_of(chan, agentf, chan);
+    bufchain_add(&af->inbuffer, data, length);
+    agentf_try_forward(af);
+
+    /*
+     * We exert back-pressure on an agent forwarding client if and
+     * only if we're waiting for the response to an asynchronous agent
+     * request. This prevents the client running out of window while
+     * receiving the _first_ message, but means that if any message
+     * takes time to process, the client will be discouraged from
+     * sending an endless stream of further ones after it.
+     */
+    return (af->pending ? bufchain_size(&af->inbuffer) : 0);
+}
+
+static void agentf_send_eof(Channel *chan)
+{
+    pinitassert(chan->vt == &agentf_channelvt);
+    agentf *af = container_of(chan, agentf, chan);
+
+    af->rcvd_eof = TRUE;
+
+    /* Call try_forward, which will respond to the EOF now if
+     * appropriate, or wait until the queue of outstanding requests is
+     * dealt with if not. */
+    agentf_try_forward(af);
+}
+
+static char *agentf_log_close_msg(Channel *chan)
+{
+    return dupstr("Agent-forwarding connection closed");
+}
+
+static void agentf_set_input_wanted(Channel *chan, int wanted)
+{
+    pinitassert(chan->vt == &agentf_channelvt);
+    agentf *af = container_of(chan, agentf, chan);
+
+    af->input_wanted = wanted;
+
+    /* Agent forwarding channels are buffer-managed by not asking the
+     * agent questions if the SSH channel isn't accepting input. So if
+     * it's started again, we should ask a question if we have one
+     * pending.. */
+    if (wanted)
+        agentf_try_forward(af);
+}