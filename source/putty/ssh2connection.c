--- conflicted
+++ resolved
@@ -1,2378 +1,2205 @@
-/*
- * Packet protocol layer for the SSH-2 connection protocol (RFC 4254).
- */
-
-#include <assert.h>
-
-#include "putty.h"
-#include "ssh.h"
-#include "sshbpp.h"
-#include "sshppl.h"
-#include "sshchan.h"
-#include "sshcr.h"
-
-// WINSCP
-#define queue_toplevel_callback(FN, CTX) queue_toplevel_callback(get_log_callback_set(CTX->cl.logctx), FN, CTX)
-
-struct ssh2_channel;
-
-struct outstanding_global_request;
-
-struct ssh2_connection_state {
-    int crState;
-
-    Ssh *ssh;
-
-    ssh_sharing_state *connshare;
-    char *peer_verstring;
-
-    mainchan *mainchan;
-    SshChannel *mainchan_sc;
-    int ldisc_opts[LD_N_OPTIONS];
-    int session_attempt, session_status;
-    int term_width, term_height;
-    int want_user_input;
-
-    int ssh_is_simple;
-    int persistent;
-
-    Conf *conf;
-
-    tree234 *channels;		       /* indexed by local id */
-    int all_channels_throttled;
-
-    int X11_fwd_enabled;
-    tree234 *x11authtree;
-
-    int got_pty;
-    int agent_fwd_enabled;
-
-    tree234 *rportfwds;
-    PortFwdManager *portfwdmgr;
-    int portfwdmgr_configured;
-
-    /*
-     * These store the list of global requests that we're waiting for
-     * replies to. (REQUEST_FAILURE doesn't come with any indication
-     * of what message caused it, so we have to keep track of the
-     * queue ourselves.)
-     */
-    struct outstanding_global_request *globreq_head, *globreq_tail;
-
-    ConnectionLayer cl;
-    PacketProtocolLayer ppl;
-};
-
-static int ssh2_rportfwd_cmp(void *av, void *bv)
-{
-    struct ssh_rportfwd *a = (struct ssh_rportfwd *) av;
-    struct ssh_rportfwd *b = (struct ssh_rportfwd *) bv;
-    int i;
-    if ( (i = strcmp(a->shost, b->shost)) != 0)
-	return i < 0 ? -1 : +1;
-    if (a->sport > b->sport)
-	return +1;
-    if (a->sport < b->sport)
-	return -1;
-    return 0;
-}
-
-static void ssh2_connection_free(PacketProtocolLayer *); 
-static void ssh2_connection_process_queue(PacketProtocolLayer *);
-static int ssh2_connection_get_specials(
-    PacketProtocolLayer *ppl, add_special_fn_t add_special, void *ctx);
-static void ssh2_connection_special_cmd(PacketProtocolLayer *ppl,
-                                        SessionSpecialCode code, int arg);
-static int ssh2_connection_want_user_input(PacketProtocolLayer *ppl);
-static void ssh2_connection_got_user_input(PacketProtocolLayer *ppl);
-static void ssh2_connection_reconfigure(PacketProtocolLayer *ppl, Conf *conf);
-static unsigned int ssh2_connection_winscp_query(PacketProtocolLayer *ppl, int query);
-
-static const struct PacketProtocolLayerVtable ssh2_connection_vtable = {
-    ssh2_connection_free,
-    ssh2_connection_process_queue,
-    ssh2_connection_get_specials,
-    ssh2_connection_special_cmd,
-    ssh2_connection_want_user_input,
-    ssh2_connection_got_user_input,
-    ssh2_connection_reconfigure,
-    "ssh-connection",
-    ssh2_connection_winscp_query,
-};
-
-static struct ssh_rportfwd *ssh2_rportfwd_alloc(
-    ConnectionLayer *cl,
-    const char *shost, int sport, const char *dhost, int dport,
-    int addressfamily, const char *log_description, PortFwdRecord *pfr,
-    ssh_sharing_connstate *share_ctx);
-static void ssh2_rportfwd_remove(
-    ConnectionLayer *cl, struct ssh_rportfwd *rpf);
-static SshChannel *ssh2_lportfwd_open(
-    ConnectionLayer *cl, const char *hostname, int port,
-    const char *description, const SocketPeerInfo *pi, Channel *chan);
-static SshChannel *ssh2_session_open(ConnectionLayer *cl, Channel *chan);
-static struct X11FakeAuth *ssh2_add_x11_display(
-    ConnectionLayer *cl, int authtype, struct X11Display *x11disp);
-static struct X11FakeAuth *ssh2_add_sharing_x11_display(
-    ConnectionLayer *cl, int authtype, ssh_sharing_connstate *share_cs,
-    share_channel *share_chan);
-static void ssh2_remove_sharing_x11_display(ConnectionLayer *cl,
-                                            struct X11FakeAuth *auth);
-static void ssh2_send_packet_from_downstream(
-    ConnectionLayer *cl, unsigned id, int type,
-    const void *pkt, int pktlen, const char *additional_log_text);
-static unsigned ssh2_alloc_sharing_channel(
-    ConnectionLayer *cl, ssh_sharing_connstate *connstate);
-static void ssh2_delete_sharing_channel(
-    ConnectionLayer *cl, unsigned localid);
-static void ssh2_sharing_queue_global_request(
-    ConnectionLayer *cl, ssh_sharing_connstate *share_ctx);
-static void ssh2_sharing_no_more_downstreams(ConnectionLayer *cl);
-static int ssh2_agent_forwarding_permitted(ConnectionLayer *cl);
-static void ssh2_terminal_size(ConnectionLayer *cl, int width, int height);
-static void ssh2_stdout_unthrottle(ConnectionLayer *cl, int bufsize);
-static int ssh2_stdin_backlog(ConnectionLayer *cl);
-static void ssh2_throttle_all_channels(ConnectionLayer *cl, int throttled);
-static int ssh2_ldisc_option(ConnectionLayer *cl, int option);
-static void ssh2_set_ldisc_option(ConnectionLayer *cl, int option, int value);
-static void ssh2_enable_x_fwd(ConnectionLayer *cl);
-static void ssh2_enable_agent_fwd(ConnectionLayer *cl);
-static void ssh2_set_wants_user_input(ConnectionLayer *cl, int wanted);
-
-static const struct ConnectionLayerVtable ssh2_connlayer_vtable = {
-    ssh2_rportfwd_alloc,
-    ssh2_rportfwd_remove,
-    ssh2_lportfwd_open,
-    ssh2_session_open,
-    ssh2_add_x11_display,
-    ssh2_add_sharing_x11_display,
-    ssh2_remove_sharing_x11_display,
-    ssh2_send_packet_from_downstream,
-    ssh2_alloc_sharing_channel,
-    ssh2_delete_sharing_channel,
-    ssh2_sharing_queue_global_request,
-    ssh2_sharing_no_more_downstreams,
-    ssh2_agent_forwarding_permitted,
-    ssh2_terminal_size,
-    ssh2_stdout_unthrottle,
-    ssh2_stdin_backlog,
-    ssh2_throttle_all_channels,
-    ssh2_ldisc_option,
-    ssh2_set_ldisc_option,
-    ssh2_enable_x_fwd,
-    ssh2_enable_agent_fwd,
-    ssh2_set_wants_user_input,
-};
-
-static char *ssh2_channel_open_failure_error_text(PktIn *pktin)
-{
-    static const char *const reasons[] = {
-        NULL,
-        "Administratively prohibited",
-        "Connect failed",
-        "Unknown channel type",
-        "Resource shortage",
-    };
-    unsigned reason_code;
-    const char *reason_code_string;
-    char reason_code_buf[256];
-    ptrlen reason;
-
-    reason_code = get_uint32(pktin);
-    if (reason_code < lenof(reasons) && reasons[reason_code]) {
-        reason_code_string = reasons[reason_code];
-    } else {
-        reason_code_string = reason_code_buf;
-        sprintf(reason_code_buf, "unknown reason code %#x", reason_code);
-    }
-
-    reason = get_string(pktin);
-
-    return dupprintf("%s [%.*s]", reason_code_string, PTRLEN_PRINTF(reason));
-}
-
-struct outstanding_channel_request;
-struct outstanding_global_request;
-
-struct ssh2_channel {
-    struct ssh2_connection_state *connlayer;
-
-    unsigned remoteid, localid;
-    int type;
-    /* True if we opened this channel but server hasn't confirmed. */
-    int halfopen;
-
-    /* Bitmap of whether we've sent/received CHANNEL_EOF and
-     * CHANNEL_CLOSE. */
-#define CLOSES_SENT_EOF    1
-#define CLOSES_SENT_CLOSE  2
-#define CLOSES_RCVD_EOF    4
-#define CLOSES_RCVD_CLOSE  8
-    int closes;
-
-    /*
-     * This flag indicates that an EOF is pending on the outgoing side
-     * of the channel: that is, wherever we're getting the data for
-     * this channel has sent us some data followed by EOF. We can't
-     * actually send the EOF until we've finished sending the data, so
-     * we set this flag instead to remind us to do so once our buffer
-     * is clear.
-     */
-    int pending_eof;
-
-    /*
-     * True if this channel is causing the underlying connection to be
-     * throttled.
-     */
-    int throttling_conn;
-
-    /*
-     * True if we currently have backed-up data on the direction of
-     * this channel pointing out of the SSH connection, and therefore
-     * would prefer the 'Channel' implementation not to read further
-     * local input if possible.
-     */
-    int throttled_by_backlog;
-
-    bufchain outbuffer;
-    unsigned remwindow, remmaxpkt;
-    /* locwindow is signed so we can cope with excess data. */
-    int locwindow, locmaxwin;
-    /*
-     * remlocwin is the amount of local window that we think
-     * the remote end had available to it after it sent the
-     * last data packet or window adjust ack.
-     */
-    int remlocwin;
-
-    /*
-     * These store the list of channel requests that we're waiting for
-     * replies to. (CHANNEL_FAILURE doesn't come with any indication
-     * of what message caused it, so we have to keep track of the
-     * queue ourselves.)
-     */
-    struct outstanding_channel_request *chanreq_head, *chanreq_tail;
-
-    enum { THROTTLED, UNTHROTTLING, UNTHROTTLED } throttle_state;
-
-    ssh_sharing_connstate *sharectx; /* sharing context, if this is a
-                                      * downstream channel */
-    Channel *chan;      /* handle the client side of this channel, if not */
-    SshChannel sc;      /* entry point for chan to talk back to */
-};
-
-static int ssh2channel_write(SshChannel *c, const void *buf, int len);
-static void ssh2channel_write_eof(SshChannel *c);
-static void ssh2channel_initiate_close(SshChannel *c, const char *err);
-static void ssh2channel_unthrottle(SshChannel *c, int bufsize);
-static Conf *ssh2channel_get_conf(SshChannel *c);
-static void ssh2channel_window_override_removed(SshChannel *c);
-static void ssh2channel_x11_sharing_handover(
-    SshChannel *c, ssh_sharing_connstate *share_cs, share_channel *share_chan,
-    const char *peer_addr, int peer_port, int endian,
-    int protomajor, int protominor, const void *initial_data, int initial_len);
-static void ssh2channel_request_x11_forwarding(
-    SshChannel *c, int want_reply, const char *authproto,
-    const char *authdata, int screen_number, int oneshot);
-static void ssh2channel_request_agent_forwarding(
-    SshChannel *c, int want_reply);
-static void ssh2channel_request_pty(
-    SshChannel *c, int want_reply, Conf *conf, int w, int h);
-static int ssh2channel_send_env_var(
-    SshChannel *c, int want_reply, const char *var, const char *value);
-static void ssh2channel_start_shell(
-    SshChannel *c, int want_reply);
-static void ssh2channel_start_command(
-    SshChannel *c, int want_reply, const char *command);
-static int ssh2channel_start_subsystem(
-    SshChannel *c, int want_reply, const char *subsystem);
-static int ssh2channel_send_env_var(
-    SshChannel *c, int want_reply, const char *var, const char *value);
-static int ssh2channel_send_serial_break(
-    SshChannel *c, int want_reply, int length);
-static int ssh2channel_send_signal(
-    SshChannel *c, int want_reply, const char *signame);
-static void ssh2channel_send_terminal_size_change(
-    SshChannel *c, int w, int h);
-static void ssh2channel_hint_channel_is_simple(SshChannel *c);
-
-static const struct SshChannelVtable ssh2channel_vtable = {
-    ssh2channel_write,
-    ssh2channel_write_eof,
-    ssh2channel_initiate_close,
-    ssh2channel_unthrottle,
-    ssh2channel_get_conf,
-    ssh2channel_window_override_removed,
-    ssh2channel_x11_sharing_handover,
-    ssh2channel_request_x11_forwarding,
-    ssh2channel_request_agent_forwarding,
-    ssh2channel_request_pty,
-    ssh2channel_send_env_var,
-    ssh2channel_start_shell,
-    ssh2channel_start_command,
-    ssh2channel_start_subsystem,
-    ssh2channel_send_serial_break,
-    ssh2channel_send_signal,
-    ssh2channel_send_terminal_size_change,
-    ssh2channel_hint_channel_is_simple,
-};
-
-typedef void (*cr_handler_fn_t)(struct ssh2_channel *, PktIn *, void *);
-
-static void ssh2_channel_init(struct ssh2_channel *c);
-static PktOut *ssh2_chanopen_init(struct ssh2_channel *c, const char *type);
-static PktOut *ssh2_chanreq_init(struct ssh2_channel *c, const char *type,
-                                 cr_handler_fn_t handler, void *ctx);
-static void ssh2_channel_check_close(struct ssh2_channel *c);
-static void ssh2_channel_try_eof(struct ssh2_channel *c);
-static void ssh2_set_window(struct ssh2_channel *c, int newwin);
-static int ssh2_try_send(struct ssh2_channel *c);
-static void ssh2_try_send_and_unthrottle(struct ssh2_channel *c);
-static void ssh2_channel_check_throttle(struct ssh2_channel *c);
-static void ssh2_channel_close_local(struct ssh2_channel *c,
-                                     const char *reason);
-static void ssh2_channel_destroy(struct ssh2_channel *c);
-
-static void ssh2_check_termination(struct ssh2_connection_state *s);
-
-typedef void (*gr_handler_fn_t)(struct ssh2_connection_state *s,
-                                PktIn *pktin, void *ctx);
-struct outstanding_global_request {
-    gr_handler_fn_t handler;
-    void *ctx;
-    struct outstanding_global_request *next;
-};
-static void ssh2_queue_global_request_handler(
-    struct ssh2_connection_state *s, gr_handler_fn_t handler, void *ctx)
-{
-    struct outstanding_global_request *ogr =
-        snew(struct outstanding_global_request);
-    ogr->handler = handler;
-    ogr->ctx = ctx;
-    if (s->globreq_tail)
-        s->globreq_tail->next = ogr;
-    else
-        s->globreq_head = ogr;
-    s->globreq_tail = ogr;
-}
-
-static int ssh2_channelcmp(void *av, void *bv)
-{
-    const struct ssh2_channel *a = (const struct ssh2_channel *) av;
-    const struct ssh2_channel *b = (const struct ssh2_channel *) bv;
-    if (a->localid < b->localid)
-	return -1;
-    if (a->localid > b->localid)
-	return +1;
-    return 0;
-}
-
-static int ssh2_channelfind(void *av, void *bv)
-{
-    const unsigned *a = (const unsigned *) av;
-    const struct ssh2_channel *b = (const struct ssh2_channel *) bv;
-    if (*a < b->localid)
-	return -1;
-    if (*a > b->localid)
-	return +1;
-    return 0;
-}
-
-/*
- * Each channel has a queue of outstanding CHANNEL_REQUESTS and their
- * handlers.
- */
-struct outstanding_channel_request {
-    cr_handler_fn_t handler;
-    void *ctx;
-    struct outstanding_channel_request *next;
-};
-
-static void ssh2_channel_free(struct ssh2_channel *c)
-{
-    bufchain_clear(&c->outbuffer);
-    while (c->chanreq_head) {
-        struct outstanding_channel_request *chanreq = c->chanreq_head;
-        c->chanreq_head = c->chanreq_head->next;
-        sfree(chanreq);
-    }
-    if (c->chan) {
-        struct ssh2_connection_state *s = c->connlayer;
-        if (s->mainchan_sc == &c->sc) {
-            s->mainchan = NULL;
-            s->mainchan_sc = NULL;
-        }
-        chan_free(c->chan);
-    }
-    sfree(c);
-}
-
-PacketProtocolLayer *ssh2_connection_new(
-    Ssh *ssh, ssh_sharing_state *connshare, int is_simple,
-    Conf *conf, const char *peer_verstring, ConnectionLayer **cl_out)
-{
-    struct ssh2_connection_state *s = snew(struct ssh2_connection_state);
-    memset(s, 0, sizeof(*s));
-    s->ppl.vt = &ssh2_connection_vtable;
-
-    s->conf = conf_copy(conf);
-
-    s->ssh_is_simple = is_simple;
-
-    /*
-     * If the ssh_no_shell option is enabled, we disable the usual
-     * termination check, so that we persist even in the absence of
-     * any at all channels (because our purpose is probably to be a
-     * background port forwarder).
-     */
-    s->persistent = conf_get_int(s->conf, CONF_ssh_no_shell);
-
-    s->connshare = connshare;
-    s->peer_verstring = dupstr(peer_verstring);
-
-    s->channels = newtree234(ssh2_channelcmp);
-
-    s->x11authtree = newtree234(x11_authcmp);
-
-    /* Need to get the log context for s->cl now, because we won't be
-     * helpfully notified when a copy is written into s->ppl by our
-     * owner. */
-    s->cl.vt = &ssh2_connlayer_vtable;
-    s->cl.logctx = ssh_get_logctx(ssh);
-
-    s->portfwdmgr = portfwdmgr_new(&s->cl);
-    s->rportfwds = newtree234(ssh2_rportfwd_cmp);
-
-    *cl_out = &s->cl;
-    if (s->connshare)
-        ssh_connshare_provide_connlayer(s->connshare, &s->cl);
-
-    return &s->ppl;
-}
-
-static void ssh2_connection_free(PacketProtocolLayer *ppl)
-{
-    struct ssh2_connection_state *s =
-        container_of(ppl, struct ssh2_connection_state, ppl);
-    struct X11FakeAuth *auth;
-    struct ssh2_channel *c;
-    struct ssh_rportfwd *rpf;
-
-    sfree(s->peer_verstring);
-
-    conf_free(s->conf);
-
-    while ((c = delpos234(s->channels, 0)) != NULL)
-        ssh2_channel_free(c);
-    freetree234(s->channels);
-
-    while ((auth = delpos234(s->x11authtree, 0)) != NULL) {
-        if (auth->disp)
-            x11_free_display(auth->disp);
-        x11_free_fake_auth(auth);
-    }
-    freetree234(s->x11authtree);
-
-    while ((rpf = delpos234(s->rportfwds, 0)) != NULL)
-        free_rportfwd(rpf);
-    freetree234(s->rportfwds);
-    portfwdmgr_free(s->portfwdmgr);
-
-    sfree(s);
-}
-
-static char *chan_open_x11(
-    struct ssh2_connection_state *s, Channel **ch, SshChannel *sc,
-    ptrlen peeraddr, int peerport);
-static char *chan_open_forwarded_tcpip(
-    struct ssh2_connection_state *s, Channel **ch, SshChannel *sc,
-    ssh_sharing_connstate **share_ctx,
-    ptrlen fwdaddr, int fwdport, ptrlen peeraddr, int peerport);
-static char *chan_open_auth_agent(
-    struct ssh2_connection_state *s, Channel **ch, SshChannel *sc);
-
-static int ssh2_connection_filter_queue(struct ssh2_connection_state *s)
-{
-    PktIn *pktin;
-    PktOut *pktout;
-    ptrlen type, data;
-    struct ssh2_channel *c;
-    ssh_sharing_connstate *share_ctx;
-    struct outstanding_channel_request *ocr;
-    unsigned localid, remid, winsize, pktsize, ext_type;
-    int want_reply, reply_success, expect_halfopen;
-    char *error;
-    PacketProtocolLayer *ppl = &s->ppl; /* for ppl_logevent */
-
-    /* Cross-reference to ssh2transport.c to handle the common packets
-     * between login and connection: DISCONNECT, DEBUG and IGNORE. If
-     * we have an instance of ssh2transport below us, then those
-     * messages won't come here anyway, but they could if we're
-     * running in bare ssh2-connection mode. */
-    extern int ssh2_common_filter_queue(PacketProtocolLayer *ppl);
-
-    while (1) {
-        if (ssh2_common_filter_queue(&s->ppl))
-            return TRUE;
-        if ((pktin = pq_peek(s->ppl.in_pq)) == NULL)
-            return FALSE;
-
-        switch (pktin->type) {
-          case SSH2_MSG_GLOBAL_REQUEST:
-            /* type = */ get_string(pktin);
-            want_reply = get_bool(pktin);
-
-            reply_success = FALSE;
-
-            /*
-             * We currently don't support any incoming global requests
-             * at all. Here's where to insert some code to handle
-             * them, if and when we do.
-             */
-
-            if (want_reply) {
-                int type = (reply_success ? SSH2_MSG_REQUEST_SUCCESS :
-                            SSH2_MSG_REQUEST_FAILURE);
-                pktout = ssh_bpp_new_pktout(s->ppl.bpp, type);
-                pq_push(s->ppl.out_pq, pktout);
-            }
-            pq_pop(s->ppl.in_pq);
-            break;
-
-          case SSH2_MSG_REQUEST_SUCCESS:
-          case SSH2_MSG_REQUEST_FAILURE:
-            if (!s->globreq_head) {
-                ssh_proto_error(
-                    s->ppl.ssh,
-                    "Received %s with no outstanding global request",
-                    ssh2_pkt_type(s->ppl.bpp->pls->kctx, s->ppl.bpp->pls->actx,
-                                  pktin->type));
-                return TRUE;
-            }
-
-            s->globreq_head->handler(s, pktin, s->globreq_head->ctx);
-            {
-                struct outstanding_global_request *tmp = s->globreq_head;
-                s->globreq_head = s->globreq_head->next;
-                sfree(tmp);
-            }
-
-            pq_pop(s->ppl.in_pq);
-            break;
-
-          case SSH2_MSG_CHANNEL_OPEN:
-            error = NULL;
-
-            type = get_string(pktin);
-            c = snew(struct ssh2_channel);
-            c->connlayer = s;
-
-            remid = get_uint32(pktin);
-            winsize = get_uint32(pktin);
-            pktsize = get_uint32(pktin);
-
-            share_ctx = NULL;
-
-            if (ptrlen_eq_string(type, "x11")) {
-                ptrlen peeraddr = get_string(pktin);
-                int peerport = get_uint32(pktin);
-
-                error = chan_open_x11(
-                    s, &c->chan, &c->sc, peeraddr, peerport);
-            } else if (ptrlen_eq_string(type, "forwarded-tcpip")) {
-                ptrlen fwdaddr = get_string(pktin);
-                int fwdport = toint(get_uint32(pktin));
-                ptrlen peeraddr = get_string(pktin);
-                int peerport = toint(get_uint32(pktin));
-
-                error = chan_open_forwarded_tcpip(
-                    s, &c->chan, &c->sc, &share_ctx,
-                    fwdaddr, fwdport, peeraddr, peerport);
-            } else if (ptrlen_eq_string(type, "auth-agent@openssh.com")) {
-                error = chan_open_auth_agent(s, &c->chan, &c->sc);
-            } else {
-                error = dupstr("Unsupported channel type requested");
-                c->chan = NULL;
-            }
-
-            if (share_ctx) {
-                /*
-                 * This channel-open request needs to go to a
-                 * connection-sharing downstream, so abandon our own
-                 * channel-open procedure and just pass the message on
-                 * to sshshare.c.
-                 */
-                assert(!error);
-                share_got_pkt_from_server(share_ctx, pktin->type,
-                                          BinarySource_UPCAST(pktin)->data,
-                                          BinarySource_UPCAST(pktin)->len);
-                sfree(c);
-                break;
-            }
-
-            c->remoteid = remid;
-            c->halfopen = FALSE;
-            if (error) {
-                pktout = ssh_bpp_new_pktout(
-                    s->ppl.bpp, SSH2_MSG_CHANNEL_OPEN_FAILURE);
-                put_uint32(pktout, c->remoteid);
-                put_uint32(pktout, SSH2_OPEN_CONNECT_FAILED);
-                put_stringz(pktout, error);
-                put_stringz(pktout, "en");	/* language tag */
-                pq_push(s->ppl.out_pq, pktout);
-                ppl_logevent(("Rejected channel open: %s", error));
-                sfree(error);
-                sfree(c);
-            } else {
-                ssh2_channel_init(c);
-                c->remwindow = winsize;
-                c->remmaxpkt = pktsize;
-                if (c->chan->initial_fixed_window_size) {
-                    c->locwindow = c->locmaxwin = c->remlocwin =
-                        c->chan->initial_fixed_window_size;
-                }
-                pktout = ssh_bpp_new_pktout(
-                    s->ppl.bpp, SSH2_MSG_CHANNEL_OPEN_CONFIRMATION);
-                put_uint32(pktout, c->remoteid);
-                put_uint32(pktout, c->localid);
-                put_uint32(pktout, c->locwindow);
-                put_uint32(pktout, OUR_V2_MAXPKT); /* our max pkt size */
-                pq_push(s->ppl.out_pq, pktout);
-            }
-
-            pq_pop(s->ppl.in_pq);
-            break;
-
-          case SSH2_MSG_CHANNEL_DATA:
-          case SSH2_MSG_CHANNEL_EXTENDED_DATA:
-          case SSH2_MSG_CHANNEL_WINDOW_ADJUST:
-          case SSH2_MSG_CHANNEL_REQUEST:
-          case SSH2_MSG_CHANNEL_EOF:
-          case SSH2_MSG_CHANNEL_CLOSE:
-          case SSH2_MSG_CHANNEL_OPEN_CONFIRMATION:
-          case SSH2_MSG_CHANNEL_OPEN_FAILURE:
-          case SSH2_MSG_CHANNEL_SUCCESS:
-          case SSH2_MSG_CHANNEL_FAILURE:
-            /*
-             * Common preliminary code for all the messages from the
-             * server that cite one of our channel ids: look up that
-             * channel id, check it exists, and if it's for a sharing
-             * downstream, pass it on.
-             */
-            localid = get_uint32(pktin);
-            c = find234(s->channels, &localid, ssh2_channelfind);
-
-            if (c && c->sharectx) {
-                share_got_pkt_from_server(c->sharectx, pktin->type,
-                                          BinarySource_UPCAST(pktin)->data,
-                                          BinarySource_UPCAST(pktin)->len);
-                pq_pop(s->ppl.in_pq);
-                break;
-            }
-
-            expect_halfopen = (
-                pktin->type == SSH2_MSG_CHANNEL_OPEN_CONFIRMATION ||
-                pktin->type == SSH2_MSG_CHANNEL_OPEN_FAILURE);
-
-            if (!c || c->halfopen != expect_halfopen) {
-                ssh_proto_error(s->ppl.ssh,
-                                "Received %s for %s channel %u",
-                                ssh2_pkt_type(s->ppl.bpp->pls->kctx,
-                                              s->ppl.bpp->pls->actx,
-                                              pktin->type),
-                                (!c ? "nonexistent" :
-                                 c->halfopen ? "half-open" : "open"),
-                                localid);
-                return TRUE;
-            }
- 
-            switch (pktin->type) {
-              case SSH2_MSG_CHANNEL_OPEN_CONFIRMATION:
-                assert(c->halfopen);
-                c->remoteid = get_uint32(pktin);
-                c->halfopen = FALSE;
-                c->remwindow = get_uint32(pktin);
-                c->remmaxpkt = get_uint32(pktin);
-
-                chan_open_confirmation(c->chan);
-
-                /*
-                 * Now that the channel is fully open, it's possible
-                 * in principle to immediately close it. Check whether
-                 * it wants us to!
-                 *
-                 * This can occur if a local socket error occurred
-                 * between us sending out CHANNEL_OPEN and receiving
-                 * OPEN_CONFIRMATION. If that happens, all we can do
-                 * is immediately initiate close proceedings now that
-                 * we know the server's id to put in the close
-                 * message. We'll have handled that in this code by
-                 * having already turned c->chan into a zombie, so its
-                 * want_close method (which ssh2_channel_check_close
-                 * will consult) will already be returning TRUE.
-                 */
-                ssh2_channel_check_close(c);
-
-                if (c->pending_eof)
-                    ssh2_channel_try_eof(c); /* in case we had a pending EOF */
-                break;
-
-              case SSH2_MSG_CHANNEL_OPEN_FAILURE:
-                assert(c->halfopen);
-
-                {
-                    char *err = ssh2_channel_open_failure_error_text(pktin);
-                    chan_open_failed(c->chan, err);
-                    sfree(err);
-                }
-
-                del234(s->channels, c);
-                ssh2_channel_free(c);
-
-                break;
-
-              case SSH2_MSG_CHANNEL_DATA:
-              case SSH2_MSG_CHANNEL_EXTENDED_DATA:
-                ext_type = (pktin->type == SSH2_MSG_CHANNEL_DATA ? 0 :
-                            get_uint32(pktin));
-                data = get_string(pktin);
-                if (!get_err(pktin)) {
-                    int bufsize;
-                    c->locwindow -= data.len;
-                    c->remlocwin -= data.len;
-                    if (ext_type != 0 && ext_type != SSH2_EXTENDED_DATA_STDERR)
-                        data.len = 0; /* ignore unknown extended data */
-                    bufsize = chan_send(
-                        c->chan, ext_type == SSH2_EXTENDED_DATA_STDERR,
-                        data.ptr, data.len);
-
-                    /*
-                     * If it looks like the remote end hit the end of
-                     * its window, and we didn't want it to do that,
-                     * think about using a larger window.
-                     */
-                    if (c->remlocwin <= 0 &&
-                        c->throttle_state == UNTHROTTLED &&
-                        c->locmaxwin < 0x40000000)
-                        c->locmaxwin += OUR_V2_WINSIZE;
-
-                    /*
-                     * If we are not buffering too much data, enlarge
-                     * the window again at the remote side. If we are
-                     * buffering too much, we may still need to adjust
-                     * the window if the server's sent excess data.
-                     */
-                    if (bufsize < c->locmaxwin)
-                        ssh2_set_window(c, c->locmaxwin - bufsize);
-
-                    /*
-                     * If we're either buffering way too much data, or
-                     * if we're buffering anything at all and we're in
-                     * "simple" mode, throttle the whole channel.
-                     */
-                    if ((bufsize > c->locmaxwin ||
-                         (s->ssh_is_simple && bufsize>0)) &&
-                        !c->throttling_conn) {
-                        c->throttling_conn = TRUE;
-                        ssh_throttle_conn(s->ppl.ssh, +1);
-                    }
-                }
-                break;
-
-              case SSH2_MSG_CHANNEL_WINDOW_ADJUST:
-                if (!(c->closes & CLOSES_SENT_EOF)) {
-                    c->remwindow += get_uint32(pktin);
-                    ssh2_try_send_and_unthrottle(c);
-                }
-                break;
-
-              case SSH2_MSG_CHANNEL_REQUEST:
-                type = get_string(pktin);
-                want_reply = get_bool(pktin);
-
-                reply_success = FALSE;
-
-                if (c->closes & CLOSES_SENT_CLOSE) {
-                    /*
-                     * We don't reply to channel requests after we've
-                     * sent CHANNEL_CLOSE for the channel, because our
-                     * reply might cross in the network with the other
-                     * side's CHANNEL_CLOSE and arrive after they have
-                     * wound the channel up completely.
-                     */
-                    want_reply = FALSE;
-                }
-
-                /*
-                 * Try every channel request name we recognise, no
-                 * matter what the channel, and see if the Channel
-                 * instance will accept it.
-                 */
-                if (ptrlen_eq_string(type, "exit-status")) {
-                    int exitcode = toint(get_uint32(pktin));
-                    reply_success = chan_rcvd_exit_status(c->chan, exitcode);
-                } else if (ptrlen_eq_string(type, "exit-signal")) {
-                    ptrlen signame;
-                    int signum;
-                    int core = FALSE;
-                    ptrlen errmsg;
-                    int format;
-
-                    /*
-                     * ICK: older versions of OpenSSH (e.g. 3.4p1)
-                     * provide an `int' for the signal, despite its
-                     * having been a `string' in the drafts of RFC
-                     * 4254 since at least 2001. (Fixed in session.c
-                     * 1.147.) Try to infer which we can safely parse
-                     * it as.
-                     */
-
-                    size_t startpos = BinarySource_UPCAST(pktin)->pos;
-
-                    for (format = 0; format < 2; format++) {
-                        BinarySource_UPCAST(pktin)->pos = startpos;
-                        BinarySource_UPCAST(pktin)->err = BSE_NO_ERROR;
-
-                        /* placate compiler warnings about unin */
-                        signame = make_ptrlen(NULL, 0);
-                        signum = 0;
-
-                        if (format == 0) /* standard string-based format */
-                            signame = get_string(pktin);
-                        else      /* nonstandard integer format */
-                            signum = toint(get_uint32(pktin));
-
-                        core = get_bool(pktin);
-                        errmsg = get_string(pktin); /* error message */
-                        get_string(pktin);     /* language tag */
-
-                        if (!get_err(pktin) && get_avail(pktin) == 0)
-                            break;             /* successful parse */
-                    }
-
-                    switch (format) {
-                      case 0:
-                        reply_success = chan_rcvd_exit_signal(
-                            c->chan, signame, core, errmsg);
-                        break;
-                      case 1:
-                        reply_success = chan_rcvd_exit_signal_numeric(
-                            c->chan, signum, core, errmsg);
-                        break;
-                      default:
-                        /* Couldn't parse this message in either format */
-                        reply_success = FALSE;
-                        break;
-                    }
-                }
-                if (want_reply) {
-                    int type = (reply_success ? SSH2_MSG_CHANNEL_SUCCESS :
-                                SSH2_MSG_CHANNEL_FAILURE);
-                    pktout = ssh_bpp_new_pktout(s->ppl.bpp, type);
-                    put_uint32(pktout, c->remoteid);
-                    pq_push(s->ppl.out_pq, pktout);
-                }
-                break;
-
-              case SSH2_MSG_CHANNEL_SUCCESS:
-              case SSH2_MSG_CHANNEL_FAILURE:
-                ocr = c->chanreq_head;
-                if (!ocr) {
-                    ssh_proto_error(
-                        s->ppl.ssh,
-                        "Received %s for channel %d with no outstanding "
-                        "channel request",
-                        ssh2_pkt_type(s->ppl.bpp->pls->kctx,
-                                      s->ppl.bpp->pls->actx, pktin->type));
-                    return TRUE;
-                }
-                ocr->handler(c, pktin, ocr->ctx);
-                c->chanreq_head = ocr->next;
-                sfree(ocr);
-                /*
-                 * We may now initiate channel-closing procedures, if
-                 * that CHANNEL_REQUEST was the last thing outstanding
-                 * before we send CHANNEL_CLOSE.
-                 */
-                ssh2_channel_check_close(c);
-                break;
-
-              case SSH2_MSG_CHANNEL_EOF:
-                if (!(c->closes & CLOSES_RCVD_EOF)) {
-                    c->closes |= CLOSES_RCVD_EOF;
-                    chan_send_eof(c->chan);
-                    ssh2_channel_check_close(c);
-                }
-                break;
-
-              case SSH2_MSG_CHANNEL_CLOSE:
-                /*
-                 * When we receive CLOSE on a channel, we assume it
-                 * comes with an implied EOF if we haven't seen EOF
-                 * yet.
-                 */
-                if (!(c->closes & CLOSES_RCVD_EOF)) {
-                    c->closes |= CLOSES_RCVD_EOF;
-                    chan_send_eof(c->chan);
-                }
-
-                if (!(s->ppl.remote_bugs & BUG_SENDS_LATE_REQUEST_REPLY)) {
-                    /*
-                     * It also means we stop expecting to see replies
-                     * to any outstanding channel requests, so clean
-                     * those up too. (ssh_chanreq_init will enforce by
-                     * assertion that we don't subsequently put
-                     * anything back on this list.)
-                     */
-                    while (c->chanreq_head) {
-                        struct outstanding_channel_request *ocr =
-                            c->chanreq_head;
-                        ocr->handler(c, NULL, ocr->ctx);
-                        c->chanreq_head = ocr->next;
-                        sfree(ocr);
-                    }
-                }
-
-                /*
-                 * And we also send an outgoing EOF, if we haven't
-                 * already, on the assumption that CLOSE is a pretty
-                 * forceful announcement that the remote side is doing
-                 * away with the entire channel. (If it had wanted to
-                 * send us EOF and continue receiving data from us, it
-                 * would have just sent CHANNEL_EOF.)
-                 */
-                if (!(c->closes & CLOSES_SENT_EOF)) {
-                    /*
-                     * Abandon any buffered data we still wanted to
-                     * send to this channel. Receiving a CHANNEL_CLOSE
-                     * is an indication that the server really wants
-                     * to get on and _destroy_ this channel, and it
-                     * isn't going to send us any further
-                     * WINDOW_ADJUSTs to permit us to send pending
-                     * stuff.
-                     */
-                    bufchain_clear(&c->outbuffer);
-
-                    /*
-                     * Send outgoing EOF.
-                     */
-                    sshfwd_write_eof(&c->sc);
-
-                    /*
-                     * Make sure we don't read any more from whatever
-                     * our local data source is for this channel.
-                     * (This will pick up on the changes made by
-                     * sshfwd_write_eof.)
-                     */
-                    ssh2_channel_check_throttle(c);
-                }
-
-                /*
-                 * Now process the actual close.
-                 */
-                if (!(c->closes & CLOSES_RCVD_CLOSE)) {
-                    c->closes |= CLOSES_RCVD_CLOSE;
-                    ssh2_channel_check_close(c);
-                }
-
-                break;
-            }
-
-            pq_pop(s->ppl.in_pq);
-            break;
-
-          default:
-            return FALSE;
-        }
-    }
-}
-
-static void ssh2_handle_winadj_response(struct ssh2_channel *c,
-					PktIn *pktin, void *ctx)
-{
-    unsigned *sizep = ctx;
-
-    /*
-     * Winadj responses should always be failures. However, at least
-     * one server ("boks_sshd") is known to return SUCCESS for channel
-     * requests it's never heard of, such as "winadj@putty". Raised
-     * with foxt.com as bug 090916-090424, but for the sake of a quiet
-     * life, we don't worry about what kind of response we got.
-     */
-
-    c->remlocwin += *sizep;
-    sfree(sizep);
-    /*
-     * winadj messages are only sent when the window is fully open, so
-     * if we get an ack of one, we know any pending unthrottle is
-     * complete.
-     */
-    if (c->throttle_state == UNTHROTTLING)
-	c->throttle_state = UNTHROTTLED;
-}
-
-static void ssh2_set_window(struct ssh2_channel *c, int newwin)
-{
-    struct ssh2_connection_state *s = c->connlayer;
-
-    /*
-     * Never send WINDOW_ADJUST for a channel that the remote side has
-     * already sent EOF on; there's no point, since it won't be
-     * sending any more data anyway. Ditto if _we've_ already sent
-     * CLOSE.
-     */
-    if (c->closes & (CLOSES_RCVD_EOF | CLOSES_SENT_CLOSE))
-	return;
-
-    /*
-     * If the client-side Channel is in an initial setup phase with a
-     * fixed window size, e.g. for an X11 channel when we're still
-     * waiting to see its initial auth and may yet hand it off to a
-     * downstream, don't send any WINDOW_ADJUST either.
-     */
-    if (c->chan->initial_fixed_window_size)
-        return;
-
-    /*
-     * If the remote end has a habit of ignoring maxpkt, limit the
-     * window so that it has no choice (assuming it doesn't ignore the
-     * window as well).
-     */
-    if ((s->ppl.remote_bugs & BUG_SSH2_MAXPKT) && newwin > OUR_V2_MAXPKT)
-	newwin = OUR_V2_MAXPKT;
-
-    /*
-     * Only send a WINDOW_ADJUST if there's significantly more window
-     * available than the other end thinks there is.  This saves us
-     * sending a WINDOW_ADJUST for every character in a shell session.
-     *
-     * "Significant" is arbitrarily defined as half the window size.
-     */
-    if (newwin / 2 >= c->locwindow) {
-	PktOut *pktout;
-	unsigned *up;
-
-	/*
-	 * In order to keep track of how much window the client
-	 * actually has available, we'd like it to acknowledge each
-	 * WINDOW_ADJUST.  We can't do that directly, so we accompany
-	 * it with a CHANNEL_REQUEST that has to be acknowledged.
-	 *
-	 * This is only necessary if we're opening the window wide.
-	 * If we're not, then throughput is being constrained by
-	 * something other than the maximum window size anyway.
-	 */
-	if (newwin == c->locmaxwin &&
-            !(s->ppl.remote_bugs & BUG_CHOKES_ON_WINADJ)) {
-	    up = snew(unsigned);
-	    *up = newwin - c->locwindow;
-	    pktout = ssh2_chanreq_init(c, "winadj@putty.projects.tartarus.org",
-				       ssh2_handle_winadj_response, up);
-	    pq_push(s->ppl.out_pq, pktout);
-
-	    if (c->throttle_state != UNTHROTTLED)
-		c->throttle_state = UNTHROTTLING;
-	} else {
-	    /* Pretend the WINDOW_ADJUST was acked immediately. */
-	    c->remlocwin = newwin;
-	    c->throttle_state = THROTTLED;
-	}
-	pktout = ssh_bpp_new_pktout(s->ppl.bpp, SSH2_MSG_CHANNEL_WINDOW_ADJUST);
-	put_uint32(pktout, c->remoteid);
-	put_uint32(pktout, newwin - c->locwindow);
-	pq_push(s->ppl.out_pq, pktout);
-	c->locwindow = newwin;
-    }
-}
-
-static PktIn *ssh2_connection_pop(struct ssh2_connection_state *s)
-{
-    ssh2_connection_filter_queue(s);
-    return pq_pop(s->ppl.in_pq);
-}
-
-static void ssh2_connection_process_queue(PacketProtocolLayer *ppl)
-{
-    struct ssh2_connection_state *s =
-        container_of(ppl, struct ssh2_connection_state, ppl);
-    PktIn *pktin;
-
-    if (ssh2_connection_filter_queue(s)) /* no matter why we were called */
-        return;
-
-    crBegin(s->crState);
-
-    if (s->connshare)
-        share_activate(s->connshare, s->peer_verstring);
-
-    /*
-     * Enable port forwardings.
-     */
-    portfwdmgr_config(s->portfwdmgr, s->conf);
-    s->portfwdmgr_configured = TRUE;
-
-<<<<<<< HEAD
-    if (s->mainchan && s->mctype == MAINCHAN_SESSION) {
-	/*
-	 * Send the CHANNEL_REQUESTS for the main session channel.
-	 * Each one is handled by its own little asynchronous
-	 * co-routine.
-	 */
-
-	/* Potentially enable X11 forwarding. */
-	if (conf_get_int(s->conf, CONF_x11_forward)) {
-            char *x11_setup_err;
-            s->x11disp = x11_setup_display(
-                conf_get_str(s->conf, CONF_x11_display),
-                s->conf, &x11_setup_err);
-            if (!s->x11disp) {
-                ppl_logevent(("X11 forwarding not enabled: unable to"
-                              " initialise X display: %s", x11_setup_err));
-                sfree(x11_setup_err);
-            } else {
-                s->x11auth = x11_invent_fake_auth(
-                    s->x11authtree, conf_get_int(s->conf, CONF_x11_auth));
-                s->x11auth->disp = s->x11disp;
-
-                ssh2_setup_x11(s->mainchan, NULL, NULL);
-            }
-        }
-
-	/* Potentially enable agent forwarding. */
-	if (ssh_agent_forwarding_permitted(&s->cl))
-	    ssh2_setup_agent(s->mainchan, NULL, NULL);
-
-	/* Now allocate a pty for the session. */
-	if (!conf_get_int(s->conf, CONF_nopty))
-	    ssh2_setup_pty(s->mainchan, NULL, NULL);
-
-	/* Send environment variables. */
-	ssh2_setup_env(s->mainchan, NULL, NULL);
-
-	/*
-	 * Start a shell or a remote command. We may have to attempt
-	 * this twice if the config data has provided a second choice
-	 * of command.
-	 */
-	for (s->session_attempt = 0; s->session_attempt < 2;
-             s->session_attempt++) {
-	    int subsys;
-	    char *cmd;
-
-	    if (s->session_attempt == 0) {
-		subsys = conf_get_int(s->conf, CONF_ssh_subsys);
-		cmd = conf_get_str(s->conf, CONF_remote_cmd);
-	    } else {
-		subsys = conf_get_int(s->conf, CONF_ssh_subsys2);
-		cmd = conf_get_str(s->conf, CONF_remote_cmd2);
-                if (!*cmd && !conf_get_int(s->conf, CONF_force_remote_cmd2)) // WINSCP
-                    break;
-                ppl_logevent(("Primary command failed; attempting fallback"));
-	    }
-
-	    if (subsys) {
-		pktout = ssh2_chanreq_init(s->mainchan, "subsystem",
-                                           ssh2_response_session, s);
-		put_stringz(pktout, cmd);
-	    } else if (*cmd) {
-		pktout = ssh2_chanreq_init(s->mainchan, "exec",
-                                           ssh2_response_session, s);
-		put_stringz(pktout, cmd);
-	    } else {
-		pktout = ssh2_chanreq_init(s->mainchan, "shell",
-                                           ssh2_response_session, s);
-	    }
-	    pq_push(s->ppl.out_pq, pktout);
-            s->session_status = 0;
-
-            /* Wait for success or failure message to be passed to
-             * ssh2_response_session, which will set session_status to
-             * +1 for success or -1 for failure */
-	    crMaybeWaitUntilV(s->session_status != 0);
-
-	    if (s->session_status > 0) {
-                if (s->session_attempt == 1)
-                    ssh_got_fallback_cmd(s->ppl.ssh);
-		ppl_logevent(("Started a shell/command"));
-                break;
-            }
-        }
-
-        if (s->session_status < 0) {
-            /*
-             * We failed to start either the primary or the fallback
-             * command.
-             */
-            ssh_sw_abort(s->ppl.ssh,
-                         "Server refused to start a shell/command");
-            return;
-	}
-    } else {
-	s->echoedit = TRUE;
-    }
-
-    s->mainchan_ready = TRUE;
-    if (s->mainchan) {
-	s->want_user_input = TRUE;
-        ssh_ppl_got_user_input(&s->ppl); /* in case any is already queued */
-    }
-
-    /* If an EOF or a window-size change arrived before we were ready
-     * to handle either one, handle them now. */
-    if (s->mainchan_eof_pending)
-	ssh_ppl_special_cmd(&s->ppl, SS_EOF, 0);
-    if (s->term_width_orig != s->term_width ||
-        s->term_height_orig != s->term_height)
-	ssh_terminal_size(&s->cl, s->term_width, s->term_height);
-
-    ssh_ldisc_update(s->ppl.ssh);
-=======
-    /*
-     * Create the main session channel, if any.
-     */
-    s->mainchan = mainchan_new(
-        &s->ppl, &s->cl, s->conf, s->term_width, s->term_height,
-        s->ssh_is_simple, &s->mainchan_sc);
->>>>>>> b294a58f
-
-    /*
-     * Transfer data!
-     */
-
-    while (1) {
-	if ((pktin = ssh2_connection_pop(s)) != NULL) {
-
-	    /*
-	     * _All_ the connection-layer packets we expect to
-	     * receive are now handled by the dispatch table.
-	     * Anything that reaches here must be bogus.
-	     */
-
-            ssh_proto_error(s->ppl.ssh, "Received unexpected connection-layer "
-                            "packet, type %d (%s)", pktin->type,
-                            ssh2_pkt_type(s->ppl.bpp->pls->kctx,
-                                          s->ppl.bpp->pls->actx,
-                                          pktin->type));
-            return;
-	}
-	crReturnV;
-    }
-
-    crFinishV;
-}
-
-static void ssh2_channel_check_close(struct ssh2_channel *c)
-{
-    struct ssh2_connection_state *s = c->connlayer;
-    PktOut *pktout;
-
-    if (c->halfopen) {
-        /*
-         * If we've sent out our own CHANNEL_OPEN but not yet seen
-         * either OPEN_CONFIRMATION or OPEN_FAILURE in response, then
-         * it's too early to be sending close messages of any kind.
-         */
-        return;
-    }
-
-    if (chan_want_close(c->chan, (c->closes & CLOSES_SENT_EOF),
-                        (c->closes & CLOSES_RCVD_EOF)) &&
-	!c->chanreq_head &&
-	!(c->closes & CLOSES_SENT_CLOSE)) {
-        /*
-         * We have both sent and received EOF (or the channel is a
-         * zombie), and we have no outstanding channel requests, which
-         * means the channel is in final wind-up. But we haven't sent
-         * CLOSE, so let's do so now.
-         */
-	pktout = ssh_bpp_new_pktout(s->ppl.bpp, SSH2_MSG_CHANNEL_CLOSE);
-	put_uint32(pktout, c->remoteid);
-	pq_push(s->ppl.out_pq, pktout);
-        c->closes |= CLOSES_SENT_EOF | CLOSES_SENT_CLOSE;
-    }
-
-    if (!((CLOSES_SENT_CLOSE | CLOSES_RCVD_CLOSE) & ~c->closes)) {
-	assert(c->chanreq_head == NULL);
-        /*
-         * We have both sent and received CLOSE, which means we're
-         * completely done with the channel.
-         */
-        ssh2_channel_destroy(c);
-    }
-}
-
-static void ssh2_channel_try_eof(struct ssh2_channel *c)
-{
-    struct ssh2_connection_state *s = c->connlayer;
-    PktOut *pktout;
-    assert(c->pending_eof);          /* precondition for calling us */
-    if (c->halfopen)
-        return;                 /* can't close: not even opened yet */
-    if (bufchain_size(&c->outbuffer) > 0)
-        return;              /* can't send EOF: pending outgoing data */
-
-    c->pending_eof = FALSE;            /* we're about to send it */
-
-    pktout = ssh_bpp_new_pktout(s->ppl.bpp, SSH2_MSG_CHANNEL_EOF);
-    put_uint32(pktout, c->remoteid);
-    pq_push(s->ppl.out_pq, pktout);
-    c->closes |= CLOSES_SENT_EOF;
-    ssh2_channel_check_close(c);
-}
-
-/*
- * Attempt to send data on an SSH-2 channel.
- */
-static int ssh2_try_send(struct ssh2_channel *c)
-{
-    struct ssh2_connection_state *s = c->connlayer;
-    PktOut *pktout;
-    int bufsize;
-
-    while (c->remwindow > 0 && bufchain_size(&c->outbuffer) > 0) {
-	int len;
-	void *data;
-	bufchain_prefix(&c->outbuffer, &data, &len);
-	if ((unsigned)len > c->remwindow)
-	    len = c->remwindow;
-	if ((unsigned)len > c->remmaxpkt)
-	    len = c->remmaxpkt;
-	pktout = ssh_bpp_new_pktout(s->ppl.bpp, SSH2_MSG_CHANNEL_DATA);
-	put_uint32(pktout, c->remoteid);
-        put_string(pktout, data, len);
-        pq_push(s->ppl.out_pq, pktout);
-	bufchain_consume(&c->outbuffer, len);
-	c->remwindow -= len;
-    }
-
-    /*
-     * After having sent as much data as we can, return the amount
-     * still buffered.
-     */
-    bufsize = bufchain_size(&c->outbuffer);
-
-    /*
-     * And if there's no data pending but we need to send an EOF, send
-     * it.
-     */
-    if (!bufsize && c->pending_eof)
-        ssh2_channel_try_eof(c);
-
-    return bufsize;
-}
-
-static void ssh2_try_send_and_unthrottle(struct ssh2_channel *c)
-{
-    int bufsize;
-    if (c->closes & CLOSES_SENT_EOF)
-	return;                   /* don't send on channels we've EOFed */
-    bufsize = ssh2_try_send(c);
-    if (bufsize == 0) {
-        c->throttled_by_backlog = FALSE;
-        ssh2_channel_check_throttle(c);
-    }
-}
-
-static void ssh2_channel_check_throttle(struct ssh2_channel *c)
-{
-    /*
-     * We don't want this channel to read further input if this
-     * particular channel has a backed-up SSH window, or if the
-     * outgoing side of the whole SSH connection is currently
-     * throttled, or if this channel already has an outgoing EOF
-     * either sent or pending.
-     */
-    chan_set_input_wanted(c->chan,
-                          !c->throttled_by_backlog &&
-                          !c->connlayer->all_channels_throttled &&
-                          !c->pending_eof &&
-                          !(c->closes & CLOSES_SENT_EOF));
-}
-
-/*
- * Close any local socket and free any local resources associated with
- * a channel.  This converts the channel into a zombie.
- */
-static void ssh2_channel_close_local(struct ssh2_channel *c,
-                                     const char *reason)
-{
-    struct ssh2_connection_state *s = c->connlayer;
-    PacketProtocolLayer *ppl = &s->ppl; /* for ppl_logevent */
-    char *msg = NULL;
-
-    if (c->sharectx)
-        return;
-
-    msg = chan_log_close_msg(c->chan);
-
-    if (msg)
-        ppl_logevent(("%s%s%s", msg, reason ? " " : "", reason ? reason : ""));
-
-    sfree(msg);
-
-    chan_free(c->chan);
-    c->chan = zombiechan_new();
-}
-
-static void ssh2_check_termination_callback(void *vctx)
-{
-    struct ssh2_connection_state *s = (struct ssh2_connection_state *)vctx;
-    ssh2_check_termination(s);
-}
-
-static void ssh2_channel_destroy(struct ssh2_channel *c)
-{
-    struct ssh2_connection_state *s = c->connlayer;
-
-    assert(c->chanreq_head == NULL);
-
-    ssh2_channel_close_local(c, NULL);
-    del234(s->channels, c);
-    ssh2_channel_free(c);
-
-    /*
-     * If that was the last channel left open, we might need to
-     * terminate. But we'll be a bit cautious, by doing that in a
-     * toplevel callback, just in case anything on the current call
-     * stack objects to this entire PPL being freed.
-     */
-    queue_toplevel_callback(ssh2_check_termination_callback, s);
-}
-
-static void ssh2_check_termination(struct ssh2_connection_state *s)
-{
-    /*
-     * Decide whether we should terminate the SSH connection now.
-     * Called after a channel or a downstream goes away. The general
-     * policy is that we terminate when none of either is left.
-     */
-
-    if (s->persistent)
-        return;     /* persistent mode: never proactively terminate */
-
-    if (count234(s->channels) == 0 &&
-        !(s->connshare && share_ndownstreams(s->connshare) > 0)) {
-        /*
-         * We used to send SSH_MSG_DISCONNECT here, because I'd
-         * believed that _every_ conforming SSH-2 connection had to
-         * end with a disconnect being sent by at least one side;
-         * apparently I was wrong and it's perfectly OK to
-         * unceremoniously slam the connection shut when you're done,
-         * and indeed OpenSSH feels this is more polite than sending a
-         * DISCONNECT. So now we don't.
-         */
-        ssh_user_close(s->ppl.ssh, "All channels closed");
-        return;
-    }
-}
-
-/*
- * Set up most of a new ssh2_channel. Nulls out sharectx, but leaves
- * chan untouched (since it will sometimes have been filled in before
- * calling this).
- */
-static void ssh2_channel_init(struct ssh2_channel *c)
-{
-    struct ssh2_connection_state *s = c->connlayer;
-    c->closes = 0;
-    c->pending_eof = FALSE;
-    c->throttling_conn = FALSE;
-    c->sharectx = NULL;
-    c->locwindow = c->locmaxwin = c->remlocwin =
-        s->ssh_is_simple ? OUR_V2_BIGWIN : OUR_V2_WINSIZE;
-    c->chanreq_head = NULL;
-    c->throttle_state = UNTHROTTLED;
-    bufchain_init(&c->outbuffer);
-    c->sc.vt = &ssh2channel_vtable;
-    c->sc.cl = &s->cl;
-    c->localid = alloc_channel_id(s->channels, struct ssh2_channel);
-    add234(s->channels, c);
-}
-
-/*
- * Construct the common parts of a CHANNEL_OPEN.
- */
-static PktOut *ssh2_chanopen_init(struct ssh2_channel *c, const char *type)
-{
-    struct ssh2_connection_state *s = c->connlayer;
-    PktOut *pktout;
-
-    pktout = ssh_bpp_new_pktout(s->ppl.bpp, SSH2_MSG_CHANNEL_OPEN);
-    put_stringz(pktout, type);
-    put_uint32(pktout, c->localid);
-    put_uint32(pktout, c->locwindow);     /* our window size */
-    put_uint32(pktout, OUR_V2_MAXPKT);    /* our max pkt size */
-    return pktout;
-}
-
-/*
- * Construct the common parts of a CHANNEL_REQUEST.  If handler is not
- * NULL then a reply will be requested and the handler will be called
- * when it arrives.  The returned packet is ready to have any
- * request-specific data added and be sent.  Note that if a handler is
- * provided, it's essential that the request actually be sent.
- *
- * The handler will usually be passed the response packet in pktin. If
- * pktin is NULL, this means that no reply will ever be forthcoming
- * (e.g. because the entire connection is being destroyed, or because
- * the server initiated channel closure before we saw the response)
- * and the handler should free any storage it's holding.
- */
-static PktOut *ssh2_chanreq_init(struct ssh2_channel *c, const char *type,
-                                 cr_handler_fn_t handler, void *ctx)
-{
-    struct ssh2_connection_state *s = c->connlayer;
-    PktOut *pktout;
-
-    assert(!(c->closes & (CLOSES_SENT_CLOSE | CLOSES_RCVD_CLOSE)));
-    pktout = ssh_bpp_new_pktout(s->ppl.bpp, SSH2_MSG_CHANNEL_REQUEST);
-    put_uint32(pktout, c->remoteid);
-    put_stringz(pktout, type);
-    put_bool(pktout, handler != NULL);
-    if (handler != NULL) {
-        struct outstanding_channel_request *ocr =
-            snew(struct outstanding_channel_request);
-
-        ocr->handler = handler;
-        ocr->ctx = ctx;
-        ocr->next = NULL;
-        if (!c->chanreq_head)
-            c->chanreq_head = ocr;
-        else
-            c->chanreq_tail->next = ocr;
-        c->chanreq_tail = ocr;
-    }
-    return pktout;
-}
-
-static Conf *ssh2channel_get_conf(SshChannel *sc)
-{
-    struct ssh2_channel *c = container_of(sc, struct ssh2_channel, sc);
-    struct ssh2_connection_state *s = c->connlayer;
-    return s->conf;
-}
-
-static void ssh2channel_write_eof(SshChannel *sc)
-{
-    struct ssh2_channel *c = container_of(sc, struct ssh2_channel, sc);
-
-    if (c->closes & CLOSES_SENT_EOF)
-        return;
-
-    c->pending_eof = TRUE;
-    ssh2_channel_try_eof(c);
-}
-
-static void ssh2channel_initiate_close(SshChannel *sc, const char *err)
-{
-    struct ssh2_channel *c = container_of(sc, struct ssh2_channel, sc);
-    char *reason;
-
-    reason = err ? dupprintf("due to local error: %s", err) : NULL;
-    ssh2_channel_close_local(c, reason);
-    sfree(reason);
-    c->pending_eof = FALSE;   /* this will confuse a zombie channel */
-
-    ssh2_channel_check_close(c);
-}
-
-static void ssh2channel_unthrottle(SshChannel *sc, int bufsize)
-{
-    struct ssh2_channel *c = container_of(sc, struct ssh2_channel, sc);
-    struct ssh2_connection_state *s = c->connlayer;
-    int buflimit;
-
-    buflimit = s->ssh_is_simple ? 0 : c->locmaxwin;
-    if (bufsize < buflimit)
-        ssh2_set_window(c, buflimit - bufsize);
-
-    if (c->throttling_conn && bufsize <= buflimit) {
-	c->throttling_conn = 0;
-	ssh_throttle_conn(s->ppl.ssh, -1);
-    }
-}
-
-static int ssh2channel_write(SshChannel *sc, const void *buf, int len)
-{
-    struct ssh2_channel *c = container_of(sc, struct ssh2_channel, sc);
-    assert(!(c->closes & CLOSES_SENT_EOF));
-    bufchain_add(&c->outbuffer, buf, len);
-    return ssh2_try_send(c);
-}
-
-static void ssh2channel_x11_sharing_handover(
-    SshChannel *sc, ssh_sharing_connstate *share_cs, share_channel *share_chan,
-    const char *peer_addr, int peer_port, int endian,
-    int protomajor, int protominor, const void *initial_data, int initial_len)
-{
-    struct ssh2_channel *c = container_of(sc, struct ssh2_channel, sc);
-    /*
-     * This function is called when we've just discovered that an X
-     * forwarding channel on which we'd been handling the initial auth
-     * ourselves turns out to be destined for a connection-sharing
-     * downstream. So we turn the channel into a sharing one, meaning
-     * that we completely stop tracking windows and buffering data and
-     * just pass more or less unmodified SSH messages back and forth.
-     */
-    c->sharectx = share_cs;
-    share_setup_x11_channel(share_cs, share_chan,
-                            c->localid, c->remoteid, c->remwindow,
-                            c->remmaxpkt, c->locwindow,
-                            peer_addr, peer_port, endian,
-                            protomajor, protominor,
-                            initial_data, initial_len);
-    chan_free(c->chan);
-    c->chan = NULL;
-}
-
-static void ssh2channel_window_override_removed(SshChannel *sc)
-{
-    struct ssh2_channel *c = container_of(sc, struct ssh2_channel, sc);
-    struct ssh2_connection_state *s = c->connlayer;
-
-    /*
-     * This function is called when a client-side Channel has just
-     * stopped requiring an initial fixed-size window.
-     */
-    assert(!c->chan->initial_fixed_window_size);
-    ssh2_set_window(c, s->ssh_is_simple ? OUR_V2_BIGWIN : OUR_V2_WINSIZE);
-}
-
-static void ssh2_channel_response(
-    struct ssh2_channel *c, PktIn *pkt, void *ctx)
-{
-    chan_request_response(c->chan, pkt->type == SSH2_MSG_CHANNEL_SUCCESS);
-}
-
-static void ssh2channel_start_shell(
-    SshChannel *sc, int want_reply)
-{
-    struct ssh2_channel *c = container_of(sc, struct ssh2_channel, sc);
-    struct ssh2_connection_state *s = c->connlayer;
-
-    PktOut *pktout = ssh2_chanreq_init(
-        c, "shell", want_reply ? ssh2_channel_response : NULL, NULL);
-    pq_push(s->ppl.out_pq, pktout);
-}
-
-static void ssh2channel_start_command(
-    SshChannel *sc, int want_reply, const char *command)
-{
-    struct ssh2_channel *c = container_of(sc, struct ssh2_channel, sc);
-    struct ssh2_connection_state *s = c->connlayer;
-
-    PktOut *pktout = ssh2_chanreq_init(
-        c, "exec", want_reply ? ssh2_channel_response : NULL, NULL);
-    put_stringz(pktout, command);
-    pq_push(s->ppl.out_pq, pktout);
-}
-
-static int ssh2channel_start_subsystem(
-    SshChannel *sc, int want_reply, const char *subsystem)
-{
-    struct ssh2_channel *c = container_of(sc, struct ssh2_channel, sc);
-    struct ssh2_connection_state *s = c->connlayer;
-
-    PktOut *pktout = ssh2_chanreq_init(
-        c, "subsystem", want_reply ? ssh2_channel_response : NULL, NULL);
-    put_stringz(pktout, subsystem);
-    pq_push(s->ppl.out_pq, pktout);
-
-    return TRUE;
-}
-
-static void ssh2channel_request_x11_forwarding(
-    SshChannel *sc, int want_reply, const char *authproto,
-    const char *authdata, int screen_number, int oneshot)
-{
-    struct ssh2_channel *c = container_of(sc, struct ssh2_channel, sc);
-    struct ssh2_connection_state *s = c->connlayer;
-
-    PktOut *pktout = ssh2_chanreq_init(
-        c, "x11-req", want_reply ? ssh2_channel_response : NULL, NULL);
-    put_bool(pktout, oneshot);
-    put_stringz(pktout, authproto);
-    put_stringz(pktout, authdata);
-    put_uint32(pktout, screen_number);
-    pq_push(s->ppl.out_pq, pktout);
-}
-
-static void ssh2channel_request_agent_forwarding(
-    SshChannel *sc, int want_reply)
-{
-    struct ssh2_channel *c = container_of(sc, struct ssh2_channel, sc);
-    struct ssh2_connection_state *s = c->connlayer;
-
-    PktOut *pktout = ssh2_chanreq_init(
-        c, "auth-agent-req@openssh.com",
-        want_reply ? ssh2_channel_response : NULL, NULL);
-    pq_push(s->ppl.out_pq, pktout);
-}
-
-static void ssh2channel_request_pty(
-    SshChannel *sc, int want_reply, Conf *conf, int w, int h)
-{
-    struct ssh2_channel *c = container_of(sc, struct ssh2_channel, sc);
-    struct ssh2_connection_state *s = c->connlayer;
-    strbuf *modebuf;
-
-    PktOut *pktout = ssh2_chanreq_init(
-        c, "pty-req", want_reply ? ssh2_channel_response : NULL, NULL);
-    put_stringz(pktout, conf_get_str(conf, CONF_termtype));
-    put_uint32(pktout, w);
-    put_uint32(pktout, h);
-    put_uint32(pktout, 0);	       /* pixel width */
-    put_uint32(pktout, 0);	       /* pixel height */
-    modebuf = strbuf_new();
-    write_ttymodes_to_packet(
-        BinarySink_UPCAST(modebuf), 2,
-        get_ttymodes_from_conf(s->ppl.seat, conf));
-    put_stringsb(pktout, modebuf);
-    pq_push(s->ppl.out_pq, pktout);
-}
-
-static int ssh2channel_send_env_var(
-    SshChannel *sc, int want_reply, const char *var, const char *value)
-{
-    struct ssh2_channel *c = container_of(sc, struct ssh2_channel, sc);
-    struct ssh2_connection_state *s = c->connlayer;
-
-    PktOut *pktout = ssh2_chanreq_init(
-        c, "env", want_reply ? ssh2_channel_response : NULL, NULL);
-    put_stringz(pktout, var);
-    put_stringz(pktout, value);
-    pq_push(s->ppl.out_pq, pktout);
-
-    return TRUE;
-}
-
-static int ssh2channel_send_serial_break(
-    SshChannel *sc, int want_reply, int length)
-{
-    struct ssh2_channel *c = container_of(sc, struct ssh2_channel, sc);
-    struct ssh2_connection_state *s = c->connlayer;
-
-    PktOut *pktout = ssh2_chanreq_init(
-        c, "break", want_reply ? ssh2_channel_response : NULL, NULL);
-    put_uint32(pktout, length);
-    pq_push(s->ppl.out_pq, pktout);
-
-    return TRUE;
-}
-
-static int ssh2channel_send_signal(
-    SshChannel *sc, int want_reply, const char *signame)
-{
-    struct ssh2_channel *c = container_of(sc, struct ssh2_channel, sc);
-    struct ssh2_connection_state *s = c->connlayer;
-
-    PktOut *pktout = ssh2_chanreq_init(
-        c, "signal", want_reply ? ssh2_channel_response : NULL, NULL);
-    put_stringz(pktout, signame);
-    pq_push(s->ppl.out_pq, pktout);
-
-    return TRUE;
-}
-
-static void ssh2channel_send_terminal_size_change(SshChannel *sc, int w, int h)
-{
-    struct ssh2_channel *c = container_of(sc, struct ssh2_channel, sc);
-    struct ssh2_connection_state *s = c->connlayer;
-
-    PktOut *pktout = ssh2_chanreq_init(c, "window-change", NULL, NULL);
-    put_uint32(pktout, w);
-    put_uint32(pktout, h);
-    put_uint32(pktout, 0);	       /* pixel width */
-    put_uint32(pktout, 0);	       /* pixel height */
-    pq_push(s->ppl.out_pq, pktout);
-}
-
-static void ssh2channel_hint_channel_is_simple(SshChannel *sc)
-{
-    struct ssh2_channel *c = container_of(sc, struct ssh2_channel, sc);
-    struct ssh2_connection_state *s = c->connlayer;
-
-    PktOut *pktout = ssh2_chanreq_init(
-        c, "simple@putty.projects.tartarus.org", NULL, NULL);
-    pq_push(s->ppl.out_pq, pktout);
-}
-
-static SshChannel *ssh2_lportfwd_open(
-    ConnectionLayer *cl, const char *hostname, int port,
-    const char *description, const SocketPeerInfo *pi, Channel *chan)
-{
-    struct ssh2_connection_state *s =
-        container_of(cl, struct ssh2_connection_state, cl);
-    PacketProtocolLayer *ppl = &s->ppl; /* for ppl_logevent */
-    struct ssh2_channel *c = snew(struct ssh2_channel);
-    PktOut *pktout;
-
-    c->connlayer = s;
-    ssh2_channel_init(c);
-    c->halfopen = TRUE;
-    c->chan = chan;
-
-    ppl_logevent(("Opening connection to %s:%d for %s",
-                  hostname, port, description));
-
-    pktout = ssh2_chanopen_init(c, "direct-tcpip");
-    {
-        char *trimmed_host = host_strduptrim(hostname);
-        put_stringz(pktout, trimmed_host);
-        sfree(trimmed_host);
-    }
-    put_uint32(pktout, port);
-    /*
-     * We make up values for the originator data; partly it's too much
-     * hassle to keep track, and partly I'm not convinced the server
-     * should be told details like that about my local network
-     * configuration. The "originator IP address" is syntactically a
-     * numeric IP address, and some servers (e.g., Tectia) get upset
-     * if it doesn't match this syntax.
-     */
-    put_stringz(pktout, "0.0.0.0");
-    put_uint32(pktout, 0);
-    pq_push(s->ppl.out_pq, pktout);
-
-    return &c->sc;
-}
-
-static SshChannel *ssh2_session_open(ConnectionLayer *cl, Channel *chan)
-{
-    struct ssh2_connection_state *s =
-        container_of(cl, struct ssh2_connection_state, cl);
-    PacketProtocolLayer *ppl = &s->ppl; /* for ppl_logevent */
-    struct ssh2_channel *c = snew(struct ssh2_channel);
-    PktOut *pktout;
-
-    c->connlayer = s;
-    ssh2_channel_init(c);
-    c->halfopen = TRUE;
-    c->chan = chan;
-
-    ppl_logevent(("Opening main session channel"));
-
-    pktout = ssh2_chanopen_init(c, "session");
-    pq_push(s->ppl.out_pq, pktout);
-
-    return &c->sc;
-}
-
-static void ssh2_rportfwd_globreq_response(struct ssh2_connection_state *s,
-                                           PktIn *pktin, void *ctx)
-{
-    PacketProtocolLayer *ppl = &s->ppl; /* for ppl_logevent */
-    struct ssh_rportfwd *rpf = (struct ssh_rportfwd *)ctx;
-
-    if (pktin->type == SSH2_MSG_REQUEST_SUCCESS) {
-	ppl_logevent(("Remote port forwarding from %s enabled",
-                      rpf->log_description));
-    } else {
-	ppl_logevent(("Remote port forwarding from %s refused",
-                      rpf->log_description));
-
-	{ // WINSCP
-	struct ssh_rportfwd *realpf = del234(s->rportfwds, rpf);
-	assert(realpf == rpf);
-	} // WINSCP
-        portfwdmgr_close(s->portfwdmgr, rpf->pfr);
-	free_rportfwd(rpf);
-    }
-}
-
-static struct ssh_rportfwd *ssh2_rportfwd_alloc(
-    ConnectionLayer *cl,
-    const char *shost, int sport, const char *dhost, int dport,
-    int addressfamily, const char *log_description, PortFwdRecord *pfr,
-    ssh_sharing_connstate *share_ctx)
-{
-    struct ssh2_connection_state *s =
-        container_of(cl, struct ssh2_connection_state, cl);
-    struct ssh_rportfwd *rpf = snew(struct ssh_rportfwd);
-
-    rpf->shost = dupstr(shost);
-    rpf->sport = sport;
-    rpf->dhost = dupstr(dhost);
-    rpf->dport = dport;
-    rpf->addressfamily = addressfamily;
-    rpf->log_description = dupstr(log_description);
-    rpf->pfr = pfr;
-    rpf->share_ctx = share_ctx;
-
-    if (add234(s->rportfwds, rpf) != rpf) {
-        free_rportfwd(rpf);
-        return NULL;
-    }
-
-    if (!rpf->share_ctx) {
-        PktOut *pktout = ssh_bpp_new_pktout(
-            s->ppl.bpp, SSH2_MSG_GLOBAL_REQUEST);
-        put_stringz(pktout, "tcpip-forward");
-        put_bool(pktout, 1);       /* want reply */
-        put_stringz(pktout, rpf->shost);
-        put_uint32(pktout, rpf->sport);
-        pq_push(s->ppl.out_pq, pktout);
-
-        ssh2_queue_global_request_handler(
-            s, ssh2_rportfwd_globreq_response, rpf);
-    }
-
-    return rpf;
-}
-
-static void ssh2_rportfwd_remove(ConnectionLayer *cl, struct ssh_rportfwd *rpf)
-{
-    struct ssh2_connection_state *s =
-        container_of(cl, struct ssh2_connection_state, cl);
-
-    if (rpf->share_ctx) {
-        /*
-         * We don't manufacture a cancel-tcpip-forward message for
-         * remote port forwardings being removed on behalf of a
-         * downstream; we just pass through the one the downstream
-         * sent to us.
-         */
-    } else {
-        PktOut *pktout = ssh_bpp_new_pktout(
-            s->ppl.bpp, SSH2_MSG_GLOBAL_REQUEST);
-        put_stringz(pktout, "cancel-tcpip-forward");
-        put_bool(pktout, 0);           /* _don't_ want reply */
-        put_stringz(pktout, rpf->shost);
-        put_uint32(pktout, rpf->sport);
-        pq_push(s->ppl.out_pq, pktout);
-    }
-
-    { // WINSCP
-    struct ssh_rportfwd *realpf = del234(s->rportfwds, rpf);
-    assert(realpf == rpf);
-    } // WINSCP
-    free_rportfwd(rpf);
-}
-
-static void ssh2_sharing_globreq_response(
-    struct ssh2_connection_state *s, PktIn *pktin, void *ctx)
-{
-    ssh_sharing_connstate *cs = (ssh_sharing_connstate *)ctx;
-    share_got_pkt_from_server(cs, pktin->type,
-                              BinarySource_UPCAST(pktin)->data,
-                              BinarySource_UPCAST(pktin)->len);
-}
-
-static void ssh2_sharing_queue_global_request(
-    ConnectionLayer *cl, ssh_sharing_connstate *cs)
-{
-    struct ssh2_connection_state *s =
-        container_of(cl, struct ssh2_connection_state, cl);
-    ssh2_queue_global_request_handler(s, ssh2_sharing_globreq_response, cs);
-}
-
-static void ssh2_sharing_no_more_downstreams(ConnectionLayer *cl)
-{
-    struct ssh2_connection_state *s =
-        container_of(cl, struct ssh2_connection_state, cl);
-    queue_toplevel_callback(ssh2_check_termination_callback, s);
-}
-
-static struct X11FakeAuth *ssh2_add_x11_display(
-    ConnectionLayer *cl, int authtype, struct X11Display *disp)
-{
-    struct ssh2_connection_state *s =
-        container_of(cl, struct ssh2_connection_state, cl);
-    struct X11FakeAuth *auth = x11_invent_fake_auth(s->x11authtree, authtype);
-    auth->disp = disp;
-    return auth;
-}
-
-static struct X11FakeAuth *ssh2_add_sharing_x11_display(
-    ConnectionLayer *cl, int authtype, ssh_sharing_connstate *share_cs,
-    share_channel *share_chan)
-{
-    struct ssh2_connection_state *s =
-        container_of(cl, struct ssh2_connection_state, cl);
-    struct X11FakeAuth *auth;
-
-    /*
-     * Make up a new set of fake X11 auth data, and add it to the tree
-     * of currently valid ones with an indication of the sharing
-     * context that it's relevant to.
-     */
-    auth = x11_invent_fake_auth(s->x11authtree, authtype);
-    auth->share_cs = share_cs;
-    auth->share_chan = share_chan;
-
-    return auth;
-}
-
-static void ssh2_remove_sharing_x11_display(
-    ConnectionLayer *cl, struct X11FakeAuth *auth)
-{
-    struct ssh2_connection_state *s =
-        container_of(cl, struct ssh2_connection_state, cl);
-    del234(s->x11authtree, auth);
-    x11_free_fake_auth(auth);
-}
-
-static unsigned ssh2_alloc_sharing_channel(
-    ConnectionLayer *cl, ssh_sharing_connstate *connstate)
-{
-    struct ssh2_connection_state *s =
-        container_of(cl, struct ssh2_connection_state, cl);
-    struct ssh2_channel *c = snew(struct ssh2_channel);
-
-    c->connlayer = s;
-    ssh2_channel_init(c);
-    c->chan = NULL;
-    c->sharectx = connstate;
-    return c->localid;
-}
-
-static void ssh2_delete_sharing_channel(ConnectionLayer *cl, unsigned localid)
-{
-    struct ssh2_connection_state *s =
-        container_of(cl, struct ssh2_connection_state, cl);
-    struct ssh2_channel *c = find234(s->channels, &localid, ssh2_channelfind);
-    if (c)
-        ssh2_channel_destroy(c);
-}
-
-static void ssh2_send_packet_from_downstream(
-        ConnectionLayer *cl, unsigned id, int type,
-        const void *data, int datalen, const char *additional_log_text)
-{
-    struct ssh2_connection_state *s =
-        container_of(cl, struct ssh2_connection_state, cl);
-    PktOut *pkt = ssh_bpp_new_pktout(s->ppl.bpp, type);
-    pkt->downstream_id = id;
-    pkt->additional_log_text = additional_log_text;
-    put_data(pkt, data, datalen);
-    pq_push(s->ppl.out_pq, pkt);
-}
-
-static int ssh2_agent_forwarding_permitted(ConnectionLayer *cl)
-{
-    struct ssh2_connection_state *s =
-        container_of(cl, struct ssh2_connection_state, cl);
-    return conf_get_int(s->conf, CONF_agentfwd) && agent_exists();
-}
-
-static char *chan_open_x11(
-    struct ssh2_connection_state *s, Channel **ch, SshChannel *sc,
-    ptrlen peeraddr, int peerport)
-{
-<<<<<<< HEAD
-    mainchan *mc = snew(mainchan);
-    mc->connlayer = s;
-    mc->sc = NULL;
-    mc->chan.vt = &mainchan_channelvt;
-    mc->chan.initial_fixed_window_size = 0;
-    return mc;
-}
-
-static void mainchan_free(Channel *chan)
-{
-    pinitassert(chan->vt == &mainchan_channelvt);
-    mainchan *mc = container_of(chan, mainchan, chan);
-    struct ssh2_connection_state *s = mc->connlayer;
-    s->mainchan = NULL;
-    sfree(mc);
-}
-
-static void mainchan_open_confirmation(Channel *chan)
-{
-    mainchan *mc = container_of(chan, mainchan, chan);
-    struct ssh2_connection_state *s = mc->connlayer;
-=======
->>>>>>> b294a58f
-    PacketProtocolLayer *ppl = &s->ppl; /* for ppl_logevent */
-    char *peeraddr_str;
-
-    ppl_logevent(("Received X11 connect request from %.*s:%d",
-                  PTRLEN_PRINTF(peeraddr), peerport));
-
-<<<<<<< HEAD
-static void mainchan_open_failure(Channel *chan, const char *errtext)
-{
-    pinitassert(chan->vt == &mainchan_channelvt);
-    mainchan *mc = container_of(chan, mainchan, chan);
-    struct ssh2_connection_state *s = mc->connlayer;
-=======
-    if (!s->X11_fwd_enabled && !s->connshare)
-        return dupstr("X11 forwarding is not enabled");
->>>>>>> b294a58f
-
-    peeraddr_str = peeraddr.ptr ? mkstr(peeraddr) : NULL;
-    *ch = x11_new_channel(
-        s->x11authtree, sc, peeraddr_str, peerport, s->connshare != NULL);
-    sfree(peeraddr_str);
-    ppl_logevent(("Opened X11 forward channel"));
-
-<<<<<<< HEAD
-static int mainchan_send(Channel *chan, int is_stderr,
-                         const void *data, int length)
-{
-    pinitassert(chan->vt == &mainchan_channelvt);
-    mainchan *mc = container_of(chan, mainchan, chan);
-    struct ssh2_connection_state *s = mc->connlayer;
-    return seat_output(s->ppl.seat, is_stderr, data, length);
-=======
-    return NULL;
->>>>>>> b294a58f
-}
-
-static char *chan_open_forwarded_tcpip(
-    struct ssh2_connection_state *s, Channel **ch, SshChannel *sc,
-    ssh_sharing_connstate **share_ctx,
-    ptrlen fwdaddr, int fwdport, ptrlen peeraddr, int peerport)
-{
-<<<<<<< HEAD
-    pinitassert(chan->vt == &mainchan_channelvt);
-    mainchan *mc = container_of(chan, mainchan, chan);
-    struct ssh2_connection_state *s = mc->connlayer;
-=======
->>>>>>> b294a58f
-    PacketProtocolLayer *ppl = &s->ppl; /* for ppl_logevent */
-    struct ssh_rportfwd pf, *realpf;
-    char *err;
-
-    ppl_logevent(("Received remote port %.*s:%d open request from %.*s:%d",
-                  PTRLEN_PRINTF(fwdaddr), fwdport,
-                  PTRLEN_PRINTF(peeraddr), peerport));
-
-    pf.shost = mkstr(fwdaddr);
-    pf.sport = fwdport;
-    realpf = find234(s->rportfwds, &pf, NULL);
-    sfree(pf.shost);
-
-    if (realpf == NULL)
-        return dupstr("Remote port is not recognised");
-
-    if (realpf->share_ctx) {
-        /*
-         * This port forwarding is on behalf of a connection-sharing
-         * downstream.
-         */
-        *share_ctx = realpf->share_ctx;
-        return NULL;
-    }
-
-<<<<<<< HEAD
-static void mainchan_set_input_wanted(Channel *chan, int wanted)
-{
-    pinitassert(chan->vt == &mainchan_channelvt);
-    mainchan *mc = container_of(chan, mainchan, chan);
-    struct ssh2_connection_state *s = mc->connlayer;
-=======
-    err = portfwdmgr_connect(
-        s->portfwdmgr, ch, realpf->dhost, realpf->dport,
-        sc, realpf->addressfamily);
-    ppl_logevent(("Attempting to forward remote port to %s:%d",
-                  realpf->dhost, realpf->dport));
-    if (err != NULL) {
-        ppl_logevent(("Port open failed: %s", err));
-        sfree(err);
-        return dupstr("Port open failed");
-    }
->>>>>>> b294a58f
-
-    ppl_logevent(("Forwarded port opened successfully"));
-    return NULL;
-}
-
-static char *chan_open_auth_agent(
-    struct ssh2_connection_state *s, Channel **ch, SshChannel *sc)
-{
-    if (!s->agent_fwd_enabled)
-        return dupstr("Agent forwarding is not enabled");
-
-    *ch = agentf_new(sc);
-    return NULL;
-}
-
-static int ssh2_connection_get_specials(
-    PacketProtocolLayer *ppl, add_special_fn_t add_special, void *ctx)
-{
-    struct ssh2_connection_state *s =
-        container_of(ppl, struct ssh2_connection_state, ppl);
-    int toret = FALSE;
-
-    if (s->mainchan) {
-        mainchan_get_specials(s->mainchan, add_special, ctx);
-        toret = TRUE;
-    }
-
-    /*
-     * Don't bother offering IGNORE if we've decided the remote
-     * won't cope with it, since we wouldn't bother sending it if
-     * asked anyway.
-     */
-    if (!(s->ppl.remote_bugs & BUG_CHOKES_ON_SSH2_IGNORE)) {
-        if (toret)
-            add_special(ctx, NULL, SS_SEP, 0);
-
-        add_special(ctx, "IGNORE message", SS_NOP, 0);
-        toret = TRUE;
-    }
-
-    return toret;
-}
-
-static void ssh2_connection_special_cmd(PacketProtocolLayer *ppl,
-                                        SessionSpecialCode code, int arg)
-{
-    struct ssh2_connection_state *s =
-        container_of(ppl, struct ssh2_connection_state, ppl);
-    PktOut *pktout;
-
-    if (code == SS_PING || code == SS_NOP) {
-        if (!(s->ppl.remote_bugs & BUG_CHOKES_ON_SSH2_IGNORE)) {
-            pktout = ssh_bpp_new_pktout(s->ppl.bpp, SSH2_MSG_IGNORE);
-            put_stringz(pktout, "");
-            pq_push(s->ppl.out_pq, pktout);
-	}
-    } else if (s->mainchan) {
-        mainchan_special_cmd(s->mainchan, code, arg);
-    }
-}
-
-static void ssh2_terminal_size(ConnectionLayer *cl, int width, int height)
-{
-    struct ssh2_connection_state *s =
-        container_of(cl, struct ssh2_connection_state, cl);
-
-    s->term_width = width;
-    s->term_height = height;
-    if (s->mainchan)
-        mainchan_terminal_size(s->mainchan, width, height);
-}
-
-static void ssh2_stdout_unthrottle(ConnectionLayer *cl, int bufsize)
-{
-    struct ssh2_connection_state *s =
-        container_of(cl, struct ssh2_connection_state, cl);
-
-    if (s->mainchan)
-        sshfwd_unthrottle(s->mainchan_sc, bufsize);
-}
-
-static int ssh2_stdin_backlog(ConnectionLayer *cl)
-{
-    struct ssh2_connection_state *s =
-        container_of(cl, struct ssh2_connection_state, cl);
-    struct ssh2_channel *c;
-
-    if (!s->mainchan)
-        return 0;
-    c = container_of(s->mainchan_sc, struct ssh2_channel, sc);
-    return s->mainchan ? bufchain_size(&c->outbuffer) : 0;
-}
-
-static void ssh2_throttle_all_channels(ConnectionLayer *cl, int throttled)
-{
-    struct ssh2_connection_state *s =
-        container_of(cl, struct ssh2_connection_state, cl);
-    struct ssh2_channel *c;
-    int i;
-
-    s->all_channels_throttled = throttled;
-
-    for (i = 0; NULL != (c = index234(s->channels, i)); i++)
-        ssh2_channel_check_throttle(c);
-}
-
-static int ssh2_ldisc_option(ConnectionLayer *cl, int option)
-{
-    struct ssh2_connection_state *s =
-        container_of(cl, struct ssh2_connection_state, cl);
-
-    return s->ldisc_opts[option];
-}
-
-static void ssh2_set_ldisc_option(ConnectionLayer *cl, int option, int value)
-{
-    struct ssh2_connection_state *s =
-        container_of(cl, struct ssh2_connection_state, cl);
-
-    s->ldisc_opts[option] = value;
-}
-
-static void ssh2_enable_x_fwd(ConnectionLayer *cl)
-{
-    struct ssh2_connection_state *s =
-        container_of(cl, struct ssh2_connection_state, cl);
-
-    s->X11_fwd_enabled = TRUE;
-}
-
-static void ssh2_enable_agent_fwd(ConnectionLayer *cl)
-{
-    struct ssh2_connection_state *s =
-        container_of(cl, struct ssh2_connection_state, cl);
-
-    s->agent_fwd_enabled = TRUE;
-}
-
-static void ssh2_set_wants_user_input(ConnectionLayer *cl, int wanted)
-{
-    struct ssh2_connection_state *s =
-        container_of(cl, struct ssh2_connection_state, cl);
-
-    s->want_user_input = wanted;
-}
-
-static int ssh2_connection_want_user_input(PacketProtocolLayer *ppl)
-{
-    struct ssh2_connection_state *s =
-        container_of(ppl, struct ssh2_connection_state, ppl);
-    return s->want_user_input;
-}
-
-static void ssh2_connection_got_user_input(PacketProtocolLayer *ppl)
-{
-    struct ssh2_connection_state *s =
-        container_of(ppl, struct ssh2_connection_state, ppl);
-
-    while (s->mainchan && bufchain_size(s->ppl.user_input) > 0) {
-        /*
-         * Add user input to the main channel's buffer.
-         */
-        void *data;
-        int len;
-        bufchain_prefix(s->ppl.user_input, &data, &len);
-        sshfwd_write(s->mainchan_sc, data, len);
-        bufchain_consume(s->ppl.user_input, len);
-    }
-}
-
-static void ssh2_connection_reconfigure(PacketProtocolLayer *ppl, Conf *conf)
-{
-    struct ssh2_connection_state *s =
-        container_of(ppl, struct ssh2_connection_state, ppl);
-
-    conf_free(s->conf);
-    s->conf = conf_copy(conf);
-
-    if (s->portfwdmgr_configured)
-        portfwdmgr_config(s->portfwdmgr, s->conf);
-}
-
-#include <puttyexp.h>
-
-static unsigned int ssh2_connection_winscp_query(PacketProtocolLayer *ppl, int query)
-{
-    struct ssh2_connection_state *s =
-        container_of(ppl, struct ssh2_connection_state, ppl);
-
-    if (query == WINSCP_QUERY_REMMAXPKT)
-    {
-        return s->mainchan != NULL ? s->mainchan->remmaxpkt : 0;
-    }
-    else if (query == WINSCP_QUERY_MAIN_CHANNEL)
-    {
-        return s->mainchan_ready;
-    }
-    else
-    {
-        assert(0);
-        return 0;
-    }
-}
+/*
+ * Packet protocol layer for the SSH-2 connection protocol (RFC 4254).
+ */
+
+#include <assert.h>
+
+#include "putty.h"
+#include "ssh.h"
+#include "sshbpp.h"
+#include "sshppl.h"
+#include "sshchan.h"
+#include "sshcr.h"
+
+// WINSCP
+#define queue_toplevel_callback(FN, CTX) queue_toplevel_callback(get_log_callback_set(CTX->cl.logctx), FN, CTX)
+
+struct ssh2_channel;
+
+struct outstanding_global_request;
+
+struct ssh2_connection_state {
+    int crState;
+
+    Ssh *ssh;
+
+    ssh_sharing_state *connshare;
+    char *peer_verstring;
+
+    mainchan *mainchan;
+    SshChannel *mainchan_sc;
+    int ldisc_opts[LD_N_OPTIONS];
+    int session_attempt, session_status;
+    int term_width, term_height;
+    int want_user_input;
+
+    int ssh_is_simple;
+    int persistent;
+
+    Conf *conf;
+
+    tree234 *channels;		       /* indexed by local id */
+    int all_channels_throttled;
+
+    int X11_fwd_enabled;
+    tree234 *x11authtree;
+
+    int got_pty;
+    int agent_fwd_enabled;
+
+    tree234 *rportfwds;
+    PortFwdManager *portfwdmgr;
+    int portfwdmgr_configured;
+
+    /*
+     * These store the list of global requests that we're waiting for
+     * replies to. (REQUEST_FAILURE doesn't come with any indication
+     * of what message caused it, so we have to keep track of the
+     * queue ourselves.)
+     */
+    struct outstanding_global_request *globreq_head, *globreq_tail;
+
+    ConnectionLayer cl;
+    PacketProtocolLayer ppl;
+};
+
+static int ssh2_rportfwd_cmp(void *av, void *bv)
+{
+    struct ssh_rportfwd *a = (struct ssh_rportfwd *) av;
+    struct ssh_rportfwd *b = (struct ssh_rportfwd *) bv;
+    int i;
+    if ( (i = strcmp(a->shost, b->shost)) != 0)
+	return i < 0 ? -1 : +1;
+    if (a->sport > b->sport)
+	return +1;
+    if (a->sport < b->sport)
+	return -1;
+    return 0;
+}
+
+static void ssh2_connection_free(PacketProtocolLayer *); 
+static void ssh2_connection_process_queue(PacketProtocolLayer *);
+static int ssh2_connection_get_specials(
+    PacketProtocolLayer *ppl, add_special_fn_t add_special, void *ctx);
+static void ssh2_connection_special_cmd(PacketProtocolLayer *ppl,
+                                        SessionSpecialCode code, int arg);
+static int ssh2_connection_want_user_input(PacketProtocolLayer *ppl);
+static void ssh2_connection_got_user_input(PacketProtocolLayer *ppl);
+static void ssh2_connection_reconfigure(PacketProtocolLayer *ppl, Conf *conf);
+static unsigned int ssh2_connection_winscp_query(PacketProtocolLayer *ppl, int query);
+
+static const struct PacketProtocolLayerVtable ssh2_connection_vtable = {
+    ssh2_connection_free,
+    ssh2_connection_process_queue,
+    ssh2_connection_get_specials,
+    ssh2_connection_special_cmd,
+    ssh2_connection_want_user_input,
+    ssh2_connection_got_user_input,
+    ssh2_connection_reconfigure,
+    "ssh-connection",
+    ssh2_connection_winscp_query,
+};
+
+static struct ssh_rportfwd *ssh2_rportfwd_alloc(
+    ConnectionLayer *cl,
+    const char *shost, int sport, const char *dhost, int dport,
+    int addressfamily, const char *log_description, PortFwdRecord *pfr,
+    ssh_sharing_connstate *share_ctx);
+static void ssh2_rportfwd_remove(
+    ConnectionLayer *cl, struct ssh_rportfwd *rpf);
+static SshChannel *ssh2_lportfwd_open(
+    ConnectionLayer *cl, const char *hostname, int port,
+    const char *description, const SocketPeerInfo *pi, Channel *chan);
+static SshChannel *ssh2_session_open(ConnectionLayer *cl, Channel *chan);
+static struct X11FakeAuth *ssh2_add_x11_display(
+    ConnectionLayer *cl, int authtype, struct X11Display *x11disp);
+static struct X11FakeAuth *ssh2_add_sharing_x11_display(
+    ConnectionLayer *cl, int authtype, ssh_sharing_connstate *share_cs,
+    share_channel *share_chan);
+static void ssh2_remove_sharing_x11_display(ConnectionLayer *cl,
+                                            struct X11FakeAuth *auth);
+static void ssh2_send_packet_from_downstream(
+    ConnectionLayer *cl, unsigned id, int type,
+    const void *pkt, int pktlen, const char *additional_log_text);
+static unsigned ssh2_alloc_sharing_channel(
+    ConnectionLayer *cl, ssh_sharing_connstate *connstate);
+static void ssh2_delete_sharing_channel(
+    ConnectionLayer *cl, unsigned localid);
+static void ssh2_sharing_queue_global_request(
+    ConnectionLayer *cl, ssh_sharing_connstate *share_ctx);
+static void ssh2_sharing_no_more_downstreams(ConnectionLayer *cl);
+static int ssh2_agent_forwarding_permitted(ConnectionLayer *cl);
+static void ssh2_terminal_size(ConnectionLayer *cl, int width, int height);
+static void ssh2_stdout_unthrottle(ConnectionLayer *cl, int bufsize);
+static int ssh2_stdin_backlog(ConnectionLayer *cl);
+static void ssh2_throttle_all_channels(ConnectionLayer *cl, int throttled);
+static int ssh2_ldisc_option(ConnectionLayer *cl, int option);
+static void ssh2_set_ldisc_option(ConnectionLayer *cl, int option, int value);
+static void ssh2_enable_x_fwd(ConnectionLayer *cl);
+static void ssh2_enable_agent_fwd(ConnectionLayer *cl);
+static void ssh2_set_wants_user_input(ConnectionLayer *cl, int wanted);
+
+static const struct ConnectionLayerVtable ssh2_connlayer_vtable = {
+    ssh2_rportfwd_alloc,
+    ssh2_rportfwd_remove,
+    ssh2_lportfwd_open,
+    ssh2_session_open,
+    ssh2_add_x11_display,
+    ssh2_add_sharing_x11_display,
+    ssh2_remove_sharing_x11_display,
+    ssh2_send_packet_from_downstream,
+    ssh2_alloc_sharing_channel,
+    ssh2_delete_sharing_channel,
+    ssh2_sharing_queue_global_request,
+    ssh2_sharing_no_more_downstreams,
+    ssh2_agent_forwarding_permitted,
+    ssh2_terminal_size,
+    ssh2_stdout_unthrottle,
+    ssh2_stdin_backlog,
+    ssh2_throttle_all_channels,
+    ssh2_ldisc_option,
+    ssh2_set_ldisc_option,
+    ssh2_enable_x_fwd,
+    ssh2_enable_agent_fwd,
+    ssh2_set_wants_user_input,
+};
+
+static char *ssh2_channel_open_failure_error_text(PktIn *pktin)
+{
+    static const char *const reasons[] = {
+        NULL,
+        "Administratively prohibited",
+        "Connect failed",
+        "Unknown channel type",
+        "Resource shortage",
+    };
+    unsigned reason_code;
+    const char *reason_code_string;
+    char reason_code_buf[256];
+    ptrlen reason;
+
+    reason_code = get_uint32(pktin);
+    if (reason_code < lenof(reasons) && reasons[reason_code]) {
+        reason_code_string = reasons[reason_code];
+    } else {
+        reason_code_string = reason_code_buf;
+        sprintf(reason_code_buf, "unknown reason code %#x", reason_code);
+    }
+
+    reason = get_string(pktin);
+
+    return dupprintf("%s [%.*s]", reason_code_string, PTRLEN_PRINTF(reason));
+}
+
+struct outstanding_channel_request;
+struct outstanding_global_request;
+
+struct ssh2_channel {
+    struct ssh2_connection_state *connlayer;
+
+    unsigned remoteid, localid;
+    int type;
+    /* True if we opened this channel but server hasn't confirmed. */
+    int halfopen;
+
+    /* Bitmap of whether we've sent/received CHANNEL_EOF and
+     * CHANNEL_CLOSE. */
+#define CLOSES_SENT_EOF    1
+#define CLOSES_SENT_CLOSE  2
+#define CLOSES_RCVD_EOF    4
+#define CLOSES_RCVD_CLOSE  8
+    int closes;
+
+    /*
+     * This flag indicates that an EOF is pending on the outgoing side
+     * of the channel: that is, wherever we're getting the data for
+     * this channel has sent us some data followed by EOF. We can't
+     * actually send the EOF until we've finished sending the data, so
+     * we set this flag instead to remind us to do so once our buffer
+     * is clear.
+     */
+    int pending_eof;
+
+    /*
+     * True if this channel is causing the underlying connection to be
+     * throttled.
+     */
+    int throttling_conn;
+
+    /*
+     * True if we currently have backed-up data on the direction of
+     * this channel pointing out of the SSH connection, and therefore
+     * would prefer the 'Channel' implementation not to read further
+     * local input if possible.
+     */
+    int throttled_by_backlog;
+
+    bufchain outbuffer;
+    unsigned remwindow, remmaxpkt;
+    /* locwindow is signed so we can cope with excess data. */
+    int locwindow, locmaxwin;
+    /*
+     * remlocwin is the amount of local window that we think
+     * the remote end had available to it after it sent the
+     * last data packet or window adjust ack.
+     */
+    int remlocwin;
+
+    /*
+     * These store the list of channel requests that we're waiting for
+     * replies to. (CHANNEL_FAILURE doesn't come with any indication
+     * of what message caused it, so we have to keep track of the
+     * queue ourselves.)
+     */
+    struct outstanding_channel_request *chanreq_head, *chanreq_tail;
+
+    enum { THROTTLED, UNTHROTTLING, UNTHROTTLED } throttle_state;
+
+    ssh_sharing_connstate *sharectx; /* sharing context, if this is a
+                                      * downstream channel */
+    Channel *chan;      /* handle the client side of this channel, if not */
+    SshChannel sc;      /* entry point for chan to talk back to */
+};
+
+static int ssh2channel_write(SshChannel *c, const void *buf, int len);
+static void ssh2channel_write_eof(SshChannel *c);
+static void ssh2channel_initiate_close(SshChannel *c, const char *err);
+static void ssh2channel_unthrottle(SshChannel *c, int bufsize);
+static Conf *ssh2channel_get_conf(SshChannel *c);
+static void ssh2channel_window_override_removed(SshChannel *c);
+static void ssh2channel_x11_sharing_handover(
+    SshChannel *c, ssh_sharing_connstate *share_cs, share_channel *share_chan,
+    const char *peer_addr, int peer_port, int endian,
+    int protomajor, int protominor, const void *initial_data, int initial_len);
+static void ssh2channel_request_x11_forwarding(
+    SshChannel *c, int want_reply, const char *authproto,
+    const char *authdata, int screen_number, int oneshot);
+static void ssh2channel_request_agent_forwarding(
+    SshChannel *c, int want_reply);
+static void ssh2channel_request_pty(
+    SshChannel *c, int want_reply, Conf *conf, int w, int h);
+static int ssh2channel_send_env_var(
+    SshChannel *c, int want_reply, const char *var, const char *value);
+static void ssh2channel_start_shell(
+    SshChannel *c, int want_reply);
+static void ssh2channel_start_command(
+    SshChannel *c, int want_reply, const char *command);
+static int ssh2channel_start_subsystem(
+    SshChannel *c, int want_reply, const char *subsystem);
+static int ssh2channel_send_env_var(
+    SshChannel *c, int want_reply, const char *var, const char *value);
+static int ssh2channel_send_serial_break(
+    SshChannel *c, int want_reply, int length);
+static int ssh2channel_send_signal(
+    SshChannel *c, int want_reply, const char *signame);
+static void ssh2channel_send_terminal_size_change(
+    SshChannel *c, int w, int h);
+static void ssh2channel_hint_channel_is_simple(SshChannel *c);
+
+static const struct SshChannelVtable ssh2channel_vtable = {
+    ssh2channel_write,
+    ssh2channel_write_eof,
+    ssh2channel_initiate_close,
+    ssh2channel_unthrottle,
+    ssh2channel_get_conf,
+    ssh2channel_window_override_removed,
+    ssh2channel_x11_sharing_handover,
+    ssh2channel_request_x11_forwarding,
+    ssh2channel_request_agent_forwarding,
+    ssh2channel_request_pty,
+    ssh2channel_send_env_var,
+    ssh2channel_start_shell,
+    ssh2channel_start_command,
+    ssh2channel_start_subsystem,
+    ssh2channel_send_serial_break,
+    ssh2channel_send_signal,
+    ssh2channel_send_terminal_size_change,
+    ssh2channel_hint_channel_is_simple,
+};
+
+typedef void (*cr_handler_fn_t)(struct ssh2_channel *, PktIn *, void *);
+
+static void ssh2_channel_init(struct ssh2_channel *c);
+static PktOut *ssh2_chanopen_init(struct ssh2_channel *c, const char *type);
+static PktOut *ssh2_chanreq_init(struct ssh2_channel *c, const char *type,
+                                 cr_handler_fn_t handler, void *ctx);
+static void ssh2_channel_check_close(struct ssh2_channel *c);
+static void ssh2_channel_try_eof(struct ssh2_channel *c);
+static void ssh2_set_window(struct ssh2_channel *c, int newwin);
+static int ssh2_try_send(struct ssh2_channel *c);
+static void ssh2_try_send_and_unthrottle(struct ssh2_channel *c);
+static void ssh2_channel_check_throttle(struct ssh2_channel *c);
+static void ssh2_channel_close_local(struct ssh2_channel *c,
+                                     const char *reason);
+static void ssh2_channel_destroy(struct ssh2_channel *c);
+
+static void ssh2_check_termination(struct ssh2_connection_state *s);
+
+typedef void (*gr_handler_fn_t)(struct ssh2_connection_state *s,
+                                PktIn *pktin, void *ctx);
+struct outstanding_global_request {
+    gr_handler_fn_t handler;
+    void *ctx;
+    struct outstanding_global_request *next;
+};
+static void ssh2_queue_global_request_handler(
+    struct ssh2_connection_state *s, gr_handler_fn_t handler, void *ctx)
+{
+    struct outstanding_global_request *ogr =
+        snew(struct outstanding_global_request);
+    ogr->handler = handler;
+    ogr->ctx = ctx;
+    if (s->globreq_tail)
+        s->globreq_tail->next = ogr;
+    else
+        s->globreq_head = ogr;
+    s->globreq_tail = ogr;
+}
+
+static int ssh2_channelcmp(void *av, void *bv)
+{
+    const struct ssh2_channel *a = (const struct ssh2_channel *) av;
+    const struct ssh2_channel *b = (const struct ssh2_channel *) bv;
+    if (a->localid < b->localid)
+	return -1;
+    if (a->localid > b->localid)
+	return +1;
+    return 0;
+}
+
+static int ssh2_channelfind(void *av, void *bv)
+{
+    const unsigned *a = (const unsigned *) av;
+    const struct ssh2_channel *b = (const struct ssh2_channel *) bv;
+    if (*a < b->localid)
+	return -1;
+    if (*a > b->localid)
+	return +1;
+    return 0;
+}
+
+/*
+ * Each channel has a queue of outstanding CHANNEL_REQUESTS and their
+ * handlers.
+ */
+struct outstanding_channel_request {
+    cr_handler_fn_t handler;
+    void *ctx;
+    struct outstanding_channel_request *next;
+};
+
+static void ssh2_channel_free(struct ssh2_channel *c)
+{
+    bufchain_clear(&c->outbuffer);
+    while (c->chanreq_head) {
+        struct outstanding_channel_request *chanreq = c->chanreq_head;
+        c->chanreq_head = c->chanreq_head->next;
+        sfree(chanreq);
+    }
+    if (c->chan) {
+        struct ssh2_connection_state *s = c->connlayer;
+        if (s->mainchan_sc == &c->sc) {
+            s->mainchan = NULL;
+            s->mainchan_sc = NULL;
+        }
+        chan_free(c->chan);
+    }
+    sfree(c);
+}
+
+PacketProtocolLayer *ssh2_connection_new(
+    Ssh *ssh, ssh_sharing_state *connshare, int is_simple,
+    Conf *conf, const char *peer_verstring, ConnectionLayer **cl_out)
+{
+    struct ssh2_connection_state *s = snew(struct ssh2_connection_state);
+    memset(s, 0, sizeof(*s));
+    s->ppl.vt = &ssh2_connection_vtable;
+
+    s->conf = conf_copy(conf);
+
+    s->ssh_is_simple = is_simple;
+
+    /*
+     * If the ssh_no_shell option is enabled, we disable the usual
+     * termination check, so that we persist even in the absence of
+     * any at all channels (because our purpose is probably to be a
+     * background port forwarder).
+     */
+    s->persistent = conf_get_int(s->conf, CONF_ssh_no_shell);
+
+    s->connshare = connshare;
+    s->peer_verstring = dupstr(peer_verstring);
+
+    s->channels = newtree234(ssh2_channelcmp);
+
+    s->x11authtree = newtree234(x11_authcmp);
+
+    /* Need to get the log context for s->cl now, because we won't be
+     * helpfully notified when a copy is written into s->ppl by our
+     * owner. */
+    s->cl.vt = &ssh2_connlayer_vtable;
+    s->cl.logctx = ssh_get_logctx(ssh);
+
+    s->portfwdmgr = portfwdmgr_new(&s->cl);
+    s->rportfwds = newtree234(ssh2_rportfwd_cmp);
+
+    *cl_out = &s->cl;
+    if (s->connshare)
+        ssh_connshare_provide_connlayer(s->connshare, &s->cl);
+
+    return &s->ppl;
+}
+
+static void ssh2_connection_free(PacketProtocolLayer *ppl)
+{
+    struct ssh2_connection_state *s =
+        container_of(ppl, struct ssh2_connection_state, ppl);
+    struct X11FakeAuth *auth;
+    struct ssh2_channel *c;
+    struct ssh_rportfwd *rpf;
+
+    sfree(s->peer_verstring);
+
+    conf_free(s->conf);
+
+    while ((c = delpos234(s->channels, 0)) != NULL)
+        ssh2_channel_free(c);
+    freetree234(s->channels);
+
+    while ((auth = delpos234(s->x11authtree, 0)) != NULL) {
+        if (auth->disp)
+            x11_free_display(auth->disp);
+        x11_free_fake_auth(auth);
+    }
+    freetree234(s->x11authtree);
+
+    while ((rpf = delpos234(s->rportfwds, 0)) != NULL)
+        free_rportfwd(rpf);
+    freetree234(s->rportfwds);
+    portfwdmgr_free(s->portfwdmgr);
+
+    sfree(s);
+}
+
+static char *chan_open_x11(
+    struct ssh2_connection_state *s, Channel **ch, SshChannel *sc,
+    ptrlen peeraddr, int peerport);
+static char *chan_open_forwarded_tcpip(
+    struct ssh2_connection_state *s, Channel **ch, SshChannel *sc,
+    ssh_sharing_connstate **share_ctx,
+    ptrlen fwdaddr, int fwdport, ptrlen peeraddr, int peerport);
+static char *chan_open_auth_agent(
+    struct ssh2_connection_state *s, Channel **ch, SshChannel *sc);
+
+static int ssh2_connection_filter_queue(struct ssh2_connection_state *s)
+{
+    PktIn *pktin;
+    PktOut *pktout;
+    ptrlen type, data;
+    struct ssh2_channel *c;
+    ssh_sharing_connstate *share_ctx;
+    struct outstanding_channel_request *ocr;
+    unsigned localid, remid, winsize, pktsize, ext_type;
+    int want_reply, reply_success, expect_halfopen;
+    char *error;
+    PacketProtocolLayer *ppl = &s->ppl; /* for ppl_logevent */
+
+    /* Cross-reference to ssh2transport.c to handle the common packets
+     * between login and connection: DISCONNECT, DEBUG and IGNORE. If
+     * we have an instance of ssh2transport below us, then those
+     * messages won't come here anyway, but they could if we're
+     * running in bare ssh2-connection mode. */
+    extern int ssh2_common_filter_queue(PacketProtocolLayer *ppl);
+
+    while (1) {
+        if (ssh2_common_filter_queue(&s->ppl))
+            return TRUE;
+        if ((pktin = pq_peek(s->ppl.in_pq)) == NULL)
+            return FALSE;
+
+        switch (pktin->type) {
+          case SSH2_MSG_GLOBAL_REQUEST:
+            /* type = */ get_string(pktin);
+            want_reply = get_bool(pktin);
+
+            reply_success = FALSE;
+
+            /*
+             * We currently don't support any incoming global requests
+             * at all. Here's where to insert some code to handle
+             * them, if and when we do.
+             */
+
+            if (want_reply) {
+                int type = (reply_success ? SSH2_MSG_REQUEST_SUCCESS :
+                            SSH2_MSG_REQUEST_FAILURE);
+                pktout = ssh_bpp_new_pktout(s->ppl.bpp, type);
+                pq_push(s->ppl.out_pq, pktout);
+            }
+            pq_pop(s->ppl.in_pq);
+            break;
+
+          case SSH2_MSG_REQUEST_SUCCESS:
+          case SSH2_MSG_REQUEST_FAILURE:
+            if (!s->globreq_head) {
+                ssh_proto_error(
+                    s->ppl.ssh,
+                    "Received %s with no outstanding global request",
+                    ssh2_pkt_type(s->ppl.bpp->pls->kctx, s->ppl.bpp->pls->actx,
+                                  pktin->type));
+                return TRUE;
+            }
+
+            s->globreq_head->handler(s, pktin, s->globreq_head->ctx);
+            {
+                struct outstanding_global_request *tmp = s->globreq_head;
+                s->globreq_head = s->globreq_head->next;
+                sfree(tmp);
+            }
+
+            pq_pop(s->ppl.in_pq);
+            break;
+
+          case SSH2_MSG_CHANNEL_OPEN:
+            error = NULL;
+
+            type = get_string(pktin);
+            c = snew(struct ssh2_channel);
+            c->connlayer = s;
+
+            remid = get_uint32(pktin);
+            winsize = get_uint32(pktin);
+            pktsize = get_uint32(pktin);
+
+            share_ctx = NULL;
+
+            if (ptrlen_eq_string(type, "x11")) {
+                ptrlen peeraddr = get_string(pktin);
+                int peerport = get_uint32(pktin);
+
+                error = chan_open_x11(
+                    s, &c->chan, &c->sc, peeraddr, peerport);
+            } else if (ptrlen_eq_string(type, "forwarded-tcpip")) {
+                ptrlen fwdaddr = get_string(pktin);
+                int fwdport = toint(get_uint32(pktin));
+                ptrlen peeraddr = get_string(pktin);
+                int peerport = toint(get_uint32(pktin));
+
+                error = chan_open_forwarded_tcpip(
+                    s, &c->chan, &c->sc, &share_ctx,
+                    fwdaddr, fwdport, peeraddr, peerport);
+            } else if (ptrlen_eq_string(type, "auth-agent@openssh.com")) {
+                error = chan_open_auth_agent(s, &c->chan, &c->sc);
+            } else {
+                error = dupstr("Unsupported channel type requested");
+                c->chan = NULL;
+            }
+
+            if (share_ctx) {
+                /*
+                 * This channel-open request needs to go to a
+                 * connection-sharing downstream, so abandon our own
+                 * channel-open procedure and just pass the message on
+                 * to sshshare.c.
+                 */
+                assert(!error);
+                share_got_pkt_from_server(share_ctx, pktin->type,
+                                          BinarySource_UPCAST(pktin)->data,
+                                          BinarySource_UPCAST(pktin)->len);
+                sfree(c);
+                break;
+            }
+
+            c->remoteid = remid;
+            c->halfopen = FALSE;
+            if (error) {
+                pktout = ssh_bpp_new_pktout(
+                    s->ppl.bpp, SSH2_MSG_CHANNEL_OPEN_FAILURE);
+                put_uint32(pktout, c->remoteid);
+                put_uint32(pktout, SSH2_OPEN_CONNECT_FAILED);
+                put_stringz(pktout, error);
+                put_stringz(pktout, "en");	/* language tag */
+                pq_push(s->ppl.out_pq, pktout);
+                ppl_logevent(("Rejected channel open: %s", error));
+                sfree(error);
+                sfree(c);
+            } else {
+                ssh2_channel_init(c);
+                c->remwindow = winsize;
+                c->remmaxpkt = pktsize;
+                if (c->chan->initial_fixed_window_size) {
+                    c->locwindow = c->locmaxwin = c->remlocwin =
+                        c->chan->initial_fixed_window_size;
+                }
+                pktout = ssh_bpp_new_pktout(
+                    s->ppl.bpp, SSH2_MSG_CHANNEL_OPEN_CONFIRMATION);
+                put_uint32(pktout, c->remoteid);
+                put_uint32(pktout, c->localid);
+                put_uint32(pktout, c->locwindow);
+                put_uint32(pktout, OUR_V2_MAXPKT); /* our max pkt size */
+                pq_push(s->ppl.out_pq, pktout);
+            }
+
+            pq_pop(s->ppl.in_pq);
+            break;
+
+          case SSH2_MSG_CHANNEL_DATA:
+          case SSH2_MSG_CHANNEL_EXTENDED_DATA:
+          case SSH2_MSG_CHANNEL_WINDOW_ADJUST:
+          case SSH2_MSG_CHANNEL_REQUEST:
+          case SSH2_MSG_CHANNEL_EOF:
+          case SSH2_MSG_CHANNEL_CLOSE:
+          case SSH2_MSG_CHANNEL_OPEN_CONFIRMATION:
+          case SSH2_MSG_CHANNEL_OPEN_FAILURE:
+          case SSH2_MSG_CHANNEL_SUCCESS:
+          case SSH2_MSG_CHANNEL_FAILURE:
+            /*
+             * Common preliminary code for all the messages from the
+             * server that cite one of our channel ids: look up that
+             * channel id, check it exists, and if it's for a sharing
+             * downstream, pass it on.
+             */
+            localid = get_uint32(pktin);
+            c = find234(s->channels, &localid, ssh2_channelfind);
+
+            if (c && c->sharectx) {
+                share_got_pkt_from_server(c->sharectx, pktin->type,
+                                          BinarySource_UPCAST(pktin)->data,
+                                          BinarySource_UPCAST(pktin)->len);
+                pq_pop(s->ppl.in_pq);
+                break;
+            }
+
+            expect_halfopen = (
+                pktin->type == SSH2_MSG_CHANNEL_OPEN_CONFIRMATION ||
+                pktin->type == SSH2_MSG_CHANNEL_OPEN_FAILURE);
+
+            if (!c || c->halfopen != expect_halfopen) {
+                ssh_proto_error(s->ppl.ssh,
+                                "Received %s for %s channel %u",
+                                ssh2_pkt_type(s->ppl.bpp->pls->kctx,
+                                              s->ppl.bpp->pls->actx,
+                                              pktin->type),
+                                (!c ? "nonexistent" :
+                                 c->halfopen ? "half-open" : "open"),
+                                localid);
+                return TRUE;
+            }
+ 
+            switch (pktin->type) {
+              case SSH2_MSG_CHANNEL_OPEN_CONFIRMATION:
+                assert(c->halfopen);
+                c->remoteid = get_uint32(pktin);
+                c->halfopen = FALSE;
+                c->remwindow = get_uint32(pktin);
+                c->remmaxpkt = get_uint32(pktin);
+
+                chan_open_confirmation(c->chan);
+
+                /*
+                 * Now that the channel is fully open, it's possible
+                 * in principle to immediately close it. Check whether
+                 * it wants us to!
+                 *
+                 * This can occur if a local socket error occurred
+                 * between us sending out CHANNEL_OPEN and receiving
+                 * OPEN_CONFIRMATION. If that happens, all we can do
+                 * is immediately initiate close proceedings now that
+                 * we know the server's id to put in the close
+                 * message. We'll have handled that in this code by
+                 * having already turned c->chan into a zombie, so its
+                 * want_close method (which ssh2_channel_check_close
+                 * will consult) will already be returning TRUE.
+                 */
+                ssh2_channel_check_close(c);
+
+                if (c->pending_eof)
+                    ssh2_channel_try_eof(c); /* in case we had a pending EOF */
+                break;
+
+              case SSH2_MSG_CHANNEL_OPEN_FAILURE:
+                assert(c->halfopen);
+
+                {
+                    char *err = ssh2_channel_open_failure_error_text(pktin);
+                    chan_open_failed(c->chan, err);
+                    sfree(err);
+                }
+
+                del234(s->channels, c);
+                ssh2_channel_free(c);
+
+                break;
+
+              case SSH2_MSG_CHANNEL_DATA:
+              case SSH2_MSG_CHANNEL_EXTENDED_DATA:
+                ext_type = (pktin->type == SSH2_MSG_CHANNEL_DATA ? 0 :
+                            get_uint32(pktin));
+                data = get_string(pktin);
+                if (!get_err(pktin)) {
+                    int bufsize;
+                    c->locwindow -= data.len;
+                    c->remlocwin -= data.len;
+                    if (ext_type != 0 && ext_type != SSH2_EXTENDED_DATA_STDERR)
+                        data.len = 0; /* ignore unknown extended data */
+                    bufsize = chan_send(
+                        c->chan, ext_type == SSH2_EXTENDED_DATA_STDERR,
+                        data.ptr, data.len);
+
+                    /*
+                     * If it looks like the remote end hit the end of
+                     * its window, and we didn't want it to do that,
+                     * think about using a larger window.
+                     */
+                    if (c->remlocwin <= 0 &&
+                        c->throttle_state == UNTHROTTLED &&
+                        c->locmaxwin < 0x40000000)
+                        c->locmaxwin += OUR_V2_WINSIZE;
+
+                    /*
+                     * If we are not buffering too much data, enlarge
+                     * the window again at the remote side. If we are
+                     * buffering too much, we may still need to adjust
+                     * the window if the server's sent excess data.
+                     */
+                    if (bufsize < c->locmaxwin)
+                        ssh2_set_window(c, c->locmaxwin - bufsize);
+
+                    /*
+                     * If we're either buffering way too much data, or
+                     * if we're buffering anything at all and we're in
+                     * "simple" mode, throttle the whole channel.
+                     */
+                    if ((bufsize > c->locmaxwin ||
+                         (s->ssh_is_simple && bufsize>0)) &&
+                        !c->throttling_conn) {
+                        c->throttling_conn = TRUE;
+                        ssh_throttle_conn(s->ppl.ssh, +1);
+                    }
+                }
+                break;
+
+              case SSH2_MSG_CHANNEL_WINDOW_ADJUST:
+                if (!(c->closes & CLOSES_SENT_EOF)) {
+                    c->remwindow += get_uint32(pktin);
+                    ssh2_try_send_and_unthrottle(c);
+                }
+                break;
+
+              case SSH2_MSG_CHANNEL_REQUEST:
+                type = get_string(pktin);
+                want_reply = get_bool(pktin);
+
+                reply_success = FALSE;
+
+                if (c->closes & CLOSES_SENT_CLOSE) {
+                    /*
+                     * We don't reply to channel requests after we've
+                     * sent CHANNEL_CLOSE for the channel, because our
+                     * reply might cross in the network with the other
+                     * side's CHANNEL_CLOSE and arrive after they have
+                     * wound the channel up completely.
+                     */
+                    want_reply = FALSE;
+                }
+
+                /*
+                 * Try every channel request name we recognise, no
+                 * matter what the channel, and see if the Channel
+                 * instance will accept it.
+                 */
+                if (ptrlen_eq_string(type, "exit-status")) {
+                    int exitcode = toint(get_uint32(pktin));
+                    reply_success = chan_rcvd_exit_status(c->chan, exitcode);
+                } else if (ptrlen_eq_string(type, "exit-signal")) {
+                    ptrlen signame;
+                    int signum;
+                    int core = FALSE;
+                    ptrlen errmsg;
+                    int format;
+
+                    /*
+                     * ICK: older versions of OpenSSH (e.g. 3.4p1)
+                     * provide an `int' for the signal, despite its
+                     * having been a `string' in the drafts of RFC
+                     * 4254 since at least 2001. (Fixed in session.c
+                     * 1.147.) Try to infer which we can safely parse
+                     * it as.
+                     */
+
+                    size_t startpos = BinarySource_UPCAST(pktin)->pos;
+
+                    for (format = 0; format < 2; format++) {
+                        BinarySource_UPCAST(pktin)->pos = startpos;
+                        BinarySource_UPCAST(pktin)->err = BSE_NO_ERROR;
+
+                        /* placate compiler warnings about unin */
+                        signame = make_ptrlen(NULL, 0);
+                        signum = 0;
+
+                        if (format == 0) /* standard string-based format */
+                            signame = get_string(pktin);
+                        else      /* nonstandard integer format */
+                            signum = toint(get_uint32(pktin));
+
+                        core = get_bool(pktin);
+                        errmsg = get_string(pktin); /* error message */
+                        get_string(pktin);     /* language tag */
+
+                        if (!get_err(pktin) && get_avail(pktin) == 0)
+                            break;             /* successful parse */
+                    }
+
+                    switch (format) {
+                      case 0:
+                        reply_success = chan_rcvd_exit_signal(
+                            c->chan, signame, core, errmsg);
+                        break;
+                      case 1:
+                        reply_success = chan_rcvd_exit_signal_numeric(
+                            c->chan, signum, core, errmsg);
+                        break;
+                      default:
+                        /* Couldn't parse this message in either format */
+                        reply_success = FALSE;
+                        break;
+                    }
+                }
+                if (want_reply) {
+                    int type = (reply_success ? SSH2_MSG_CHANNEL_SUCCESS :
+                                SSH2_MSG_CHANNEL_FAILURE);
+                    pktout = ssh_bpp_new_pktout(s->ppl.bpp, type);
+                    put_uint32(pktout, c->remoteid);
+                    pq_push(s->ppl.out_pq, pktout);
+                }
+                break;
+
+              case SSH2_MSG_CHANNEL_SUCCESS:
+              case SSH2_MSG_CHANNEL_FAILURE:
+                ocr = c->chanreq_head;
+                if (!ocr) {
+                    ssh_proto_error(
+                        s->ppl.ssh,
+                        "Received %s for channel %d with no outstanding "
+                        "channel request",
+                        ssh2_pkt_type(s->ppl.bpp->pls->kctx,
+                                      s->ppl.bpp->pls->actx, pktin->type));
+                    return TRUE;
+                }
+                ocr->handler(c, pktin, ocr->ctx);
+                c->chanreq_head = ocr->next;
+                sfree(ocr);
+                /*
+                 * We may now initiate channel-closing procedures, if
+                 * that CHANNEL_REQUEST was the last thing outstanding
+                 * before we send CHANNEL_CLOSE.
+                 */
+                ssh2_channel_check_close(c);
+                break;
+
+              case SSH2_MSG_CHANNEL_EOF:
+                if (!(c->closes & CLOSES_RCVD_EOF)) {
+                    c->closes |= CLOSES_RCVD_EOF;
+                    chan_send_eof(c->chan);
+                    ssh2_channel_check_close(c);
+                }
+                break;
+
+              case SSH2_MSG_CHANNEL_CLOSE:
+                /*
+                 * When we receive CLOSE on a channel, we assume it
+                 * comes with an implied EOF if we haven't seen EOF
+                 * yet.
+                 */
+                if (!(c->closes & CLOSES_RCVD_EOF)) {
+                    c->closes |= CLOSES_RCVD_EOF;
+                    chan_send_eof(c->chan);
+                }
+
+                if (!(s->ppl.remote_bugs & BUG_SENDS_LATE_REQUEST_REPLY)) {
+                    /*
+                     * It also means we stop expecting to see replies
+                     * to any outstanding channel requests, so clean
+                     * those up too. (ssh_chanreq_init will enforce by
+                     * assertion that we don't subsequently put
+                     * anything back on this list.)
+                     */
+                    while (c->chanreq_head) {
+                        struct outstanding_channel_request *ocr =
+                            c->chanreq_head;
+                        ocr->handler(c, NULL, ocr->ctx);
+                        c->chanreq_head = ocr->next;
+                        sfree(ocr);
+                    }
+                }
+
+                /*
+                 * And we also send an outgoing EOF, if we haven't
+                 * already, on the assumption that CLOSE is a pretty
+                 * forceful announcement that the remote side is doing
+                 * away with the entire channel. (If it had wanted to
+                 * send us EOF and continue receiving data from us, it
+                 * would have just sent CHANNEL_EOF.)
+                 */
+                if (!(c->closes & CLOSES_SENT_EOF)) {
+                    /*
+                     * Abandon any buffered data we still wanted to
+                     * send to this channel. Receiving a CHANNEL_CLOSE
+                     * is an indication that the server really wants
+                     * to get on and _destroy_ this channel, and it
+                     * isn't going to send us any further
+                     * WINDOW_ADJUSTs to permit us to send pending
+                     * stuff.
+                     */
+                    bufchain_clear(&c->outbuffer);
+
+                    /*
+                     * Send outgoing EOF.
+                     */
+                    sshfwd_write_eof(&c->sc);
+
+                    /*
+                     * Make sure we don't read any more from whatever
+                     * our local data source is for this channel.
+                     * (This will pick up on the changes made by
+                     * sshfwd_write_eof.)
+                     */
+                    ssh2_channel_check_throttle(c);
+                }
+
+                /*
+                 * Now process the actual close.
+                 */
+                if (!(c->closes & CLOSES_RCVD_CLOSE)) {
+                    c->closes |= CLOSES_RCVD_CLOSE;
+                    ssh2_channel_check_close(c);
+                }
+
+                break;
+            }
+
+            pq_pop(s->ppl.in_pq);
+            break;
+
+          default:
+            return FALSE;
+        }
+    }
+}
+
+static void ssh2_handle_winadj_response(struct ssh2_channel *c,
+					PktIn *pktin, void *ctx)
+{
+    unsigned *sizep = ctx;
+
+    /*
+     * Winadj responses should always be failures. However, at least
+     * one server ("boks_sshd") is known to return SUCCESS for channel
+     * requests it's never heard of, such as "winadj@putty". Raised
+     * with foxt.com as bug 090916-090424, but for the sake of a quiet
+     * life, we don't worry about what kind of response we got.
+     */
+
+    c->remlocwin += *sizep;
+    sfree(sizep);
+    /*
+     * winadj messages are only sent when the window is fully open, so
+     * if we get an ack of one, we know any pending unthrottle is
+     * complete.
+     */
+    if (c->throttle_state == UNTHROTTLING)
+	c->throttle_state = UNTHROTTLED;
+}
+
+static void ssh2_set_window(struct ssh2_channel *c, int newwin)
+{
+    struct ssh2_connection_state *s = c->connlayer;
+
+    /*
+     * Never send WINDOW_ADJUST for a channel that the remote side has
+     * already sent EOF on; there's no point, since it won't be
+     * sending any more data anyway. Ditto if _we've_ already sent
+     * CLOSE.
+     */
+    if (c->closes & (CLOSES_RCVD_EOF | CLOSES_SENT_CLOSE))
+	return;
+
+    /*
+     * If the client-side Channel is in an initial setup phase with a
+     * fixed window size, e.g. for an X11 channel when we're still
+     * waiting to see its initial auth and may yet hand it off to a
+     * downstream, don't send any WINDOW_ADJUST either.
+     */
+    if (c->chan->initial_fixed_window_size)
+        return;
+
+    /*
+     * If the remote end has a habit of ignoring maxpkt, limit the
+     * window so that it has no choice (assuming it doesn't ignore the
+     * window as well).
+     */
+    if ((s->ppl.remote_bugs & BUG_SSH2_MAXPKT) && newwin > OUR_V2_MAXPKT)
+	newwin = OUR_V2_MAXPKT;
+
+    /*
+     * Only send a WINDOW_ADJUST if there's significantly more window
+     * available than the other end thinks there is.  This saves us
+     * sending a WINDOW_ADJUST for every character in a shell session.
+     *
+     * "Significant" is arbitrarily defined as half the window size.
+     */
+    if (newwin / 2 >= c->locwindow) {
+	PktOut *pktout;
+	unsigned *up;
+
+	/*
+	 * In order to keep track of how much window the client
+	 * actually has available, we'd like it to acknowledge each
+	 * WINDOW_ADJUST.  We can't do that directly, so we accompany
+	 * it with a CHANNEL_REQUEST that has to be acknowledged.
+	 *
+	 * This is only necessary if we're opening the window wide.
+	 * If we're not, then throughput is being constrained by
+	 * something other than the maximum window size anyway.
+	 */
+	if (newwin == c->locmaxwin &&
+            !(s->ppl.remote_bugs & BUG_CHOKES_ON_WINADJ)) {
+	    up = snew(unsigned);
+	    *up = newwin - c->locwindow;
+	    pktout = ssh2_chanreq_init(c, "winadj@putty.projects.tartarus.org",
+				       ssh2_handle_winadj_response, up);
+	    pq_push(s->ppl.out_pq, pktout);
+
+	    if (c->throttle_state != UNTHROTTLED)
+		c->throttle_state = UNTHROTTLING;
+	} else {
+	    /* Pretend the WINDOW_ADJUST was acked immediately. */
+	    c->remlocwin = newwin;
+	    c->throttle_state = THROTTLED;
+	}
+	pktout = ssh_bpp_new_pktout(s->ppl.bpp, SSH2_MSG_CHANNEL_WINDOW_ADJUST);
+	put_uint32(pktout, c->remoteid);
+	put_uint32(pktout, newwin - c->locwindow);
+	pq_push(s->ppl.out_pq, pktout);
+	c->locwindow = newwin;
+    }
+}
+
+static PktIn *ssh2_connection_pop(struct ssh2_connection_state *s)
+{
+    ssh2_connection_filter_queue(s);
+    return pq_pop(s->ppl.in_pq);
+}
+
+static void ssh2_connection_process_queue(PacketProtocolLayer *ppl)
+{
+    struct ssh2_connection_state *s =
+        container_of(ppl, struct ssh2_connection_state, ppl);
+    PktIn *pktin;
+
+    if (ssh2_connection_filter_queue(s)) /* no matter why we were called */
+        return;
+
+    crBegin(s->crState);
+
+    if (s->connshare)
+        share_activate(s->connshare, s->peer_verstring);
+
+    /*
+     * Enable port forwardings.
+     */
+    portfwdmgr_config(s->portfwdmgr, s->conf);
+    s->portfwdmgr_configured = TRUE;
+
+    /*
+     * Create the main session channel, if any.
+     */
+    s->mainchan = mainchan_new(
+        &s->ppl, &s->cl, s->conf, s->term_width, s->term_height,
+        s->ssh_is_simple, &s->mainchan_sc);
+
+    /*
+     * Transfer data!
+     */
+
+    while (1) {
+	if ((pktin = ssh2_connection_pop(s)) != NULL) {
+
+	    /*
+	     * _All_ the connection-layer packets we expect to
+	     * receive are now handled by the dispatch table.
+	     * Anything that reaches here must be bogus.
+	     */
+
+            ssh_proto_error(s->ppl.ssh, "Received unexpected connection-layer "
+                            "packet, type %d (%s)", pktin->type,
+                            ssh2_pkt_type(s->ppl.bpp->pls->kctx,
+                                          s->ppl.bpp->pls->actx,
+                                          pktin->type));
+            return;
+	}
+	crReturnV;
+    }
+
+    crFinishV;
+}
+
+static void ssh2_channel_check_close(struct ssh2_channel *c)
+{
+    struct ssh2_connection_state *s = c->connlayer;
+    PktOut *pktout;
+
+    if (c->halfopen) {
+        /*
+         * If we've sent out our own CHANNEL_OPEN but not yet seen
+         * either OPEN_CONFIRMATION or OPEN_FAILURE in response, then
+         * it's too early to be sending close messages of any kind.
+         */
+        return;
+    }
+
+    if (chan_want_close(c->chan, (c->closes & CLOSES_SENT_EOF),
+                        (c->closes & CLOSES_RCVD_EOF)) &&
+	!c->chanreq_head &&
+	!(c->closes & CLOSES_SENT_CLOSE)) {
+        /*
+         * We have both sent and received EOF (or the channel is a
+         * zombie), and we have no outstanding channel requests, which
+         * means the channel is in final wind-up. But we haven't sent
+         * CLOSE, so let's do so now.
+         */
+	pktout = ssh_bpp_new_pktout(s->ppl.bpp, SSH2_MSG_CHANNEL_CLOSE);
+	put_uint32(pktout, c->remoteid);
+	pq_push(s->ppl.out_pq, pktout);
+        c->closes |= CLOSES_SENT_EOF | CLOSES_SENT_CLOSE;
+    }
+
+    if (!((CLOSES_SENT_CLOSE | CLOSES_RCVD_CLOSE) & ~c->closes)) {
+	assert(c->chanreq_head == NULL);
+        /*
+         * We have both sent and received CLOSE, which means we're
+         * completely done with the channel.
+         */
+        ssh2_channel_destroy(c);
+    }
+}
+
+static void ssh2_channel_try_eof(struct ssh2_channel *c)
+{
+    struct ssh2_connection_state *s = c->connlayer;
+    PktOut *pktout;
+    assert(c->pending_eof);          /* precondition for calling us */
+    if (c->halfopen)
+        return;                 /* can't close: not even opened yet */
+    if (bufchain_size(&c->outbuffer) > 0)
+        return;              /* can't send EOF: pending outgoing data */
+
+    c->pending_eof = FALSE;            /* we're about to send it */
+
+    pktout = ssh_bpp_new_pktout(s->ppl.bpp, SSH2_MSG_CHANNEL_EOF);
+    put_uint32(pktout, c->remoteid);
+    pq_push(s->ppl.out_pq, pktout);
+    c->closes |= CLOSES_SENT_EOF;
+    ssh2_channel_check_close(c);
+}
+
+/*
+ * Attempt to send data on an SSH-2 channel.
+ */
+static int ssh2_try_send(struct ssh2_channel *c)
+{
+    struct ssh2_connection_state *s = c->connlayer;
+    PktOut *pktout;
+    int bufsize;
+
+    while (c->remwindow > 0 && bufchain_size(&c->outbuffer) > 0) {
+	int len;
+	void *data;
+	bufchain_prefix(&c->outbuffer, &data, &len);
+	if ((unsigned)len > c->remwindow)
+	    len = c->remwindow;
+	if ((unsigned)len > c->remmaxpkt)
+	    len = c->remmaxpkt;
+	pktout = ssh_bpp_new_pktout(s->ppl.bpp, SSH2_MSG_CHANNEL_DATA);
+	put_uint32(pktout, c->remoteid);
+        put_string(pktout, data, len);
+        pq_push(s->ppl.out_pq, pktout);
+	bufchain_consume(&c->outbuffer, len);
+	c->remwindow -= len;
+    }
+
+    /*
+     * After having sent as much data as we can, return the amount
+     * still buffered.
+     */
+    bufsize = bufchain_size(&c->outbuffer);
+
+    /*
+     * And if there's no data pending but we need to send an EOF, send
+     * it.
+     */
+    if (!bufsize && c->pending_eof)
+        ssh2_channel_try_eof(c);
+
+    return bufsize;
+}
+
+static void ssh2_try_send_and_unthrottle(struct ssh2_channel *c)
+{
+    int bufsize;
+    if (c->closes & CLOSES_SENT_EOF)
+	return;                   /* don't send on channels we've EOFed */
+    bufsize = ssh2_try_send(c);
+    if (bufsize == 0) {
+        c->throttled_by_backlog = FALSE;
+        ssh2_channel_check_throttle(c);
+    }
+}
+
+static void ssh2_channel_check_throttle(struct ssh2_channel *c)
+{
+    /*
+     * We don't want this channel to read further input if this
+     * particular channel has a backed-up SSH window, or if the
+     * outgoing side of the whole SSH connection is currently
+     * throttled, or if this channel already has an outgoing EOF
+     * either sent or pending.
+     */
+    chan_set_input_wanted(c->chan,
+                          !c->throttled_by_backlog &&
+                          !c->connlayer->all_channels_throttled &&
+                          !c->pending_eof &&
+                          !(c->closes & CLOSES_SENT_EOF));
+}
+
+/*
+ * Close any local socket and free any local resources associated with
+ * a channel.  This converts the channel into a zombie.
+ */
+static void ssh2_channel_close_local(struct ssh2_channel *c,
+                                     const char *reason)
+{
+    struct ssh2_connection_state *s = c->connlayer;
+    PacketProtocolLayer *ppl = &s->ppl; /* for ppl_logevent */
+    char *msg = NULL;
+
+    if (c->sharectx)
+        return;
+
+    msg = chan_log_close_msg(c->chan);
+
+    if (msg)
+        ppl_logevent(("%s%s%s", msg, reason ? " " : "", reason ? reason : ""));
+
+    sfree(msg);
+
+    chan_free(c->chan);
+    c->chan = zombiechan_new();
+}
+
+static void ssh2_check_termination_callback(void *vctx)
+{
+    struct ssh2_connection_state *s = (struct ssh2_connection_state *)vctx;
+    ssh2_check_termination(s);
+}
+
+static void ssh2_channel_destroy(struct ssh2_channel *c)
+{
+    struct ssh2_connection_state *s = c->connlayer;
+
+    assert(c->chanreq_head == NULL);
+
+    ssh2_channel_close_local(c, NULL);
+    del234(s->channels, c);
+    ssh2_channel_free(c);
+
+    /*
+     * If that was the last channel left open, we might need to
+     * terminate. But we'll be a bit cautious, by doing that in a
+     * toplevel callback, just in case anything on the current call
+     * stack objects to this entire PPL being freed.
+     */
+    queue_toplevel_callback(ssh2_check_termination_callback, s);
+}
+
+static void ssh2_check_termination(struct ssh2_connection_state *s)
+{
+    /*
+     * Decide whether we should terminate the SSH connection now.
+     * Called after a channel or a downstream goes away. The general
+     * policy is that we terminate when none of either is left.
+     */
+
+    if (s->persistent)
+        return;     /* persistent mode: never proactively terminate */
+
+    if (count234(s->channels) == 0 &&
+        !(s->connshare && share_ndownstreams(s->connshare) > 0)) {
+        /*
+         * We used to send SSH_MSG_DISCONNECT here, because I'd
+         * believed that _every_ conforming SSH-2 connection had to
+         * end with a disconnect being sent by at least one side;
+         * apparently I was wrong and it's perfectly OK to
+         * unceremoniously slam the connection shut when you're done,
+         * and indeed OpenSSH feels this is more polite than sending a
+         * DISCONNECT. So now we don't.
+         */
+        ssh_user_close(s->ppl.ssh, "All channels closed");
+        return;
+    }
+}
+
+/*
+ * Set up most of a new ssh2_channel. Nulls out sharectx, but leaves
+ * chan untouched (since it will sometimes have been filled in before
+ * calling this).
+ */
+static void ssh2_channel_init(struct ssh2_channel *c)
+{
+    struct ssh2_connection_state *s = c->connlayer;
+    c->closes = 0;
+    c->pending_eof = FALSE;
+    c->throttling_conn = FALSE;
+    c->sharectx = NULL;
+    c->locwindow = c->locmaxwin = c->remlocwin =
+        s->ssh_is_simple ? OUR_V2_BIGWIN : OUR_V2_WINSIZE;
+    c->chanreq_head = NULL;
+    c->throttle_state = UNTHROTTLED;
+    bufchain_init(&c->outbuffer);
+    c->sc.vt = &ssh2channel_vtable;
+    c->sc.cl = &s->cl;
+    c->localid = alloc_channel_id(s->channels, struct ssh2_channel);
+    add234(s->channels, c);
+}
+
+/*
+ * Construct the common parts of a CHANNEL_OPEN.
+ */
+static PktOut *ssh2_chanopen_init(struct ssh2_channel *c, const char *type)
+{
+    struct ssh2_connection_state *s = c->connlayer;
+    PktOut *pktout;
+
+    pktout = ssh_bpp_new_pktout(s->ppl.bpp, SSH2_MSG_CHANNEL_OPEN);
+    put_stringz(pktout, type);
+    put_uint32(pktout, c->localid);
+    put_uint32(pktout, c->locwindow);     /* our window size */
+    put_uint32(pktout, OUR_V2_MAXPKT);    /* our max pkt size */
+    return pktout;
+}
+
+/*
+ * Construct the common parts of a CHANNEL_REQUEST.  If handler is not
+ * NULL then a reply will be requested and the handler will be called
+ * when it arrives.  The returned packet is ready to have any
+ * request-specific data added and be sent.  Note that if a handler is
+ * provided, it's essential that the request actually be sent.
+ *
+ * The handler will usually be passed the response packet in pktin. If
+ * pktin is NULL, this means that no reply will ever be forthcoming
+ * (e.g. because the entire connection is being destroyed, or because
+ * the server initiated channel closure before we saw the response)
+ * and the handler should free any storage it's holding.
+ */
+static PktOut *ssh2_chanreq_init(struct ssh2_channel *c, const char *type,
+                                 cr_handler_fn_t handler, void *ctx)
+{
+    struct ssh2_connection_state *s = c->connlayer;
+    PktOut *pktout;
+
+    assert(!(c->closes & (CLOSES_SENT_CLOSE | CLOSES_RCVD_CLOSE)));
+    pktout = ssh_bpp_new_pktout(s->ppl.bpp, SSH2_MSG_CHANNEL_REQUEST);
+    put_uint32(pktout, c->remoteid);
+    put_stringz(pktout, type);
+    put_bool(pktout, handler != NULL);
+    if (handler != NULL) {
+        struct outstanding_channel_request *ocr =
+            snew(struct outstanding_channel_request);
+
+        ocr->handler = handler;
+        ocr->ctx = ctx;
+        ocr->next = NULL;
+        if (!c->chanreq_head)
+            c->chanreq_head = ocr;
+        else
+            c->chanreq_tail->next = ocr;
+        c->chanreq_tail = ocr;
+    }
+    return pktout;
+}
+
+static Conf *ssh2channel_get_conf(SshChannel *sc)
+{
+    struct ssh2_channel *c = container_of(sc, struct ssh2_channel, sc);
+    struct ssh2_connection_state *s = c->connlayer;
+    return s->conf;
+}
+
+static void ssh2channel_write_eof(SshChannel *sc)
+{
+    struct ssh2_channel *c = container_of(sc, struct ssh2_channel, sc);
+
+    if (c->closes & CLOSES_SENT_EOF)
+        return;
+
+    c->pending_eof = TRUE;
+    ssh2_channel_try_eof(c);
+}
+
+static void ssh2channel_initiate_close(SshChannel *sc, const char *err)
+{
+    struct ssh2_channel *c = container_of(sc, struct ssh2_channel, sc);
+    char *reason;
+
+    reason = err ? dupprintf("due to local error: %s", err) : NULL;
+    ssh2_channel_close_local(c, reason);
+    sfree(reason);
+    c->pending_eof = FALSE;   /* this will confuse a zombie channel */
+
+    ssh2_channel_check_close(c);
+}
+
+static void ssh2channel_unthrottle(SshChannel *sc, int bufsize)
+{
+    struct ssh2_channel *c = container_of(sc, struct ssh2_channel, sc);
+    struct ssh2_connection_state *s = c->connlayer;
+    int buflimit;
+
+    buflimit = s->ssh_is_simple ? 0 : c->locmaxwin;
+    if (bufsize < buflimit)
+        ssh2_set_window(c, buflimit - bufsize);
+
+    if (c->throttling_conn && bufsize <= buflimit) {
+	c->throttling_conn = 0;
+	ssh_throttle_conn(s->ppl.ssh, -1);
+    }
+}
+
+static int ssh2channel_write(SshChannel *sc, const void *buf, int len)
+{
+    struct ssh2_channel *c = container_of(sc, struct ssh2_channel, sc);
+    assert(!(c->closes & CLOSES_SENT_EOF));
+    bufchain_add(&c->outbuffer, buf, len);
+    return ssh2_try_send(c);
+}
+
+static void ssh2channel_x11_sharing_handover(
+    SshChannel *sc, ssh_sharing_connstate *share_cs, share_channel *share_chan,
+    const char *peer_addr, int peer_port, int endian,
+    int protomajor, int protominor, const void *initial_data, int initial_len)
+{
+    struct ssh2_channel *c = container_of(sc, struct ssh2_channel, sc);
+    /*
+     * This function is called when we've just discovered that an X
+     * forwarding channel on which we'd been handling the initial auth
+     * ourselves turns out to be destined for a connection-sharing
+     * downstream. So we turn the channel into a sharing one, meaning
+     * that we completely stop tracking windows and buffering data and
+     * just pass more or less unmodified SSH messages back and forth.
+     */
+    c->sharectx = share_cs;
+    share_setup_x11_channel(share_cs, share_chan,
+                            c->localid, c->remoteid, c->remwindow,
+                            c->remmaxpkt, c->locwindow,
+                            peer_addr, peer_port, endian,
+                            protomajor, protominor,
+                            initial_data, initial_len);
+    chan_free(c->chan);
+    c->chan = NULL;
+}
+
+static void ssh2channel_window_override_removed(SshChannel *sc)
+{
+    struct ssh2_channel *c = container_of(sc, struct ssh2_channel, sc);
+    struct ssh2_connection_state *s = c->connlayer;
+
+    /*
+     * This function is called when a client-side Channel has just
+     * stopped requiring an initial fixed-size window.
+     */
+    assert(!c->chan->initial_fixed_window_size);
+    ssh2_set_window(c, s->ssh_is_simple ? OUR_V2_BIGWIN : OUR_V2_WINSIZE);
+}
+
+static void ssh2_channel_response(
+    struct ssh2_channel *c, PktIn *pkt, void *ctx)
+{
+    chan_request_response(c->chan, pkt->type == SSH2_MSG_CHANNEL_SUCCESS);
+}
+
+static void ssh2channel_start_shell(
+    SshChannel *sc, int want_reply)
+{
+    struct ssh2_channel *c = container_of(sc, struct ssh2_channel, sc);
+    struct ssh2_connection_state *s = c->connlayer;
+
+    PktOut *pktout = ssh2_chanreq_init(
+        c, "shell", want_reply ? ssh2_channel_response : NULL, NULL);
+    pq_push(s->ppl.out_pq, pktout);
+}
+
+static void ssh2channel_start_command(
+    SshChannel *sc, int want_reply, const char *command)
+{
+    struct ssh2_channel *c = container_of(sc, struct ssh2_channel, sc);
+    struct ssh2_connection_state *s = c->connlayer;
+
+    PktOut *pktout = ssh2_chanreq_init(
+        c, "exec", want_reply ? ssh2_channel_response : NULL, NULL);
+    put_stringz(pktout, command);
+    pq_push(s->ppl.out_pq, pktout);
+}
+
+static int ssh2channel_start_subsystem(
+    SshChannel *sc, int want_reply, const char *subsystem)
+{
+    struct ssh2_channel *c = container_of(sc, struct ssh2_channel, sc);
+    struct ssh2_connection_state *s = c->connlayer;
+
+    PktOut *pktout = ssh2_chanreq_init(
+        c, "subsystem", want_reply ? ssh2_channel_response : NULL, NULL);
+    put_stringz(pktout, subsystem);
+    pq_push(s->ppl.out_pq, pktout);
+
+    return TRUE;
+}
+
+static void ssh2channel_request_x11_forwarding(
+    SshChannel *sc, int want_reply, const char *authproto,
+    const char *authdata, int screen_number, int oneshot)
+{
+    struct ssh2_channel *c = container_of(sc, struct ssh2_channel, sc);
+    struct ssh2_connection_state *s = c->connlayer;
+
+    PktOut *pktout = ssh2_chanreq_init(
+        c, "x11-req", want_reply ? ssh2_channel_response : NULL, NULL);
+    put_bool(pktout, oneshot);
+    put_stringz(pktout, authproto);
+    put_stringz(pktout, authdata);
+    put_uint32(pktout, screen_number);
+    pq_push(s->ppl.out_pq, pktout);
+}
+
+static void ssh2channel_request_agent_forwarding(
+    SshChannel *sc, int want_reply)
+{
+    struct ssh2_channel *c = container_of(sc, struct ssh2_channel, sc);
+    struct ssh2_connection_state *s = c->connlayer;
+
+    PktOut *pktout = ssh2_chanreq_init(
+        c, "auth-agent-req@openssh.com",
+        want_reply ? ssh2_channel_response : NULL, NULL);
+    pq_push(s->ppl.out_pq, pktout);
+}
+
+static void ssh2channel_request_pty(
+    SshChannel *sc, int want_reply, Conf *conf, int w, int h)
+{
+    struct ssh2_channel *c = container_of(sc, struct ssh2_channel, sc);
+    struct ssh2_connection_state *s = c->connlayer;
+    strbuf *modebuf;
+
+    PktOut *pktout = ssh2_chanreq_init(
+        c, "pty-req", want_reply ? ssh2_channel_response : NULL, NULL);
+    put_stringz(pktout, conf_get_str(conf, CONF_termtype));
+    put_uint32(pktout, w);
+    put_uint32(pktout, h);
+    put_uint32(pktout, 0);	       /* pixel width */
+    put_uint32(pktout, 0);	       /* pixel height */
+    modebuf = strbuf_new();
+    write_ttymodes_to_packet(
+        BinarySink_UPCAST(modebuf), 2,
+        get_ttymodes_from_conf(s->ppl.seat, conf));
+    put_stringsb(pktout, modebuf);
+    pq_push(s->ppl.out_pq, pktout);
+}
+
+static int ssh2channel_send_env_var(
+    SshChannel *sc, int want_reply, const char *var, const char *value)
+{
+    struct ssh2_channel *c = container_of(sc, struct ssh2_channel, sc);
+    struct ssh2_connection_state *s = c->connlayer;
+
+    PktOut *pktout = ssh2_chanreq_init(
+        c, "env", want_reply ? ssh2_channel_response : NULL, NULL);
+    put_stringz(pktout, var);
+    put_stringz(pktout, value);
+    pq_push(s->ppl.out_pq, pktout);
+
+    return TRUE;
+}
+
+static int ssh2channel_send_serial_break(
+    SshChannel *sc, int want_reply, int length)
+{
+    struct ssh2_channel *c = container_of(sc, struct ssh2_channel, sc);
+    struct ssh2_connection_state *s = c->connlayer;
+
+    PktOut *pktout = ssh2_chanreq_init(
+        c, "break", want_reply ? ssh2_channel_response : NULL, NULL);
+    put_uint32(pktout, length);
+    pq_push(s->ppl.out_pq, pktout);
+
+    return TRUE;
+}
+
+static int ssh2channel_send_signal(
+    SshChannel *sc, int want_reply, const char *signame)
+{
+    struct ssh2_channel *c = container_of(sc, struct ssh2_channel, sc);
+    struct ssh2_connection_state *s = c->connlayer;
+
+    PktOut *pktout = ssh2_chanreq_init(
+        c, "signal", want_reply ? ssh2_channel_response : NULL, NULL);
+    put_stringz(pktout, signame);
+    pq_push(s->ppl.out_pq, pktout);
+
+    return TRUE;
+}
+
+static void ssh2channel_send_terminal_size_change(SshChannel *sc, int w, int h)
+{
+    struct ssh2_channel *c = container_of(sc, struct ssh2_channel, sc);
+    struct ssh2_connection_state *s = c->connlayer;
+
+    PktOut *pktout = ssh2_chanreq_init(c, "window-change", NULL, NULL);
+    put_uint32(pktout, w);
+    put_uint32(pktout, h);
+    put_uint32(pktout, 0);	       /* pixel width */
+    put_uint32(pktout, 0);	       /* pixel height */
+    pq_push(s->ppl.out_pq, pktout);
+}
+
+static void ssh2channel_hint_channel_is_simple(SshChannel *sc)
+{
+    struct ssh2_channel *c = container_of(sc, struct ssh2_channel, sc);
+    struct ssh2_connection_state *s = c->connlayer;
+
+    PktOut *pktout = ssh2_chanreq_init(
+        c, "simple@putty.projects.tartarus.org", NULL, NULL);
+    pq_push(s->ppl.out_pq, pktout);
+}
+
+static SshChannel *ssh2_lportfwd_open(
+    ConnectionLayer *cl, const char *hostname, int port,
+    const char *description, const SocketPeerInfo *pi, Channel *chan)
+{
+    struct ssh2_connection_state *s =
+        container_of(cl, struct ssh2_connection_state, cl);
+    PacketProtocolLayer *ppl = &s->ppl; /* for ppl_logevent */
+    struct ssh2_channel *c = snew(struct ssh2_channel);
+    PktOut *pktout;
+
+    c->connlayer = s;
+    ssh2_channel_init(c);
+    c->halfopen = TRUE;
+    c->chan = chan;
+
+    ppl_logevent(("Opening connection to %s:%d for %s",
+                  hostname, port, description));
+
+    pktout = ssh2_chanopen_init(c, "direct-tcpip");
+    {
+        char *trimmed_host = host_strduptrim(hostname);
+        put_stringz(pktout, trimmed_host);
+        sfree(trimmed_host);
+    }
+    put_uint32(pktout, port);
+    /*
+     * We make up values for the originator data; partly it's too much
+     * hassle to keep track, and partly I'm not convinced the server
+     * should be told details like that about my local network
+     * configuration. The "originator IP address" is syntactically a
+     * numeric IP address, and some servers (e.g., Tectia) get upset
+     * if it doesn't match this syntax.
+     */
+    put_stringz(pktout, "0.0.0.0");
+    put_uint32(pktout, 0);
+    pq_push(s->ppl.out_pq, pktout);
+
+    return &c->sc;
+}
+
+static SshChannel *ssh2_session_open(ConnectionLayer *cl, Channel *chan)
+{
+    struct ssh2_connection_state *s =
+        container_of(cl, struct ssh2_connection_state, cl);
+    PacketProtocolLayer *ppl = &s->ppl; /* for ppl_logevent */
+    struct ssh2_channel *c = snew(struct ssh2_channel);
+    PktOut *pktout;
+
+    c->connlayer = s;
+    ssh2_channel_init(c);
+    c->halfopen = TRUE;
+    c->chan = chan;
+
+    ppl_logevent(("Opening main session channel"));
+
+    pktout = ssh2_chanopen_init(c, "session");
+    pq_push(s->ppl.out_pq, pktout);
+
+    return &c->sc;
+}
+
+static void ssh2_rportfwd_globreq_response(struct ssh2_connection_state *s,
+                                           PktIn *pktin, void *ctx)
+{
+    PacketProtocolLayer *ppl = &s->ppl; /* for ppl_logevent */
+    struct ssh_rportfwd *rpf = (struct ssh_rportfwd *)ctx;
+
+    if (pktin->type == SSH2_MSG_REQUEST_SUCCESS) {
+	ppl_logevent(("Remote port forwarding from %s enabled",
+                      rpf->log_description));
+    } else {
+	ppl_logevent(("Remote port forwarding from %s refused",
+                      rpf->log_description));
+
+	{ // WINSCP
+	struct ssh_rportfwd *realpf = del234(s->rportfwds, rpf);
+	assert(realpf == rpf);
+	} // WINSCP
+        portfwdmgr_close(s->portfwdmgr, rpf->pfr);
+	free_rportfwd(rpf);
+    }
+}
+
+static struct ssh_rportfwd *ssh2_rportfwd_alloc(
+    ConnectionLayer *cl,
+    const char *shost, int sport, const char *dhost, int dport,
+    int addressfamily, const char *log_description, PortFwdRecord *pfr,
+    ssh_sharing_connstate *share_ctx)
+{
+    struct ssh2_connection_state *s =
+        container_of(cl, struct ssh2_connection_state, cl);
+    struct ssh_rportfwd *rpf = snew(struct ssh_rportfwd);
+
+    rpf->shost = dupstr(shost);
+    rpf->sport = sport;
+    rpf->dhost = dupstr(dhost);
+    rpf->dport = dport;
+    rpf->addressfamily = addressfamily;
+    rpf->log_description = dupstr(log_description);
+    rpf->pfr = pfr;
+    rpf->share_ctx = share_ctx;
+
+    if (add234(s->rportfwds, rpf) != rpf) {
+        free_rportfwd(rpf);
+        return NULL;
+    }
+
+    if (!rpf->share_ctx) {
+        PktOut *pktout = ssh_bpp_new_pktout(
+            s->ppl.bpp, SSH2_MSG_GLOBAL_REQUEST);
+        put_stringz(pktout, "tcpip-forward");
+        put_bool(pktout, 1);       /* want reply */
+        put_stringz(pktout, rpf->shost);
+        put_uint32(pktout, rpf->sport);
+        pq_push(s->ppl.out_pq, pktout);
+
+        ssh2_queue_global_request_handler(
+            s, ssh2_rportfwd_globreq_response, rpf);
+    }
+
+    return rpf;
+}
+
+static void ssh2_rportfwd_remove(ConnectionLayer *cl, struct ssh_rportfwd *rpf)
+{
+    struct ssh2_connection_state *s =
+        container_of(cl, struct ssh2_connection_state, cl);
+
+    if (rpf->share_ctx) {
+        /*
+         * We don't manufacture a cancel-tcpip-forward message for
+         * remote port forwardings being removed on behalf of a
+         * downstream; we just pass through the one the downstream
+         * sent to us.
+         */
+    } else {
+        PktOut *pktout = ssh_bpp_new_pktout(
+            s->ppl.bpp, SSH2_MSG_GLOBAL_REQUEST);
+        put_stringz(pktout, "cancel-tcpip-forward");
+        put_bool(pktout, 0);           /* _don't_ want reply */
+        put_stringz(pktout, rpf->shost);
+        put_uint32(pktout, rpf->sport);
+        pq_push(s->ppl.out_pq, pktout);
+    }
+
+    { // WINSCP
+    struct ssh_rportfwd *realpf = del234(s->rportfwds, rpf);
+    assert(realpf == rpf);
+    } // WINSCP
+    free_rportfwd(rpf);
+}
+
+static void ssh2_sharing_globreq_response(
+    struct ssh2_connection_state *s, PktIn *pktin, void *ctx)
+{
+    ssh_sharing_connstate *cs = (ssh_sharing_connstate *)ctx;
+    share_got_pkt_from_server(cs, pktin->type,
+                              BinarySource_UPCAST(pktin)->data,
+                              BinarySource_UPCAST(pktin)->len);
+}
+
+static void ssh2_sharing_queue_global_request(
+    ConnectionLayer *cl, ssh_sharing_connstate *cs)
+{
+    struct ssh2_connection_state *s =
+        container_of(cl, struct ssh2_connection_state, cl);
+    ssh2_queue_global_request_handler(s, ssh2_sharing_globreq_response, cs);
+}
+
+static void ssh2_sharing_no_more_downstreams(ConnectionLayer *cl)
+{
+    struct ssh2_connection_state *s =
+        container_of(cl, struct ssh2_connection_state, cl);
+    queue_toplevel_callback(ssh2_check_termination_callback, s);
+}
+
+static struct X11FakeAuth *ssh2_add_x11_display(
+    ConnectionLayer *cl, int authtype, struct X11Display *disp)
+{
+    struct ssh2_connection_state *s =
+        container_of(cl, struct ssh2_connection_state, cl);
+    struct X11FakeAuth *auth = x11_invent_fake_auth(s->x11authtree, authtype);
+    auth->disp = disp;
+    return auth;
+}
+
+static struct X11FakeAuth *ssh2_add_sharing_x11_display(
+    ConnectionLayer *cl, int authtype, ssh_sharing_connstate *share_cs,
+    share_channel *share_chan)
+{
+    struct ssh2_connection_state *s =
+        container_of(cl, struct ssh2_connection_state, cl);
+    struct X11FakeAuth *auth;
+
+    /*
+     * Make up a new set of fake X11 auth data, and add it to the tree
+     * of currently valid ones with an indication of the sharing
+     * context that it's relevant to.
+     */
+    auth = x11_invent_fake_auth(s->x11authtree, authtype);
+    auth->share_cs = share_cs;
+    auth->share_chan = share_chan;
+
+    return auth;
+}
+
+static void ssh2_remove_sharing_x11_display(
+    ConnectionLayer *cl, struct X11FakeAuth *auth)
+{
+    struct ssh2_connection_state *s =
+        container_of(cl, struct ssh2_connection_state, cl);
+    del234(s->x11authtree, auth);
+    x11_free_fake_auth(auth);
+}
+
+static unsigned ssh2_alloc_sharing_channel(
+    ConnectionLayer *cl, ssh_sharing_connstate *connstate)
+{
+    struct ssh2_connection_state *s =
+        container_of(cl, struct ssh2_connection_state, cl);
+    struct ssh2_channel *c = snew(struct ssh2_channel);
+
+    c->connlayer = s;
+    ssh2_channel_init(c);
+    c->chan = NULL;
+    c->sharectx = connstate;
+    return c->localid;
+}
+
+static void ssh2_delete_sharing_channel(ConnectionLayer *cl, unsigned localid)
+{
+    struct ssh2_connection_state *s =
+        container_of(cl, struct ssh2_connection_state, cl);
+    struct ssh2_channel *c = find234(s->channels, &localid, ssh2_channelfind);
+    if (c)
+        ssh2_channel_destroy(c);
+}
+
+static void ssh2_send_packet_from_downstream(
+        ConnectionLayer *cl, unsigned id, int type,
+        const void *data, int datalen, const char *additional_log_text)
+{
+    struct ssh2_connection_state *s =
+        container_of(cl, struct ssh2_connection_state, cl);
+    PktOut *pkt = ssh_bpp_new_pktout(s->ppl.bpp, type);
+    pkt->downstream_id = id;
+    pkt->additional_log_text = additional_log_text;
+    put_data(pkt, data, datalen);
+    pq_push(s->ppl.out_pq, pkt);
+}
+
+static int ssh2_agent_forwarding_permitted(ConnectionLayer *cl)
+{
+    struct ssh2_connection_state *s =
+        container_of(cl, struct ssh2_connection_state, cl);
+    return conf_get_int(s->conf, CONF_agentfwd) && agent_exists();
+}
+
+static char *chan_open_x11(
+    struct ssh2_connection_state *s, Channel **ch, SshChannel *sc,
+    ptrlen peeraddr, int peerport)
+{
+    PacketProtocolLayer *ppl = &s->ppl; /* for ppl_logevent */
+    char *peeraddr_str;
+
+    ppl_logevent(("Received X11 connect request from %.*s:%d",
+                  PTRLEN_PRINTF(peeraddr), peerport));
+
+    if (!s->X11_fwd_enabled && !s->connshare)
+        return dupstr("X11 forwarding is not enabled");
+
+    peeraddr_str = peeraddr.ptr ? mkstr(peeraddr) : NULL;
+    *ch = x11_new_channel(
+        s->x11authtree, sc, peeraddr_str, peerport, s->connshare != NULL);
+    sfree(peeraddr_str);
+    ppl_logevent(("Opened X11 forward channel"));
+
+    return NULL;
+}
+
+static char *chan_open_forwarded_tcpip(
+    struct ssh2_connection_state *s, Channel **ch, SshChannel *sc,
+    ssh_sharing_connstate **share_ctx,
+    ptrlen fwdaddr, int fwdport, ptrlen peeraddr, int peerport)
+{
+    PacketProtocolLayer *ppl = &s->ppl; /* for ppl_logevent */
+    struct ssh_rportfwd pf, *realpf;
+    char *err;
+
+    ppl_logevent(("Received remote port %.*s:%d open request from %.*s:%d",
+                  PTRLEN_PRINTF(fwdaddr), fwdport,
+                  PTRLEN_PRINTF(peeraddr), peerport));
+
+    pf.shost = mkstr(fwdaddr);
+    pf.sport = fwdport;
+    realpf = find234(s->rportfwds, &pf, NULL);
+    sfree(pf.shost);
+
+    if (realpf == NULL)
+        return dupstr("Remote port is not recognised");
+
+    if (realpf->share_ctx) {
+        /*
+         * This port forwarding is on behalf of a connection-sharing
+         * downstream.
+         */
+        *share_ctx = realpf->share_ctx;
+        return NULL;
+    }
+
+    err = portfwdmgr_connect(
+        s->portfwdmgr, ch, realpf->dhost, realpf->dport,
+        sc, realpf->addressfamily);
+    ppl_logevent(("Attempting to forward remote port to %s:%d",
+                  realpf->dhost, realpf->dport));
+    if (err != NULL) {
+        ppl_logevent(("Port open failed: %s", err));
+        sfree(err);
+        return dupstr("Port open failed");
+    }
+
+    ppl_logevent(("Forwarded port opened successfully"));
+    return NULL;
+}
+
+static char *chan_open_auth_agent(
+    struct ssh2_connection_state *s, Channel **ch, SshChannel *sc)
+{
+    if (!s->agent_fwd_enabled)
+        return dupstr("Agent forwarding is not enabled");
+
+    *ch = agentf_new(sc);
+    return NULL;
+}
+
+static int ssh2_connection_get_specials(
+    PacketProtocolLayer *ppl, add_special_fn_t add_special, void *ctx)
+{
+    struct ssh2_connection_state *s =
+        container_of(ppl, struct ssh2_connection_state, ppl);
+    int toret = FALSE;
+
+    if (s->mainchan) {
+        mainchan_get_specials(s->mainchan, add_special, ctx);
+        toret = TRUE;
+    }
+
+    /*
+     * Don't bother offering IGNORE if we've decided the remote
+     * won't cope with it, since we wouldn't bother sending it if
+     * asked anyway.
+     */
+    if (!(s->ppl.remote_bugs & BUG_CHOKES_ON_SSH2_IGNORE)) {
+        if (toret)
+            add_special(ctx, NULL, SS_SEP, 0);
+
+        add_special(ctx, "IGNORE message", SS_NOP, 0);
+        toret = TRUE;
+    }
+
+    return toret;
+}
+
+static void ssh2_connection_special_cmd(PacketProtocolLayer *ppl,
+                                        SessionSpecialCode code, int arg)
+{
+    struct ssh2_connection_state *s =
+        container_of(ppl, struct ssh2_connection_state, ppl);
+    PktOut *pktout;
+
+    if (code == SS_PING || code == SS_NOP) {
+        if (!(s->ppl.remote_bugs & BUG_CHOKES_ON_SSH2_IGNORE)) {
+            pktout = ssh_bpp_new_pktout(s->ppl.bpp, SSH2_MSG_IGNORE);
+            put_stringz(pktout, "");
+            pq_push(s->ppl.out_pq, pktout);
+	}
+    } else if (s->mainchan) {
+        mainchan_special_cmd(s->mainchan, code, arg);
+    }
+}
+
+static void ssh2_terminal_size(ConnectionLayer *cl, int width, int height)
+{
+    struct ssh2_connection_state *s =
+        container_of(cl, struct ssh2_connection_state, cl);
+
+    s->term_width = width;
+    s->term_height = height;
+    if (s->mainchan)
+        mainchan_terminal_size(s->mainchan, width, height);
+}
+
+static void ssh2_stdout_unthrottle(ConnectionLayer *cl, int bufsize)
+{
+    struct ssh2_connection_state *s =
+        container_of(cl, struct ssh2_connection_state, cl);
+
+    if (s->mainchan)
+        sshfwd_unthrottle(s->mainchan_sc, bufsize);
+}
+
+static int ssh2_stdin_backlog(ConnectionLayer *cl)
+{
+    struct ssh2_connection_state *s =
+        container_of(cl, struct ssh2_connection_state, cl);
+    struct ssh2_channel *c;
+
+    if (!s->mainchan)
+        return 0;
+    c = container_of(s->mainchan_sc, struct ssh2_channel, sc);
+    return s->mainchan ? bufchain_size(&c->outbuffer) : 0;
+}
+
+static void ssh2_throttle_all_channels(ConnectionLayer *cl, int throttled)
+{
+    struct ssh2_connection_state *s =
+        container_of(cl, struct ssh2_connection_state, cl);
+    struct ssh2_channel *c;
+    int i;
+
+    s->all_channels_throttled = throttled;
+
+    for (i = 0; NULL != (c = index234(s->channels, i)); i++)
+        ssh2_channel_check_throttle(c);
+}
+
+static int ssh2_ldisc_option(ConnectionLayer *cl, int option)
+{
+    struct ssh2_connection_state *s =
+        container_of(cl, struct ssh2_connection_state, cl);
+
+    return s->ldisc_opts[option];
+}
+
+static void ssh2_set_ldisc_option(ConnectionLayer *cl, int option, int value)
+{
+    struct ssh2_connection_state *s =
+        container_of(cl, struct ssh2_connection_state, cl);
+
+    s->ldisc_opts[option] = value;
+}
+
+static void ssh2_enable_x_fwd(ConnectionLayer *cl)
+{
+    struct ssh2_connection_state *s =
+        container_of(cl, struct ssh2_connection_state, cl);
+
+    s->X11_fwd_enabled = TRUE;
+}
+
+static void ssh2_enable_agent_fwd(ConnectionLayer *cl)
+{
+    struct ssh2_connection_state *s =
+        container_of(cl, struct ssh2_connection_state, cl);
+
+    s->agent_fwd_enabled = TRUE;
+}
+
+static void ssh2_set_wants_user_input(ConnectionLayer *cl, int wanted)
+{
+    struct ssh2_connection_state *s =
+        container_of(cl, struct ssh2_connection_state, cl);
+
+    s->want_user_input = wanted;
+}
+
+static int ssh2_connection_want_user_input(PacketProtocolLayer *ppl)
+{
+    struct ssh2_connection_state *s =
+        container_of(ppl, struct ssh2_connection_state, ppl);
+    return s->want_user_input;
+}
+
+static void ssh2_connection_got_user_input(PacketProtocolLayer *ppl)
+{
+    struct ssh2_connection_state *s =
+        container_of(ppl, struct ssh2_connection_state, ppl);
+
+    while (s->mainchan && bufchain_size(s->ppl.user_input) > 0) {
+        /*
+         * Add user input to the main channel's buffer.
+         */
+        void *data;
+        int len;
+        bufchain_prefix(s->ppl.user_input, &data, &len);
+        sshfwd_write(s->mainchan_sc, data, len);
+        bufchain_consume(s->ppl.user_input, len);
+    }
+}
+
+static void ssh2_connection_reconfigure(PacketProtocolLayer *ppl, Conf *conf)
+{
+    struct ssh2_connection_state *s =
+        container_of(ppl, struct ssh2_connection_state, ppl);
+
+    conf_free(s->conf);
+    s->conf = conf_copy(conf);
+
+    if (s->portfwdmgr_configured)
+        portfwdmgr_config(s->portfwdmgr, s->conf);
+}
+
+#include <puttyexp.h>
+
+static unsigned int ssh2_connection_winscp_query(PacketProtocolLayer *ppl, int query)
+{
+    struct ssh2_connection_state *s =
+        container_of(ppl, struct ssh2_connection_state, ppl);
+
+    if (query == WINSCP_QUERY_REMMAXPKT)
+    {
+        return s->mainchan != NULL ? s->mainchan->remmaxpkt : 0;
+    }
+    else if (query == WINSCP_QUERY_MAIN_CHANNEL)
+    {
+        return s->mainchan_ready;
+    }
+    else
+    {
+        assert(0);
+        return 0;
+    }
+}