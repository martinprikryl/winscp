--- conflicted
+++ resolved
@@ -1,175 +1,170 @@
-/*
- * sshauxcrypt.c: wrapper functions on crypto primitives for use in
- * other contexts than the main SSH packet protocol, such as
- * encrypting private key files and performing XDM-AUTHORIZATION-1.
- *
- * These all work through the standard cipher/hash/MAC APIs, so they
- * don't need to live in the same actual source files as the ciphers
- * they wrap, and I think it keeps things tidier to have them out of
- * the way here instead.
- */
-
-#include "ssh.h"
-
-static ssh_cipher *aes256_pubkey_cipher(const void *key, const void *iv)
-{
-    /*
-     * PuTTY's own .PPK format for SSH-2 private key files is
-     * encrypted with 256-bit AES in CBC mode.
-     */
-<<<<<<< HEAD
-    char iv[16];
-    memset(iv, 0, 16);
-    { // WINSCP
-=======
->>>>>>> d7a42c81
-    ssh_cipher *cipher = ssh_cipher_new(&ssh_aes256_cbc);
-    ssh_cipher_setkey(cipher, key);
-    ssh_cipher_setiv(cipher, iv);
-    return cipher;
-    } // WINSCP
-}
-
-void aes256_encrypt_pubkey(const void *key, const void *iv, void *blk, int len)
-{
-    ssh_cipher *c = aes256_pubkey_cipher(key, iv);
-    ssh_cipher_encrypt(c, blk, len);
-    ssh_cipher_free(c);
-}
-
-void aes256_decrypt_pubkey(const void *key, const void *iv, void *blk, int len)
-{
-    ssh_cipher *c = aes256_pubkey_cipher(key, iv);
-    ssh_cipher_decrypt(c, blk, len);
-    ssh_cipher_free(c);
-}
-
-static ssh_cipher *des3_pubkey_cipher(const void *vkey)
-{
-    /*
-     * SSH-1 private key files are encrypted with triple-DES in SSH-1
-     * style (three separate CBC layers), but the same key is used for
-     * the first and third layers.
-     */
-    ssh_cipher *c = ssh_cipher_new(&ssh_3des_ssh1);
-    uint8_t keys3[24], iv[8];
-
-    memcpy(keys3, vkey, 16);
-    memcpy(keys3 + 16, vkey, 8);
-    ssh_cipher_setkey(c, keys3);
-    smemclr(keys3, sizeof(keys3));
-
-    memset(iv, 0, 8);
-    ssh_cipher_setiv(c, iv);
-
-    return c;
-}
-
-void des3_decrypt_pubkey(const void *vkey, void *vblk, int len)
-{
-    ssh_cipher *c = des3_pubkey_cipher(vkey);
-    ssh_cipher_decrypt(c, vblk, len);
-    ssh_cipher_free(c);
-}
-
-void des3_encrypt_pubkey(const void *vkey, void *vblk, int len)
-{
-    ssh_cipher *c = des3_pubkey_cipher(vkey);
-    ssh_cipher_encrypt(c, vblk, len);
-    ssh_cipher_free(c);
-}
-
-static ssh_cipher *des3_pubkey_ossh_cipher(const void *vkey, const void *viv)
-{
-    /*
-     * OpenSSH PEM private key files are encrypted with triple-DES in
-     * SSH-2 style (one CBC layer), with three distinct keys, and an
-     * IV also generated from the passphrase.
-     */
-    ssh_cipher *c = ssh_cipher_new(&ssh_3des_ssh2);
-    ssh_cipher_setkey(c, vkey);
-    ssh_cipher_setiv(c, viv);
-    return c;
-}
-
-void des3_decrypt_pubkey_ossh(const void *vkey, const void *viv,
-                              void *vblk, int len)
-{
-    ssh_cipher *c = des3_pubkey_ossh_cipher(vkey, viv);
-    ssh_cipher_decrypt(c, vblk, len);
-    ssh_cipher_free(c);
-}
-
-void des3_encrypt_pubkey_ossh(const void *vkey, const void *viv,
-                              void *vblk, int len)
-{
-    ssh_cipher *c = des3_pubkey_ossh_cipher(vkey, viv);
-    ssh_cipher_encrypt(c, vblk, len);
-    ssh_cipher_free(c);
-}
-
-static ssh_cipher *des_xdmauth_cipher(const void *vkeydata)
-{
-    /*
-     * XDM-AUTHORIZATION-1 uses single-DES, but packs the key into 7
-     * bytes, so here we have to repack it manually into the canonical
-     * form where it occupies 8 bytes each with the low bit unused.
-     */
-    const unsigned char *keydata = (const unsigned char *)vkeydata;
-    unsigned char key[8];
-    int i, nbits, j;
-    unsigned int bits;
-
-    bits = 0;
-    nbits = 0;
-    j = 0;
-    for (i = 0; i < 8; i++) {
-        if (nbits < 7) {
-            bits = (bits << 8) | keydata[j];
-            nbits += 8;
-            j++;
-        }
-        key[i] = (bits >> (nbits - 7)) << 1;
-        bits &= ~(0x7F << (nbits - 7));
-        nbits -= 7;
-    }
-
-    { // WINSCP
-    ssh_cipher *c = ssh_cipher_new(&ssh_des);
-    ssh_cipher_setkey(c, key);
-    smemclr(key, sizeof(key));
-    ssh_cipher_setiv(c, key);
-    return c;
-    } // WINSCP
-}
-
-void des_encrypt_xdmauth(const void *keydata, void *blk, int len)
-{
-    ssh_cipher *c = des_xdmauth_cipher(keydata);
-    ssh_cipher_encrypt(c, blk, len);
-    ssh_cipher_free(c);
-}
-
-void des_decrypt_xdmauth(const void *keydata, void *blk, int len)
-{
-    ssh_cipher *c = des_xdmauth_cipher(keydata);
-    ssh_cipher_decrypt(c, blk, len);
-    ssh_cipher_free(c);
-}
-
-void hash_simple(const ssh_hashalg *alg, ptrlen data, void *output)
-{
-    ssh_hash *hash = ssh_hash_new(alg);
-    put_datapl(hash, data);
-    ssh_hash_final(hash, output);
-}
-
-void mac_simple(const ssh2_macalg *alg, ptrlen key, ptrlen data, void *output)
-{
-    ssh2_mac *mac = ssh2_mac_new(alg, NULL);
-    ssh2_mac_setkey(mac, key);
-    ssh2_mac_start(mac);
-    put_datapl(mac, data);
-    ssh2_mac_genresult(mac, output);
-    ssh2_mac_free(mac);
-}
+/*
+ * sshauxcrypt.c: wrapper functions on crypto primitives for use in
+ * other contexts than the main SSH packet protocol, such as
+ * encrypting private key files and performing XDM-AUTHORIZATION-1.
+ *
+ * These all work through the standard cipher/hash/MAC APIs, so they
+ * don't need to live in the same actual source files as the ciphers
+ * they wrap, and I think it keeps things tidier to have them out of
+ * the way here instead.
+ */
+
+#include "ssh.h"
+
+static ssh_cipher *aes256_pubkey_cipher(const void *key, const void *iv)
+{
+    /*
+     * PuTTY's own .PPK format for SSH-2 private key files is
+     * encrypted with 256-bit AES in CBC mode.
+     */
+    { // WINSCP
+    ssh_cipher *cipher = ssh_cipher_new(&ssh_aes256_cbc);
+    ssh_cipher_setkey(cipher, key);
+    ssh_cipher_setiv(cipher, iv);
+    return cipher;
+    } // WINSCP
+}
+
+void aes256_encrypt_pubkey(const void *key, const void *iv, void *blk, int len)
+{
+    ssh_cipher *c = aes256_pubkey_cipher(key, iv);
+    ssh_cipher_encrypt(c, blk, len);
+    ssh_cipher_free(c);
+}
+
+void aes256_decrypt_pubkey(const void *key, const void *iv, void *blk, int len)
+{
+    ssh_cipher *c = aes256_pubkey_cipher(key, iv);
+    ssh_cipher_decrypt(c, blk, len);
+    ssh_cipher_free(c);
+}
+
+static ssh_cipher *des3_pubkey_cipher(const void *vkey)
+{
+    /*
+     * SSH-1 private key files are encrypted with triple-DES in SSH-1
+     * style (three separate CBC layers), but the same key is used for
+     * the first and third layers.
+     */
+    ssh_cipher *c = ssh_cipher_new(&ssh_3des_ssh1);
+    uint8_t keys3[24], iv[8];
+
+    memcpy(keys3, vkey, 16);
+    memcpy(keys3 + 16, vkey, 8);
+    ssh_cipher_setkey(c, keys3);
+    smemclr(keys3, sizeof(keys3));
+
+    memset(iv, 0, 8);
+    ssh_cipher_setiv(c, iv);
+
+    return c;
+}
+
+void des3_decrypt_pubkey(const void *vkey, void *vblk, int len)
+{
+    ssh_cipher *c = des3_pubkey_cipher(vkey);
+    ssh_cipher_decrypt(c, vblk, len);
+    ssh_cipher_free(c);
+}
+
+void des3_encrypt_pubkey(const void *vkey, void *vblk, int len)
+{
+    ssh_cipher *c = des3_pubkey_cipher(vkey);
+    ssh_cipher_encrypt(c, vblk, len);
+    ssh_cipher_free(c);
+}
+
+static ssh_cipher *des3_pubkey_ossh_cipher(const void *vkey, const void *viv)
+{
+    /*
+     * OpenSSH PEM private key files are encrypted with triple-DES in
+     * SSH-2 style (one CBC layer), with three distinct keys, and an
+     * IV also generated from the passphrase.
+     */
+    ssh_cipher *c = ssh_cipher_new(&ssh_3des_ssh2);
+    ssh_cipher_setkey(c, vkey);
+    ssh_cipher_setiv(c, viv);
+    return c;
+}
+
+void des3_decrypt_pubkey_ossh(const void *vkey, const void *viv,
+                              void *vblk, int len)
+{
+    ssh_cipher *c = des3_pubkey_ossh_cipher(vkey, viv);
+    ssh_cipher_decrypt(c, vblk, len);
+    ssh_cipher_free(c);
+}
+
+void des3_encrypt_pubkey_ossh(const void *vkey, const void *viv,
+                              void *vblk, int len)
+{
+    ssh_cipher *c = des3_pubkey_ossh_cipher(vkey, viv);
+    ssh_cipher_encrypt(c, vblk, len);
+    ssh_cipher_free(c);
+}
+
+static ssh_cipher *des_xdmauth_cipher(const void *vkeydata)
+{
+    /*
+     * XDM-AUTHORIZATION-1 uses single-DES, but packs the key into 7
+     * bytes, so here we have to repack it manually into the canonical
+     * form where it occupies 8 bytes each with the low bit unused.
+     */
+    const unsigned char *keydata = (const unsigned char *)vkeydata;
+    unsigned char key[8];
+    int i, nbits, j;
+    unsigned int bits;
+
+    bits = 0;
+    nbits = 0;
+    j = 0;
+    for (i = 0; i < 8; i++) {
+        if (nbits < 7) {
+            bits = (bits << 8) | keydata[j];
+            nbits += 8;
+            j++;
+        }
+        key[i] = (bits >> (nbits - 7)) << 1;
+        bits &= ~(0x7F << (nbits - 7));
+        nbits -= 7;
+    }
+
+    { // WINSCP
+    ssh_cipher *c = ssh_cipher_new(&ssh_des);
+    ssh_cipher_setkey(c, key);
+    smemclr(key, sizeof(key));
+    ssh_cipher_setiv(c, key);
+    return c;
+    } // WINSCP
+}
+
+void des_encrypt_xdmauth(const void *keydata, void *blk, int len)
+{
+    ssh_cipher *c = des_xdmauth_cipher(keydata);
+    ssh_cipher_encrypt(c, blk, len);
+    ssh_cipher_free(c);
+}
+
+void des_decrypt_xdmauth(const void *keydata, void *blk, int len)
+{
+    ssh_cipher *c = des_xdmauth_cipher(keydata);
+    ssh_cipher_decrypt(c, blk, len);
+    ssh_cipher_free(c);
+}
+
+void hash_simple(const ssh_hashalg *alg, ptrlen data, void *output)
+{
+    ssh_hash *hash = ssh_hash_new(alg);
+    put_datapl(hash, data);
+    ssh_hash_final(hash, output);
+}
+
+void mac_simple(const ssh2_macalg *alg, ptrlen key, ptrlen data, void *output)
+{
+    ssh2_mac *mac = ssh2_mac_new(alg, NULL);
+    ssh2_mac_setkey(mac, key);
+    ssh2_mac_start(mac);
+    put_datapl(mac, data);
+    ssh2_mac_genresult(mac, output);
+    ssh2_mac_free(mac);
+}