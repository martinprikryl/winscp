/*
 * Elliptic-curve crypto module for PuTTY
 * Implements the three required curves, no optional curves
 *
 * NOTE: Only curves on prime field are handled by the maths functions
 *       in Weierstrass form using Jacobian co-ordinates.
 *
 *       Montgomery form curves are supported for DH. (Curve25519)
 *
 *       Edwards form curves are supported for DSA. (Ed25519)
 */

/*
 * References:
 *
 * Elliptic curves in SSH are specified in RFC 5656:
 *   http://tools.ietf.org/html/rfc5656
 *
 * That specification delegates details of public key formatting and a
 * lot of underlying mechanism to SEC 1:
 *   http://www.secg.org/sec1-v2.pdf
 *
 * Montgomery maths from:
 * Handbook of elliptic and hyperelliptic curve cryptography, Chapter 13
 *   http://cs.ucsb.edu/~koc/ccs130h/2013/EllipticHyperelliptic-CohenFrey.pdf
 *
 * Curve25519 spec from libssh (with reference to other things in the
 * libssh code):
 *   https://git.libssh.org/users/aris/libssh.git/tree/doc/curve25519-sha256@libssh.org.txt
 *
 * Edwards DSA:
 *   http://ed25519.cr.yp.to/ed25519-20110926.pdf
 */

#include <stdlib.h>
#include <assert.h>

#include "ssh.h"
#include "mpint.h"
#include "ecc.h"

#ifdef MPEXT
int ec_curve_cleanup = 0;

static void finalize_common(struct ec_curve * curve)
{
    mp_free(curve->p);
}

static void finalize_wcurve(struct ec_curve *curve)
{
    // TODO
    finalize_common(curve);
}

static void finalize_mcurve(struct ec_curve *curve)
{
    ecc_montgomery_curve_free(curve->m.mc);
    ecc_montgomery_point_free(curve->m.G);
    finalize_common(curve);
}

static void finalize_ecurve(struct ec_curve *curve)
{
    // TODO
    finalize_common(curve);
}
#endif

/* ----------------------------------------------------------------------
 * Elliptic curve definitions
 */

static void initialise_common(
    struct ec_curve *curve, EllipticCurveType type, mp_int *p)
{
    curve->type = type;
    curve->p = mp_copy(p);
    curve->fieldBits = mp_get_nbits(p);
    curve->fieldBytes = (curve->fieldBits + 7) / 8;
}

static void initialise_wcurve(
    struct ec_curve *curve, mp_int *p, mp_int *a, mp_int *b,
    mp_int *nonsquare, mp_int *G_x, mp_int *G_y, mp_int *G_order)
{
    initialise_common(curve, EC_WEIERSTRASS, p);

    curve->w.wc = ecc_weierstrass_curve(p, a, b, nonsquare);

    curve->w.G = ecc_weierstrass_point_new(curve->w.wc, G_x, G_y);
    curve->w.G_order = mp_copy(G_order);
}

static void initialise_mcurve(
    struct ec_curve *curve, mp_int *p, mp_int *a, mp_int *b,
    mp_int *G_x)
{
    initialise_common(curve, EC_MONTGOMERY, p);

    curve->m.mc = ecc_montgomery_curve(p, a, b);

    curve->m.G = ecc_montgomery_point_new(curve->m.mc, G_x);
}

static void initialise_ecurve(
    struct ec_curve *curve, mp_int *p, mp_int *d, mp_int *a,
    mp_int *nonsquare, mp_int *G_x, mp_int *G_y, mp_int *G_order)
{
    initialise_common(curve, EC_EDWARDS, p);

    curve->e.ec = ecc_edwards_curve(p, d, a, nonsquare);

    curve->e.G = ecc_edwards_point_new(curve->e.ec, G_x, G_y);
    curve->e.G_order = mp_copy(G_order);
}

static struct ec_curve *ec_p256(void)
{
    static struct ec_curve curve = { 0 };
    static bool initialised = false;

    #ifdef MPEXT
    if (ec_curve_cleanup)
    {
        if (initialised) finalize_wcurve(&curve);
        initialised = 0;
        return NULL;
    }
    #endif

    if (!initialised)
    {
        mp_int *p = MP_LITERAL(0xffffffff00000001000000000000000000000000ffffffffffffffffffffffff);
        mp_int *a = MP_LITERAL(0xffffffff00000001000000000000000000000000fffffffffffffffffffffffc);
        mp_int *b = MP_LITERAL(0x5ac635d8aa3a93e7b3ebbd55769886bc651d06b0cc53b0f63bce3c3e27d2604b);
        mp_int *G_x = MP_LITERAL(0x6b17d1f2e12c4247f8bce6e563a440f277037d812deb33a0f4a13945d898c296);
        mp_int *G_y = MP_LITERAL(0x4fe342e2fe1a7f9b8ee7eb4a7c0f9e162bce33576b315ececbb6406837bf51f5);
        mp_int *G_order = MP_LITERAL(0xffffffff00000000ffffffffffffffffbce6faada7179e84f3b9cac2fc632551);
        mp_int *nonsquare_mod_p = mp_from_integer(3);
        initialise_wcurve(&curve, p, a, b, nonsquare_mod_p, G_x, G_y, G_order);
        mp_free(p);
        mp_free(a);
        mp_free(b);
        mp_free(G_x);
        mp_free(G_y);
        mp_free(G_order);
        mp_free(nonsquare_mod_p);

        curve.textname = curve.name = "nistp256";

        /* Now initialised, no need to do it again */
        initialised = true;
    }

    return &curve;
}

static struct ec_curve *ec_p384(void)
{
    static struct ec_curve curve = { 0 };
    static bool initialised = false;

    #ifdef MPEXT
    if (ec_curve_cleanup)
    {
        if (initialised) finalize_wcurve(&curve);
        initialised = 0;
        return NULL;
    }
    #endif

    if (!initialised)
    {
        mp_int *p = MP_LITERAL(0xfffffffffffffffffffffffffffffffffffffffffffffffffffffffffffffffeffffffff0000000000000000ffffffff);
        mp_int *a = MP_LITERAL(0xfffffffffffffffffffffffffffffffffffffffffffffffffffffffffffffffeffffffff0000000000000000fffffffc);
        mp_int *b = MP_LITERAL(0xb3312fa7e23ee7e4988e056be3f82d19181d9c6efe8141120314088f5013875ac656398d8a2ed19d2a85c8edd3ec2aef);
        mp_int *G_x = MP_LITERAL(0xaa87ca22be8b05378eb1c71ef320ad746e1d3b628ba79b9859f741e082542a385502f25dbf55296c3a545e3872760ab7);
        mp_int *G_y = MP_LITERAL(0x3617de4a96262c6f5d9e98bf9292dc29f8f41dbd289a147ce9da3113b5f0b8c00a60b1ce1d7e819d7a431d7c90ea0e5f);
        mp_int *G_order = MP_LITERAL(0xffffffffffffffffffffffffffffffffffffffffffffffffc7634d81f4372ddf581a0db248b0a77aecec196accc52973);
        mp_int *nonsquare_mod_p = mp_from_integer(19);
        initialise_wcurve(&curve, p, a, b, nonsquare_mod_p, G_x, G_y, G_order);
        mp_free(p);
        mp_free(a);
        mp_free(b);
        mp_free(G_x);
        mp_free(G_y);
        mp_free(G_order);
        mp_free(nonsquare_mod_p);

        curve.textname = curve.name = "nistp384";

        /* Now initialised, no need to do it again */
        initialised = true;
    }

    return &curve;
}

static struct ec_curve *ec_p521(void)
{
    static struct ec_curve curve = { 0 };
    static bool initialised = false;

    #ifdef MPEXT
    if (ec_curve_cleanup)
    {
        if (initialised) finalize_wcurve(&curve);
        initialised = 0;
        return NULL;
    }
    #endif

    if (!initialised)
    {
        mp_int *p = MP_LITERAL(0x01ffffffffffffffffffffffffffffffffffffffffffffffffffffffffffffffffffffffffffffffffffffffffffffffffffffffffffffffffffffffffffffffffff);
        mp_int *a = MP_LITERAL(0x01fffffffffffffffffffffffffffffffffffffffffffffffffffffffffffffffffffffffffffffffffffffffffffffffffffffffffffffffffffffffffffffffffc);
        mp_int *b = MP_LITERAL(0x0051953eb9618e1c9a1f929a21a0b68540eea2da725b99b315f3b8b489918ef109e156193951ec7e937b1652c0bd3bb1bf073573df883d2c34f1ef451fd46b503f00);
        mp_int *G_x = MP_LITERAL(0x00c6858e06b70404e9cd9e3ecb662395b4429c648139053fb521f828af606b4d3dbaa14b5e77efe75928fe1dc127a2ffa8de3348b3c1856a429bf97e7e31c2e5bd66);
        mp_int *G_y = MP_LITERAL(0x011839296a789a3bc0045c8a5fb42c7d1bd998f54449579b446817afbd17273e662c97ee72995ef42640c550b9013fad0761353c7086a272c24088be94769fd16650);
        mp_int *G_order = MP_LITERAL(0x01fffffffffffffffffffffffffffffffffffffffffffffffffffffffffffffffffa51868783bf2f966b7fcc0148f709a5d03bb5c9b8899c47aebb6fb71e91386409);
        mp_int *nonsquare_mod_p = mp_from_integer(3);
        initialise_wcurve(&curve, p, a, b, nonsquare_mod_p, G_x, G_y, G_order);
        mp_free(p);
        mp_free(a);
        mp_free(b);
        mp_free(G_x);
        mp_free(G_y);
        mp_free(G_order);
        mp_free(nonsquare_mod_p);

        curve.textname = curve.name = "nistp521";

        /* Now initialised, no need to do it again */
        initialised = true;
    }

    return &curve;
}

static struct ec_curve *ec_curve25519(void)
{
    static struct ec_curve curve = { 0 };
    static bool initialised = false;

    #ifdef MPEXT
    if (ec_curve_cleanup)
    {
        if (initialised) finalize_mcurve(&curve);
        initialised = 0;
        return NULL;
    }
    #endif

    if (!initialised)
    {
        mp_int *p = MP_LITERAL(0x7fffffffffffffffffffffffffffffffffffffffffffffffffffffffffffffed);
        mp_int *a = MP_LITERAL(0x0000000000000000000000000000000000000000000000000000000000076d06);
        mp_int *b = MP_LITERAL(0x0000000000000000000000000000000000000000000000000000000000000001);
        mp_int *G_x = MP_LITERAL(0x0000000000000000000000000000000000000000000000000000000000000009);
        initialise_mcurve(&curve, p, a, b, G_x);
        mp_free(p);
        mp_free(a);
        mp_free(b);
        mp_free(G_x);

        /* This curve doesn't need a name, because it's never used in
         * any format that embeds the curve name */
        curve.name = NULL;
        curve.textname = "Curve25519";

        /* Now initialised, no need to do it again */
        initialised = true;
    }

    return &curve;
}

static struct ec_curve *ec_ed25519(void)
{
    static struct ec_curve curve = { 0 };
    static bool initialised = false;

    #ifdef MPEXT
    if (ec_curve_cleanup)
    {
        if (initialised) finalize_ecurve(&curve);
        initialised = 0;
        return NULL;
    }
    #endif

    if (!initialised)
    {
        mp_int *p = MP_LITERAL(0x7fffffffffffffffffffffffffffffffffffffffffffffffffffffffffffffed);
        mp_int *d = MP_LITERAL(0x52036cee2b6ffe738cc740797779e89800700a4d4141d8ab75eb4dca135978a3);
        mp_int *a = MP_LITERAL(0x7fffffffffffffffffffffffffffffffffffffffffffffffffffffffffffffec); /* == p-1 */
        mp_int *G_x = MP_LITERAL(0x216936d3cd6e53fec0a4e231fdd6dc5c692cc7609525a7b2c9562d608f25d51a);
        mp_int *G_y = MP_LITERAL(0x6666666666666666666666666666666666666666666666666666666666666658);
        mp_int *G_order = MP_LITERAL(0x1000000000000000000000000000000014def9dea2f79cd65812631a5cf5d3ed);
        mp_int *nonsquare_mod_p = mp_from_integer(2);
        initialise_ecurve(&curve, p, d, a, nonsquare_mod_p, G_x, G_y, G_order);
        mp_free(p);
        mp_free(d);
        mp_free(a);
        mp_free(G_x);
        mp_free(G_y);
        mp_free(G_order);
        mp_free(nonsquare_mod_p);

        /* This curve doesn't need a name, because it's never used in
         * any format that embeds the curve name */
        curve.name = NULL;

        curve.textname = "Ed25519";

        /* Now initialised, no need to do it again */
        initialised = true;
    }

    return &curve;
}

/* ----------------------------------------------------------------------
 * Public point from private
 */

struct ecsign_extra {
    struct ec_curve *(*curve)(void);
    const struct ssh_hashalg *hash;

    /* These fields are used by the OpenSSH PEM format importer/exporter */
    const unsigned char *oid;
    int oidlen;
};

WeierstrassPoint *ecdsa_public(mp_int *private_key, const ssh_keyalg *alg)
{
    const struct ecsign_extra *extra =
        (const struct ecsign_extra *)alg->extra;
    struct ec_curve *curve = extra->curve();
    pinitassert(curve->type == EC_WEIERSTRASS);

    mp_int *priv_reduced = mp_mod(private_key, curve->p);
    WeierstrassPoint *toret = ecc_weierstrass_multiply(
        curve->w.G, priv_reduced);
    mp_free(priv_reduced);
    return toret;
}

static mp_int *eddsa_exponent_from_hash(
    ptrlen hash, const struct ec_curve *curve)
{
    /*
     * Make an integer out of the hash data, little-endian.
     */
    pinitassert(hash.len >= curve->fieldBytes);
    mp_int *e = mp_from_bytes_le(make_ptrlen(hash.ptr, curve->fieldBytes));

    /*
     * Set the highest bit that fits in the modulus, and clear any
     * above that.
     */
    mp_set_bit(e, curve->fieldBits - 1, 1);
    mp_reduce_mod_2to(e, curve->fieldBits);

    /*
     * Clear exactly three low bits.
     */
    { // WINSCP
    size_t bit; // WINSCP
    for (bit = 0; bit < 3; bit++)
        mp_set_bit(e, bit, 0);
    } // WINSCP

    return e;
}

EdwardsPoint *eddsa_public(mp_int *private_key, const ssh_keyalg *alg)
{
    const struct ecsign_extra *extra =
        (const struct ecsign_extra *)alg->extra;
    struct ec_curve *curve = extra->curve();
    pinitassert(curve->type == EC_EDWARDS);

    ssh_hash *h = ssh_hash_new(extra->hash);
    size_t i; // WINSCP
    for (i = 0; i < curve->fieldBytes; ++i)
        put_byte(h, mp_get_byte(private_key, i));

<<<<<<< HEAD
    { // WINSCP
    unsigned char * hash = snewn(extra->hash->hlen, unsigned char); // WINSCP
=======
    unsigned char hash[MAX_HASH_LEN];
>>>>>>> 08989cdb
    ssh_hash_final(h, hash);

    { // WINSCP
    mp_int *exponent = eddsa_exponent_from_hash(
        make_ptrlen(hash, extra->hash->hlen), curve);

    EdwardsPoint *toret = ecc_edwards_multiply(curve->e.G, exponent);
    mp_free(exponent);
    sfree(hash); // WINSCP

    return toret;
    } // WINSCP
    } // WINSCP
}

/* ----------------------------------------------------------------------
 * Marshalling and unmarshalling functions
 */

static mp_int *BinarySource_get_mp_le(BinarySource *src)
{
    return mp_from_bytes_le(get_string(src));
}
#define get_mp_le(src) BinarySource_get_mp_le(BinarySource_UPCAST(src))

static void BinarySink_put_mp_le_unsigned(BinarySink *bs, mp_int *x)
{
    size_t bytes = (mp_get_nbits(x) + 7) / 8;

    put_uint32(bs, bytes);
    { // WINSCP
    size_t i; // WINSCP
    for (i = 0; i < bytes; ++i)
        put_byte(bs, mp_get_byte(x, i));
    } // WINSCP
}
#define put_mp_le_unsigned(bs, x) \
    BinarySink_put_mp_le_unsigned(BinarySink_UPCAST(bs), x)

static WeierstrassPoint *ecdsa_decode(
    ptrlen encoded, const struct ec_curve *curve)
{
    pinitassert(curve->type == EC_WEIERSTRASS);
    BinarySource src[1];

    BinarySource_BARE_INIT(src, encoded.ptr, encoded.len);
    { // WINSCP
    unsigned char format_type = get_byte(src);

    WeierstrassPoint *P;

    size_t len = get_avail(src);
    mp_int *x;
    mp_int *y;

    switch (format_type) {
      case 0:
        /* The identity. */
        P = ecc_weierstrass_point_new_identity(curve->w.wc);
        break;
      case 2:
      case 3:
        /* A compressed point, in which the x-coordinate is stored in
         * full, and y is deduced from that and a single bit
         * indicating its parity (stored in the format type byte). */
        x = mp_from_bytes_be(get_data(src, len));
        P = ecc_weierstrass_point_new_from_x(curve->w.wc, x, format_type & 1);
        mp_free(x);
        if (!P)            /* this can fail if the input is invalid */
            return NULL;
        break;
      case 4:
        /* An uncompressed point: the x,y coordinates are stored in
         * full. We expect the rest of the string to have even length,
         * and be divided half and half between the two values. */
        if (len % 2 != 0)
            return NULL;
        len /= 2;
        x = mp_from_bytes_be(get_data(src, len));
        y = mp_from_bytes_be(get_data(src, len));
        P = ecc_weierstrass_point_new(curve->w.wc, x, y);
        mp_free(x);
        mp_free(y);
        break;
      default:
        /* An unrecognised type byte. */
        return NULL;
    }

    /* Verify the point is on the curve */
    if (!ecc_weierstrass_point_valid(P)) {
        ecc_weierstrass_point_free(P);
        return NULL;
    }

    return P;
    } // WINSCP
}

static WeierstrassPoint *BinarySource_get_wpoint(
    BinarySource *src, const struct ec_curve *curve)
{
    ptrlen str = get_string(src);
    if (get_err(src))
        return NULL;
    return ecdsa_decode(str, curve);
}
#define get_wpoint(src, curve) \
    BinarySource_get_wpoint(BinarySource_UPCAST(src), curve)

static void BinarySink_put_wpoint(
    BinarySink *bs, WeierstrassPoint *point, const struct ec_curve *curve,
    bool bare)
{
    strbuf *sb;
    BinarySink *bs_inner;

    if (!bare) {
        /*
         * Encapsulate the raw data inside an outermost string layer.
         */
        sb = strbuf_new();
        bs_inner = BinarySink_UPCAST(sb);
    } else {
        /*
         * Just write the data directly to the output.
         */
        bs_inner = bs;
    }

    if (ecc_weierstrass_is_identity(point)) {
        put_byte(bs_inner, 0);
    } else {
        mp_int *x, *y;
        ecc_weierstrass_get_affine(point, &x, &y);

        /*
         * For ECDSA, we only ever output uncompressed points.
         */
        put_byte(bs_inner, 0x04);
        { // WINSCP
        size_t i; // WINSCP
        for (i = curve->fieldBytes; i--;)
            put_byte(bs_inner, mp_get_byte(x, i));
        for (i = curve->fieldBytes; i--;)
            put_byte(bs_inner, mp_get_byte(y, i));
        } // WINSCP

        mp_free(x);
        mp_free(y);
    }

    if (!bare)
        put_stringsb(bs, sb);
}
#define put_wpoint(bs, point, curve, bare)                              \
    BinarySink_put_wpoint(BinarySink_UPCAST(bs), point, curve, bare)

static EdwardsPoint *eddsa_decode(ptrlen encoded, const struct ec_curve *curve)
{
    assert(curve->type == EC_EDWARDS);
    assert(curve->fieldBits % 8 == 7);

    { // WINSCP
    mp_int *y = mp_from_bytes_le(encoded);

    if (mp_get_nbits(y) > curve->fieldBits+1) {
        mp_free(y);
        return NULL;
    }

    /* The topmost bit of the encoding isn't part of y, so it stores
     * the bottom bit of x. Extract it, and zero that bit in y. */
    { // WINSCP
    unsigned desired_x_parity = mp_get_bit(y, curve->fieldBits);
    mp_set_bit(y, curve->fieldBits, 0);

    { // WINSCP
    EdwardsPoint *P = ecc_edwards_point_new_from_y(
        curve->e.ec, y, desired_x_parity);
    mp_free(y);

    /* A point constructed in this way will always satisfy the curve
     * equation, unless ecc.c wasn't able to construct one at all, in
     * which case P is now NULL. Either way, return it. */
    return P;
    } // WINSCP
    } // WINSCP
    } // WINSCP
}

static EdwardsPoint *BinarySource_get_epoint(
    BinarySource *src, const struct ec_curve *curve)
{
    ptrlen str = get_string(src);
    if (get_err(src))
        return NULL;
    return eddsa_decode(str, curve);
}
#define get_epoint(src, curve) \
    BinarySource_get_epoint(BinarySource_UPCAST(src), curve)

static void BinarySink_put_epoint(
    BinarySink *bs, EdwardsPoint *point, const struct ec_curve *curve,
    bool bare)
{
    mp_int *x, *y;
    ecc_edwards_get_affine(point, &x, &y);

    assert(curve->fieldBytes >= 2);

    /*
     * EdDSA requires point compression. We store a single integer,
     * with bytes in little-endian order, which mostly contains y but
     * in which the topmost bit is the low bit of x.
     */
    if (!bare)
        put_uint32(bs, curve->fieldBytes);   /* string length field */
    { // WINSCP
    size_t i; // WINSCP
    for (i = 0; i < curve->fieldBytes - 1; i++)
        put_byte(bs, mp_get_byte(y, i));
    } // WINSCP
    put_byte(bs, (mp_get_byte(y, curve->fieldBytes - 1) & 0x7F) |
             (mp_get_bit(x, 0) << 7));

    mp_free(x);
    mp_free(y);
}
#define put_epoint(bs, point, curve, bare)                      \
    BinarySink_put_epoint(BinarySink_UPCAST(bs), point, curve, bare)

/* ----------------------------------------------------------------------
 * Exposed ECDSA interface
 */

static void ecdsa_freekey(ssh_key *key)
{
    struct ecdsa_key *ek = container_of(key, struct ecdsa_key, sshk);

    if (ek->publicKey)
        ecc_weierstrass_point_free(ek->publicKey);
    if (ek->privateKey)
        mp_free(ek->privateKey);
    sfree(ek);
}

static void eddsa_freekey(ssh_key *key)
{
    struct eddsa_key *ek = container_of(key, struct eddsa_key, sshk);

    if (ek->publicKey)
        ecc_edwards_point_free(ek->publicKey);
    if (ek->privateKey)
        mp_free(ek->privateKey);
    sfree(ek);
}

static ssh_key *ecdsa_new_pub(const ssh_keyalg *alg, ptrlen data)
{
    const struct ecsign_extra *extra =
        (const struct ecsign_extra *)alg->extra;
    struct ec_curve *curve = extra->curve();
    pinitassert(curve->type == EC_WEIERSTRASS);

    BinarySource src[1];
    BinarySource_BARE_INIT(src, data.ptr, data.len);
    get_string(src);

    /* Curve name is duplicated for Weierstrass form */
    if (!ptrlen_eq_string(get_string(src), curve->name))
        return NULL;

    { // WINSCP
    struct ecdsa_key *ek = snew(struct ecdsa_key);
    ek->sshk.vt = alg;
    ek->curve = curve;

    ek->publicKey = get_wpoint(src, curve);
    if (!ek->publicKey) {
        ecdsa_freekey(&ek->sshk);
        return NULL;
    }

    ek->privateKey = NULL;

    return &ek->sshk;
    } // WINSCP
}

static ssh_key *eddsa_new_pub(const ssh_keyalg *alg, ptrlen data)
{
    const struct ecsign_extra *extra =
        (const struct ecsign_extra *)alg->extra;
    struct ec_curve *curve = extra->curve();
    pinitassert(curve->type == EC_EDWARDS);

    BinarySource src[1];
    BinarySource_BARE_INIT(src, data.ptr, data.len);
    get_string(src);

    { // WINSCP
    struct eddsa_key *ek = snew(struct eddsa_key);
    ek->sshk.vt = alg;
    ek->curve = curve;
    ek->privateKey = NULL;

    ek->publicKey = get_epoint(src, curve);
    if (!ek->publicKey) {
        eddsa_freekey(&ek->sshk);
        return NULL;
    }

    return &ek->sshk;
    } // WINSCP
}

static char *ecc_cache_str_shared(
    const char *curve_name, mp_int *x, mp_int *y)
{
    strbuf *sb = strbuf_new();

    if (curve_name)
        strbuf_catf(sb, "%s,", curve_name);

    { // WINSCP
    char *hx = mp_get_hex(x);
    char *hy = mp_get_hex(y);
    strbuf_catf(sb, "0x%s,0x%s", hx, hy);
    sfree(hx);
    sfree(hy);
    } // WINSCP

    return strbuf_to_str(sb);
}

static char *ecdsa_cache_str(ssh_key *key)
{
    struct ecdsa_key *ek = container_of(key, struct ecdsa_key, sshk);
    mp_int *x, *y;

    ecc_weierstrass_get_affine(ek->publicKey, &x, &y);
    { // WINSCP
    char *toret = ecc_cache_str_shared(ek->curve->name, x, y);
    mp_free(x);
    mp_free(y);
    return toret;
    } // WINSCP
}

static char *eddsa_cache_str(ssh_key *key)
{
    struct eddsa_key *ek = container_of(key, struct eddsa_key, sshk);
    mp_int *x, *y;

    ecc_edwards_get_affine(ek->publicKey, &x, &y);
    { // WINSCP
    char *toret = ecc_cache_str_shared(ek->curve->name, x, y);
    mp_free(x);
    mp_free(y);
    return toret;
    } // WINSCP
}

static void ecdsa_public_blob(ssh_key *key, BinarySink *bs)
{
    struct ecdsa_key *ek = container_of(key, struct ecdsa_key, sshk);

    put_stringz(bs, ek->sshk.vt->ssh_id);
    put_stringz(bs, ek->curve->name);
    put_wpoint(bs, ek->publicKey, ek->curve, false);
}

static void eddsa_public_blob(ssh_key *key, BinarySink *bs)
{
    struct eddsa_key *ek = container_of(key, struct eddsa_key, sshk);

    put_stringz(bs, ek->sshk.vt->ssh_id);
    put_epoint(bs, ek->publicKey, ek->curve, false);
}

static void ecdsa_private_blob(ssh_key *key, BinarySink *bs)
{
    struct ecdsa_key *ek = container_of(key, struct ecdsa_key, sshk);

    /* ECDSA uses ordinary SSH-2 mpint format to store the private key */
    assert(ek->privateKey);
    put_mp_ssh2(bs, ek->privateKey);
}

static void eddsa_private_blob(ssh_key *key, BinarySink *bs)
{
    struct eddsa_key *ek = container_of(key, struct eddsa_key, sshk);

    /* EdDSA stores the private key integer little-endian and unsigned */
    assert(ek->privateKey);
    put_mp_le_unsigned(bs, ek->privateKey);
}

static ssh_key *ecdsa_new_priv(const ssh_keyalg *alg, ptrlen pub, ptrlen priv)
{
    ssh_key *sshk = ecdsa_new_pub(alg, pub);
    if (!sshk)
        return NULL;
    { // WINSCP
    struct ecdsa_key *ek = container_of(sshk, struct ecdsa_key, sshk);

    BinarySource src[1];
    BinarySource_BARE_INIT(src, priv.ptr, priv.len);
    ek->privateKey = get_mp_ssh2(src);

    return &ek->sshk;
    } // WINSCP
}

static ssh_key *eddsa_new_priv(const ssh_keyalg *alg, ptrlen pub, ptrlen priv)
{
    ssh_key *sshk = eddsa_new_pub(alg, pub);
    if (!sshk)
        return NULL;
    { // WINSCP
    struct eddsa_key *ek = container_of(sshk, struct eddsa_key, sshk);

    BinarySource src[1];
    BinarySource_BARE_INIT(src, priv.ptr, priv.len);
    ek->privateKey = get_mp_le(src);

    return &ek->sshk;
    } // WINSCP
}

static ssh_key *eddsa_new_priv_openssh(
    const ssh_keyalg *alg, BinarySource *src)
{
    const struct ecsign_extra *extra =
        (const struct ecsign_extra *)alg->extra;
    struct ec_curve *curve = extra->curve();
    assert(curve->type == EC_EDWARDS);

    { // WINSCP
    ptrlen pubkey_pl = get_string(src);
    ptrlen privkey_extended_pl = get_string(src);
    if (get_err(src) || pubkey_pl.len != curve->fieldBytes)
        return NULL;

    /*
     * The OpenSSH format for ed25519 private keys also for some
     * reason encodes an extra copy of the public key in the second
     * half of the secret-key string. Check that that's present and
     * correct as well, otherwise the key we think we've imported
     * won't behave identically to the way OpenSSH would have treated
     * it.
     */
    { // WINSCP
    BinarySource subsrc[1];
    BinarySource_BARE_INIT(
        subsrc, privkey_extended_pl.ptr, privkey_extended_pl.len);
    { // WINSCP
    ptrlen privkey_pl = get_data(subsrc, curve->fieldBytes);
    ptrlen pubkey_copy_pl = get_data(subsrc, curve->fieldBytes);
    if (get_err(subsrc) || get_avail(subsrc))
        return NULL;
    if (!ptrlen_eq_ptrlen(pubkey_pl, pubkey_copy_pl))
        return NULL;

    { // WINSCP
    struct eddsa_key *ek = snew(struct eddsa_key);
    ek->sshk.vt = alg;
    ek->curve = curve;

    ek->publicKey = eddsa_decode(pubkey_pl, curve);
    if (!ek->publicKey) {
        eddsa_freekey(&ek->sshk);
        return NULL;
    }

    ek->privateKey = mp_from_bytes_le(privkey_pl);

    return &ek->sshk;
    } // WINSCP
    } // WINSCP
    } // WINSCP
    } // WINSCP
}

static void eddsa_openssh_blob(ssh_key *key, BinarySink *bs)
{
    struct eddsa_key *ek = container_of(key, struct eddsa_key, sshk);
    assert(ek->curve->type == EC_EDWARDS);

    /* Encode the public and private points as strings */
    { // WINSCP
    strbuf *pub_sb = strbuf_new();
    put_epoint(pub_sb, ek->publicKey, ek->curve, false);
    { // WINSCP
    ptrlen pub = make_ptrlen(pub_sb->s + 4, pub_sb->len - 4);

    strbuf *priv_sb = strbuf_new();
    put_mp_le_unsigned(priv_sb, ek->privateKey);
    { // WINSCP
    ptrlen priv = make_ptrlen(priv_sb->s + 4, priv_sb->len - 4);

    put_stringpl(bs, pub);

    /* Encode the private key as the concatenation of the
     * little-endian key integer and the public key again */
    put_uint32(bs, priv.len + pub.len);
    put_data(bs, priv.ptr, priv.len);
    put_data(bs, pub.ptr, pub.len);

    strbuf_free(pub_sb);
    strbuf_free(priv_sb);
    } // WINSCP
    } // WINSCP
    } // WINSCP
}

static ssh_key *ecdsa_new_priv_openssh(
    const ssh_keyalg *alg, BinarySource *src)
{
    const struct ecsign_extra *extra =
        (const struct ecsign_extra *)alg->extra;
    struct ec_curve *curve = extra->curve();
    assert(curve->type == EC_WEIERSTRASS);

    get_string(src);

    { // WINSCP
    struct eddsa_key *ek = snew(struct eddsa_key);
    ek->sshk.vt = alg;
    ek->curve = curve;

    ek->publicKey = get_epoint(src, curve);
    if (!ek->publicKey) {
        eddsa_freekey(&ek->sshk);
        return NULL;
    }

    ek->privateKey = get_mp_ssh2(src);

    return &ek->sshk;
    } // WINSCP
}

static void ecdsa_openssh_blob(ssh_key *key, BinarySink *bs)
{
    struct ecdsa_key *ek = container_of(key, struct ecdsa_key, sshk);
    put_stringz(bs, ek->curve->name);
    put_wpoint(bs, ek->publicKey, ek->curve, false);
    put_mp_ssh2(bs, ek->privateKey);
}

static int ec_shared_pubkey_bits(const ssh_keyalg *alg, ptrlen blob)
{
    const struct ecsign_extra *extra =
        (const struct ecsign_extra *)alg->extra;
    struct ec_curve *curve = extra->curve();
    return curve->fieldBits;
}

static mp_int *ecdsa_signing_exponent_from_data(
    const struct ec_curve *curve, const struct ecsign_extra *extra,
    ptrlen data)
{
    /* Hash the data being signed. */
<<<<<<< HEAD
    unsigned char * hash = snewn(extra->hash->hlen, unsigned char); // WINSCP
=======
    unsigned char hash[MAX_HASH_LEN];
>>>>>>> 08989cdb
    ssh_hash *h = ssh_hash_new(extra->hash);
    put_data(h, data.ptr, data.len);
    ssh_hash_final(h, hash);
    sfree(hash);

    /*
     * Take the leftmost b bits of the hash of the signed data (where
     * b is the number of bits in order(G)), interpreted big-endian.
     */
    { // WINSCP
    mp_int *z = mp_from_bytes_be(make_ptrlen(hash, extra->hash->hlen));
    size_t zbits = mp_get_nbits(z);
    size_t nbits = mp_get_nbits(curve->w.G_order);
    size_t shift = zbits - nbits;
    /* Bound the shift count below at 0, using bit twiddling to avoid
     * a conditional branch */
    shift &= ~-(int)(shift >> (CHAR_BIT * sizeof(size_t) - 1)); // WINSCP
    { // WINSCP
    mp_int *toret = mp_rshift_safe(z, shift);
    mp_free(z);

    return toret;
    } // WINSCP
    } // WINSCP
}

static bool ecdsa_verify(ssh_key *key, ptrlen sig, ptrlen data)
{
    struct ecdsa_key *ek = container_of(key, struct ecdsa_key, sshk);
    const struct ecsign_extra *extra =
        (const struct ecsign_extra *)ek->sshk.vt->extra;

    BinarySource src[1];
    BinarySource_BARE_INIT(src, sig.ptr, sig.len);

    /* Check the signature starts with the algorithm name */
    if (!ptrlen_eq_string(get_string(src), ek->sshk.vt->ssh_id))
        return false;

    /* Everything else is nested inside a sub-string. Descend into that. */
    { // WINSCP
    ptrlen sigstr = get_string(src);
    if (get_err(src))
        return false;
    BinarySource_BARE_INIT(src, sigstr.ptr, sigstr.len);

    /* Extract the signature integers r,s */
    { // WINSCP
    mp_int *r = get_mp_ssh2(src);
    mp_int *s = get_mp_ssh2(src);
    if (get_err(src)) {
        mp_free(r);
        mp_free(s);
        return false;
    }

    /* Basic sanity checks: 0 < r,s < order(G) */
    { // WINSCP
    unsigned invalid = 0;
    invalid |= mp_eq_integer(r, 0);
    invalid |= mp_eq_integer(s, 0);
    invalid |= mp_cmp_hs(r, ek->curve->w.G_order);
    invalid |= mp_cmp_hs(s, ek->curve->w.G_order);

    /* Get the hash of the signed data, converted to an integer */
    { // WINSCP
    mp_int *z = ecdsa_signing_exponent_from_data(ek->curve, extra, data);

    /* Verify the signature integers against the hash */
    mp_int *w = mp_invert(s, ek->curve->w.G_order);
    mp_int *u1 = mp_modmul(z, w, ek->curve->w.G_order);
    mp_free(z);
    { // WINSCP
    mp_int *u2 = mp_modmul(r, w, ek->curve->w.G_order);
    mp_free(w);
    { // WINSCP
    WeierstrassPoint *u1G = ecc_weierstrass_multiply(ek->curve->w.G, u1);
    mp_free(u1);
    { // WINSCP
    WeierstrassPoint *u2P = ecc_weierstrass_multiply(ek->publicKey, u2);
    mp_free(u2);
    { // WINSCP
    WeierstrassPoint *sum = ecc_weierstrass_add_general(u1G, u2P);
    ecc_weierstrass_point_free(u1G);
    ecc_weierstrass_point_free(u2P);

    { // WINSCP
    mp_int *x;
    ecc_weierstrass_get_affine(sum, &x, NULL);
    ecc_weierstrass_point_free(sum);

    mp_divmod_into(x, ek->curve->w.G_order, NULL, x);
    invalid |= (1 ^ mp_cmp_eq(r, x));
    mp_free(x);

    mp_free(r);
    mp_free(s);

    return !invalid;
    } // WINSCP
    } // WINSCP
    } // WINSCP
    } // WINSCP
    } // WINSCP
    } // WINSCP
    } // WINSCP
    } // WINSCP
    } // WINSCP
}

static mp_int *eddsa_signing_exponent_from_data(
    struct eddsa_key *ek, const struct ecsign_extra *extra,
    ptrlen r_encoded, ptrlen data)
{
    /* Hash (r || public key || message) */
<<<<<<< HEAD
    unsigned char * hash = snewn(extra->hash->hlen, unsigned char);
=======
    unsigned char hash[MAX_HASH_LEN];
>>>>>>> 08989cdb
    ssh_hash *h = ssh_hash_new(extra->hash);
    put_data(h, r_encoded.ptr, r_encoded.len);
    put_epoint(h, ek->publicKey, ek->curve, true); /* omit string header */
    put_data(h, data.ptr, data.len);
    ssh_hash_final(h, hash);
    sfree(hash);

    /* Convert to an integer */
    { // WINSCP
    mp_int *toret = mp_from_bytes_le(make_ptrlen(hash, extra->hash->hlen));

    smemclr(hash, extra->hash->hlen);
    return toret;
    } // WINSCP
}

static bool eddsa_verify(ssh_key *key, ptrlen sig, ptrlen data)
{
    struct eddsa_key *ek = container_of(key, struct eddsa_key, sshk);
    const struct ecsign_extra *extra =
        (const struct ecsign_extra *)ek->sshk.vt->extra;

    BinarySource src[1];
    BinarySource_BARE_INIT(src, sig.ptr, sig.len);

    /* Check the signature starts with the algorithm name */
    if (!ptrlen_eq_string(get_string(src), ek->sshk.vt->ssh_id))
        return false;

    /* Now expect a single string which is the concatenation of an
     * encoded curve point r and an integer s. */
    { // WINSCP
    ptrlen sigstr = get_string(src);
    if (get_err(src))
        return false;
    BinarySource_BARE_INIT(src, sigstr.ptr, sigstr.len);
    { // WINSCP
    ptrlen rstr = get_data(src, ek->curve->fieldBytes);
    ptrlen sstr = get_data(src, ek->curve->fieldBytes);
    if (get_err(src) || get_avail(src))
        return false;

    { // WINSCP
    EdwardsPoint *r = eddsa_decode(rstr, ek->curve);
    if (!r)
        return false;
    { // WINSCP
    mp_int *s = mp_from_bytes_le(sstr);

    mp_int *H = eddsa_signing_exponent_from_data(ek, extra, rstr, data);

    /* Verify that s*G == r + H*publicKey */
    EdwardsPoint *lhs = ecc_edwards_multiply(ek->curve->e.G, s);
    mp_free(s);
    { // WINSCP
    EdwardsPoint *hpk = ecc_edwards_multiply(ek->publicKey, H);
    mp_free(H);
    { // WINSCP
    EdwardsPoint *rhs = ecc_edwards_add(r, hpk);
    ecc_edwards_point_free(hpk);
    { // WINSCP
    unsigned valid = ecc_edwards_eq(lhs, rhs);
    ecc_edwards_point_free(lhs);
    ecc_edwards_point_free(rhs);
    ecc_edwards_point_free(r);

    return valid;
    } // WINSCP
    } // WINSCP
    } // WINSCP
    } // WINSCP
    } // WINSCP
    } // WINSCP
    } // WINSCP
}

static void ecdsa_sign(ssh_key *key, const void *data, int datalen,
                       unsigned flags, BinarySink *bs)
{
    struct ecdsa_key *ek = container_of(key, struct ecdsa_key, sshk);
    const struct ecsign_extra *extra =
        (const struct ecsign_extra *)ek->sshk.vt->extra;
    assert(ek->privateKey);

    { // WINSCP
    mp_int *z = ecdsa_signing_exponent_from_data(
        ek->curve, extra, make_ptrlen(data, datalen));

    /* Generate k between 1 and curve->n, using the same deterministic
     * k generation system we use for conventional DSA. */
    mp_int *k;
    {
        unsigned char digest[20];
        SHA_Simple(data, datalen, digest);
        k = dss_gen_k(
            "ECDSA deterministic k generator", ek->curve->w.G_order,
            ek->privateKey, digest, sizeof(digest));
    }

    { // WINSCP
    WeierstrassPoint *kG = ecc_weierstrass_multiply(ek->curve->w.G, k);
    mp_int *x;
    ecc_weierstrass_get_affine(kG, &x, NULL);
    ecc_weierstrass_point_free(kG);

    /* r = kG.x mod order(G) */
    { // WINSCP
    mp_int *r = mp_mod(x, ek->curve->w.G_order);
    mp_free(x);

    /* s = (z + r * priv)/k mod n */
    { // WINSCP
    mp_int *rPriv = mp_modmul(r, ek->privateKey, ek->curve->w.G_order);
    mp_int *numerator = mp_modadd(z, rPriv, ek->curve->w.G_order);
    mp_free(z);
    mp_free(rPriv);
    { // WINSCP
    mp_int *kInv = mp_invert(k, ek->curve->w.G_order);
    mp_free(k);
    { // WINSCP
    mp_int *s = mp_modmul(numerator, kInv, ek->curve->w.G_order);
    mp_free(numerator);
    mp_free(kInv);

    /* Format the output */
    put_stringz(bs, ek->sshk.vt->ssh_id);

    { // WINSCP
    strbuf *substr = strbuf_new();
    put_mp_ssh2(substr, r);
    put_mp_ssh2(substr, s);
    put_stringsb(bs, substr);
    } // WINSCP

    mp_free(r);
    mp_free(s);
    } // WINSCP
    } // WINSCP
    } // WINSCP
    } // WINSCP
    } // WINSCP
    } // WINSCP
}

static void eddsa_sign(ssh_key *key, const void *data, int datalen,
                       unsigned flags, BinarySink *bs)
{
    struct eddsa_key *ek = container_of(key, struct eddsa_key, sshk);
    const struct ecsign_extra *extra =
        (const struct ecsign_extra *)ek->sshk.vt->extra;
    assert(ek->privateKey);

    /*
     * EdDSA prescribes a specific method of generating the random
     * nonce integer for the signature. (A verifier can't tell
     * whether you followed that method, but it's important to
     * follow it anyway, because test vectors will want a specific
     * signature for a given message, and because this preserves
     * determinism of signatures even if the same signature were
     * made twice by different software.)
     */

    /*
     * First, we hash the private key integer (bare, little-endian)
     * into a hash generating 2*fieldBytes of output.
     */
<<<<<<< HEAD
    { // WINSCP
    unsigned char * hash = snewn(extra->hash->hlen, unsigned char); // WINSCP
=======
    unsigned char hash[MAX_HASH_LEN];
>>>>>>> 08989cdb
    ssh_hash *h = ssh_hash_new(extra->hash);
    size_t i; // WINSCP
    for (i = 0; i < ek->curve->fieldBytes; ++i)
        put_byte(h, mp_get_byte(ek->privateKey, i));
    ssh_hash_final(h, hash);
    sfree(hash); // WINSCP

    /*
     * The first half of the output hash is converted into an
     * integer a, by the standard EdDSA transformation.
     */
    { // WINSCP
    mp_int *a = eddsa_exponent_from_hash(
        make_ptrlen(hash, ek->curve->fieldBytes), ek->curve);

    /*
     * The second half of the hash of the private key is hashed again
     * with the message to be signed, and used as an exponent to
     * generate the signature point r.
     */
    h = ssh_hash_new(extra->hash);
    put_data(h, hash + ek->curve->fieldBytes,
             extra->hash->hlen - ek->curve->fieldBytes);
    put_data(h, data, datalen);
    ssh_hash_final(h, hash);
    { // WINSCP
    mp_int *log_r_unreduced = mp_from_bytes_le(
        make_ptrlen(hash, extra->hash->hlen));
    mp_int *log_r = mp_mod(log_r_unreduced, ek->curve->e.G_order);
    mp_free(log_r_unreduced);
    { // WINSCP
    EdwardsPoint *r = ecc_edwards_multiply(ek->curve->e.G, log_r);

    /*
     * Encode r now, because we'll need its encoding for the next
     * hashing step as well as to write into the actual signature.
     */
    strbuf *r_enc = strbuf_new();
    put_epoint(r_enc, r, ek->curve, true); /* omit string header */
    ecc_edwards_point_free(r);

    /*
     * Compute the hash of (r || public key || message) just as
     * eddsa_verify does.
     */
    { // WINSCP
    mp_int *H = eddsa_signing_exponent_from_data(
        ek, extra, ptrlen_from_strbuf(r_enc), make_ptrlen(data, datalen));

    /* And then s = (log(r) + H*a) mod order(G). */
    mp_int *Ha = mp_modmul(H, a, ek->curve->e.G_order);
    mp_int *s = mp_modadd(log_r, Ha, ek->curve->e.G_order);
    mp_free(H);
    mp_free(a);
    mp_free(Ha);
    mp_free(log_r);

    /* Format the output */
    put_stringz(bs, ek->sshk.vt->ssh_id);
    put_uint32(bs, r_enc->len + ek->curve->fieldBytes);
    put_data(bs, r_enc->u, r_enc->len);
    strbuf_free(r_enc);
    { // WINSCP
    size_t i;
    for (i = 0; i < ek->curve->fieldBytes; ++i)
        put_byte(bs, mp_get_byte(s, i));
    mp_free(s);
    } // WINSCP
    } // WINSCP
    } // WINSCP
    } // WINSCP
    } // WINSCP
    } // WINSCP
}

const struct ecsign_extra sign_extra_ed25519 = {
    ec_ed25519, &ssh_sha512,
    NULL, 0,
};
const ssh_keyalg ssh_ecdsa_ed25519 = {
    eddsa_new_pub,
    eddsa_new_priv,
    eddsa_new_priv_openssh,

    eddsa_freekey,
    eddsa_sign,
    eddsa_verify,
    eddsa_public_blob,
    eddsa_private_blob,
    eddsa_openssh_blob,
    eddsa_cache_str,

    ec_shared_pubkey_bits,

    "ssh-ed25519",
    "ssh-ed25519",
    &sign_extra_ed25519,
    0, /* no supported flags */
};

/* OID: 1.2.840.10045.3.1.7 (ansiX9p256r1) */
static const unsigned char nistp256_oid[] = {
    0x2a, 0x86, 0x48, 0xce, 0x3d, 0x03, 0x01, 0x07
};
const struct ecsign_extra sign_extra_nistp256 = {
    ec_p256, &ssh_sha256,
    nistp256_oid, lenof(nistp256_oid),
};
const ssh_keyalg ssh_ecdsa_nistp256 = {
    ecdsa_new_pub,
    ecdsa_new_priv,
    ecdsa_new_priv_openssh,

    ecdsa_freekey,
    ecdsa_sign,
    ecdsa_verify,
    ecdsa_public_blob,
    ecdsa_private_blob,
    ecdsa_openssh_blob,
    ecdsa_cache_str,

    ec_shared_pubkey_bits,

    "ecdsa-sha2-nistp256",
    "ecdsa-sha2-nistp256",
    &sign_extra_nistp256,
    0, /* no supported flags */
};

/* OID: 1.3.132.0.34 (secp384r1) */
static const unsigned char nistp384_oid[] = {
    0x2b, 0x81, 0x04, 0x00, 0x22
};
const struct ecsign_extra sign_extra_nistp384 = {
    ec_p384, &ssh_sha384,
    nistp384_oid, lenof(nistp384_oid),
};
const ssh_keyalg ssh_ecdsa_nistp384 = {
    ecdsa_new_pub,
    ecdsa_new_priv,
    ecdsa_new_priv_openssh,

    ecdsa_freekey,
    ecdsa_sign,
    ecdsa_verify,
    ecdsa_public_blob,
    ecdsa_private_blob,
    ecdsa_openssh_blob,
    ecdsa_cache_str,

    ec_shared_pubkey_bits,

    "ecdsa-sha2-nistp384",
    "ecdsa-sha2-nistp384",
    &sign_extra_nistp384,
    0, /* no supported flags */
};

/* OID: 1.3.132.0.35 (secp521r1) */
static const unsigned char nistp521_oid[] = {
    0x2b, 0x81, 0x04, 0x00, 0x23
};
const struct ecsign_extra sign_extra_nistp521 = {
    ec_p521, &ssh_sha512,
    nistp521_oid, lenof(nistp521_oid),
};
const ssh_keyalg ssh_ecdsa_nistp521 = {
    ecdsa_new_pub,
    ecdsa_new_priv,
    ecdsa_new_priv_openssh,

    ecdsa_freekey,
    ecdsa_sign,
    ecdsa_verify,
    ecdsa_public_blob,
    ecdsa_private_blob,
    ecdsa_openssh_blob,
    ecdsa_cache_str,

    ec_shared_pubkey_bits,

    "ecdsa-sha2-nistp521",
    "ecdsa-sha2-nistp521",
    &sign_extra_nistp521,
    0, /* no supported flags */
};

/* ----------------------------------------------------------------------
 * Exposed ECDH interface
 */

struct eckex_extra {
    struct ec_curve *(*curve)(void);
    void (*setup)(ecdh_key *dh);
    void (*cleanup)(ecdh_key *dh);
    void (*getpublic)(ecdh_key *dh, BinarySink *bs);
    mp_int *(*getkey)(ecdh_key *dh, ptrlen remoteKey);
};

struct ecdh_key {
    const struct eckex_extra *extra;
    const struct ec_curve *curve;
    mp_int *private;
    union {
        WeierstrassPoint *w_public;
        MontgomeryPoint *m_public;
    };
};

const char *ssh_ecdhkex_curve_textname(const struct ssh_kex *kex)
{
    const struct eckex_extra *extra = (const struct eckex_extra *)kex->extra;
    struct ec_curve *curve = extra->curve();
    return curve->textname;
}

static void ssh_ecdhkex_w_setup(ecdh_key *dh)
{
    mp_int *one = mp_from_integer(1);
    dh->private = mp_random_in_range(one, dh->curve->w.G_order);
    mp_free(one);

    dh->w_public = ecc_weierstrass_multiply(dh->curve->w.G, dh->private);
}

static void ssh_ecdhkex_m_setup(ecdh_key *dh)
{
<<<<<<< HEAD
    unsigned char * bytes = snewn(dh->curve->fieldBytes, unsigned char); // WINSCP
    size_t i; // WINSCP
    for (i = 0; i < sizeof(bytes); ++i)
        bytes[i] = random_byte();

    bytes[0] &= 0xF8;
    bytes[dh->curve->fieldBytes-1] &= 0x7F;
    bytes[dh->curve->fieldBytes-1] |= 0x40;
    dh->private = mp_from_bytes_le(make_ptrlen(bytes, dh->curve->fieldBytes));
    smemclr(bytes, sizeof(bytes));
    sfree(bytes); // WINSCP
=======
    strbuf *bytes = strbuf_new();
    for (size_t i = 0; i < dh->curve->fieldBytes; ++i)
        put_byte(bytes, random_byte());

    bytes->u[0] &= 0xF8;
    bytes->u[bytes->len-1] &= 0x7F;
    bytes->u[bytes->len-1] |= 0x40;
    dh->private = mp_from_bytes_le(ptrlen_from_strbuf(bytes));
    strbuf_free(bytes);
>>>>>>> 08989cdb

    dh->m_public = ecc_montgomery_multiply(dh->curve->m.G, dh->private);
}

ecdh_key *ssh_ecdhkex_newkey(const struct ssh_kex *kex)
{
    const struct eckex_extra *extra = (const struct eckex_extra *)kex->extra;
    const struct ec_curve *curve = extra->curve();

    ecdh_key *dh = snew(ecdh_key);
    dh->extra = extra;
    dh->curve = curve;
    dh->extra->setup(dh);
    return dh;
}

static void ssh_ecdhkex_w_getpublic(ecdh_key *dh, BinarySink *bs)
{
    put_wpoint(bs, dh->w_public, dh->curve, true);
}

static void ssh_ecdhkex_m_getpublic(ecdh_key *dh, BinarySink *bs)
{
    mp_int *x;
    size_t i; // WINSCP
    ecc_montgomery_get_affine(dh->m_public, &x);
    for (i = 0; i < dh->curve->fieldBytes; ++i)
        put_byte(bs, mp_get_byte(x, i));
    mp_free(x);
}

void ssh_ecdhkex_getpublic(ecdh_key *dh, BinarySink *bs)
{
    dh->extra->getpublic(dh, bs);
}

static mp_int *ssh_ecdhkex_w_getkey(ecdh_key *dh, ptrlen remoteKey)
{
    WeierstrassPoint *remote_p = ecdsa_decode(remoteKey, dh->curve);
    if (!remote_p)
        return NULL;

    { // WINSCP
    WeierstrassPoint *p = ecc_weierstrass_multiply(remote_p, dh->private);

    mp_int *x;
    ecc_weierstrass_get_affine(p, &x, NULL);

    ecc_weierstrass_point_free(remote_p);
    ecc_weierstrass_point_free(p);

    return x;
    } // WINSCP
}

static mp_int *ssh_ecdhkex_m_getkey(ecdh_key *dh, ptrlen remoteKey)
{
    mp_int *remote_x = mp_from_bytes_le(remoteKey);
    MontgomeryPoint *remote_p = ecc_montgomery_point_new(
        dh->curve->m.mc, remote_x);
    mp_free(remote_x);

    { // WINSCP
    MontgomeryPoint *p = ecc_montgomery_multiply(remote_p, dh->private);
    mp_int *x;
    ecc_montgomery_get_affine(p, &x);

    ecc_montgomery_point_free(remote_p);
    ecc_montgomery_point_free(p);

    /*
     * Endianness-swap. The Curve25519 algorithm definition assumes
     * you were doing your computation in arrays of 32 little-endian
     * bytes, and now specifies that you take your final one of those
     * and convert it into a bignum in _network_ byte order, i.e.
     * big-endian.
     *
     * In particular, the spec says, you convert the _whole_ 32 bytes
     * into a bignum. That is, on the rare occasions that x has come
     * out with the most significant 8 bits zero, we have to imagine
     * that being represented by a 32-byte string with the last byte
     * being zero, so that has to be converted into an SSH-2 bignum
     * with the _low_ byte zero, i.e. a multiple of 256.
     */
    { // WINSCP
    strbuf *sb = strbuf_new();
    size_t i;
    for (i = 0; i < dh->curve->fieldBytes; ++i)
        put_byte(sb, mp_get_byte(x, i));
    mp_free(x);
    x = mp_from_bytes_be(ptrlen_from_strbuf(sb));
    strbuf_free(sb);

    return x;
    } // WINSCP
    } // WINSCP
}

mp_int *ssh_ecdhkex_getkey(ecdh_key *dh, ptrlen remoteKey)
{
    return dh->extra->getkey(dh, remoteKey);
}

static void ssh_ecdhkex_w_cleanup(ecdh_key *dh)
{
    ecc_weierstrass_point_free(dh->w_public);
}

static void ssh_ecdhkex_m_cleanup(ecdh_key *dh)
{
    ecc_montgomery_point_free(dh->m_public);
}

void ssh_ecdhkex_freekey(ecdh_key *dh)
{
    mp_free(dh->private);
    dh->extra->cleanup(dh);
    sfree(dh);
}

static const struct eckex_extra kex_extra_curve25519 = {
    ec_curve25519,
    ssh_ecdhkex_m_setup,
    ssh_ecdhkex_m_cleanup,
    ssh_ecdhkex_m_getpublic,
    ssh_ecdhkex_m_getkey,
};
static const struct ssh_kex ssh_ec_kex_curve25519 = {
    "curve25519-sha256@libssh.org", NULL, KEXTYPE_ECDH,
    &ssh_sha256, &kex_extra_curve25519,
};

const struct eckex_extra kex_extra_nistp256 = {
    ec_p256,
    ssh_ecdhkex_w_setup,
    ssh_ecdhkex_w_cleanup,
    ssh_ecdhkex_w_getpublic,
    ssh_ecdhkex_w_getkey,
};
static const struct ssh_kex ssh_ec_kex_nistp256 = {
    "ecdh-sha2-nistp256", NULL, KEXTYPE_ECDH,
    &ssh_sha256, &kex_extra_nistp256,
};

const struct eckex_extra kex_extra_nistp384 = {
    ec_p384,
    ssh_ecdhkex_w_setup,
    ssh_ecdhkex_w_cleanup,
    ssh_ecdhkex_w_getpublic,
    ssh_ecdhkex_w_getkey,
};
static const struct ssh_kex ssh_ec_kex_nistp384 = {
    "ecdh-sha2-nistp384", NULL, KEXTYPE_ECDH,
    &ssh_sha384, &kex_extra_nistp384,
};

const struct eckex_extra kex_extra_nistp521 = {
    ec_p521,
    ssh_ecdhkex_w_setup,
    ssh_ecdhkex_w_cleanup,
    ssh_ecdhkex_w_getpublic,
    ssh_ecdhkex_w_getkey,
};
static const struct ssh_kex ssh_ec_kex_nistp521 = {
    "ecdh-sha2-nistp521", NULL, KEXTYPE_ECDH,
    &ssh_sha512, &kex_extra_nistp521,
};

static const struct ssh_kex *const ec_kex_list[] = {
    &ssh_ec_kex_curve25519,
    &ssh_ec_kex_nistp256,
    &ssh_ec_kex_nistp384,
    &ssh_ec_kex_nistp521,
};

const struct ssh_kexes ssh_ecdh_kex = {
    sizeof(ec_kex_list) / sizeof(*ec_kex_list),
    ec_kex_list
};

/* ----------------------------------------------------------------------
 * Helper functions for finding key algorithms and returning auxiliary
 * data.
 */

const ssh_keyalg *ec_alg_by_oid(int len, const void *oid,
                                        const struct ec_curve **curve)
{
    static const ssh_keyalg *algs_with_oid[] = {
        &ssh_ecdsa_nistp256,
        &ssh_ecdsa_nistp384,
        &ssh_ecdsa_nistp521,
    };
    int i;

    for (i = 0; i < lenof(algs_with_oid); i++) {
        const ssh_keyalg *alg = algs_with_oid[i];
        const struct ecsign_extra *extra =
            (const struct ecsign_extra *)alg->extra;
        if (len == extra->oidlen && !memcmp(oid, extra->oid, len)) {
            *curve = extra->curve();
            return alg;
        }
    }
    return NULL;
}

const unsigned char *ec_alg_oid(const ssh_keyalg *alg,
                                int *oidlen)
{
    const struct ecsign_extra *extra = (const struct ecsign_extra *)alg->extra;
    *oidlen = extra->oidlen;
    return extra->oid;
}

const int ec_nist_curve_lengths[] = { 256, 384, 521 };
const int n_ec_nist_curve_lengths = lenof(ec_nist_curve_lengths);

bool ec_nist_alg_and_curve_by_bits(
    int bits, const struct ec_curve **curve, const ssh_keyalg **alg)
{
    switch (bits) {
      case 256: *alg = &ssh_ecdsa_nistp256; break;
      case 384: *alg = &ssh_ecdsa_nistp384; break;
      case 521: *alg = &ssh_ecdsa_nistp521; break;
      default: return false;
    }
    *curve = ((struct ecsign_extra *)(*alg)->extra)->curve();
    return true;
}

bool ec_ed_alg_and_curve_by_bits(
    int bits, const struct ec_curve **curve, const ssh_keyalg **alg)
{
    switch (bits) {
      case 256: *alg = &ssh_ecdsa_ed25519; break;
      default: return false;
    }
    *curve = ((struct ecsign_extra *)(*alg)->extra)->curve();
    return true;
}

#ifdef MPEXT

void ec_cleanup(void)
{
  ec_curve_cleanup = 1;
  ec_p256();
  ec_p384();
  ec_p521();
  ec_curve25519();
  ec_ed25519();
  // in case we want to restart (unlikely)
  ec_curve_cleanup = 0;
}

#endif
<|MERGE_RESOLUTION|>--- conflicted
+++ resolved
@@ -1,1765 +1,1732 @@
-/*
- * Elliptic-curve crypto module for PuTTY
- * Implements the three required curves, no optional curves
- *
- * NOTE: Only curves on prime field are handled by the maths functions
- *       in Weierstrass form using Jacobian co-ordinates.
- *
- *       Montgomery form curves are supported for DH. (Curve25519)
- *
- *       Edwards form curves are supported for DSA. (Ed25519)
- */
-
-/*
- * References:
- *
- * Elliptic curves in SSH are specified in RFC 5656:
- *   http://tools.ietf.org/html/rfc5656
- *
- * That specification delegates details of public key formatting and a
- * lot of underlying mechanism to SEC 1:
- *   http://www.secg.org/sec1-v2.pdf
- *
- * Montgomery maths from:
- * Handbook of elliptic and hyperelliptic curve cryptography, Chapter 13
- *   http://cs.ucsb.edu/~koc/ccs130h/2013/EllipticHyperelliptic-CohenFrey.pdf
- *
- * Curve25519 spec from libssh (with reference to other things in the
- * libssh code):
- *   https://git.libssh.org/users/aris/libssh.git/tree/doc/curve25519-sha256@libssh.org.txt
- *
- * Edwards DSA:
- *   http://ed25519.cr.yp.to/ed25519-20110926.pdf
- */
-
-#include <stdlib.h>
-#include <assert.h>
-
-#include "ssh.h"
-#include "mpint.h"
-#include "ecc.h"
-
-#ifdef MPEXT
-int ec_curve_cleanup = 0;
-
-static void finalize_common(struct ec_curve * curve)
-{
-    mp_free(curve->p);
-}
-
-static void finalize_wcurve(struct ec_curve *curve)
-{
-    // TODO
-    finalize_common(curve);
-}
-
-static void finalize_mcurve(struct ec_curve *curve)
-{
-    ecc_montgomery_curve_free(curve->m.mc);
-    ecc_montgomery_point_free(curve->m.G);
-    finalize_common(curve);
-}
-
-static void finalize_ecurve(struct ec_curve *curve)
-{
-    // TODO
-    finalize_common(curve);
-}
-#endif
-
-/* ----------------------------------------------------------------------
- * Elliptic curve definitions
- */
-
-static void initialise_common(
-    struct ec_curve *curve, EllipticCurveType type, mp_int *p)
-{
-    curve->type = type;
-    curve->p = mp_copy(p);
-    curve->fieldBits = mp_get_nbits(p);
-    curve->fieldBytes = (curve->fieldBits + 7) / 8;
-}
-
-static void initialise_wcurve(
-    struct ec_curve *curve, mp_int *p, mp_int *a, mp_int *b,
-    mp_int *nonsquare, mp_int *G_x, mp_int *G_y, mp_int *G_order)
-{
-    initialise_common(curve, EC_WEIERSTRASS, p);
-
-    curve->w.wc = ecc_weierstrass_curve(p, a, b, nonsquare);
-
-    curve->w.G = ecc_weierstrass_point_new(curve->w.wc, G_x, G_y);
-    curve->w.G_order = mp_copy(G_order);
-}
-
-static void initialise_mcurve(
-    struct ec_curve *curve, mp_int *p, mp_int *a, mp_int *b,
-    mp_int *G_x)
-{
-    initialise_common(curve, EC_MONTGOMERY, p);
-
-    curve->m.mc = ecc_montgomery_curve(p, a, b);
-
-    curve->m.G = ecc_montgomery_point_new(curve->m.mc, G_x);
-}
-
-static void initialise_ecurve(
-    struct ec_curve *curve, mp_int *p, mp_int *d, mp_int *a,
-    mp_int *nonsquare, mp_int *G_x, mp_int *G_y, mp_int *G_order)
-{
-    initialise_common(curve, EC_EDWARDS, p);
-
-    curve->e.ec = ecc_edwards_curve(p, d, a, nonsquare);
-
-    curve->e.G = ecc_edwards_point_new(curve->e.ec, G_x, G_y);
-    curve->e.G_order = mp_copy(G_order);
-}
-
-static struct ec_curve *ec_p256(void)
-{
-    static struct ec_curve curve = { 0 };
-    static bool initialised = false;
-
-    #ifdef MPEXT
-    if (ec_curve_cleanup)
-    {
-        if (initialised) finalize_wcurve(&curve);
-        initialised = 0;
-        return NULL;
-    }
-    #endif
-
-    if (!initialised)
-    {
-        mp_int *p = MP_LITERAL(0xffffffff00000001000000000000000000000000ffffffffffffffffffffffff);
-        mp_int *a = MP_LITERAL(0xffffffff00000001000000000000000000000000fffffffffffffffffffffffc);
-        mp_int *b = MP_LITERAL(0x5ac635d8aa3a93e7b3ebbd55769886bc651d06b0cc53b0f63bce3c3e27d2604b);
-        mp_int *G_x = MP_LITERAL(0x6b17d1f2e12c4247f8bce6e563a440f277037d812deb33a0f4a13945d898c296);
-        mp_int *G_y = MP_LITERAL(0x4fe342e2fe1a7f9b8ee7eb4a7c0f9e162bce33576b315ececbb6406837bf51f5);
-        mp_int *G_order = MP_LITERAL(0xffffffff00000000ffffffffffffffffbce6faada7179e84f3b9cac2fc632551);
-        mp_int *nonsquare_mod_p = mp_from_integer(3);
-        initialise_wcurve(&curve, p, a, b, nonsquare_mod_p, G_x, G_y, G_order);
-        mp_free(p);
-        mp_free(a);
-        mp_free(b);
-        mp_free(G_x);
-        mp_free(G_y);
-        mp_free(G_order);
-        mp_free(nonsquare_mod_p);
-
-        curve.textname = curve.name = "nistp256";
-
-        /* Now initialised, no need to do it again */
-        initialised = true;
-    }
-
-    return &curve;
-}
-
-static struct ec_curve *ec_p384(void)
-{
-    static struct ec_curve curve = { 0 };
-    static bool initialised = false;
-
-    #ifdef MPEXT
-    if (ec_curve_cleanup)
-    {
-        if (initialised) finalize_wcurve(&curve);
-        initialised = 0;
-        return NULL;
-    }
-    #endif
-
-    if (!initialised)
-    {
-        mp_int *p = MP_LITERAL(0xfffffffffffffffffffffffffffffffffffffffffffffffffffffffffffffffeffffffff0000000000000000ffffffff);
-        mp_int *a = MP_LITERAL(0xfffffffffffffffffffffffffffffffffffffffffffffffffffffffffffffffeffffffff0000000000000000fffffffc);
-        mp_int *b = MP_LITERAL(0xb3312fa7e23ee7e4988e056be3f82d19181d9c6efe8141120314088f5013875ac656398d8a2ed19d2a85c8edd3ec2aef);
-        mp_int *G_x = MP_LITERAL(0xaa87ca22be8b05378eb1c71ef320ad746e1d3b628ba79b9859f741e082542a385502f25dbf55296c3a545e3872760ab7);
-        mp_int *G_y = MP_LITERAL(0x3617de4a96262c6f5d9e98bf9292dc29f8f41dbd289a147ce9da3113b5f0b8c00a60b1ce1d7e819d7a431d7c90ea0e5f);
-        mp_int *G_order = MP_LITERAL(0xffffffffffffffffffffffffffffffffffffffffffffffffc7634d81f4372ddf581a0db248b0a77aecec196accc52973);
-        mp_int *nonsquare_mod_p = mp_from_integer(19);
-        initialise_wcurve(&curve, p, a, b, nonsquare_mod_p, G_x, G_y, G_order);
-        mp_free(p);
-        mp_free(a);
-        mp_free(b);
-        mp_free(G_x);
-        mp_free(G_y);
-        mp_free(G_order);
-        mp_free(nonsquare_mod_p);
-
-        curve.textname = curve.name = "nistp384";
-
-        /* Now initialised, no need to do it again */
-        initialised = true;
-    }
-
-    return &curve;
-}
-
-static struct ec_curve *ec_p521(void)
-{
-    static struct ec_curve curve = { 0 };
-    static bool initialised = false;
-
-    #ifdef MPEXT
-    if (ec_curve_cleanup)
-    {
-        if (initialised) finalize_wcurve(&curve);
-        initialised = 0;
-        return NULL;
-    }
-    #endif
-
-    if (!initialised)
-    {
-        mp_int *p = MP_LITERAL(0x01ffffffffffffffffffffffffffffffffffffffffffffffffffffffffffffffffffffffffffffffffffffffffffffffffffffffffffffffffffffffffffffffffff);
-        mp_int *a = MP_LITERAL(0x01fffffffffffffffffffffffffffffffffffffffffffffffffffffffffffffffffffffffffffffffffffffffffffffffffffffffffffffffffffffffffffffffffc);
-        mp_int *b = MP_LITERAL(0x0051953eb9618e1c9a1f929a21a0b68540eea2da725b99b315f3b8b489918ef109e156193951ec7e937b1652c0bd3bb1bf073573df883d2c34f1ef451fd46b503f00);
-        mp_int *G_x = MP_LITERAL(0x00c6858e06b70404e9cd9e3ecb662395b4429c648139053fb521f828af606b4d3dbaa14b5e77efe75928fe1dc127a2ffa8de3348b3c1856a429bf97e7e31c2e5bd66);
-        mp_int *G_y = MP_LITERAL(0x011839296a789a3bc0045c8a5fb42c7d1bd998f54449579b446817afbd17273e662c97ee72995ef42640c550b9013fad0761353c7086a272c24088be94769fd16650);
-        mp_int *G_order = MP_LITERAL(0x01fffffffffffffffffffffffffffffffffffffffffffffffffffffffffffffffffa51868783bf2f966b7fcc0148f709a5d03bb5c9b8899c47aebb6fb71e91386409);
-        mp_int *nonsquare_mod_p = mp_from_integer(3);
-        initialise_wcurve(&curve, p, a, b, nonsquare_mod_p, G_x, G_y, G_order);
-        mp_free(p);
-        mp_free(a);
-        mp_free(b);
-        mp_free(G_x);
-        mp_free(G_y);
-        mp_free(G_order);
-        mp_free(nonsquare_mod_p);
-
-        curve.textname = curve.name = "nistp521";
-
-        /* Now initialised, no need to do it again */
-        initialised = true;
-    }
-
-    return &curve;
-}
-
-static struct ec_curve *ec_curve25519(void)
-{
-    static struct ec_curve curve = { 0 };
-    static bool initialised = false;
-
-    #ifdef MPEXT
-    if (ec_curve_cleanup)
-    {
-        if (initialised) finalize_mcurve(&curve);
-        initialised = 0;
-        return NULL;
-    }
-    #endif
-
-    if (!initialised)
-    {
-        mp_int *p = MP_LITERAL(0x7fffffffffffffffffffffffffffffffffffffffffffffffffffffffffffffed);
-        mp_int *a = MP_LITERAL(0x0000000000000000000000000000000000000000000000000000000000076d06);
-        mp_int *b = MP_LITERAL(0x0000000000000000000000000000000000000000000000000000000000000001);
-        mp_int *G_x = MP_LITERAL(0x0000000000000000000000000000000000000000000000000000000000000009);
-        initialise_mcurve(&curve, p, a, b, G_x);
-        mp_free(p);
-        mp_free(a);
-        mp_free(b);
-        mp_free(G_x);
-
-        /* This curve doesn't need a name, because it's never used in
-         * any format that embeds the curve name */
-        curve.name = NULL;
-        curve.textname = "Curve25519";
-
-        /* Now initialised, no need to do it again */
-        initialised = true;
-    }
-
-    return &curve;
-}
-
-static struct ec_curve *ec_ed25519(void)
-{
-    static struct ec_curve curve = { 0 };
-    static bool initialised = false;
-
-    #ifdef MPEXT
-    if (ec_curve_cleanup)
-    {
-        if (initialised) finalize_ecurve(&curve);
-        initialised = 0;
-        return NULL;
-    }
-    #endif
-
-    if (!initialised)
-    {
-        mp_int *p = MP_LITERAL(0x7fffffffffffffffffffffffffffffffffffffffffffffffffffffffffffffed);
-        mp_int *d = MP_LITERAL(0x52036cee2b6ffe738cc740797779e89800700a4d4141d8ab75eb4dca135978a3);
-        mp_int *a = MP_LITERAL(0x7fffffffffffffffffffffffffffffffffffffffffffffffffffffffffffffec); /* == p-1 */
-        mp_int *G_x = MP_LITERAL(0x216936d3cd6e53fec0a4e231fdd6dc5c692cc7609525a7b2c9562d608f25d51a);
-        mp_int *G_y = MP_LITERAL(0x6666666666666666666666666666666666666666666666666666666666666658);
-        mp_int *G_order = MP_LITERAL(0x1000000000000000000000000000000014def9dea2f79cd65812631a5cf5d3ed);
-        mp_int *nonsquare_mod_p = mp_from_integer(2);
-        initialise_ecurve(&curve, p, d, a, nonsquare_mod_p, G_x, G_y, G_order);
-        mp_free(p);
-        mp_free(d);
-        mp_free(a);
-        mp_free(G_x);
-        mp_free(G_y);
-        mp_free(G_order);
-        mp_free(nonsquare_mod_p);
-
-        /* This curve doesn't need a name, because it's never used in
-         * any format that embeds the curve name */
-        curve.name = NULL;
-
-        curve.textname = "Ed25519";
-
-        /* Now initialised, no need to do it again */
-        initialised = true;
-    }
-
-    return &curve;
-}
-
-/* ----------------------------------------------------------------------
- * Public point from private
- */
-
-struct ecsign_extra {
-    struct ec_curve *(*curve)(void);
-    const struct ssh_hashalg *hash;
-
-    /* These fields are used by the OpenSSH PEM format importer/exporter */
-    const unsigned char *oid;
-    int oidlen;
-};
-
-WeierstrassPoint *ecdsa_public(mp_int *private_key, const ssh_keyalg *alg)
-{
-    const struct ecsign_extra *extra =
-        (const struct ecsign_extra *)alg->extra;
-    struct ec_curve *curve = extra->curve();
-    pinitassert(curve->type == EC_WEIERSTRASS);
-
-    mp_int *priv_reduced = mp_mod(private_key, curve->p);
-    WeierstrassPoint *toret = ecc_weierstrass_multiply(
-        curve->w.G, priv_reduced);
-    mp_free(priv_reduced);
-    return toret;
-}
-
-static mp_int *eddsa_exponent_from_hash(
-    ptrlen hash, const struct ec_curve *curve)
-{
-    /*
-     * Make an integer out of the hash data, little-endian.
-     */
-    pinitassert(hash.len >= curve->fieldBytes);
-    mp_int *e = mp_from_bytes_le(make_ptrlen(hash.ptr, curve->fieldBytes));
-
-    /*
-     * Set the highest bit that fits in the modulus, and clear any
-     * above that.
-     */
-    mp_set_bit(e, curve->fieldBits - 1, 1);
-    mp_reduce_mod_2to(e, curve->fieldBits);
-
-    /*
-     * Clear exactly three low bits.
-     */
-    { // WINSCP
-    size_t bit; // WINSCP
-    for (bit = 0; bit < 3; bit++)
-        mp_set_bit(e, bit, 0);
-    } // WINSCP
-
-    return e;
-}
-
-EdwardsPoint *eddsa_public(mp_int *private_key, const ssh_keyalg *alg)
-{
-    const struct ecsign_extra *extra =
-        (const struct ecsign_extra *)alg->extra;
-    struct ec_curve *curve = extra->curve();
-    pinitassert(curve->type == EC_EDWARDS);
-
-    ssh_hash *h = ssh_hash_new(extra->hash);
-    size_t i; // WINSCP
-    for (i = 0; i < curve->fieldBytes; ++i)
-        put_byte(h, mp_get_byte(private_key, i));
-
-<<<<<<< HEAD
-    { // WINSCP
-    unsigned char * hash = snewn(extra->hash->hlen, unsigned char); // WINSCP
-=======
-    unsigned char hash[MAX_HASH_LEN];
->>>>>>> 08989cdb
-    ssh_hash_final(h, hash);
-
-    { // WINSCP
-    mp_int *exponent = eddsa_exponent_from_hash(
-        make_ptrlen(hash, extra->hash->hlen), curve);
-
-    EdwardsPoint *toret = ecc_edwards_multiply(curve->e.G, exponent);
-    mp_free(exponent);
-    sfree(hash); // WINSCP
-
-    return toret;
-    } // WINSCP
-    } // WINSCP
-}
-
-/* ----------------------------------------------------------------------
- * Marshalling and unmarshalling functions
- */
-
-static mp_int *BinarySource_get_mp_le(BinarySource *src)
-{
-    return mp_from_bytes_le(get_string(src));
-}
-#define get_mp_le(src) BinarySource_get_mp_le(BinarySource_UPCAST(src))
-
-static void BinarySink_put_mp_le_unsigned(BinarySink *bs, mp_int *x)
-{
-    size_t bytes = (mp_get_nbits(x) + 7) / 8;
-
-    put_uint32(bs, bytes);
-    { // WINSCP
-    size_t i; // WINSCP
-    for (i = 0; i < bytes; ++i)
-        put_byte(bs, mp_get_byte(x, i));
-    } // WINSCP
-}
-#define put_mp_le_unsigned(bs, x) \
-    BinarySink_put_mp_le_unsigned(BinarySink_UPCAST(bs), x)
-
-static WeierstrassPoint *ecdsa_decode(
-    ptrlen encoded, const struct ec_curve *curve)
-{
-    pinitassert(curve->type == EC_WEIERSTRASS);
-    BinarySource src[1];
-
-    BinarySource_BARE_INIT(src, encoded.ptr, encoded.len);
-    { // WINSCP
-    unsigned char format_type = get_byte(src);
-
-    WeierstrassPoint *P;
-
-    size_t len = get_avail(src);
-    mp_int *x;
-    mp_int *y;
-
-    switch (format_type) {
-      case 0:
-        /* The identity. */
-        P = ecc_weierstrass_point_new_identity(curve->w.wc);
-        break;
-      case 2:
-      case 3:
-        /* A compressed point, in which the x-coordinate is stored in
-         * full, and y is deduced from that and a single bit
-         * indicating its parity (stored in the format type byte). */
-        x = mp_from_bytes_be(get_data(src, len));
-        P = ecc_weierstrass_point_new_from_x(curve->w.wc, x, format_type & 1);
-        mp_free(x);
-        if (!P)            /* this can fail if the input is invalid */
-            return NULL;
-        break;
-      case 4:
-        /* An uncompressed point: the x,y coordinates are stored in
-         * full. We expect the rest of the string to have even length,
-         * and be divided half and half between the two values. */
-        if (len % 2 != 0)
-            return NULL;
-        len /= 2;
-        x = mp_from_bytes_be(get_data(src, len));
-        y = mp_from_bytes_be(get_data(src, len));
-        P = ecc_weierstrass_point_new(curve->w.wc, x, y);
-        mp_free(x);
-        mp_free(y);
-        break;
-      default:
-        /* An unrecognised type byte. */
-        return NULL;
-    }
-
-    /* Verify the point is on the curve */
-    if (!ecc_weierstrass_point_valid(P)) {
-        ecc_weierstrass_point_free(P);
-        return NULL;
-    }
-
-    return P;
-    } // WINSCP
-}
-
-static WeierstrassPoint *BinarySource_get_wpoint(
-    BinarySource *src, const struct ec_curve *curve)
-{
-    ptrlen str = get_string(src);
-    if (get_err(src))
-        return NULL;
-    return ecdsa_decode(str, curve);
-}
-#define get_wpoint(src, curve) \
-    BinarySource_get_wpoint(BinarySource_UPCAST(src), curve)
-
-static void BinarySink_put_wpoint(
-    BinarySink *bs, WeierstrassPoint *point, const struct ec_curve *curve,
-    bool bare)
-{
-    strbuf *sb;
-    BinarySink *bs_inner;
-
-    if (!bare) {
-        /*
-         * Encapsulate the raw data inside an outermost string layer.
-         */
-        sb = strbuf_new();
-        bs_inner = BinarySink_UPCAST(sb);
-    } else {
-        /*
-         * Just write the data directly to the output.
-         */
-        bs_inner = bs;
-    }
-
-    if (ecc_weierstrass_is_identity(point)) {
-        put_byte(bs_inner, 0);
-    } else {
-        mp_int *x, *y;
-        ecc_weierstrass_get_affine(point, &x, &y);
-
-        /*
-         * For ECDSA, we only ever output uncompressed points.
-         */
-        put_byte(bs_inner, 0x04);
-        { // WINSCP
-        size_t i; // WINSCP
-        for (i = curve->fieldBytes; i--;)
-            put_byte(bs_inner, mp_get_byte(x, i));
-        for (i = curve->fieldBytes; i--;)
-            put_byte(bs_inner, mp_get_byte(y, i));
-        } // WINSCP
-
-        mp_free(x);
-        mp_free(y);
-    }
-
-    if (!bare)
-        put_stringsb(bs, sb);
-}
-#define put_wpoint(bs, point, curve, bare)                              \
-    BinarySink_put_wpoint(BinarySink_UPCAST(bs), point, curve, bare)
-
-static EdwardsPoint *eddsa_decode(ptrlen encoded, const struct ec_curve *curve)
-{
-    assert(curve->type == EC_EDWARDS);
-    assert(curve->fieldBits % 8 == 7);
-
-    { // WINSCP
-    mp_int *y = mp_from_bytes_le(encoded);
-
-    if (mp_get_nbits(y) > curve->fieldBits+1) {
-        mp_free(y);
-        return NULL;
-    }
-
-    /* The topmost bit of the encoding isn't part of y, so it stores
-     * the bottom bit of x. Extract it, and zero that bit in y. */
-    { // WINSCP
-    unsigned desired_x_parity = mp_get_bit(y, curve->fieldBits);
-    mp_set_bit(y, curve->fieldBits, 0);
-
-    { // WINSCP
-    EdwardsPoint *P = ecc_edwards_point_new_from_y(
-        curve->e.ec, y, desired_x_parity);
-    mp_free(y);
-
-    /* A point constructed in this way will always satisfy the curve
-     * equation, unless ecc.c wasn't able to construct one at all, in
-     * which case P is now NULL. Either way, return it. */
-    return P;
-    } // WINSCP
-    } // WINSCP
-    } // WINSCP
-}
-
-static EdwardsPoint *BinarySource_get_epoint(
-    BinarySource *src, const struct ec_curve *curve)
-{
-    ptrlen str = get_string(src);
-    if (get_err(src))
-        return NULL;
-    return eddsa_decode(str, curve);
-}
-#define get_epoint(src, curve) \
-    BinarySource_get_epoint(BinarySource_UPCAST(src), curve)
-
-static void BinarySink_put_epoint(
-    BinarySink *bs, EdwardsPoint *point, const struct ec_curve *curve,
-    bool bare)
-{
-    mp_int *x, *y;
-    ecc_edwards_get_affine(point, &x, &y);
-
-    assert(curve->fieldBytes >= 2);
-
-    /*
-     * EdDSA requires point compression. We store a single integer,
-     * with bytes in little-endian order, which mostly contains y but
-     * in which the topmost bit is the low bit of x.
-     */
-    if (!bare)
-        put_uint32(bs, curve->fieldBytes);   /* string length field */
-    { // WINSCP
-    size_t i; // WINSCP
-    for (i = 0; i < curve->fieldBytes - 1; i++)
-        put_byte(bs, mp_get_byte(y, i));
-    } // WINSCP
-    put_byte(bs, (mp_get_byte(y, curve->fieldBytes - 1) & 0x7F) |
-             (mp_get_bit(x, 0) << 7));
-
-    mp_free(x);
-    mp_free(y);
-}
-#define put_epoint(bs, point, curve, bare)                      \
-    BinarySink_put_epoint(BinarySink_UPCAST(bs), point, curve, bare)
-
-/* ----------------------------------------------------------------------
- * Exposed ECDSA interface
- */
-
-static void ecdsa_freekey(ssh_key *key)
-{
-    struct ecdsa_key *ek = container_of(key, struct ecdsa_key, sshk);
-
-    if (ek->publicKey)
-        ecc_weierstrass_point_free(ek->publicKey);
-    if (ek->privateKey)
-        mp_free(ek->privateKey);
-    sfree(ek);
-}
-
-static void eddsa_freekey(ssh_key *key)
-{
-    struct eddsa_key *ek = container_of(key, struct eddsa_key, sshk);
-
-    if (ek->publicKey)
-        ecc_edwards_point_free(ek->publicKey);
-    if (ek->privateKey)
-        mp_free(ek->privateKey);
-    sfree(ek);
-}
-
-static ssh_key *ecdsa_new_pub(const ssh_keyalg *alg, ptrlen data)
-{
-    const struct ecsign_extra *extra =
-        (const struct ecsign_extra *)alg->extra;
-    struct ec_curve *curve = extra->curve();
-    pinitassert(curve->type == EC_WEIERSTRASS);
-
-    BinarySource src[1];
-    BinarySource_BARE_INIT(src, data.ptr, data.len);
-    get_string(src);
-
-    /* Curve name is duplicated for Weierstrass form */
-    if (!ptrlen_eq_string(get_string(src), curve->name))
-        return NULL;
-
-    { // WINSCP
-    struct ecdsa_key *ek = snew(struct ecdsa_key);
-    ek->sshk.vt = alg;
-    ek->curve = curve;
-
-    ek->publicKey = get_wpoint(src, curve);
-    if (!ek->publicKey) {
-        ecdsa_freekey(&ek->sshk);
-        return NULL;
-    }
-
-    ek->privateKey = NULL;
-
-    return &ek->sshk;
-    } // WINSCP
-}
-
-static ssh_key *eddsa_new_pub(const ssh_keyalg *alg, ptrlen data)
-{
-    const struct ecsign_extra *extra =
-        (const struct ecsign_extra *)alg->extra;
-    struct ec_curve *curve = extra->curve();
-    pinitassert(curve->type == EC_EDWARDS);
-
-    BinarySource src[1];
-    BinarySource_BARE_INIT(src, data.ptr, data.len);
-    get_string(src);
-
-    { // WINSCP
-    struct eddsa_key *ek = snew(struct eddsa_key);
-    ek->sshk.vt = alg;
-    ek->curve = curve;
-    ek->privateKey = NULL;
-
-    ek->publicKey = get_epoint(src, curve);
-    if (!ek->publicKey) {
-        eddsa_freekey(&ek->sshk);
-        return NULL;
-    }
-
-    return &ek->sshk;
-    } // WINSCP
-}
-
-static char *ecc_cache_str_shared(
-    const char *curve_name, mp_int *x, mp_int *y)
-{
-    strbuf *sb = strbuf_new();
-
-    if (curve_name)
-        strbuf_catf(sb, "%s,", curve_name);
-
-    { // WINSCP
-    char *hx = mp_get_hex(x);
-    char *hy = mp_get_hex(y);
-    strbuf_catf(sb, "0x%s,0x%s", hx, hy);
-    sfree(hx);
-    sfree(hy);
-    } // WINSCP
-
-    return strbuf_to_str(sb);
-}
-
-static char *ecdsa_cache_str(ssh_key *key)
-{
-    struct ecdsa_key *ek = container_of(key, struct ecdsa_key, sshk);
-    mp_int *x, *y;
-
-    ecc_weierstrass_get_affine(ek->publicKey, &x, &y);
-    { // WINSCP
-    char *toret = ecc_cache_str_shared(ek->curve->name, x, y);
-    mp_free(x);
-    mp_free(y);
-    return toret;
-    } // WINSCP
-}
-
-static char *eddsa_cache_str(ssh_key *key)
-{
-    struct eddsa_key *ek = container_of(key, struct eddsa_key, sshk);
-    mp_int *x, *y;
-
-    ecc_edwards_get_affine(ek->publicKey, &x, &y);
-    { // WINSCP
-    char *toret = ecc_cache_str_shared(ek->curve->name, x, y);
-    mp_free(x);
-    mp_free(y);
-    return toret;
-    } // WINSCP
-}
-
-static void ecdsa_public_blob(ssh_key *key, BinarySink *bs)
-{
-    struct ecdsa_key *ek = container_of(key, struct ecdsa_key, sshk);
-
-    put_stringz(bs, ek->sshk.vt->ssh_id);
-    put_stringz(bs, ek->curve->name);
-    put_wpoint(bs, ek->publicKey, ek->curve, false);
-}
-
-static void eddsa_public_blob(ssh_key *key, BinarySink *bs)
-{
-    struct eddsa_key *ek = container_of(key, struct eddsa_key, sshk);
-
-    put_stringz(bs, ek->sshk.vt->ssh_id);
-    put_epoint(bs, ek->publicKey, ek->curve, false);
-}
-
-static void ecdsa_private_blob(ssh_key *key, BinarySink *bs)
-{
-    struct ecdsa_key *ek = container_of(key, struct ecdsa_key, sshk);
-
-    /* ECDSA uses ordinary SSH-2 mpint format to store the private key */
-    assert(ek->privateKey);
-    put_mp_ssh2(bs, ek->privateKey);
-}
-
-static void eddsa_private_blob(ssh_key *key, BinarySink *bs)
-{
-    struct eddsa_key *ek = container_of(key, struct eddsa_key, sshk);
-
-    /* EdDSA stores the private key integer little-endian and unsigned */
-    assert(ek->privateKey);
-    put_mp_le_unsigned(bs, ek->privateKey);
-}
-
-static ssh_key *ecdsa_new_priv(const ssh_keyalg *alg, ptrlen pub, ptrlen priv)
-{
-    ssh_key *sshk = ecdsa_new_pub(alg, pub);
-    if (!sshk)
-        return NULL;
-    { // WINSCP
-    struct ecdsa_key *ek = container_of(sshk, struct ecdsa_key, sshk);
-
-    BinarySource src[1];
-    BinarySource_BARE_INIT(src, priv.ptr, priv.len);
-    ek->privateKey = get_mp_ssh2(src);
-
-    return &ek->sshk;
-    } // WINSCP
-}
-
-static ssh_key *eddsa_new_priv(const ssh_keyalg *alg, ptrlen pub, ptrlen priv)
-{
-    ssh_key *sshk = eddsa_new_pub(alg, pub);
-    if (!sshk)
-        return NULL;
-    { // WINSCP
-    struct eddsa_key *ek = container_of(sshk, struct eddsa_key, sshk);
-
-    BinarySource src[1];
-    BinarySource_BARE_INIT(src, priv.ptr, priv.len);
-    ek->privateKey = get_mp_le(src);
-
-    return &ek->sshk;
-    } // WINSCP
-}
-
-static ssh_key *eddsa_new_priv_openssh(
-    const ssh_keyalg *alg, BinarySource *src)
-{
-    const struct ecsign_extra *extra =
-        (const struct ecsign_extra *)alg->extra;
-    struct ec_curve *curve = extra->curve();
-    assert(curve->type == EC_EDWARDS);
-
-    { // WINSCP
-    ptrlen pubkey_pl = get_string(src);
-    ptrlen privkey_extended_pl = get_string(src);
-    if (get_err(src) || pubkey_pl.len != curve->fieldBytes)
-        return NULL;
-
-    /*
-     * The OpenSSH format for ed25519 private keys also for some
-     * reason encodes an extra copy of the public key in the second
-     * half of the secret-key string. Check that that's present and
-     * correct as well, otherwise the key we think we've imported
-     * won't behave identically to the way OpenSSH would have treated
-     * it.
-     */
-    { // WINSCP
-    BinarySource subsrc[1];
-    BinarySource_BARE_INIT(
-        subsrc, privkey_extended_pl.ptr, privkey_extended_pl.len);
-    { // WINSCP
-    ptrlen privkey_pl = get_data(subsrc, curve->fieldBytes);
-    ptrlen pubkey_copy_pl = get_data(subsrc, curve->fieldBytes);
-    if (get_err(subsrc) || get_avail(subsrc))
-        return NULL;
-    if (!ptrlen_eq_ptrlen(pubkey_pl, pubkey_copy_pl))
-        return NULL;
-
-    { // WINSCP
-    struct eddsa_key *ek = snew(struct eddsa_key);
-    ek->sshk.vt = alg;
-    ek->curve = curve;
-
-    ek->publicKey = eddsa_decode(pubkey_pl, curve);
-    if (!ek->publicKey) {
-        eddsa_freekey(&ek->sshk);
-        return NULL;
-    }
-
-    ek->privateKey = mp_from_bytes_le(privkey_pl);
-
-    return &ek->sshk;
-    } // WINSCP
-    } // WINSCP
-    } // WINSCP
-    } // WINSCP
-}
-
-static void eddsa_openssh_blob(ssh_key *key, BinarySink *bs)
-{
-    struct eddsa_key *ek = container_of(key, struct eddsa_key, sshk);
-    assert(ek->curve->type == EC_EDWARDS);
-
-    /* Encode the public and private points as strings */
-    { // WINSCP
-    strbuf *pub_sb = strbuf_new();
-    put_epoint(pub_sb, ek->publicKey, ek->curve, false);
-    { // WINSCP
-    ptrlen pub = make_ptrlen(pub_sb->s + 4, pub_sb->len - 4);
-
-    strbuf *priv_sb = strbuf_new();
-    put_mp_le_unsigned(priv_sb, ek->privateKey);
-    { // WINSCP
-    ptrlen priv = make_ptrlen(priv_sb->s + 4, priv_sb->len - 4);
-
-    put_stringpl(bs, pub);
-
-    /* Encode the private key as the concatenation of the
-     * little-endian key integer and the public key again */
-    put_uint32(bs, priv.len + pub.len);
-    put_data(bs, priv.ptr, priv.len);
-    put_data(bs, pub.ptr, pub.len);
-
-    strbuf_free(pub_sb);
-    strbuf_free(priv_sb);
-    } // WINSCP
-    } // WINSCP
-    } // WINSCP
-}
-
-static ssh_key *ecdsa_new_priv_openssh(
-    const ssh_keyalg *alg, BinarySource *src)
-{
-    const struct ecsign_extra *extra =
-        (const struct ecsign_extra *)alg->extra;
-    struct ec_curve *curve = extra->curve();
-    assert(curve->type == EC_WEIERSTRASS);
-
-    get_string(src);
-
-    { // WINSCP
-    struct eddsa_key *ek = snew(struct eddsa_key);
-    ek->sshk.vt = alg;
-    ek->curve = curve;
-
-    ek->publicKey = get_epoint(src, curve);
-    if (!ek->publicKey) {
-        eddsa_freekey(&ek->sshk);
-        return NULL;
-    }
-
-    ek->privateKey = get_mp_ssh2(src);
-
-    return &ek->sshk;
-    } // WINSCP
-}
-
-static void ecdsa_openssh_blob(ssh_key *key, BinarySink *bs)
-{
-    struct ecdsa_key *ek = container_of(key, struct ecdsa_key, sshk);
-    put_stringz(bs, ek->curve->name);
-    put_wpoint(bs, ek->publicKey, ek->curve, false);
-    put_mp_ssh2(bs, ek->privateKey);
-}
-
-static int ec_shared_pubkey_bits(const ssh_keyalg *alg, ptrlen blob)
-{
-    const struct ecsign_extra *extra =
-        (const struct ecsign_extra *)alg->extra;
-    struct ec_curve *curve = extra->curve();
-    return curve->fieldBits;
-}
-
-static mp_int *ecdsa_signing_exponent_from_data(
-    const struct ec_curve *curve, const struct ecsign_extra *extra,
-    ptrlen data)
-{
-    /* Hash the data being signed. */
-<<<<<<< HEAD
-    unsigned char * hash = snewn(extra->hash->hlen, unsigned char); // WINSCP
-=======
-    unsigned char hash[MAX_HASH_LEN];
->>>>>>> 08989cdb
-    ssh_hash *h = ssh_hash_new(extra->hash);
-    put_data(h, data.ptr, data.len);
-    ssh_hash_final(h, hash);
-    sfree(hash);
-
-    /*
-     * Take the leftmost b bits of the hash of the signed data (where
-     * b is the number of bits in order(G)), interpreted big-endian.
-     */
-    { // WINSCP
-    mp_int *z = mp_from_bytes_be(make_ptrlen(hash, extra->hash->hlen));
-    size_t zbits = mp_get_nbits(z);
-    size_t nbits = mp_get_nbits(curve->w.G_order);
-    size_t shift = zbits - nbits;
-    /* Bound the shift count below at 0, using bit twiddling to avoid
-     * a conditional branch */
-    shift &= ~-(int)(shift >> (CHAR_BIT * sizeof(size_t) - 1)); // WINSCP
-    { // WINSCP
-    mp_int *toret = mp_rshift_safe(z, shift);
-    mp_free(z);
-
-    return toret;
-    } // WINSCP
-    } // WINSCP
-}
-
-static bool ecdsa_verify(ssh_key *key, ptrlen sig, ptrlen data)
-{
-    struct ecdsa_key *ek = container_of(key, struct ecdsa_key, sshk);
-    const struct ecsign_extra *extra =
-        (const struct ecsign_extra *)ek->sshk.vt->extra;
-
-    BinarySource src[1];
-    BinarySource_BARE_INIT(src, sig.ptr, sig.len);
-
-    /* Check the signature starts with the algorithm name */
-    if (!ptrlen_eq_string(get_string(src), ek->sshk.vt->ssh_id))
-        return false;
-
-    /* Everything else is nested inside a sub-string. Descend into that. */
-    { // WINSCP
-    ptrlen sigstr = get_string(src);
-    if (get_err(src))
-        return false;
-    BinarySource_BARE_INIT(src, sigstr.ptr, sigstr.len);
-
-    /* Extract the signature integers r,s */
-    { // WINSCP
-    mp_int *r = get_mp_ssh2(src);
-    mp_int *s = get_mp_ssh2(src);
-    if (get_err(src)) {
-        mp_free(r);
-        mp_free(s);
-        return false;
-    }
-
-    /* Basic sanity checks: 0 < r,s < order(G) */
-    { // WINSCP
-    unsigned invalid = 0;
-    invalid |= mp_eq_integer(r, 0);
-    invalid |= mp_eq_integer(s, 0);
-    invalid |= mp_cmp_hs(r, ek->curve->w.G_order);
-    invalid |= mp_cmp_hs(s, ek->curve->w.G_order);
-
-    /* Get the hash of the signed data, converted to an integer */
-    { // WINSCP
-    mp_int *z = ecdsa_signing_exponent_from_data(ek->curve, extra, data);
-
-    /* Verify the signature integers against the hash */
-    mp_int *w = mp_invert(s, ek->curve->w.G_order);
-    mp_int *u1 = mp_modmul(z, w, ek->curve->w.G_order);
-    mp_free(z);
-    { // WINSCP
-    mp_int *u2 = mp_modmul(r, w, ek->curve->w.G_order);
-    mp_free(w);
-    { // WINSCP
-    WeierstrassPoint *u1G = ecc_weierstrass_multiply(ek->curve->w.G, u1);
-    mp_free(u1);
-    { // WINSCP
-    WeierstrassPoint *u2P = ecc_weierstrass_multiply(ek->publicKey, u2);
-    mp_free(u2);
-    { // WINSCP
-    WeierstrassPoint *sum = ecc_weierstrass_add_general(u1G, u2P);
-    ecc_weierstrass_point_free(u1G);
-    ecc_weierstrass_point_free(u2P);
-
-    { // WINSCP
-    mp_int *x;
-    ecc_weierstrass_get_affine(sum, &x, NULL);
-    ecc_weierstrass_point_free(sum);
-
-    mp_divmod_into(x, ek->curve->w.G_order, NULL, x);
-    invalid |= (1 ^ mp_cmp_eq(r, x));
-    mp_free(x);
-
-    mp_free(r);
-    mp_free(s);
-
-    return !invalid;
-    } // WINSCP
-    } // WINSCP
-    } // WINSCP
-    } // WINSCP
-    } // WINSCP
-    } // WINSCP
-    } // WINSCP
-    } // WINSCP
-    } // WINSCP
-}
-
-static mp_int *eddsa_signing_exponent_from_data(
-    struct eddsa_key *ek, const struct ecsign_extra *extra,
-    ptrlen r_encoded, ptrlen data)
-{
-    /* Hash (r || public key || message) */
-<<<<<<< HEAD
-    unsigned char * hash = snewn(extra->hash->hlen, unsigned char);
-=======
-    unsigned char hash[MAX_HASH_LEN];
->>>>>>> 08989cdb
-    ssh_hash *h = ssh_hash_new(extra->hash);
-    put_data(h, r_encoded.ptr, r_encoded.len);
-    put_epoint(h, ek->publicKey, ek->curve, true); /* omit string header */
-    put_data(h, data.ptr, data.len);
-    ssh_hash_final(h, hash);
-    sfree(hash);
-
-    /* Convert to an integer */
-    { // WINSCP
-    mp_int *toret = mp_from_bytes_le(make_ptrlen(hash, extra->hash->hlen));
-
-    smemclr(hash, extra->hash->hlen);
-    return toret;
-    } // WINSCP
-}
-
-static bool eddsa_verify(ssh_key *key, ptrlen sig, ptrlen data)
-{
-    struct eddsa_key *ek = container_of(key, struct eddsa_key, sshk);
-    const struct ecsign_extra *extra =
-        (const struct ecsign_extra *)ek->sshk.vt->extra;
-
-    BinarySource src[1];
-    BinarySource_BARE_INIT(src, sig.ptr, sig.len);
-
-    /* Check the signature starts with the algorithm name */
-    if (!ptrlen_eq_string(get_string(src), ek->sshk.vt->ssh_id))
-        return false;
-
-    /* Now expect a single string which is the concatenation of an
-     * encoded curve point r and an integer s. */
-    { // WINSCP
-    ptrlen sigstr = get_string(src);
-    if (get_err(src))
-        return false;
-    BinarySource_BARE_INIT(src, sigstr.ptr, sigstr.len);
-    { // WINSCP
-    ptrlen rstr = get_data(src, ek->curve->fieldBytes);
-    ptrlen sstr = get_data(src, ek->curve->fieldBytes);
-    if (get_err(src) || get_avail(src))
-        return false;
-
-    { // WINSCP
-    EdwardsPoint *r = eddsa_decode(rstr, ek->curve);
-    if (!r)
-        return false;
-    { // WINSCP
-    mp_int *s = mp_from_bytes_le(sstr);
-
-    mp_int *H = eddsa_signing_exponent_from_data(ek, extra, rstr, data);
-
-    /* Verify that s*G == r + H*publicKey */
-    EdwardsPoint *lhs = ecc_edwards_multiply(ek->curve->e.G, s);
-    mp_free(s);
-    { // WINSCP
-    EdwardsPoint *hpk = ecc_edwards_multiply(ek->publicKey, H);
-    mp_free(H);
-    { // WINSCP
-    EdwardsPoint *rhs = ecc_edwards_add(r, hpk);
-    ecc_edwards_point_free(hpk);
-    { // WINSCP
-    unsigned valid = ecc_edwards_eq(lhs, rhs);
-    ecc_edwards_point_free(lhs);
-    ecc_edwards_point_free(rhs);
-    ecc_edwards_point_free(r);
-
-    return valid;
-    } // WINSCP
-    } // WINSCP
-    } // WINSCP
-    } // WINSCP
-    } // WINSCP
-    } // WINSCP
-    } // WINSCP
-}
-
-static void ecdsa_sign(ssh_key *key, const void *data, int datalen,
-                       unsigned flags, BinarySink *bs)
-{
-    struct ecdsa_key *ek = container_of(key, struct ecdsa_key, sshk);
-    const struct ecsign_extra *extra =
-        (const struct ecsign_extra *)ek->sshk.vt->extra;
-    assert(ek->privateKey);
-
-    { // WINSCP
-    mp_int *z = ecdsa_signing_exponent_from_data(
-        ek->curve, extra, make_ptrlen(data, datalen));
-
-    /* Generate k between 1 and curve->n, using the same deterministic
-     * k generation system we use for conventional DSA. */
-    mp_int *k;
-    {
-        unsigned char digest[20];
-        SHA_Simple(data, datalen, digest);
-        k = dss_gen_k(
-            "ECDSA deterministic k generator", ek->curve->w.G_order,
-            ek->privateKey, digest, sizeof(digest));
-    }
-
-    { // WINSCP
-    WeierstrassPoint *kG = ecc_weierstrass_multiply(ek->curve->w.G, k);
-    mp_int *x;
-    ecc_weierstrass_get_affine(kG, &x, NULL);
-    ecc_weierstrass_point_free(kG);
-
-    /* r = kG.x mod order(G) */
-    { // WINSCP
-    mp_int *r = mp_mod(x, ek->curve->w.G_order);
-    mp_free(x);
-
-    /* s = (z + r * priv)/k mod n */
-    { // WINSCP
-    mp_int *rPriv = mp_modmul(r, ek->privateKey, ek->curve->w.G_order);
-    mp_int *numerator = mp_modadd(z, rPriv, ek->curve->w.G_order);
-    mp_free(z);
-    mp_free(rPriv);
-    { // WINSCP
-    mp_int *kInv = mp_invert(k, ek->curve->w.G_order);
-    mp_free(k);
-    { // WINSCP
-    mp_int *s = mp_modmul(numerator, kInv, ek->curve->w.G_order);
-    mp_free(numerator);
-    mp_free(kInv);
-
-    /* Format the output */
-    put_stringz(bs, ek->sshk.vt->ssh_id);
-
-    { // WINSCP
-    strbuf *substr = strbuf_new();
-    put_mp_ssh2(substr, r);
-    put_mp_ssh2(substr, s);
-    put_stringsb(bs, substr);
-    } // WINSCP
-
-    mp_free(r);
-    mp_free(s);
-    } // WINSCP
-    } // WINSCP
-    } // WINSCP
-    } // WINSCP
-    } // WINSCP
-    } // WINSCP
-}
-
-static void eddsa_sign(ssh_key *key, const void *data, int datalen,
-                       unsigned flags, BinarySink *bs)
-{
-    struct eddsa_key *ek = container_of(key, struct eddsa_key, sshk);
-    const struct ecsign_extra *extra =
-        (const struct ecsign_extra *)ek->sshk.vt->extra;
-    assert(ek->privateKey);
-
-    /*
-     * EdDSA prescribes a specific method of generating the random
-     * nonce integer for the signature. (A verifier can't tell
-     * whether you followed that method, but it's important to
-     * follow it anyway, because test vectors will want a specific
-     * signature for a given message, and because this preserves
-     * determinism of signatures even if the same signature were
-     * made twice by different software.)
-     */
-
-    /*
-     * First, we hash the private key integer (bare, little-endian)
-     * into a hash generating 2*fieldBytes of output.
-     */
-<<<<<<< HEAD
-    { // WINSCP
-    unsigned char * hash = snewn(extra->hash->hlen, unsigned char); // WINSCP
-=======
-    unsigned char hash[MAX_HASH_LEN];
->>>>>>> 08989cdb
-    ssh_hash *h = ssh_hash_new(extra->hash);
-    size_t i; // WINSCP
-    for (i = 0; i < ek->curve->fieldBytes; ++i)
-        put_byte(h, mp_get_byte(ek->privateKey, i));
-    ssh_hash_final(h, hash);
-    sfree(hash); // WINSCP
-
-    /*
-     * The first half of the output hash is converted into an
-     * integer a, by the standard EdDSA transformation.
-     */
-    { // WINSCP
-    mp_int *a = eddsa_exponent_from_hash(
-        make_ptrlen(hash, ek->curve->fieldBytes), ek->curve);
-
-    /*
-     * The second half of the hash of the private key is hashed again
-     * with the message to be signed, and used as an exponent to
-     * generate the signature point r.
-     */
-    h = ssh_hash_new(extra->hash);
-    put_data(h, hash + ek->curve->fieldBytes,
-             extra->hash->hlen - ek->curve->fieldBytes);
-    put_data(h, data, datalen);
-    ssh_hash_final(h, hash);
-    { // WINSCP
-    mp_int *log_r_unreduced = mp_from_bytes_le(
-        make_ptrlen(hash, extra->hash->hlen));
-    mp_int *log_r = mp_mod(log_r_unreduced, ek->curve->e.G_order);
-    mp_free(log_r_unreduced);
-    { // WINSCP
-    EdwardsPoint *r = ecc_edwards_multiply(ek->curve->e.G, log_r);
-
-    /*
-     * Encode r now, because we'll need its encoding for the next
-     * hashing step as well as to write into the actual signature.
-     */
-    strbuf *r_enc = strbuf_new();
-    put_epoint(r_enc, r, ek->curve, true); /* omit string header */
-    ecc_edwards_point_free(r);
-
-    /*
-     * Compute the hash of (r || public key || message) just as
-     * eddsa_verify does.
-     */
-    { // WINSCP
-    mp_int *H = eddsa_signing_exponent_from_data(
-        ek, extra, ptrlen_from_strbuf(r_enc), make_ptrlen(data, datalen));
-
-    /* And then s = (log(r) + H*a) mod order(G). */
-    mp_int *Ha = mp_modmul(H, a, ek->curve->e.G_order);
-    mp_int *s = mp_modadd(log_r, Ha, ek->curve->e.G_order);
-    mp_free(H);
-    mp_free(a);
-    mp_free(Ha);
-    mp_free(log_r);
-
-    /* Format the output */
-    put_stringz(bs, ek->sshk.vt->ssh_id);
-    put_uint32(bs, r_enc->len + ek->curve->fieldBytes);
-    put_data(bs, r_enc->u, r_enc->len);
-    strbuf_free(r_enc);
-    { // WINSCP
-    size_t i;
-    for (i = 0; i < ek->curve->fieldBytes; ++i)
-        put_byte(bs, mp_get_byte(s, i));
-    mp_free(s);
-    } // WINSCP
-    } // WINSCP
-    } // WINSCP
-    } // WINSCP
-    } // WINSCP
-    } // WINSCP
-}
-
-const struct ecsign_extra sign_extra_ed25519 = {
-    ec_ed25519, &ssh_sha512,
-    NULL, 0,
-};
-const ssh_keyalg ssh_ecdsa_ed25519 = {
-    eddsa_new_pub,
-    eddsa_new_priv,
-    eddsa_new_priv_openssh,
-
-    eddsa_freekey,
-    eddsa_sign,
-    eddsa_verify,
-    eddsa_public_blob,
-    eddsa_private_blob,
-    eddsa_openssh_blob,
-    eddsa_cache_str,
-
-    ec_shared_pubkey_bits,
-
-    "ssh-ed25519",
-    "ssh-ed25519",
-    &sign_extra_ed25519,
-    0, /* no supported flags */
-};
-
-/* OID: 1.2.840.10045.3.1.7 (ansiX9p256r1) */
-static const unsigned char nistp256_oid[] = {
-    0x2a, 0x86, 0x48, 0xce, 0x3d, 0x03, 0x01, 0x07
-};
-const struct ecsign_extra sign_extra_nistp256 = {
-    ec_p256, &ssh_sha256,
-    nistp256_oid, lenof(nistp256_oid),
-};
-const ssh_keyalg ssh_ecdsa_nistp256 = {
-    ecdsa_new_pub,
-    ecdsa_new_priv,
-    ecdsa_new_priv_openssh,
-
-    ecdsa_freekey,
-    ecdsa_sign,
-    ecdsa_verify,
-    ecdsa_public_blob,
-    ecdsa_private_blob,
-    ecdsa_openssh_blob,
-    ecdsa_cache_str,
-
-    ec_shared_pubkey_bits,
-
-    "ecdsa-sha2-nistp256",
-    "ecdsa-sha2-nistp256",
-    &sign_extra_nistp256,
-    0, /* no supported flags */
-};
-
-/* OID: 1.3.132.0.34 (secp384r1) */
-static const unsigned char nistp384_oid[] = {
-    0x2b, 0x81, 0x04, 0x00, 0x22
-};
-const struct ecsign_extra sign_extra_nistp384 = {
-    ec_p384, &ssh_sha384,
-    nistp384_oid, lenof(nistp384_oid),
-};
-const ssh_keyalg ssh_ecdsa_nistp384 = {
-    ecdsa_new_pub,
-    ecdsa_new_priv,
-    ecdsa_new_priv_openssh,
-
-    ecdsa_freekey,
-    ecdsa_sign,
-    ecdsa_verify,
-    ecdsa_public_blob,
-    ecdsa_private_blob,
-    ecdsa_openssh_blob,
-    ecdsa_cache_str,
-
-    ec_shared_pubkey_bits,
-
-    "ecdsa-sha2-nistp384",
-    "ecdsa-sha2-nistp384",
-    &sign_extra_nistp384,
-    0, /* no supported flags */
-};
-
-/* OID: 1.3.132.0.35 (secp521r1) */
-static const unsigned char nistp521_oid[] = {
-    0x2b, 0x81, 0x04, 0x00, 0x23
-};
-const struct ecsign_extra sign_extra_nistp521 = {
-    ec_p521, &ssh_sha512,
-    nistp521_oid, lenof(nistp521_oid),
-};
-const ssh_keyalg ssh_ecdsa_nistp521 = {
-    ecdsa_new_pub,
-    ecdsa_new_priv,
-    ecdsa_new_priv_openssh,
-
-    ecdsa_freekey,
-    ecdsa_sign,
-    ecdsa_verify,
-    ecdsa_public_blob,
-    ecdsa_private_blob,
-    ecdsa_openssh_blob,
-    ecdsa_cache_str,
-
-    ec_shared_pubkey_bits,
-
-    "ecdsa-sha2-nistp521",
-    "ecdsa-sha2-nistp521",
-    &sign_extra_nistp521,
-    0, /* no supported flags */
-};
-
-/* ----------------------------------------------------------------------
- * Exposed ECDH interface
- */
-
-struct eckex_extra {
-    struct ec_curve *(*curve)(void);
-    void (*setup)(ecdh_key *dh);
-    void (*cleanup)(ecdh_key *dh);
-    void (*getpublic)(ecdh_key *dh, BinarySink *bs);
-    mp_int *(*getkey)(ecdh_key *dh, ptrlen remoteKey);
-};
-
-struct ecdh_key {
-    const struct eckex_extra *extra;
-    const struct ec_curve *curve;
-    mp_int *private;
-    union {
-        WeierstrassPoint *w_public;
-        MontgomeryPoint *m_public;
-    };
-};
-
-const char *ssh_ecdhkex_curve_textname(const struct ssh_kex *kex)
-{
-    const struct eckex_extra *extra = (const struct eckex_extra *)kex->extra;
-    struct ec_curve *curve = extra->curve();
-    return curve->textname;
-}
-
-static void ssh_ecdhkex_w_setup(ecdh_key *dh)
-{
-    mp_int *one = mp_from_integer(1);
-    dh->private = mp_random_in_range(one, dh->curve->w.G_order);
-    mp_free(one);
-
-    dh->w_public = ecc_weierstrass_multiply(dh->curve->w.G, dh->private);
-}
-
-static void ssh_ecdhkex_m_setup(ecdh_key *dh)
-{
-<<<<<<< HEAD
-    unsigned char * bytes = snewn(dh->curve->fieldBytes, unsigned char); // WINSCP
-    size_t i; // WINSCP
-    for (i = 0; i < sizeof(bytes); ++i)
-        bytes[i] = random_byte();
-
-    bytes[0] &= 0xF8;
-    bytes[dh->curve->fieldBytes-1] &= 0x7F;
-    bytes[dh->curve->fieldBytes-1] |= 0x40;
-    dh->private = mp_from_bytes_le(make_ptrlen(bytes, dh->curve->fieldBytes));
-    smemclr(bytes, sizeof(bytes));
-    sfree(bytes); // WINSCP
-=======
-    strbuf *bytes = strbuf_new();
-    for (size_t i = 0; i < dh->curve->fieldBytes; ++i)
-        put_byte(bytes, random_byte());
-
-    bytes->u[0] &= 0xF8;
-    bytes->u[bytes->len-1] &= 0x7F;
-    bytes->u[bytes->len-1] |= 0x40;
-    dh->private = mp_from_bytes_le(ptrlen_from_strbuf(bytes));
-    strbuf_free(bytes);
->>>>>>> 08989cdb
-
-    dh->m_public = ecc_montgomery_multiply(dh->curve->m.G, dh->private);
-}
-
-ecdh_key *ssh_ecdhkex_newkey(const struct ssh_kex *kex)
-{
-    const struct eckex_extra *extra = (const struct eckex_extra *)kex->extra;
-    const struct ec_curve *curve = extra->curve();
-
-    ecdh_key *dh = snew(ecdh_key);
-    dh->extra = extra;
-    dh->curve = curve;
-    dh->extra->setup(dh);
-    return dh;
-}
-
-static void ssh_ecdhkex_w_getpublic(ecdh_key *dh, BinarySink *bs)
-{
-    put_wpoint(bs, dh->w_public, dh->curve, true);
-}
-
-static void ssh_ecdhkex_m_getpublic(ecdh_key *dh, BinarySink *bs)
-{
-    mp_int *x;
-    size_t i; // WINSCP
-    ecc_montgomery_get_affine(dh->m_public, &x);
-    for (i = 0; i < dh->curve->fieldBytes; ++i)
-        put_byte(bs, mp_get_byte(x, i));
-    mp_free(x);
-}
-
-void ssh_ecdhkex_getpublic(ecdh_key *dh, BinarySink *bs)
-{
-    dh->extra->getpublic(dh, bs);
-}
-
-static mp_int *ssh_ecdhkex_w_getkey(ecdh_key *dh, ptrlen remoteKey)
-{
-    WeierstrassPoint *remote_p = ecdsa_decode(remoteKey, dh->curve);
-    if (!remote_p)
-        return NULL;
-
-    { // WINSCP
-    WeierstrassPoint *p = ecc_weierstrass_multiply(remote_p, dh->private);
-
-    mp_int *x;
-    ecc_weierstrass_get_affine(p, &x, NULL);
-
-    ecc_weierstrass_point_free(remote_p);
-    ecc_weierstrass_point_free(p);
-
-    return x;
-    } // WINSCP
-}
-
-static mp_int *ssh_ecdhkex_m_getkey(ecdh_key *dh, ptrlen remoteKey)
-{
-    mp_int *remote_x = mp_from_bytes_le(remoteKey);
-    MontgomeryPoint *remote_p = ecc_montgomery_point_new(
-        dh->curve->m.mc, remote_x);
-    mp_free(remote_x);
-
-    { // WINSCP
-    MontgomeryPoint *p = ecc_montgomery_multiply(remote_p, dh->private);
-    mp_int *x;
-    ecc_montgomery_get_affine(p, &x);
-
-    ecc_montgomery_point_free(remote_p);
-    ecc_montgomery_point_free(p);
-
-    /*
-     * Endianness-swap. The Curve25519 algorithm definition assumes
-     * you were doing your computation in arrays of 32 little-endian
-     * bytes, and now specifies that you take your final one of those
-     * and convert it into a bignum in _network_ byte order, i.e.
-     * big-endian.
-     *
-     * In particular, the spec says, you convert the _whole_ 32 bytes
-     * into a bignum. That is, on the rare occasions that x has come
-     * out with the most significant 8 bits zero, we have to imagine
-     * that being represented by a 32-byte string with the last byte
-     * being zero, so that has to be converted into an SSH-2 bignum
-     * with the _low_ byte zero, i.e. a multiple of 256.
-     */
-    { // WINSCP
-    strbuf *sb = strbuf_new();
-    size_t i;
-    for (i = 0; i < dh->curve->fieldBytes; ++i)
-        put_byte(sb, mp_get_byte(x, i));
-    mp_free(x);
-    x = mp_from_bytes_be(ptrlen_from_strbuf(sb));
-    strbuf_free(sb);
-
-    return x;
-    } // WINSCP
-    } // WINSCP
-}
-
-mp_int *ssh_ecdhkex_getkey(ecdh_key *dh, ptrlen remoteKey)
-{
-    return dh->extra->getkey(dh, remoteKey);
-}
-
-static void ssh_ecdhkex_w_cleanup(ecdh_key *dh)
-{
-    ecc_weierstrass_point_free(dh->w_public);
-}
-
-static void ssh_ecdhkex_m_cleanup(ecdh_key *dh)
-{
-    ecc_montgomery_point_free(dh->m_public);
-}
-
-void ssh_ecdhkex_freekey(ecdh_key *dh)
-{
-    mp_free(dh->private);
-    dh->extra->cleanup(dh);
-    sfree(dh);
-}
-
-static const struct eckex_extra kex_extra_curve25519 = {
-    ec_curve25519,
-    ssh_ecdhkex_m_setup,
-    ssh_ecdhkex_m_cleanup,
-    ssh_ecdhkex_m_getpublic,
-    ssh_ecdhkex_m_getkey,
-};
-static const struct ssh_kex ssh_ec_kex_curve25519 = {
-    "curve25519-sha256@libssh.org", NULL, KEXTYPE_ECDH,
-    &ssh_sha256, &kex_extra_curve25519,
-};
-
-const struct eckex_extra kex_extra_nistp256 = {
-    ec_p256,
-    ssh_ecdhkex_w_setup,
-    ssh_ecdhkex_w_cleanup,
-    ssh_ecdhkex_w_getpublic,
-    ssh_ecdhkex_w_getkey,
-};
-static const struct ssh_kex ssh_ec_kex_nistp256 = {
-    "ecdh-sha2-nistp256", NULL, KEXTYPE_ECDH,
-    &ssh_sha256, &kex_extra_nistp256,
-};
-
-const struct eckex_extra kex_extra_nistp384 = {
-    ec_p384,
-    ssh_ecdhkex_w_setup,
-    ssh_ecdhkex_w_cleanup,
-    ssh_ecdhkex_w_getpublic,
-    ssh_ecdhkex_w_getkey,
-};
-static const struct ssh_kex ssh_ec_kex_nistp384 = {
-    "ecdh-sha2-nistp384", NULL, KEXTYPE_ECDH,
-    &ssh_sha384, &kex_extra_nistp384,
-};
-
-const struct eckex_extra kex_extra_nistp521 = {
-    ec_p521,
-    ssh_ecdhkex_w_setup,
-    ssh_ecdhkex_w_cleanup,
-    ssh_ecdhkex_w_getpublic,
-    ssh_ecdhkex_w_getkey,
-};
-static const struct ssh_kex ssh_ec_kex_nistp521 = {
-    "ecdh-sha2-nistp521", NULL, KEXTYPE_ECDH,
-    &ssh_sha512, &kex_extra_nistp521,
-};
-
-static const struct ssh_kex *const ec_kex_list[] = {
-    &ssh_ec_kex_curve25519,
-    &ssh_ec_kex_nistp256,
-    &ssh_ec_kex_nistp384,
-    &ssh_ec_kex_nistp521,
-};
-
-const struct ssh_kexes ssh_ecdh_kex = {
-    sizeof(ec_kex_list) / sizeof(*ec_kex_list),
-    ec_kex_list
-};
-
-/* ----------------------------------------------------------------------
- * Helper functions for finding key algorithms and returning auxiliary
- * data.
- */
-
-const ssh_keyalg *ec_alg_by_oid(int len, const void *oid,
-                                        const struct ec_curve **curve)
-{
-    static const ssh_keyalg *algs_with_oid[] = {
-        &ssh_ecdsa_nistp256,
-        &ssh_ecdsa_nistp384,
-        &ssh_ecdsa_nistp521,
-    };
-    int i;
-
-    for (i = 0; i < lenof(algs_with_oid); i++) {
-        const ssh_keyalg *alg = algs_with_oid[i];
-        const struct ecsign_extra *extra =
-            (const struct ecsign_extra *)alg->extra;
-        if (len == extra->oidlen && !memcmp(oid, extra->oid, len)) {
-            *curve = extra->curve();
-            return alg;
-        }
-    }
-    return NULL;
-}
-
-const unsigned char *ec_alg_oid(const ssh_keyalg *alg,
-                                int *oidlen)
-{
-    const struct ecsign_extra *extra = (const struct ecsign_extra *)alg->extra;
-    *oidlen = extra->oidlen;
-    return extra->oid;
-}
-
-const int ec_nist_curve_lengths[] = { 256, 384, 521 };
-const int n_ec_nist_curve_lengths = lenof(ec_nist_curve_lengths);
-
-bool ec_nist_alg_and_curve_by_bits(
-    int bits, const struct ec_curve **curve, const ssh_keyalg **alg)
-{
-    switch (bits) {
-      case 256: *alg = &ssh_ecdsa_nistp256; break;
-      case 384: *alg = &ssh_ecdsa_nistp384; break;
-      case 521: *alg = &ssh_ecdsa_nistp521; break;
-      default: return false;
-    }
-    *curve = ((struct ecsign_extra *)(*alg)->extra)->curve();
-    return true;
-}
-
-bool ec_ed_alg_and_curve_by_bits(
-    int bits, const struct ec_curve **curve, const ssh_keyalg **alg)
-{
-    switch (bits) {
-      case 256: *alg = &ssh_ecdsa_ed25519; break;
-      default: return false;
-    }
-    *curve = ((struct ecsign_extra *)(*alg)->extra)->curve();
-    return true;
-}
-
-#ifdef MPEXT
-
-void ec_cleanup(void)
-{
-  ec_curve_cleanup = 1;
-  ec_p256();
-  ec_p384();
-  ec_p521();
-  ec_curve25519();
-  ec_ed25519();
-  // in case we want to restart (unlikely)
-  ec_curve_cleanup = 0;
-}
-
-#endif
+/*
+ * Elliptic-curve crypto module for PuTTY
+ * Implements the three required curves, no optional curves
+ *
+ * NOTE: Only curves on prime field are handled by the maths functions
+ *       in Weierstrass form using Jacobian co-ordinates.
+ *
+ *       Montgomery form curves are supported for DH. (Curve25519)
+ *
+ *       Edwards form curves are supported for DSA. (Ed25519)
+ */
+
+/*
+ * References:
+ *
+ * Elliptic curves in SSH are specified in RFC 5656:
+ *   http://tools.ietf.org/html/rfc5656
+ *
+ * That specification delegates details of public key formatting and a
+ * lot of underlying mechanism to SEC 1:
+ *   http://www.secg.org/sec1-v2.pdf
+ *
+ * Montgomery maths from:
+ * Handbook of elliptic and hyperelliptic curve cryptography, Chapter 13
+ *   http://cs.ucsb.edu/~koc/ccs130h/2013/EllipticHyperelliptic-CohenFrey.pdf
+ *
+ * Curve25519 spec from libssh (with reference to other things in the
+ * libssh code):
+ *   https://git.libssh.org/users/aris/libssh.git/tree/doc/curve25519-sha256@libssh.org.txt
+ *
+ * Edwards DSA:
+ *   http://ed25519.cr.yp.to/ed25519-20110926.pdf
+ */
+
+#include <stdlib.h>
+#include <assert.h>
+
+#include "ssh.h"
+#include "mpint.h"
+#include "ecc.h"
+
+#ifdef MPEXT
+int ec_curve_cleanup = 0;
+
+static void finalize_common(struct ec_curve * curve)
+{
+    mp_free(curve->p);
+}
+
+static void finalize_wcurve(struct ec_curve *curve)
+{
+    // TODO
+    finalize_common(curve);
+}
+
+static void finalize_mcurve(struct ec_curve *curve)
+{
+    ecc_montgomery_curve_free(curve->m.mc);
+    ecc_montgomery_point_free(curve->m.G);
+    finalize_common(curve);
+}
+
+static void finalize_ecurve(struct ec_curve *curve)
+{
+    // TODO
+    finalize_common(curve);
+}
+#endif
+
+/* ----------------------------------------------------------------------
+ * Elliptic curve definitions
+ */
+
+static void initialise_common(
+    struct ec_curve *curve, EllipticCurveType type, mp_int *p)
+{
+    curve->type = type;
+    curve->p = mp_copy(p);
+    curve->fieldBits = mp_get_nbits(p);
+    curve->fieldBytes = (curve->fieldBits + 7) / 8;
+}
+
+static void initialise_wcurve(
+    struct ec_curve *curve, mp_int *p, mp_int *a, mp_int *b,
+    mp_int *nonsquare, mp_int *G_x, mp_int *G_y, mp_int *G_order)
+{
+    initialise_common(curve, EC_WEIERSTRASS, p);
+
+    curve->w.wc = ecc_weierstrass_curve(p, a, b, nonsquare);
+
+    curve->w.G = ecc_weierstrass_point_new(curve->w.wc, G_x, G_y);
+    curve->w.G_order = mp_copy(G_order);
+}
+
+static void initialise_mcurve(
+    struct ec_curve *curve, mp_int *p, mp_int *a, mp_int *b,
+    mp_int *G_x)
+{
+    initialise_common(curve, EC_MONTGOMERY, p);
+
+    curve->m.mc = ecc_montgomery_curve(p, a, b);
+
+    curve->m.G = ecc_montgomery_point_new(curve->m.mc, G_x);
+}
+
+static void initialise_ecurve(
+    struct ec_curve *curve, mp_int *p, mp_int *d, mp_int *a,
+    mp_int *nonsquare, mp_int *G_x, mp_int *G_y, mp_int *G_order)
+{
+    initialise_common(curve, EC_EDWARDS, p);
+
+    curve->e.ec = ecc_edwards_curve(p, d, a, nonsquare);
+
+    curve->e.G = ecc_edwards_point_new(curve->e.ec, G_x, G_y);
+    curve->e.G_order = mp_copy(G_order);
+}
+
+static struct ec_curve *ec_p256(void)
+{
+    static struct ec_curve curve = { 0 };
+    static bool initialised = false;
+
+    #ifdef MPEXT
+    if (ec_curve_cleanup)
+    {
+        if (initialised) finalize_wcurve(&curve);
+        initialised = 0;
+        return NULL;
+    }
+    #endif
+
+    if (!initialised)
+    {
+        mp_int *p = MP_LITERAL(0xffffffff00000001000000000000000000000000ffffffffffffffffffffffff);
+        mp_int *a = MP_LITERAL(0xffffffff00000001000000000000000000000000fffffffffffffffffffffffc);
+        mp_int *b = MP_LITERAL(0x5ac635d8aa3a93e7b3ebbd55769886bc651d06b0cc53b0f63bce3c3e27d2604b);
+        mp_int *G_x = MP_LITERAL(0x6b17d1f2e12c4247f8bce6e563a440f277037d812deb33a0f4a13945d898c296);
+        mp_int *G_y = MP_LITERAL(0x4fe342e2fe1a7f9b8ee7eb4a7c0f9e162bce33576b315ececbb6406837bf51f5);
+        mp_int *G_order = MP_LITERAL(0xffffffff00000000ffffffffffffffffbce6faada7179e84f3b9cac2fc632551);
+        mp_int *nonsquare_mod_p = mp_from_integer(3);
+        initialise_wcurve(&curve, p, a, b, nonsquare_mod_p, G_x, G_y, G_order);
+        mp_free(p);
+        mp_free(a);
+        mp_free(b);
+        mp_free(G_x);
+        mp_free(G_y);
+        mp_free(G_order);
+        mp_free(nonsquare_mod_p);
+
+        curve.textname = curve.name = "nistp256";
+
+        /* Now initialised, no need to do it again */
+        initialised = true;
+    }
+
+    return &curve;
+}
+
+static struct ec_curve *ec_p384(void)
+{
+    static struct ec_curve curve = { 0 };
+    static bool initialised = false;
+
+    #ifdef MPEXT
+    if (ec_curve_cleanup)
+    {
+        if (initialised) finalize_wcurve(&curve);
+        initialised = 0;
+        return NULL;
+    }
+    #endif
+
+    if (!initialised)
+    {
+        mp_int *p = MP_LITERAL(0xfffffffffffffffffffffffffffffffffffffffffffffffffffffffffffffffeffffffff0000000000000000ffffffff);
+        mp_int *a = MP_LITERAL(0xfffffffffffffffffffffffffffffffffffffffffffffffffffffffffffffffeffffffff0000000000000000fffffffc);
+        mp_int *b = MP_LITERAL(0xb3312fa7e23ee7e4988e056be3f82d19181d9c6efe8141120314088f5013875ac656398d8a2ed19d2a85c8edd3ec2aef);
+        mp_int *G_x = MP_LITERAL(0xaa87ca22be8b05378eb1c71ef320ad746e1d3b628ba79b9859f741e082542a385502f25dbf55296c3a545e3872760ab7);
+        mp_int *G_y = MP_LITERAL(0x3617de4a96262c6f5d9e98bf9292dc29f8f41dbd289a147ce9da3113b5f0b8c00a60b1ce1d7e819d7a431d7c90ea0e5f);
+        mp_int *G_order = MP_LITERAL(0xffffffffffffffffffffffffffffffffffffffffffffffffc7634d81f4372ddf581a0db248b0a77aecec196accc52973);
+        mp_int *nonsquare_mod_p = mp_from_integer(19);
+        initialise_wcurve(&curve, p, a, b, nonsquare_mod_p, G_x, G_y, G_order);
+        mp_free(p);
+        mp_free(a);
+        mp_free(b);
+        mp_free(G_x);
+        mp_free(G_y);
+        mp_free(G_order);
+        mp_free(nonsquare_mod_p);
+
+        curve.textname = curve.name = "nistp384";
+
+        /* Now initialised, no need to do it again */
+        initialised = true;
+    }
+
+    return &curve;
+}
+
+static struct ec_curve *ec_p521(void)
+{
+    static struct ec_curve curve = { 0 };
+    static bool initialised = false;
+
+    #ifdef MPEXT
+    if (ec_curve_cleanup)
+    {
+        if (initialised) finalize_wcurve(&curve);
+        initialised = 0;
+        return NULL;
+    }
+    #endif
+
+    if (!initialised)
+    {
+        mp_int *p = MP_LITERAL(0x01ffffffffffffffffffffffffffffffffffffffffffffffffffffffffffffffffffffffffffffffffffffffffffffffffffffffffffffffffffffffffffffffffff);
+        mp_int *a = MP_LITERAL(0x01fffffffffffffffffffffffffffffffffffffffffffffffffffffffffffffffffffffffffffffffffffffffffffffffffffffffffffffffffffffffffffffffffc);
+        mp_int *b = MP_LITERAL(0x0051953eb9618e1c9a1f929a21a0b68540eea2da725b99b315f3b8b489918ef109e156193951ec7e937b1652c0bd3bb1bf073573df883d2c34f1ef451fd46b503f00);
+        mp_int *G_x = MP_LITERAL(0x00c6858e06b70404e9cd9e3ecb662395b4429c648139053fb521f828af606b4d3dbaa14b5e77efe75928fe1dc127a2ffa8de3348b3c1856a429bf97e7e31c2e5bd66);
+        mp_int *G_y = MP_LITERAL(0x011839296a789a3bc0045c8a5fb42c7d1bd998f54449579b446817afbd17273e662c97ee72995ef42640c550b9013fad0761353c7086a272c24088be94769fd16650);
+        mp_int *G_order = MP_LITERAL(0x01fffffffffffffffffffffffffffffffffffffffffffffffffffffffffffffffffa51868783bf2f966b7fcc0148f709a5d03bb5c9b8899c47aebb6fb71e91386409);
+        mp_int *nonsquare_mod_p = mp_from_integer(3);
+        initialise_wcurve(&curve, p, a, b, nonsquare_mod_p, G_x, G_y, G_order);
+        mp_free(p);
+        mp_free(a);
+        mp_free(b);
+        mp_free(G_x);
+        mp_free(G_y);
+        mp_free(G_order);
+        mp_free(nonsquare_mod_p);
+
+        curve.textname = curve.name = "nistp521";
+
+        /* Now initialised, no need to do it again */
+        initialised = true;
+    }
+
+    return &curve;
+}
+
+static struct ec_curve *ec_curve25519(void)
+{
+    static struct ec_curve curve = { 0 };
+    static bool initialised = false;
+
+    #ifdef MPEXT
+    if (ec_curve_cleanup)
+    {
+        if (initialised) finalize_mcurve(&curve);
+        initialised = 0;
+        return NULL;
+    }
+    #endif
+
+    if (!initialised)
+    {
+        mp_int *p = MP_LITERAL(0x7fffffffffffffffffffffffffffffffffffffffffffffffffffffffffffffed);
+        mp_int *a = MP_LITERAL(0x0000000000000000000000000000000000000000000000000000000000076d06);
+        mp_int *b = MP_LITERAL(0x0000000000000000000000000000000000000000000000000000000000000001);
+        mp_int *G_x = MP_LITERAL(0x0000000000000000000000000000000000000000000000000000000000000009);
+        initialise_mcurve(&curve, p, a, b, G_x);
+        mp_free(p);
+        mp_free(a);
+        mp_free(b);
+        mp_free(G_x);
+
+        /* This curve doesn't need a name, because it's never used in
+         * any format that embeds the curve name */
+        curve.name = NULL;
+        curve.textname = "Curve25519";
+
+        /* Now initialised, no need to do it again */
+        initialised = true;
+    }
+
+    return &curve;
+}
+
+static struct ec_curve *ec_ed25519(void)
+{
+    static struct ec_curve curve = { 0 };
+    static bool initialised = false;
+
+    #ifdef MPEXT
+    if (ec_curve_cleanup)
+    {
+        if (initialised) finalize_ecurve(&curve);
+        initialised = 0;
+        return NULL;
+    }
+    #endif
+
+    if (!initialised)
+    {
+        mp_int *p = MP_LITERAL(0x7fffffffffffffffffffffffffffffffffffffffffffffffffffffffffffffed);
+        mp_int *d = MP_LITERAL(0x52036cee2b6ffe738cc740797779e89800700a4d4141d8ab75eb4dca135978a3);
+        mp_int *a = MP_LITERAL(0x7fffffffffffffffffffffffffffffffffffffffffffffffffffffffffffffec); /* == p-1 */
+        mp_int *G_x = MP_LITERAL(0x216936d3cd6e53fec0a4e231fdd6dc5c692cc7609525a7b2c9562d608f25d51a);
+        mp_int *G_y = MP_LITERAL(0x6666666666666666666666666666666666666666666666666666666666666658);
+        mp_int *G_order = MP_LITERAL(0x1000000000000000000000000000000014def9dea2f79cd65812631a5cf5d3ed);
+        mp_int *nonsquare_mod_p = mp_from_integer(2);
+        initialise_ecurve(&curve, p, d, a, nonsquare_mod_p, G_x, G_y, G_order);
+        mp_free(p);
+        mp_free(d);
+        mp_free(a);
+        mp_free(G_x);
+        mp_free(G_y);
+        mp_free(G_order);
+        mp_free(nonsquare_mod_p);
+
+        /* This curve doesn't need a name, because it's never used in
+         * any format that embeds the curve name */
+        curve.name = NULL;
+
+        curve.textname = "Ed25519";
+
+        /* Now initialised, no need to do it again */
+        initialised = true;
+    }
+
+    return &curve;
+}
+
+/* ----------------------------------------------------------------------
+ * Public point from private
+ */
+
+struct ecsign_extra {
+    struct ec_curve *(*curve)(void);
+    const struct ssh_hashalg *hash;
+
+    /* These fields are used by the OpenSSH PEM format importer/exporter */
+    const unsigned char *oid;
+    int oidlen;
+};
+
+WeierstrassPoint *ecdsa_public(mp_int *private_key, const ssh_keyalg *alg)
+{
+    const struct ecsign_extra *extra =
+        (const struct ecsign_extra *)alg->extra;
+    struct ec_curve *curve = extra->curve();
+    pinitassert(curve->type == EC_WEIERSTRASS);
+
+    mp_int *priv_reduced = mp_mod(private_key, curve->p);
+    WeierstrassPoint *toret = ecc_weierstrass_multiply(
+        curve->w.G, priv_reduced);
+    mp_free(priv_reduced);
+    return toret;
+}
+
+static mp_int *eddsa_exponent_from_hash(
+    ptrlen hash, const struct ec_curve *curve)
+{
+    /*
+     * Make an integer out of the hash data, little-endian.
+     */
+    pinitassert(hash.len >= curve->fieldBytes);
+    mp_int *e = mp_from_bytes_le(make_ptrlen(hash.ptr, curve->fieldBytes));
+
+    /*
+     * Set the highest bit that fits in the modulus, and clear any
+     * above that.
+     */
+    mp_set_bit(e, curve->fieldBits - 1, 1);
+    mp_reduce_mod_2to(e, curve->fieldBits);
+
+    /*
+     * Clear exactly three low bits.
+     */
+    { // WINSCP
+    size_t bit; // WINSCP
+    for (bit = 0; bit < 3; bit++)
+        mp_set_bit(e, bit, 0);
+    } // WINSCP
+
+    return e;
+}
+
+EdwardsPoint *eddsa_public(mp_int *private_key, const ssh_keyalg *alg)
+{
+    const struct ecsign_extra *extra =
+        (const struct ecsign_extra *)alg->extra;
+    struct ec_curve *curve = extra->curve();
+    pinitassert(curve->type == EC_EDWARDS);
+
+    ssh_hash *h = ssh_hash_new(extra->hash);
+    size_t i; // WINSCP
+    for (i = 0; i < curve->fieldBytes; ++i)
+        put_byte(h, mp_get_byte(private_key, i));
+
+    { // WINSCP
+    unsigned char hash[MAX_HASH_LEN];
+    ssh_hash_final(h, hash);
+
+    { // WINSCP
+    mp_int *exponent = eddsa_exponent_from_hash(
+        make_ptrlen(hash, extra->hash->hlen), curve);
+
+    EdwardsPoint *toret = ecc_edwards_multiply(curve->e.G, exponent);
+    mp_free(exponent);
+
+    return toret;
+    } // WINSCP
+    } // WINSCP
+}
+
+/* ----------------------------------------------------------------------
+ * Marshalling and unmarshalling functions
+ */
+
+static mp_int *BinarySource_get_mp_le(BinarySource *src)
+{
+    return mp_from_bytes_le(get_string(src));
+}
+#define get_mp_le(src) BinarySource_get_mp_le(BinarySource_UPCAST(src))
+
+static void BinarySink_put_mp_le_unsigned(BinarySink *bs, mp_int *x)
+{
+    size_t bytes = (mp_get_nbits(x) + 7) / 8;
+
+    put_uint32(bs, bytes);
+    { // WINSCP
+    size_t i; // WINSCP
+    for (i = 0; i < bytes; ++i)
+        put_byte(bs, mp_get_byte(x, i));
+    } // WINSCP
+}
+#define put_mp_le_unsigned(bs, x) \
+    BinarySink_put_mp_le_unsigned(BinarySink_UPCAST(bs), x)
+
+static WeierstrassPoint *ecdsa_decode(
+    ptrlen encoded, const struct ec_curve *curve)
+{
+    pinitassert(curve->type == EC_WEIERSTRASS);
+    BinarySource src[1];
+
+    BinarySource_BARE_INIT(src, encoded.ptr, encoded.len);
+    { // WINSCP
+    unsigned char format_type = get_byte(src);
+
+    WeierstrassPoint *P;
+
+    size_t len = get_avail(src);
+    mp_int *x;
+    mp_int *y;
+
+    switch (format_type) {
+      case 0:
+        /* The identity. */
+        P = ecc_weierstrass_point_new_identity(curve->w.wc);
+        break;
+      case 2:
+      case 3:
+        /* A compressed point, in which the x-coordinate is stored in
+         * full, and y is deduced from that and a single bit
+         * indicating its parity (stored in the format type byte). */
+        x = mp_from_bytes_be(get_data(src, len));
+        P = ecc_weierstrass_point_new_from_x(curve->w.wc, x, format_type & 1);
+        mp_free(x);
+        if (!P)            /* this can fail if the input is invalid */
+            return NULL;
+        break;
+      case 4:
+        /* An uncompressed point: the x,y coordinates are stored in
+         * full. We expect the rest of the string to have even length,
+         * and be divided half and half between the two values. */
+        if (len % 2 != 0)
+            return NULL;
+        len /= 2;
+        x = mp_from_bytes_be(get_data(src, len));
+        y = mp_from_bytes_be(get_data(src, len));
+        P = ecc_weierstrass_point_new(curve->w.wc, x, y);
+        mp_free(x);
+        mp_free(y);
+        break;
+      default:
+        /* An unrecognised type byte. */
+        return NULL;
+    }
+
+    /* Verify the point is on the curve */
+    if (!ecc_weierstrass_point_valid(P)) {
+        ecc_weierstrass_point_free(P);
+        return NULL;
+    }
+
+    return P;
+    } // WINSCP
+}
+
+static WeierstrassPoint *BinarySource_get_wpoint(
+    BinarySource *src, const struct ec_curve *curve)
+{
+    ptrlen str = get_string(src);
+    if (get_err(src))
+        return NULL;
+    return ecdsa_decode(str, curve);
+}
+#define get_wpoint(src, curve) \
+    BinarySource_get_wpoint(BinarySource_UPCAST(src), curve)
+
+static void BinarySink_put_wpoint(
+    BinarySink *bs, WeierstrassPoint *point, const struct ec_curve *curve,
+    bool bare)
+{
+    strbuf *sb;
+    BinarySink *bs_inner;
+
+    if (!bare) {
+        /*
+         * Encapsulate the raw data inside an outermost string layer.
+         */
+        sb = strbuf_new();
+        bs_inner = BinarySink_UPCAST(sb);
+    } else {
+        /*
+         * Just write the data directly to the output.
+         */
+        bs_inner = bs;
+    }
+
+    if (ecc_weierstrass_is_identity(point)) {
+        put_byte(bs_inner, 0);
+    } else {
+        mp_int *x, *y;
+        ecc_weierstrass_get_affine(point, &x, &y);
+
+        /*
+         * For ECDSA, we only ever output uncompressed points.
+         */
+        put_byte(bs_inner, 0x04);
+        { // WINSCP
+        size_t i; // WINSCP
+        for (i = curve->fieldBytes; i--;)
+            put_byte(bs_inner, mp_get_byte(x, i));
+        for (i = curve->fieldBytes; i--;)
+            put_byte(bs_inner, mp_get_byte(y, i));
+        } // WINSCP
+
+        mp_free(x);
+        mp_free(y);
+    }
+
+    if (!bare)
+        put_stringsb(bs, sb);
+}
+#define put_wpoint(bs, point, curve, bare)                              \
+    BinarySink_put_wpoint(BinarySink_UPCAST(bs), point, curve, bare)
+
+static EdwardsPoint *eddsa_decode(ptrlen encoded, const struct ec_curve *curve)
+{
+    assert(curve->type == EC_EDWARDS);
+    assert(curve->fieldBits % 8 == 7);
+
+    { // WINSCP
+    mp_int *y = mp_from_bytes_le(encoded);
+
+    if (mp_get_nbits(y) > curve->fieldBits+1) {
+        mp_free(y);
+        return NULL;
+    }
+
+    /* The topmost bit of the encoding isn't part of y, so it stores
+     * the bottom bit of x. Extract it, and zero that bit in y. */
+    { // WINSCP
+    unsigned desired_x_parity = mp_get_bit(y, curve->fieldBits);
+    mp_set_bit(y, curve->fieldBits, 0);
+
+    { // WINSCP
+    EdwardsPoint *P = ecc_edwards_point_new_from_y(
+        curve->e.ec, y, desired_x_parity);
+    mp_free(y);
+
+    /* A point constructed in this way will always satisfy the curve
+     * equation, unless ecc.c wasn't able to construct one at all, in
+     * which case P is now NULL. Either way, return it. */
+    return P;
+    } // WINSCP
+    } // WINSCP
+    } // WINSCP
+}
+
+static EdwardsPoint *BinarySource_get_epoint(
+    BinarySource *src, const struct ec_curve *curve)
+{
+    ptrlen str = get_string(src);
+    if (get_err(src))
+        return NULL;
+    return eddsa_decode(str, curve);
+}
+#define get_epoint(src, curve) \
+    BinarySource_get_epoint(BinarySource_UPCAST(src), curve)
+
+static void BinarySink_put_epoint(
+    BinarySink *bs, EdwardsPoint *point, const struct ec_curve *curve,
+    bool bare)
+{
+    mp_int *x, *y;
+    ecc_edwards_get_affine(point, &x, &y);
+
+    assert(curve->fieldBytes >= 2);
+
+    /*
+     * EdDSA requires point compression. We store a single integer,
+     * with bytes in little-endian order, which mostly contains y but
+     * in which the topmost bit is the low bit of x.
+     */
+    if (!bare)
+        put_uint32(bs, curve->fieldBytes);   /* string length field */
+    { // WINSCP
+    size_t i; // WINSCP
+    for (i = 0; i < curve->fieldBytes - 1; i++)
+        put_byte(bs, mp_get_byte(y, i));
+    } // WINSCP
+    put_byte(bs, (mp_get_byte(y, curve->fieldBytes - 1) & 0x7F) |
+             (mp_get_bit(x, 0) << 7));
+
+    mp_free(x);
+    mp_free(y);
+}
+#define put_epoint(bs, point, curve, bare)                      \
+    BinarySink_put_epoint(BinarySink_UPCAST(bs), point, curve, bare)
+
+/* ----------------------------------------------------------------------
+ * Exposed ECDSA interface
+ */
+
+static void ecdsa_freekey(ssh_key *key)
+{
+    struct ecdsa_key *ek = container_of(key, struct ecdsa_key, sshk);
+
+    if (ek->publicKey)
+        ecc_weierstrass_point_free(ek->publicKey);
+    if (ek->privateKey)
+        mp_free(ek->privateKey);
+    sfree(ek);
+}
+
+static void eddsa_freekey(ssh_key *key)
+{
+    struct eddsa_key *ek = container_of(key, struct eddsa_key, sshk);
+
+    if (ek->publicKey)
+        ecc_edwards_point_free(ek->publicKey);
+    if (ek->privateKey)
+        mp_free(ek->privateKey);
+    sfree(ek);
+}
+
+static ssh_key *ecdsa_new_pub(const ssh_keyalg *alg, ptrlen data)
+{
+    const struct ecsign_extra *extra =
+        (const struct ecsign_extra *)alg->extra;
+    struct ec_curve *curve = extra->curve();
+    pinitassert(curve->type == EC_WEIERSTRASS);
+
+    BinarySource src[1];
+    BinarySource_BARE_INIT(src, data.ptr, data.len);
+    get_string(src);
+
+    /* Curve name is duplicated for Weierstrass form */
+    if (!ptrlen_eq_string(get_string(src), curve->name))
+        return NULL;
+
+    { // WINSCP
+    struct ecdsa_key *ek = snew(struct ecdsa_key);
+    ek->sshk.vt = alg;
+    ek->curve = curve;
+
+    ek->publicKey = get_wpoint(src, curve);
+    if (!ek->publicKey) {
+        ecdsa_freekey(&ek->sshk);
+        return NULL;
+    }
+
+    ek->privateKey = NULL;
+
+    return &ek->sshk;
+    } // WINSCP
+}
+
+static ssh_key *eddsa_new_pub(const ssh_keyalg *alg, ptrlen data)
+{
+    const struct ecsign_extra *extra =
+        (const struct ecsign_extra *)alg->extra;
+    struct ec_curve *curve = extra->curve();
+    pinitassert(curve->type == EC_EDWARDS);
+
+    BinarySource src[1];
+    BinarySource_BARE_INIT(src, data.ptr, data.len);
+    get_string(src);
+
+    { // WINSCP
+    struct eddsa_key *ek = snew(struct eddsa_key);
+    ek->sshk.vt = alg;
+    ek->curve = curve;
+    ek->privateKey = NULL;
+
+    ek->publicKey = get_epoint(src, curve);
+    if (!ek->publicKey) {
+        eddsa_freekey(&ek->sshk);
+        return NULL;
+    }
+
+    return &ek->sshk;
+    } // WINSCP
+}
+
+static char *ecc_cache_str_shared(
+    const char *curve_name, mp_int *x, mp_int *y)
+{
+    strbuf *sb = strbuf_new();
+
+    if (curve_name)
+        strbuf_catf(sb, "%s,", curve_name);
+
+    { // WINSCP
+    char *hx = mp_get_hex(x);
+    char *hy = mp_get_hex(y);
+    strbuf_catf(sb, "0x%s,0x%s", hx, hy);
+    sfree(hx);
+    sfree(hy);
+    } // WINSCP
+
+    return strbuf_to_str(sb);
+}
+
+static char *ecdsa_cache_str(ssh_key *key)
+{
+    struct ecdsa_key *ek = container_of(key, struct ecdsa_key, sshk);
+    mp_int *x, *y;
+
+    ecc_weierstrass_get_affine(ek->publicKey, &x, &y);
+    { // WINSCP
+    char *toret = ecc_cache_str_shared(ek->curve->name, x, y);
+    mp_free(x);
+    mp_free(y);
+    return toret;
+    } // WINSCP
+}
+
+static char *eddsa_cache_str(ssh_key *key)
+{
+    struct eddsa_key *ek = container_of(key, struct eddsa_key, sshk);
+    mp_int *x, *y;
+
+    ecc_edwards_get_affine(ek->publicKey, &x, &y);
+    { // WINSCP
+    char *toret = ecc_cache_str_shared(ek->curve->name, x, y);
+    mp_free(x);
+    mp_free(y);
+    return toret;
+    } // WINSCP
+}
+
+static void ecdsa_public_blob(ssh_key *key, BinarySink *bs)
+{
+    struct ecdsa_key *ek = container_of(key, struct ecdsa_key, sshk);
+
+    put_stringz(bs, ek->sshk.vt->ssh_id);
+    put_stringz(bs, ek->curve->name);
+    put_wpoint(bs, ek->publicKey, ek->curve, false);
+}
+
+static void eddsa_public_blob(ssh_key *key, BinarySink *bs)
+{
+    struct eddsa_key *ek = container_of(key, struct eddsa_key, sshk);
+
+    put_stringz(bs, ek->sshk.vt->ssh_id);
+    put_epoint(bs, ek->publicKey, ek->curve, false);
+}
+
+static void ecdsa_private_blob(ssh_key *key, BinarySink *bs)
+{
+    struct ecdsa_key *ek = container_of(key, struct ecdsa_key, sshk);
+
+    /* ECDSA uses ordinary SSH-2 mpint format to store the private key */
+    assert(ek->privateKey);
+    put_mp_ssh2(bs, ek->privateKey);
+}
+
+static void eddsa_private_blob(ssh_key *key, BinarySink *bs)
+{
+    struct eddsa_key *ek = container_of(key, struct eddsa_key, sshk);
+
+    /* EdDSA stores the private key integer little-endian and unsigned */
+    assert(ek->privateKey);
+    put_mp_le_unsigned(bs, ek->privateKey);
+}
+
+static ssh_key *ecdsa_new_priv(const ssh_keyalg *alg, ptrlen pub, ptrlen priv)
+{
+    ssh_key *sshk = ecdsa_new_pub(alg, pub);
+    if (!sshk)
+        return NULL;
+    { // WINSCP
+    struct ecdsa_key *ek = container_of(sshk, struct ecdsa_key, sshk);
+
+    BinarySource src[1];
+    BinarySource_BARE_INIT(src, priv.ptr, priv.len);
+    ek->privateKey = get_mp_ssh2(src);
+
+    return &ek->sshk;
+    } // WINSCP
+}
+
+static ssh_key *eddsa_new_priv(const ssh_keyalg *alg, ptrlen pub, ptrlen priv)
+{
+    ssh_key *sshk = eddsa_new_pub(alg, pub);
+    if (!sshk)
+        return NULL;
+    { // WINSCP
+    struct eddsa_key *ek = container_of(sshk, struct eddsa_key, sshk);
+
+    BinarySource src[1];
+    BinarySource_BARE_INIT(src, priv.ptr, priv.len);
+    ek->privateKey = get_mp_le(src);
+
+    return &ek->sshk;
+    } // WINSCP
+}
+
+static ssh_key *eddsa_new_priv_openssh(
+    const ssh_keyalg *alg, BinarySource *src)
+{
+    const struct ecsign_extra *extra =
+        (const struct ecsign_extra *)alg->extra;
+    struct ec_curve *curve = extra->curve();
+    assert(curve->type == EC_EDWARDS);
+
+    { // WINSCP
+    ptrlen pubkey_pl = get_string(src);
+    ptrlen privkey_extended_pl = get_string(src);
+    if (get_err(src) || pubkey_pl.len != curve->fieldBytes)
+        return NULL;
+
+    /*
+     * The OpenSSH format for ed25519 private keys also for some
+     * reason encodes an extra copy of the public key in the second
+     * half of the secret-key string. Check that that's present and
+     * correct as well, otherwise the key we think we've imported
+     * won't behave identically to the way OpenSSH would have treated
+     * it.
+     */
+    { // WINSCP
+    BinarySource subsrc[1];
+    BinarySource_BARE_INIT(
+        subsrc, privkey_extended_pl.ptr, privkey_extended_pl.len);
+    { // WINSCP
+    ptrlen privkey_pl = get_data(subsrc, curve->fieldBytes);
+    ptrlen pubkey_copy_pl = get_data(subsrc, curve->fieldBytes);
+    if (get_err(subsrc) || get_avail(subsrc))
+        return NULL;
+    if (!ptrlen_eq_ptrlen(pubkey_pl, pubkey_copy_pl))
+        return NULL;
+
+    { // WINSCP
+    struct eddsa_key *ek = snew(struct eddsa_key);
+    ek->sshk.vt = alg;
+    ek->curve = curve;
+
+    ek->publicKey = eddsa_decode(pubkey_pl, curve);
+    if (!ek->publicKey) {
+        eddsa_freekey(&ek->sshk);
+        return NULL;
+    }
+
+    ek->privateKey = mp_from_bytes_le(privkey_pl);
+
+    return &ek->sshk;
+    } // WINSCP
+    } // WINSCP
+    } // WINSCP
+    } // WINSCP
+}
+
+static void eddsa_openssh_blob(ssh_key *key, BinarySink *bs)
+{
+    struct eddsa_key *ek = container_of(key, struct eddsa_key, sshk);
+    assert(ek->curve->type == EC_EDWARDS);
+
+    /* Encode the public and private points as strings */
+    { // WINSCP
+    strbuf *pub_sb = strbuf_new();
+    put_epoint(pub_sb, ek->publicKey, ek->curve, false);
+    { // WINSCP
+    ptrlen pub = make_ptrlen(pub_sb->s + 4, pub_sb->len - 4);
+
+    strbuf *priv_sb = strbuf_new();
+    put_mp_le_unsigned(priv_sb, ek->privateKey);
+    { // WINSCP
+    ptrlen priv = make_ptrlen(priv_sb->s + 4, priv_sb->len - 4);
+
+    put_stringpl(bs, pub);
+
+    /* Encode the private key as the concatenation of the
+     * little-endian key integer and the public key again */
+    put_uint32(bs, priv.len + pub.len);
+    put_data(bs, priv.ptr, priv.len);
+    put_data(bs, pub.ptr, pub.len);
+
+    strbuf_free(pub_sb);
+    strbuf_free(priv_sb);
+    } // WINSCP
+    } // WINSCP
+    } // WINSCP
+}
+
+static ssh_key *ecdsa_new_priv_openssh(
+    const ssh_keyalg *alg, BinarySource *src)
+{
+    const struct ecsign_extra *extra =
+        (const struct ecsign_extra *)alg->extra;
+    struct ec_curve *curve = extra->curve();
+    assert(curve->type == EC_WEIERSTRASS);
+
+    get_string(src);
+
+    { // WINSCP
+    struct eddsa_key *ek = snew(struct eddsa_key);
+    ek->sshk.vt = alg;
+    ek->curve = curve;
+
+    ek->publicKey = get_epoint(src, curve);
+    if (!ek->publicKey) {
+        eddsa_freekey(&ek->sshk);
+        return NULL;
+    }
+
+    ek->privateKey = get_mp_ssh2(src);
+
+    return &ek->sshk;
+    } // WINSCP
+}
+
+static void ecdsa_openssh_blob(ssh_key *key, BinarySink *bs)
+{
+    struct ecdsa_key *ek = container_of(key, struct ecdsa_key, sshk);
+    put_stringz(bs, ek->curve->name);
+    put_wpoint(bs, ek->publicKey, ek->curve, false);
+    put_mp_ssh2(bs, ek->privateKey);
+}
+
+static int ec_shared_pubkey_bits(const ssh_keyalg *alg, ptrlen blob)
+{
+    const struct ecsign_extra *extra =
+        (const struct ecsign_extra *)alg->extra;
+    struct ec_curve *curve = extra->curve();
+    return curve->fieldBits;
+}
+
+static mp_int *ecdsa_signing_exponent_from_data(
+    const struct ec_curve *curve, const struct ecsign_extra *extra,
+    ptrlen data)
+{
+    /* Hash the data being signed. */
+    unsigned char hash[MAX_HASH_LEN];
+    ssh_hash *h = ssh_hash_new(extra->hash);
+    put_data(h, data.ptr, data.len);
+    ssh_hash_final(h, hash);
+
+    /*
+     * Take the leftmost b bits of the hash of the signed data (where
+     * b is the number of bits in order(G)), interpreted big-endian.
+     */
+    { // WINSCP
+    mp_int *z = mp_from_bytes_be(make_ptrlen(hash, extra->hash->hlen));
+    size_t zbits = mp_get_nbits(z);
+    size_t nbits = mp_get_nbits(curve->w.G_order);
+    size_t shift = zbits - nbits;
+    /* Bound the shift count below at 0, using bit twiddling to avoid
+     * a conditional branch */
+    shift &= ~-(int)(shift >> (CHAR_BIT * sizeof(size_t) - 1)); // WINSCP
+    { // WINSCP
+    mp_int *toret = mp_rshift_safe(z, shift);
+    mp_free(z);
+
+    return toret;
+    } // WINSCP
+    } // WINSCP
+}
+
+static bool ecdsa_verify(ssh_key *key, ptrlen sig, ptrlen data)
+{
+    struct ecdsa_key *ek = container_of(key, struct ecdsa_key, sshk);
+    const struct ecsign_extra *extra =
+        (const struct ecsign_extra *)ek->sshk.vt->extra;
+
+    BinarySource src[1];
+    BinarySource_BARE_INIT(src, sig.ptr, sig.len);
+
+    /* Check the signature starts with the algorithm name */
+    if (!ptrlen_eq_string(get_string(src), ek->sshk.vt->ssh_id))
+        return false;
+
+    /* Everything else is nested inside a sub-string. Descend into that. */
+    { // WINSCP
+    ptrlen sigstr = get_string(src);
+    if (get_err(src))
+        return false;
+    BinarySource_BARE_INIT(src, sigstr.ptr, sigstr.len);
+
+    /* Extract the signature integers r,s */
+    { // WINSCP
+    mp_int *r = get_mp_ssh2(src);
+    mp_int *s = get_mp_ssh2(src);
+    if (get_err(src)) {
+        mp_free(r);
+        mp_free(s);
+        return false;
+    }
+
+    /* Basic sanity checks: 0 < r,s < order(G) */
+    { // WINSCP
+    unsigned invalid = 0;
+    invalid |= mp_eq_integer(r, 0);
+    invalid |= mp_eq_integer(s, 0);
+    invalid |= mp_cmp_hs(r, ek->curve->w.G_order);
+    invalid |= mp_cmp_hs(s, ek->curve->w.G_order);
+
+    /* Get the hash of the signed data, converted to an integer */
+    { // WINSCP
+    mp_int *z = ecdsa_signing_exponent_from_data(ek->curve, extra, data);
+
+    /* Verify the signature integers against the hash */
+    mp_int *w = mp_invert(s, ek->curve->w.G_order);
+    mp_int *u1 = mp_modmul(z, w, ek->curve->w.G_order);
+    mp_free(z);
+    { // WINSCP
+    mp_int *u2 = mp_modmul(r, w, ek->curve->w.G_order);
+    mp_free(w);
+    { // WINSCP
+    WeierstrassPoint *u1G = ecc_weierstrass_multiply(ek->curve->w.G, u1);
+    mp_free(u1);
+    { // WINSCP
+    WeierstrassPoint *u2P = ecc_weierstrass_multiply(ek->publicKey, u2);
+    mp_free(u2);
+    { // WINSCP
+    WeierstrassPoint *sum = ecc_weierstrass_add_general(u1G, u2P);
+    ecc_weierstrass_point_free(u1G);
+    ecc_weierstrass_point_free(u2P);
+
+    { // WINSCP
+    mp_int *x;
+    ecc_weierstrass_get_affine(sum, &x, NULL);
+    ecc_weierstrass_point_free(sum);
+
+    mp_divmod_into(x, ek->curve->w.G_order, NULL, x);
+    invalid |= (1 ^ mp_cmp_eq(r, x));
+    mp_free(x);
+
+    mp_free(r);
+    mp_free(s);
+
+    return !invalid;
+    } // WINSCP
+    } // WINSCP
+    } // WINSCP
+    } // WINSCP
+    } // WINSCP
+    } // WINSCP
+    } // WINSCP
+    } // WINSCP
+    } // WINSCP
+}
+
+static mp_int *eddsa_signing_exponent_from_data(
+    struct eddsa_key *ek, const struct ecsign_extra *extra,
+    ptrlen r_encoded, ptrlen data)
+{
+    /* Hash (r || public key || message) */
+    unsigned char hash[MAX_HASH_LEN];
+    ssh_hash *h = ssh_hash_new(extra->hash);
+    put_data(h, r_encoded.ptr, r_encoded.len);
+    put_epoint(h, ek->publicKey, ek->curve, true); /* omit string header */
+    put_data(h, data.ptr, data.len);
+    ssh_hash_final(h, hash);
+
+    /* Convert to an integer */
+    { // WINSCP
+    mp_int *toret = mp_from_bytes_le(make_ptrlen(hash, extra->hash->hlen));
+
+    smemclr(hash, extra->hash->hlen);
+    return toret;
+    } // WINSCP
+}
+
+static bool eddsa_verify(ssh_key *key, ptrlen sig, ptrlen data)
+{
+    struct eddsa_key *ek = container_of(key, struct eddsa_key, sshk);
+    const struct ecsign_extra *extra =
+        (const struct ecsign_extra *)ek->sshk.vt->extra;
+
+    BinarySource src[1];
+    BinarySource_BARE_INIT(src, sig.ptr, sig.len);
+
+    /* Check the signature starts with the algorithm name */
+    if (!ptrlen_eq_string(get_string(src), ek->sshk.vt->ssh_id))
+        return false;
+
+    /* Now expect a single string which is the concatenation of an
+     * encoded curve point r and an integer s. */
+    { // WINSCP
+    ptrlen sigstr = get_string(src);
+    if (get_err(src))
+        return false;
+    BinarySource_BARE_INIT(src, sigstr.ptr, sigstr.len);
+    { // WINSCP
+    ptrlen rstr = get_data(src, ek->curve->fieldBytes);
+    ptrlen sstr = get_data(src, ek->curve->fieldBytes);
+    if (get_err(src) || get_avail(src))
+        return false;
+
+    { // WINSCP
+    EdwardsPoint *r = eddsa_decode(rstr, ek->curve);
+    if (!r)
+        return false;
+    { // WINSCP
+    mp_int *s = mp_from_bytes_le(sstr);
+
+    mp_int *H = eddsa_signing_exponent_from_data(ek, extra, rstr, data);
+
+    /* Verify that s*G == r + H*publicKey */
+    EdwardsPoint *lhs = ecc_edwards_multiply(ek->curve->e.G, s);
+    mp_free(s);
+    { // WINSCP
+    EdwardsPoint *hpk = ecc_edwards_multiply(ek->publicKey, H);
+    mp_free(H);
+    { // WINSCP
+    EdwardsPoint *rhs = ecc_edwards_add(r, hpk);
+    ecc_edwards_point_free(hpk);
+    { // WINSCP
+    unsigned valid = ecc_edwards_eq(lhs, rhs);
+    ecc_edwards_point_free(lhs);
+    ecc_edwards_point_free(rhs);
+    ecc_edwards_point_free(r);
+
+    return valid;
+    } // WINSCP
+    } // WINSCP
+    } // WINSCP
+    } // WINSCP
+    } // WINSCP
+    } // WINSCP
+    } // WINSCP
+}
+
+static void ecdsa_sign(ssh_key *key, const void *data, int datalen,
+                       unsigned flags, BinarySink *bs)
+{
+    struct ecdsa_key *ek = container_of(key, struct ecdsa_key, sshk);
+    const struct ecsign_extra *extra =
+        (const struct ecsign_extra *)ek->sshk.vt->extra;
+    assert(ek->privateKey);
+
+    { // WINSCP
+    mp_int *z = ecdsa_signing_exponent_from_data(
+        ek->curve, extra, make_ptrlen(data, datalen));
+
+    /* Generate k between 1 and curve->n, using the same deterministic
+     * k generation system we use for conventional DSA. */
+    mp_int *k;
+    {
+        unsigned char digest[20];
+        SHA_Simple(data, datalen, digest);
+        k = dss_gen_k(
+            "ECDSA deterministic k generator", ek->curve->w.G_order,
+            ek->privateKey, digest, sizeof(digest));
+    }
+
+    { // WINSCP
+    WeierstrassPoint *kG = ecc_weierstrass_multiply(ek->curve->w.G, k);
+    mp_int *x;
+    ecc_weierstrass_get_affine(kG, &x, NULL);
+    ecc_weierstrass_point_free(kG);
+
+    /* r = kG.x mod order(G) */
+    { // WINSCP
+    mp_int *r = mp_mod(x, ek->curve->w.G_order);
+    mp_free(x);
+
+    /* s = (z + r * priv)/k mod n */
+    { // WINSCP
+    mp_int *rPriv = mp_modmul(r, ek->privateKey, ek->curve->w.G_order);
+    mp_int *numerator = mp_modadd(z, rPriv, ek->curve->w.G_order);
+    mp_free(z);
+    mp_free(rPriv);
+    { // WINSCP
+    mp_int *kInv = mp_invert(k, ek->curve->w.G_order);
+    mp_free(k);
+    { // WINSCP
+    mp_int *s = mp_modmul(numerator, kInv, ek->curve->w.G_order);
+    mp_free(numerator);
+    mp_free(kInv);
+
+    /* Format the output */
+    put_stringz(bs, ek->sshk.vt->ssh_id);
+
+    { // WINSCP
+    strbuf *substr = strbuf_new();
+    put_mp_ssh2(substr, r);
+    put_mp_ssh2(substr, s);
+    put_stringsb(bs, substr);
+    } // WINSCP
+
+    mp_free(r);
+    mp_free(s);
+    } // WINSCP
+    } // WINSCP
+    } // WINSCP
+    } // WINSCP
+    } // WINSCP
+    } // WINSCP
+}
+
+static void eddsa_sign(ssh_key *key, const void *data, int datalen,
+                       unsigned flags, BinarySink *bs)
+{
+    struct eddsa_key *ek = container_of(key, struct eddsa_key, sshk);
+    const struct ecsign_extra *extra =
+        (const struct ecsign_extra *)ek->sshk.vt->extra;
+    assert(ek->privateKey);
+
+    /*
+     * EdDSA prescribes a specific method of generating the random
+     * nonce integer for the signature. (A verifier can't tell
+     * whether you followed that method, but it's important to
+     * follow it anyway, because test vectors will want a specific
+     * signature for a given message, and because this preserves
+     * determinism of signatures even if the same signature were
+     * made twice by different software.)
+     */
+
+    /*
+     * First, we hash the private key integer (bare, little-endian)
+     * into a hash generating 2*fieldBytes of output.
+     */
+    { // WINSCP
+    unsigned char hash[MAX_HASH_LEN];
+    ssh_hash *h = ssh_hash_new(extra->hash);
+    size_t i; // WINSCP
+    for (i = 0; i < ek->curve->fieldBytes; ++i)
+        put_byte(h, mp_get_byte(ek->privateKey, i));
+    ssh_hash_final(h, hash);
+
+    /*
+     * The first half of the output hash is converted into an
+     * integer a, by the standard EdDSA transformation.
+     */
+    { // WINSCP
+    mp_int *a = eddsa_exponent_from_hash(
+        make_ptrlen(hash, ek->curve->fieldBytes), ek->curve);
+
+    /*
+     * The second half of the hash of the private key is hashed again
+     * with the message to be signed, and used as an exponent to
+     * generate the signature point r.
+     */
+    h = ssh_hash_new(extra->hash);
+    put_data(h, hash + ek->curve->fieldBytes,
+             extra->hash->hlen - ek->curve->fieldBytes);
+    put_data(h, data, datalen);
+    ssh_hash_final(h, hash);
+    { // WINSCP
+    mp_int *log_r_unreduced = mp_from_bytes_le(
+        make_ptrlen(hash, extra->hash->hlen));
+    mp_int *log_r = mp_mod(log_r_unreduced, ek->curve->e.G_order);
+    mp_free(log_r_unreduced);
+    { // WINSCP
+    EdwardsPoint *r = ecc_edwards_multiply(ek->curve->e.G, log_r);
+
+    /*
+     * Encode r now, because we'll need its encoding for the next
+     * hashing step as well as to write into the actual signature.
+     */
+    strbuf *r_enc = strbuf_new();
+    put_epoint(r_enc, r, ek->curve, true); /* omit string header */
+    ecc_edwards_point_free(r);
+
+    /*
+     * Compute the hash of (r || public key || message) just as
+     * eddsa_verify does.
+     */
+    { // WINSCP
+    mp_int *H = eddsa_signing_exponent_from_data(
+        ek, extra, ptrlen_from_strbuf(r_enc), make_ptrlen(data, datalen));
+
+    /* And then s = (log(r) + H*a) mod order(G). */
+    mp_int *Ha = mp_modmul(H, a, ek->curve->e.G_order);
+    mp_int *s = mp_modadd(log_r, Ha, ek->curve->e.G_order);
+    mp_free(H);
+    mp_free(a);
+    mp_free(Ha);
+    mp_free(log_r);
+
+    /* Format the output */
+    put_stringz(bs, ek->sshk.vt->ssh_id);
+    put_uint32(bs, r_enc->len + ek->curve->fieldBytes);
+    put_data(bs, r_enc->u, r_enc->len);
+    strbuf_free(r_enc);
+    { // WINSCP
+    size_t i;
+    for (i = 0; i < ek->curve->fieldBytes; ++i)
+        put_byte(bs, mp_get_byte(s, i));
+    mp_free(s);
+    } // WINSCP
+    } // WINSCP
+    } // WINSCP
+    } // WINSCP
+    } // WINSCP
+    } // WINSCP
+}
+
+const struct ecsign_extra sign_extra_ed25519 = {
+    ec_ed25519, &ssh_sha512,
+    NULL, 0,
+};
+const ssh_keyalg ssh_ecdsa_ed25519 = {
+    eddsa_new_pub,
+    eddsa_new_priv,
+    eddsa_new_priv_openssh,
+
+    eddsa_freekey,
+    eddsa_sign,
+    eddsa_verify,
+    eddsa_public_blob,
+    eddsa_private_blob,
+    eddsa_openssh_blob,
+    eddsa_cache_str,
+
+    ec_shared_pubkey_bits,
+
+    "ssh-ed25519",
+    "ssh-ed25519",
+    &sign_extra_ed25519,
+    0, /* no supported flags */
+};
+
+/* OID: 1.2.840.10045.3.1.7 (ansiX9p256r1) */
+static const unsigned char nistp256_oid[] = {
+    0x2a, 0x86, 0x48, 0xce, 0x3d, 0x03, 0x01, 0x07
+};
+const struct ecsign_extra sign_extra_nistp256 = {
+    ec_p256, &ssh_sha256,
+    nistp256_oid, lenof(nistp256_oid),
+};
+const ssh_keyalg ssh_ecdsa_nistp256 = {
+    ecdsa_new_pub,
+    ecdsa_new_priv,
+    ecdsa_new_priv_openssh,
+
+    ecdsa_freekey,
+    ecdsa_sign,
+    ecdsa_verify,
+    ecdsa_public_blob,
+    ecdsa_private_blob,
+    ecdsa_openssh_blob,
+    ecdsa_cache_str,
+
+    ec_shared_pubkey_bits,
+
+    "ecdsa-sha2-nistp256",
+    "ecdsa-sha2-nistp256",
+    &sign_extra_nistp256,
+    0, /* no supported flags */
+};
+
+/* OID: 1.3.132.0.34 (secp384r1) */
+static const unsigned char nistp384_oid[] = {
+    0x2b, 0x81, 0x04, 0x00, 0x22
+};
+const struct ecsign_extra sign_extra_nistp384 = {
+    ec_p384, &ssh_sha384,
+    nistp384_oid, lenof(nistp384_oid),
+};
+const ssh_keyalg ssh_ecdsa_nistp384 = {
+    ecdsa_new_pub,
+    ecdsa_new_priv,
+    ecdsa_new_priv_openssh,
+
+    ecdsa_freekey,
+    ecdsa_sign,
+    ecdsa_verify,
+    ecdsa_public_blob,
+    ecdsa_private_blob,
+    ecdsa_openssh_blob,
+    ecdsa_cache_str,
+
+    ec_shared_pubkey_bits,
+
+    "ecdsa-sha2-nistp384",
+    "ecdsa-sha2-nistp384",
+    &sign_extra_nistp384,
+    0, /* no supported flags */
+};
+
+/* OID: 1.3.132.0.35 (secp521r1) */
+static const unsigned char nistp521_oid[] = {
+    0x2b, 0x81, 0x04, 0x00, 0x23
+};
+const struct ecsign_extra sign_extra_nistp521 = {
+    ec_p521, &ssh_sha512,
+    nistp521_oid, lenof(nistp521_oid),
+};
+const ssh_keyalg ssh_ecdsa_nistp521 = {
+    ecdsa_new_pub,
+    ecdsa_new_priv,
+    ecdsa_new_priv_openssh,
+
+    ecdsa_freekey,
+    ecdsa_sign,
+    ecdsa_verify,
+    ecdsa_public_blob,
+    ecdsa_private_blob,
+    ecdsa_openssh_blob,
+    ecdsa_cache_str,
+
+    ec_shared_pubkey_bits,
+
+    "ecdsa-sha2-nistp521",
+    "ecdsa-sha2-nistp521",
+    &sign_extra_nistp521,
+    0, /* no supported flags */
+};
+
+/* ----------------------------------------------------------------------
+ * Exposed ECDH interface
+ */
+
+struct eckex_extra {
+    struct ec_curve *(*curve)(void);
+    void (*setup)(ecdh_key *dh);
+    void (*cleanup)(ecdh_key *dh);
+    void (*getpublic)(ecdh_key *dh, BinarySink *bs);
+    mp_int *(*getkey)(ecdh_key *dh, ptrlen remoteKey);
+};
+
+struct ecdh_key {
+    const struct eckex_extra *extra;
+    const struct ec_curve *curve;
+    mp_int *private;
+    union {
+        WeierstrassPoint *w_public;
+        MontgomeryPoint *m_public;
+    };
+};
+
+const char *ssh_ecdhkex_curve_textname(const struct ssh_kex *kex)
+{
+    const struct eckex_extra *extra = (const struct eckex_extra *)kex->extra;
+    struct ec_curve *curve = extra->curve();
+    return curve->textname;
+}
+
+static void ssh_ecdhkex_w_setup(ecdh_key *dh)
+{
+    mp_int *one = mp_from_integer(1);
+    dh->private = mp_random_in_range(one, dh->curve->w.G_order);
+    mp_free(one);
+
+    dh->w_public = ecc_weierstrass_multiply(dh->curve->w.G, dh->private);
+}
+
+static void ssh_ecdhkex_m_setup(ecdh_key *dh)
+{
+    strbuf *bytes = strbuf_new();
+    size_t i;
+    for (i = 0; i < dh->curve->fieldBytes; ++i)
+        put_byte(bytes, random_byte());
+
+    bytes->u[0] &= 0xF8;
+    bytes->u[bytes->len-1] &= 0x7F;
+    bytes->u[bytes->len-1] |= 0x40;
+    dh->private = mp_from_bytes_le(ptrlen_from_strbuf(bytes));
+    strbuf_free(bytes);
+
+    dh->m_public = ecc_montgomery_multiply(dh->curve->m.G, dh->private);
+}
+
+ecdh_key *ssh_ecdhkex_newkey(const struct ssh_kex *kex)
+{
+    const struct eckex_extra *extra = (const struct eckex_extra *)kex->extra;
+    const struct ec_curve *curve = extra->curve();
+
+    ecdh_key *dh = snew(ecdh_key);
+    dh->extra = extra;
+    dh->curve = curve;
+    dh->extra->setup(dh);
+    return dh;
+}
+
+static void ssh_ecdhkex_w_getpublic(ecdh_key *dh, BinarySink *bs)
+{
+    put_wpoint(bs, dh->w_public, dh->curve, true);
+}
+
+static void ssh_ecdhkex_m_getpublic(ecdh_key *dh, BinarySink *bs)
+{
+    mp_int *x;
+    size_t i; // WINSCP
+    ecc_montgomery_get_affine(dh->m_public, &x);
+    for (i = 0; i < dh->curve->fieldBytes; ++i)
+        put_byte(bs, mp_get_byte(x, i));
+    mp_free(x);
+}
+
+void ssh_ecdhkex_getpublic(ecdh_key *dh, BinarySink *bs)
+{
+    dh->extra->getpublic(dh, bs);
+}
+
+static mp_int *ssh_ecdhkex_w_getkey(ecdh_key *dh, ptrlen remoteKey)
+{
+    WeierstrassPoint *remote_p = ecdsa_decode(remoteKey, dh->curve);
+    if (!remote_p)
+        return NULL;
+
+    { // WINSCP
+    WeierstrassPoint *p = ecc_weierstrass_multiply(remote_p, dh->private);
+
+    mp_int *x;
+    ecc_weierstrass_get_affine(p, &x, NULL);
+
+    ecc_weierstrass_point_free(remote_p);
+    ecc_weierstrass_point_free(p);
+
+    return x;
+    } // WINSCP
+}
+
+static mp_int *ssh_ecdhkex_m_getkey(ecdh_key *dh, ptrlen remoteKey)
+{
+    mp_int *remote_x = mp_from_bytes_le(remoteKey);
+    MontgomeryPoint *remote_p = ecc_montgomery_point_new(
+        dh->curve->m.mc, remote_x);
+    mp_free(remote_x);
+
+    { // WINSCP
+    MontgomeryPoint *p = ecc_montgomery_multiply(remote_p, dh->private);
+    mp_int *x;
+    ecc_montgomery_get_affine(p, &x);
+
+    ecc_montgomery_point_free(remote_p);
+    ecc_montgomery_point_free(p);
+
+    /*
+     * Endianness-swap. The Curve25519 algorithm definition assumes
+     * you were doing your computation in arrays of 32 little-endian
+     * bytes, and now specifies that you take your final one of those
+     * and convert it into a bignum in _network_ byte order, i.e.
+     * big-endian.
+     *
+     * In particular, the spec says, you convert the _whole_ 32 bytes
+     * into a bignum. That is, on the rare occasions that x has come
+     * out with the most significant 8 bits zero, we have to imagine
+     * that being represented by a 32-byte string with the last byte
+     * being zero, so that has to be converted into an SSH-2 bignum
+     * with the _low_ byte zero, i.e. a multiple of 256.
+     */
+    { // WINSCP
+    strbuf *sb = strbuf_new();
+    size_t i;
+    for (i = 0; i < dh->curve->fieldBytes; ++i)
+        put_byte(sb, mp_get_byte(x, i));
+    mp_free(x);
+    x = mp_from_bytes_be(ptrlen_from_strbuf(sb));
+    strbuf_free(sb);
+
+    return x;
+    } // WINSCP
+    } // WINSCP
+}
+
+mp_int *ssh_ecdhkex_getkey(ecdh_key *dh, ptrlen remoteKey)
+{
+    return dh->extra->getkey(dh, remoteKey);
+}
+
+static void ssh_ecdhkex_w_cleanup(ecdh_key *dh)
+{
+    ecc_weierstrass_point_free(dh->w_public);
+}
+
+static void ssh_ecdhkex_m_cleanup(ecdh_key *dh)
+{
+    ecc_montgomery_point_free(dh->m_public);
+}
+
+void ssh_ecdhkex_freekey(ecdh_key *dh)
+{
+    mp_free(dh->private);
+    dh->extra->cleanup(dh);
+    sfree(dh);
+}
+
+static const struct eckex_extra kex_extra_curve25519 = {
+    ec_curve25519,
+    ssh_ecdhkex_m_setup,
+    ssh_ecdhkex_m_cleanup,
+    ssh_ecdhkex_m_getpublic,
+    ssh_ecdhkex_m_getkey,
+};
+static const struct ssh_kex ssh_ec_kex_curve25519 = {
+    "curve25519-sha256@libssh.org", NULL, KEXTYPE_ECDH,
+    &ssh_sha256, &kex_extra_curve25519,
+};
+
+const struct eckex_extra kex_extra_nistp256 = {
+    ec_p256,
+    ssh_ecdhkex_w_setup,
+    ssh_ecdhkex_w_cleanup,
+    ssh_ecdhkex_w_getpublic,
+    ssh_ecdhkex_w_getkey,
+};
+static const struct ssh_kex ssh_ec_kex_nistp256 = {
+    "ecdh-sha2-nistp256", NULL, KEXTYPE_ECDH,
+    &ssh_sha256, &kex_extra_nistp256,
+};
+
+const struct eckex_extra kex_extra_nistp384 = {
+    ec_p384,
+    ssh_ecdhkex_w_setup,
+    ssh_ecdhkex_w_cleanup,
+    ssh_ecdhkex_w_getpublic,
+    ssh_ecdhkex_w_getkey,
+};
+static const struct ssh_kex ssh_ec_kex_nistp384 = {
+    "ecdh-sha2-nistp384", NULL, KEXTYPE_ECDH,
+    &ssh_sha384, &kex_extra_nistp384,
+};
+
+const struct eckex_extra kex_extra_nistp521 = {
+    ec_p521,
+    ssh_ecdhkex_w_setup,
+    ssh_ecdhkex_w_cleanup,
+    ssh_ecdhkex_w_getpublic,
+    ssh_ecdhkex_w_getkey,
+};
+static const struct ssh_kex ssh_ec_kex_nistp521 = {
+    "ecdh-sha2-nistp521", NULL, KEXTYPE_ECDH,
+    &ssh_sha512, &kex_extra_nistp521,
+};
+
+static const struct ssh_kex *const ec_kex_list[] = {
+    &ssh_ec_kex_curve25519,
+    &ssh_ec_kex_nistp256,
+    &ssh_ec_kex_nistp384,
+    &ssh_ec_kex_nistp521,
+};
+
+const struct ssh_kexes ssh_ecdh_kex = {
+    sizeof(ec_kex_list) / sizeof(*ec_kex_list),
+    ec_kex_list
+};
+
+/* ----------------------------------------------------------------------
+ * Helper functions for finding key algorithms and returning auxiliary
+ * data.
+ */
+
+const ssh_keyalg *ec_alg_by_oid(int len, const void *oid,
+                                        const struct ec_curve **curve)
+{
+    static const ssh_keyalg *algs_with_oid[] = {
+        &ssh_ecdsa_nistp256,
+        &ssh_ecdsa_nistp384,
+        &ssh_ecdsa_nistp521,
+    };
+    int i;
+
+    for (i = 0; i < lenof(algs_with_oid); i++) {
+        const ssh_keyalg *alg = algs_with_oid[i];
+        const struct ecsign_extra *extra =
+            (const struct ecsign_extra *)alg->extra;
+        if (len == extra->oidlen && !memcmp(oid, extra->oid, len)) {
+            *curve = extra->curve();
+            return alg;
+        }
+    }
+    return NULL;
+}
+
+const unsigned char *ec_alg_oid(const ssh_keyalg *alg,
+                                int *oidlen)
+{
+    const struct ecsign_extra *extra = (const struct ecsign_extra *)alg->extra;
+    *oidlen = extra->oidlen;
+    return extra->oid;
+}
+
+const int ec_nist_curve_lengths[] = { 256, 384, 521 };
+const int n_ec_nist_curve_lengths = lenof(ec_nist_curve_lengths);
+
+bool ec_nist_alg_and_curve_by_bits(
+    int bits, const struct ec_curve **curve, const ssh_keyalg **alg)
+{
+    switch (bits) {
+      case 256: *alg = &ssh_ecdsa_nistp256; break;
+      case 384: *alg = &ssh_ecdsa_nistp384; break;
+      case 521: *alg = &ssh_ecdsa_nistp521; break;
+      default: return false;
+    }
+    *curve = ((struct ecsign_extra *)(*alg)->extra)->curve();
+    return true;
+}
+
+bool ec_ed_alg_and_curve_by_bits(
+    int bits, const struct ec_curve **curve, const ssh_keyalg **alg)
+{
+    switch (bits) {
+      case 256: *alg = &ssh_ecdsa_ed25519; break;
+      default: return false;
+    }
+    *curve = ((struct ecsign_extra *)(*alg)->extra)->curve();
+    return true;
+}
+
+#ifdef MPEXT
+
+void ec_cleanup(void)
+{
+  ec_curve_cleanup = 1;
+  ec_p256();
+  ec_p384();
+  ec_p521();
+  ec_curve25519();
+  ec_ed25519();
+  // in case we want to restart (unlikely)
+  ec_curve_cleanup = 0;
+}
+
+#endif