/*
 * Elliptic-curve crypto module for PuTTY
 * Implements the three required curves, no optional curves
 *
 * NOTE: Only curves on prime field are handled by the maths functions
 *       in Weierstrass form using Jacobian co-ordinates.
 *
 *       Montgomery form curves are supported for DH. (Curve25519)
 *
 *       Edwards form curves are supported for DSA. (Ed25519)
 */

/*
 * References:
 *
 * Elliptic curves in SSH are specified in RFC 5656:
 *   http://tools.ietf.org/html/rfc5656
 *
 * That specification delegates details of public key formatting and a
 * lot of underlying mechanism to SEC 1:
 *   http://www.secg.org/sec1-v2.pdf
 *
 * Montgomery maths from:
 * Handbook of elliptic and hyperelliptic curve cryptography, Chapter 13
 *   http://cs.ucsb.edu/~koc/ccs130h/2013/EllipticHyperelliptic-CohenFrey.pdf
 *
 * Curve25519 spec from libssh (with reference to other things in the
 * libssh code):
 *   https://git.libssh.org/users/aris/libssh.git/tree/doc/curve25519-sha256@libssh.org.txt
 *
 * Edwards DSA:
 *   http://ed25519.cr.yp.to/ed25519-20110926.pdf
 */

#include <stdlib.h>
#include <assert.h>

#include "ssh.h"

#ifdef MPEXT
int ec_curve_cleanup = 0;

static void finalize_ec_point(struct ec_point *point)
{
    if (point->x != NULL) freebn(point->x);
    if (point->y != NULL) freebn(point->y);
    if (point->z != NULL) freebn(point->z);
}

static void finalize_wcurve(struct ec_curve *curve)
{
    if (curve->p != NULL) freebn(curve->p);

    if (curve->w.a != NULL) freebn(curve->w.a);
    if (curve->w.b != NULL) freebn(curve->w.b);
    if (curve->w.n != NULL) freebn(curve->w.n);
    finalize_ec_point(&curve->w.G);
}

static void finalize_mcurve(struct ec_curve *curve)
{
    if (curve->p != NULL) freebn(curve->p);

    if (curve->m.a != NULL) freebn(curve->m.a);
    if (curve->m.b != NULL) freebn(curve->m.b);
    finalize_ec_point(&curve->m.G);
}

static void finalize_ecurve(struct ec_curve *curve)
{
    if (curve->p != NULL) freebn(curve->p);

    if (curve->e.l != NULL) freebn(curve->e.l);
    if (curve->e.d != NULL) freebn(curve->e.d);
    finalize_ec_point(&curve->e.B);
}
#endif

/* ----------------------------------------------------------------------
 * Elliptic curve definitions
 */

static void initialise_wcurve(struct ec_curve *curve, int bits,
                              const unsigned char *p,
                              const unsigned char *a, const unsigned char *b,
                              const unsigned char *n, const unsigned char *Gx,
                              const unsigned char *Gy)
{
    int length = bits / 8;
    if (bits % 8) ++length;

    curve->type = EC_WEIERSTRASS;

    curve->fieldBits = bits;
    curve->p = bignum_from_bytes(p, length);

    /* Curve co-efficients */
    curve->w.a = bignum_from_bytes(a, length);
    curve->w.b = bignum_from_bytes(b, length);

    /* Group order and generator */
    curve->w.n = bignum_from_bytes(n, length);
    curve->w.G.x = bignum_from_bytes(Gx, length);
    curve->w.G.y = bignum_from_bytes(Gy, length);
    curve->w.G.curve = curve;
    curve->w.G.infinity = false;
}

static void initialise_mcurve(struct ec_curve *curve, int bits,
                              const unsigned char *p,
                              const unsigned char *a, const unsigned char *b,
                              const unsigned char *Gx)
{
    int length = bits / 8;
    if (bits % 8) ++length;

    curve->type = EC_MONTGOMERY;

    curve->fieldBits = bits;
    curve->p = bignum_from_bytes(p, length);

    /* Curve co-efficients */
    curve->m.a = bignum_from_bytes(a, length);
    curve->m.b = bignum_from_bytes(b, length);

    /* Generator */
    curve->m.G.x = bignum_from_bytes(Gx, length);
    curve->m.G.y = NULL;
    curve->m.G.z = NULL;
    curve->m.G.curve = curve;
    curve->m.G.infinity = false;
}

static void initialise_ecurve(struct ec_curve *curve, int bits,
                              const unsigned char *p,
                              const unsigned char *l, const unsigned char *d,
                              const unsigned char *Bx, const unsigned char *By)
{
    int length = bits / 8;
    if (bits % 8) ++length;

    curve->type = EC_EDWARDS;

    curve->fieldBits = bits;
    curve->p = bignum_from_bytes(p, length);

    /* Curve co-efficients */
    curve->e.l = bignum_from_bytes(l, length);
    curve->e.d = bignum_from_bytes(d, length);

    /* Group order and generator */
    curve->e.B.x = bignum_from_bytes(Bx, length);
    curve->e.B.y = bignum_from_bytes(By, length);
    curve->e.B.curve = curve;
    curve->e.B.infinity = false;
}

static struct ec_curve *ec_p256(void)
{
    static struct ec_curve curve = { 0 };
    static bool initialised = false;

    #ifdef MPEXT
    if (ec_curve_cleanup)
    {
        if (initialised) finalize_wcurve(&curve);
        initialised = 0;
        return NULL;
    }
    #endif

    if (!initialised)
    {
        static const unsigned char p[] = {
            0xff, 0xff, 0xff, 0xff, 0x00, 0x00, 0x00, 0x01,
            0x00, 0x00, 0x00, 0x00, 0x00, 0x00, 0x00, 0x00,
            0x00, 0x00, 0x00, 0x00, 0xff, 0xff, 0xff, 0xff,
            0xff, 0xff, 0xff, 0xff, 0xff, 0xff, 0xff, 0xff
        };
        static const unsigned char a[] = {
            0xff, 0xff, 0xff, 0xff, 0x00, 0x00, 0x00, 0x01,
            0x00, 0x00, 0x00, 0x00, 0x00, 0x00, 0x00, 0x00,
            0x00, 0x00, 0x00, 0x00, 0xff, 0xff, 0xff, 0xff,
            0xff, 0xff, 0xff, 0xff, 0xff, 0xff, 0xff, 0xfc
        };
        static const unsigned char b[] = {
            0x5a, 0xc6, 0x35, 0xd8, 0xaa, 0x3a, 0x93, 0xe7,
            0xb3, 0xeb, 0xbd, 0x55, 0x76, 0x98, 0x86, 0xbc,
            0x65, 0x1d, 0x06, 0xb0, 0xcc, 0x53, 0xb0, 0xf6,
            0x3b, 0xce, 0x3c, 0x3e, 0x27, 0xd2, 0x60, 0x4b
        };
        static const unsigned char n[] = {
            0xff, 0xff, 0xff, 0xff, 0x00, 0x00, 0x00, 0x00,
            0xff, 0xff, 0xff, 0xff, 0xff, 0xff, 0xff, 0xff,
            0xbc, 0xe6, 0xfa, 0xad, 0xa7, 0x17, 0x9e, 0x84,
            0xf3, 0xb9, 0xca, 0xc2, 0xfc, 0x63, 0x25, 0x51
        };
        static const unsigned char Gx[] = {
            0x6b, 0x17, 0xd1, 0xf2, 0xe1, 0x2c, 0x42, 0x47,
            0xf8, 0xbc, 0xe6, 0xe5, 0x63, 0xa4, 0x40, 0xf2,
            0x77, 0x03, 0x7d, 0x81, 0x2d, 0xeb, 0x33, 0xa0,
            0xf4, 0xa1, 0x39, 0x45, 0xd8, 0x98, 0xc2, 0x96
        };
        static const unsigned char Gy[] = {
            0x4f, 0xe3, 0x42, 0xe2, 0xfe, 0x1a, 0x7f, 0x9b,
            0x8e, 0xe7, 0xeb, 0x4a, 0x7c, 0x0f, 0x9e, 0x16,
            0x2b, 0xce, 0x33, 0x57, 0x6b, 0x31, 0x5e, 0xce,
            0xcb, 0xb6, 0x40, 0x68, 0x37, 0xbf, 0x51, 0xf5
        };

        initialise_wcurve(&curve, 256, p, a, b, n, Gx, Gy);
        curve.textname = curve.name = "nistp256";

        /* Now initialised, no need to do it again */
        initialised = true;
    }

    return &curve;
}

static struct ec_curve *ec_p384(void)
{
    static struct ec_curve curve = { 0 };
    static bool initialised = false;

    #ifdef MPEXT
    if (ec_curve_cleanup)
    {
        if (initialised) finalize_wcurve(&curve);
        initialised = 0;
        return NULL;
    }
    #endif

    if (!initialised)
    {
        static const unsigned char p[] = {
            0xff, 0xff, 0xff, 0xff, 0xff, 0xff, 0xff, 0xff,
            0xff, 0xff, 0xff, 0xff, 0xff, 0xff, 0xff, 0xff,
            0xff, 0xff, 0xff, 0xff, 0xff, 0xff, 0xff, 0xff,
            0xff, 0xff, 0xff, 0xff, 0xff, 0xff, 0xff, 0xfe,
            0xff, 0xff, 0xff, 0xff, 0x00, 0x00, 0x00, 0x00,
            0x00, 0x00, 0x00, 0x00, 0xff, 0xff, 0xff, 0xff
        };
        static const unsigned char a[] = {
            0xff, 0xff, 0xff, 0xff, 0xff, 0xff, 0xff, 0xff,
            0xff, 0xff, 0xff, 0xff, 0xff, 0xff, 0xff, 0xff,
            0xff, 0xff, 0xff, 0xff, 0xff, 0xff, 0xff, 0xff,
            0xff, 0xff, 0xff, 0xff, 0xff, 0xff, 0xff, 0xfe,
            0xff, 0xff, 0xff, 0xff, 0x00, 0x00, 0x00, 0x00,
            0x00, 0x00, 0x00, 0x00, 0xff, 0xff, 0xff, 0xfc
        };
        static const unsigned char b[] = {
            0xb3, 0x31, 0x2f, 0xa7, 0xe2, 0x3e, 0xe7, 0xe4,
            0x98, 0x8e, 0x05, 0x6b, 0xe3, 0xf8, 0x2d, 0x19,
            0x18, 0x1d, 0x9c, 0x6e, 0xfe, 0x81, 0x41, 0x12,
            0x03, 0x14, 0x08, 0x8f, 0x50, 0x13, 0x87, 0x5a,
            0xc6, 0x56, 0x39, 0x8d, 0x8a, 0x2e, 0xd1, 0x9d,
            0x2a, 0x85, 0xc8, 0xed, 0xd3, 0xec, 0x2a, 0xef
        };
        static const unsigned char n[] = {
            0xff, 0xff, 0xff, 0xff, 0xff, 0xff, 0xff, 0xff,
            0xff, 0xff, 0xff, 0xff, 0xff, 0xff, 0xff, 0xff,
            0xff, 0xff, 0xff, 0xff, 0xff, 0xff, 0xff, 0xff,
            0xc7, 0x63, 0x4d, 0x81, 0xf4, 0x37, 0x2d, 0xdf,
            0x58, 0x1a, 0x0d, 0xb2, 0x48, 0xb0, 0xa7, 0x7a,
            0xec, 0xec, 0x19, 0x6a, 0xcc, 0xc5, 0x29, 0x73
        };
        static const unsigned char Gx[] = {
            0xaa, 0x87, 0xca, 0x22, 0xbe, 0x8b, 0x05, 0x37,
            0x8e, 0xb1, 0xc7, 0x1e, 0xf3, 0x20, 0xad, 0x74,
            0x6e, 0x1d, 0x3b, 0x62, 0x8b, 0xa7, 0x9b, 0x98,
            0x59, 0xf7, 0x41, 0xe0, 0x82, 0x54, 0x2a, 0x38,
            0x55, 0x02, 0xf2, 0x5d, 0xbf, 0x55, 0x29, 0x6c,
            0x3a, 0x54, 0x5e, 0x38, 0x72, 0x76, 0x0a, 0xb7
        };
        static const unsigned char Gy[] = {
            0x36, 0x17, 0xde, 0x4a, 0x96, 0x26, 0x2c, 0x6f,
            0x5d, 0x9e, 0x98, 0xbf, 0x92, 0x92, 0xdc, 0x29,
            0xf8, 0xf4, 0x1d, 0xbd, 0x28, 0x9a, 0x14, 0x7c,
            0xe9, 0xda, 0x31, 0x13, 0xb5, 0xf0, 0xb8, 0xc0,
            0x0a, 0x60, 0xb1, 0xce, 0x1d, 0x7e, 0x81, 0x9d,
            0x7a, 0x43, 0x1d, 0x7c, 0x90, 0xea, 0x0e, 0x5f
        };

        initialise_wcurve(&curve, 384, p, a, b, n, Gx, Gy);
        curve.textname = curve.name = "nistp384";

        /* Now initialised, no need to do it again */
        initialised = true;
    }

    return &curve;
}

static struct ec_curve *ec_p521(void)
{
    static struct ec_curve curve = { 0 };
    static bool initialised = false;

    #ifdef MPEXT
    if (ec_curve_cleanup)
    {
        if (initialised) finalize_wcurve(&curve);
        initialised = 0;
        return NULL;
    }
    #endif

    if (!initialised)
    {
        static const unsigned char p[] = {
            0x01, 0xff, 0xff, 0xff, 0xff, 0xff, 0xff, 0xff,
            0xff, 0xff, 0xff, 0xff, 0xff, 0xff, 0xff, 0xff,
            0xff, 0xff, 0xff, 0xff, 0xff, 0xff, 0xff, 0xff,
            0xff, 0xff, 0xff, 0xff, 0xff, 0xff, 0xff, 0xff,
            0xff, 0xff, 0xff, 0xff, 0xff, 0xff, 0xff, 0xff,
            0xff, 0xff, 0xff, 0xff, 0xff, 0xff, 0xff, 0xff,
            0xff, 0xff, 0xff, 0xff, 0xff, 0xff, 0xff, 0xff,
            0xff, 0xff, 0xff, 0xff, 0xff, 0xff, 0xff, 0xff,
            0xff, 0xff
        };
        static const unsigned char a[] = {
            0x01, 0xff, 0xff, 0xff, 0xff, 0xff, 0xff, 0xff,
            0xff, 0xff, 0xff, 0xff, 0xff, 0xff, 0xff, 0xff,
            0xff, 0xff, 0xff, 0xff, 0xff, 0xff, 0xff, 0xff,
            0xff, 0xff, 0xff, 0xff, 0xff, 0xff, 0xff, 0xff,
            0xff, 0xff, 0xff, 0xff, 0xff, 0xff, 0xff, 0xff,
            0xff, 0xff, 0xff, 0xff, 0xff, 0xff, 0xff, 0xff,
            0xff, 0xff, 0xff, 0xff, 0xff, 0xff, 0xff, 0xff,
            0xff, 0xff, 0xff, 0xff, 0xff, 0xff, 0xff, 0xff,
            0xff, 0xfc
        };
        static const unsigned char b[] = {
            0x00, 0x51, 0x95, 0x3e, 0xb9, 0x61, 0x8e, 0x1c,
            0x9a, 0x1f, 0x92, 0x9a, 0x21, 0xa0, 0xb6, 0x85,
            0x40, 0xee, 0xa2, 0xda, 0x72, 0x5b, 0x99, 0xb3,
            0x15, 0xf3, 0xb8, 0xb4, 0x89, 0x91, 0x8e, 0xf1,
            0x09, 0xe1, 0x56, 0x19, 0x39, 0x51, 0xec, 0x7e,
            0x93, 0x7b, 0x16, 0x52, 0xc0, 0xbd, 0x3b, 0xb1,
            0xbf, 0x07, 0x35, 0x73, 0xdf, 0x88, 0x3d, 0x2c,
            0x34, 0xf1, 0xef, 0x45, 0x1f, 0xd4, 0x6b, 0x50,
            0x3f, 0x00
        };
        static const unsigned char n[] = {
            0x01, 0xff, 0xff, 0xff, 0xff, 0xff, 0xff, 0xff,
            0xff, 0xff, 0xff, 0xff, 0xff, 0xff, 0xff, 0xff,
            0xff, 0xff, 0xff, 0xff, 0xff, 0xff, 0xff, 0xff,
            0xff, 0xff, 0xff, 0xff, 0xff, 0xff, 0xff, 0xff,
            0xff, 0xfa, 0x51, 0x86, 0x87, 0x83, 0xbf, 0x2f,
            0x96, 0x6b, 0x7f, 0xcc, 0x01, 0x48, 0xf7, 0x09,
            0xa5, 0xd0, 0x3b, 0xb5, 0xc9, 0xb8, 0x89, 0x9c,
            0x47, 0xae, 0xbb, 0x6f, 0xb7, 0x1e, 0x91, 0x38,
            0x64, 0x09
        };
        static const unsigned char Gx[] = {
            0x00, 0xc6, 0x85, 0x8e, 0x06, 0xb7, 0x04, 0x04,
            0xe9, 0xcd, 0x9e, 0x3e, 0xcb, 0x66, 0x23, 0x95,
            0xb4, 0x42, 0x9c, 0x64, 0x81, 0x39, 0x05, 0x3f,
            0xb5, 0x21, 0xf8, 0x28, 0xaf, 0x60, 0x6b, 0x4d,
            0x3d, 0xba, 0xa1, 0x4b, 0x5e, 0x77, 0xef, 0xe7,
            0x59, 0x28, 0xfe, 0x1d, 0xc1, 0x27, 0xa2, 0xff,
            0xa8, 0xde, 0x33, 0x48, 0xb3, 0xc1, 0x85, 0x6a,
            0x42, 0x9b, 0xf9, 0x7e, 0x7e, 0x31, 0xc2, 0xe5,
            0xbd, 0x66
        };
        static const unsigned char Gy[] = {
            0x01, 0x18, 0x39, 0x29, 0x6a, 0x78, 0x9a, 0x3b,
            0xc0, 0x04, 0x5c, 0x8a, 0x5f, 0xb4, 0x2c, 0x7d,
            0x1b, 0xd9, 0x98, 0xf5, 0x44, 0x49, 0x57, 0x9b,
            0x44, 0x68, 0x17, 0xaf, 0xbd, 0x17, 0x27, 0x3e,
            0x66, 0x2c, 0x97, 0xee, 0x72, 0x99, 0x5e, 0xf4,
            0x26, 0x40, 0xc5, 0x50, 0xb9, 0x01, 0x3f, 0xad,
            0x07, 0x61, 0x35, 0x3c, 0x70, 0x86, 0xa2, 0x72,
            0xc2, 0x40, 0x88, 0xbe, 0x94, 0x76, 0x9f, 0xd1,
            0x66, 0x50
        };

        initialise_wcurve(&curve, 521, p, a, b, n, Gx, Gy);
        curve.textname = curve.name = "nistp521";

        /* Now initialised, no need to do it again */
        initialised = true;
    }

    return &curve;
}

static struct ec_curve *ec_curve25519(void)
{
    static struct ec_curve curve = { 0 };
    static bool initialised = false;

    #ifdef MPEXT
    if (ec_curve_cleanup)
    {
        if (initialised) finalize_mcurve(&curve);
        initialised = 0;
        return NULL;
    }
    #endif

    if (!initialised)
    {
        static const unsigned char p[] = {
            0x7f, 0xff, 0xff, 0xff, 0xff, 0xff, 0xff, 0xff,
            0xff, 0xff, 0xff, 0xff, 0xff, 0xff, 0xff, 0xff,
            0xff, 0xff, 0xff, 0xff, 0xff, 0xff, 0xff, 0xff,
            0xff, 0xff, 0xff, 0xff, 0xff, 0xff, 0xff, 0xed
        };
        static const unsigned char a[] = {
            0x00, 0x00, 0x00, 0x00, 0x00, 0x00, 0x00, 0x00,
            0x00, 0x00, 0x00, 0x00, 0x00, 0x00, 0x00, 0x00,
            0x00, 0x00, 0x00, 0x00, 0x00, 0x00, 0x00, 0x00,
            0x00, 0x00, 0x00, 0x00, 0x00, 0x07, 0x6d, 0x06
        };
        static const unsigned char b[] = {
            0x00, 0x00, 0x00, 0x00, 0x00, 0x00, 0x00, 0x00,
            0x00, 0x00, 0x00, 0x00, 0x00, 0x00, 0x00, 0x00,
            0x00, 0x00, 0x00, 0x00, 0x00, 0x00, 0x00, 0x00,
            0x00, 0x00, 0x00, 0x00, 0x00, 0x00, 0x00, 0x01
        };
        static const unsigned char gx[32] = {
            0x00, 0x00, 0x00, 0x00, 0x00, 0x00, 0x00, 0x00,
            0x00, 0x00, 0x00, 0x00, 0x00, 0x00, 0x00, 0x00,
            0x00, 0x00, 0x00, 0x00, 0x00, 0x00, 0x00, 0x00,
            0x00, 0x00, 0x00, 0x00, 0x00, 0x00, 0x00, 0x09
        };

        initialise_mcurve(&curve, 256, p, a, b, gx);
        /* This curve doesn't need a name, because it's never used in
         * any format that embeds the curve name */
        curve.name = NULL;
        curve.textname = "Curve25519";

        /* Now initialised, no need to do it again */
        initialised = true;
    }

    return &curve;
}

static struct ec_curve *ec_ed25519(void)
{
    static struct ec_curve curve = { 0 };
    static bool initialised = false;

    #ifdef MPEXT
    if (ec_curve_cleanup)
    {
        if (initialised) finalize_ecurve(&curve);
        initialised = 0;
        return NULL;
    }
    #endif

    if (!initialised)
    {
        static const unsigned char q[] = {
            0x7f, 0xff, 0xff, 0xff, 0xff, 0xff, 0xff, 0xff,
            0xff, 0xff, 0xff, 0xff, 0xff, 0xff, 0xff, 0xff,
            0xff, 0xff, 0xff, 0xff, 0xff, 0xff, 0xff, 0xff,
            0xff, 0xff, 0xff, 0xff, 0xff, 0xff, 0xff, 0xed
        };
        static const unsigned char l[32] = {
            0x10, 0x00, 0x00, 0x00, 0x00, 0x00, 0x00, 0x00,
            0x00, 0x00, 0x00, 0x00, 0x00, 0x00, 0x00, 0x00,
            0x14, 0xde, 0xf9, 0xde, 0xa2, 0xf7, 0x9c, 0xd6,
            0x58, 0x12, 0x63, 0x1a, 0x5c, 0xf5, 0xd3, 0xed
        };
        static const unsigned char d[32] = {
            0x52, 0x03, 0x6c, 0xee, 0x2b, 0x6f, 0xfe, 0x73,
            0x8c, 0xc7, 0x40, 0x79, 0x77, 0x79, 0xe8, 0x98,
            0x00, 0x70, 0x0a, 0x4d, 0x41, 0x41, 0xd8, 0xab,
            0x75, 0xeb, 0x4d, 0xca, 0x13, 0x59, 0x78, 0xa3
        };
        static const unsigned char Bx[32] = {
            0x21, 0x69, 0x36, 0xd3, 0xcd, 0x6e, 0x53, 0xfe,
            0xc0, 0xa4, 0xe2, 0x31, 0xfd, 0xd6, 0xdc, 0x5c,
            0x69, 0x2c, 0xc7, 0x60, 0x95, 0x25, 0xa7, 0xb2,
            0xc9, 0x56, 0x2d, 0x60, 0x8f, 0x25, 0xd5, 0x1a
        };
        static const unsigned char By[32] = {
            0x66, 0x66, 0x66, 0x66, 0x66, 0x66, 0x66, 0x66,
            0x66, 0x66, 0x66, 0x66, 0x66, 0x66, 0x66, 0x66,
            0x66, 0x66, 0x66, 0x66, 0x66, 0x66, 0x66, 0x66,
            0x66, 0x66, 0x66, 0x66, 0x66, 0x66, 0x66, 0x58
        };

        /* This curve doesn't need a name, because it's never used in
         * any format that embeds the curve name */
        curve.name = NULL;

        initialise_ecurve(&curve, 256, q, l, d, Bx, By);
        curve.textname = "Ed25519";

        /* Now initialised, no need to do it again */
        initialised = true;
    }

    return &curve;
}

/* Return 1 if a is -3 % p, otherwise return 0
 * This is used because there are some maths optimisations */
static bool ec_aminus3(const struct ec_curve *curve)
{
    bool ret;
    Bignum _p;

    if (curve->type != EC_WEIERSTRASS) {
        return false;
    }

    _p = bignum_add_long(curve->w.a, 3);

    ret = !bignum_cmp(curve->p, _p);
    freebn(_p);
    return ret;
}

/* ----------------------------------------------------------------------
 * Elliptic curve field maths
 */

static Bignum ecf_add(const Bignum a, const Bignum b,
                      const struct ec_curve *curve)
{
    Bignum a1, b1, ab, ret;

    a1 = bigmod(a, curve->p);
    b1 = bigmod(b, curve->p);

    ab = bigadd(a1, b1);
    freebn(a1);
    freebn(b1);

    ret = bigmod(ab, curve->p);
    freebn(ab);

    return ret;
}

static Bignum ecf_square(const Bignum a, const struct ec_curve *curve)
{
    return modmul(a, a, curve->p);
}

static Bignum ecf_treble(const Bignum a, const struct ec_curve *curve)
{
    Bignum ret, tmp;

    /* Double */
    tmp = bignum_lshift(a, 1);

    /* Add itself (i.e. treble) */
    ret = bigadd(tmp, a);
    freebn(tmp);

    /* Normalise */
    while (bignum_cmp(ret, curve->p) >= 0)
    {
        tmp = bigsub(ret, curve->p);
        assert(tmp);
        freebn(ret);
        ret = tmp;
    }

    return ret;
}

static Bignum ecf_double(const Bignum a, const struct ec_curve *curve)
{
    Bignum ret = bignum_lshift(a, 1);
    if (bignum_cmp(ret, curve->p) >= 0)
    {
        Bignum tmp = bigsub(ret, curve->p);
        assert(tmp);
        freebn(ret);
        return tmp;
    }
    else
    {
        return ret;
    }
}

/* ----------------------------------------------------------------------
 * Memory functions
 */

void ec_point_free(struct ec_point *point)
{
    if (point == NULL) return;
    point->curve = 0;
    if (point->x) freebn(point->x);
    if (point->y) freebn(point->y);
    if (point->z) freebn(point->z);
    point->infinity = false;
    sfree(point);
}

static struct ec_point *ec_point_new(const struct ec_curve *curve,
                                     const Bignum x, const Bignum y, const Bignum z,
                                     bool infinity)
{
    struct ec_point *point = snewn(1, struct ec_point);
    point->curve = curve;
    point->x = x;
    point->y = y;
    point->z = z;
    point->infinity = infinity;
    return point;
}

static struct ec_point *ec_point_copy(const struct ec_point *a)
{
    if (a == NULL) return NULL;
    return ec_point_new(a->curve,
                        a->x ? copybn(a->x) : NULL,
                        a->y ? copybn(a->y) : NULL,
                        a->z ? copybn(a->z) : NULL,
                        a->infinity);
}

static bool ec_point_verify(const struct ec_point *a)
{
    if (a->infinity) {
        return true;
    } else if (a->curve->type == EC_EDWARDS) {
        /* Check y^2 - x^2 - 1 - d * x^2 * y^2 == 0 */
        Bignum y2, x2, tmp, tmp2, tmp3;
        bool ret;

        y2 = ecf_square(a->y, a->curve);
        x2 = ecf_square(a->x, a->curve);
        tmp = modmul(a->curve->e.d, x2, a->curve->p);
        tmp2 = modmul(tmp, y2, a->curve->p);
        freebn(tmp);
        tmp = modsub(y2, x2, a->curve->p);
        freebn(y2);
        freebn(x2);
        tmp3 = modsub(tmp, tmp2, a->curve->p);
        freebn(tmp);
        freebn(tmp2);
        ret = !bignum_cmp(tmp3, One);
        freebn(tmp3);
        return ret;
    } else if (a->curve->type == EC_WEIERSTRASS) {
        /* Verify y^2 = x^3 + ax + b */
        bool ret = false;

        Bignum lhs = NULL, x3 = NULL, ax = NULL, x3ax = NULL, x3axm = NULL, x3axb = NULL, rhs = NULL;

        Bignum Three = bignum_from_long(3);

        lhs = modmul(a->y, a->y, a->curve->p);

        /* This uses montgomery multiplication to optimise */
        x3 = modpow(a->x, Three, a->curve->p);
        freebn(Three);
        ax = modmul(a->curve->w.a, a->x, a->curve->p);
        x3ax = bigadd(x3, ax);
        freebn(x3); x3 = NULL;
        freebn(ax); ax = NULL;
        x3axm = bigmod(x3ax, a->curve->p);
        freebn(x3ax); x3ax = NULL;
        x3axb = bigadd(x3axm, a->curve->w.b);
        freebn(x3axm); x3axm = NULL;
        rhs = bigmod(x3axb, a->curve->p);
        freebn(x3axb);

        ret = !bignum_cmp(lhs, rhs);
        freebn(lhs);
        freebn(rhs);

        return ret;
    } else {
        return false;
    }
}

/* ----------------------------------------------------------------------
 * Elliptic curve point maths
 */

/* Returns true on success and false on memory error */
static bool ecp_normalise(struct ec_point *a)
{
    if (!a) {
        /* No point */
        return false;
    }

    if (a->infinity) {
        /* Point is at infinity - i.e. normalised */
        return true;
    }

    if (a->curve->type == EC_WEIERSTRASS) {
        /* In Jacobian Coordinates the triple (X, Y, Z) represents
           the affine point (X / Z^2, Y / Z^3) */

        Bignum Z2, Z2inv, Z3, Z3inv, tx, ty;

        if (!a->x || !a->y) {
            /* No point defined */
            return false;
        } else if (!a->z) {
            /* Already normalised */
            return true;
        }

        Z2 = ecf_square(a->z, a->curve);
        Z2inv = modinv(Z2, a->curve->p);
        if (!Z2inv) {
            freebn(Z2);
            return false;
        }
        tx = modmul(a->x, Z2inv, a->curve->p);
        freebn(Z2inv);

        Z3 = modmul(Z2, a->z, a->curve->p);
        freebn(Z2);
        Z3inv = modinv(Z3, a->curve->p);
        freebn(Z3);
        if (!Z3inv) {
            freebn(tx);
            return false;
        }
        ty = modmul(a->y, Z3inv, a->curve->p);
        freebn(Z3inv);

        freebn(a->x);
        a->x = tx;
        freebn(a->y);
        a->y = ty;
        freebn(a->z);
        a->z = NULL;
        return true;
    } else if (a->curve->type == EC_MONTGOMERY) {
        /* In Montgomery (X : Z) represents the x co-ord (X / Z, ?) */

        Bignum tmp, tmp2;

        if (!a->x) {
            /* No point defined */
            return false;
        } else if (!a->z) {
            /* Already normalised */
            return true;
        }

        tmp = modinv(a->z, a->curve->p);
        if (!tmp) {
            return false;
        }
        tmp2 = modmul(a->x, tmp, a->curve->p);
        freebn(tmp);

        freebn(a->z);
        a->z = NULL;
        freebn(a->x);
        a->x = tmp2;
        return true;
    } else if (a->curve->type == EC_EDWARDS) {
        /* Always normalised */
        return true;
    } else {
        return false;
    }
}

static struct ec_point *ecp_doublew(const struct ec_point *a, bool aminus3)
{
    Bignum S, M, outx, outy, outz;

    if (bignum_cmp(a->y, Zero) == 0)
    {
        /* Identity */
        return ec_point_new(a->curve, NULL, NULL, NULL, true);
    }

    /* S = 4*X*Y^2 */
    {
        Bignum Y2, XY2, _2XY2;

        Y2 = ecf_square(a->y, a->curve);
        XY2 = modmul(a->x, Y2, a->curve->p);
        freebn(Y2);

        _2XY2 = ecf_double(XY2, a->curve);
        freebn(XY2);
        S = ecf_double(_2XY2, a->curve);
        freebn(_2XY2);
    }

    /* Faster calculation if a = -3 */
    if (aminus3) {
        /* if a = -3, then M can also be calculated as M = 3*(X + Z^2)*(X - Z^2) */
        Bignum Z2, XpZ2, XmZ2, second;

        if (a->z == NULL) {
            Z2 = copybn(One);
        } else {
            Z2 = ecf_square(a->z, a->curve);
        }

        XpZ2 = ecf_add(a->x, Z2, a->curve);
        XmZ2 = modsub(a->x, Z2, a->curve->p);
        freebn(Z2);

        second = modmul(XpZ2, XmZ2, a->curve->p);
        freebn(XpZ2);
        freebn(XmZ2);

        M = ecf_treble(second, a->curve);
        freebn(second);
    } else {
        /* M = 3*X^2 + a*Z^4 */
        Bignum _3X2, X2, aZ4;

        if (a->z == NULL) {
            aZ4 = copybn(a->curve->w.a);
        } else {
            Bignum Z2, Z4;

            Z2 = ecf_square(a->z, a->curve);
            Z4 = ecf_square(Z2, a->curve);
            freebn(Z2);
            aZ4 = modmul(a->curve->w.a, Z4, a->curve->p);
            freebn(Z4);
        }

        X2 = modmul(a->x, a->x, a->curve->p);
        _3X2 = ecf_treble(X2, a->curve);
        freebn(X2);
        M = ecf_add(_3X2, aZ4, a->curve);
        freebn(_3X2);
        freebn(aZ4);
    }

    /* X' = M^2 - 2*S */
    {
        Bignum M2, _2S;

        M2 = ecf_square(M, a->curve);
        _2S = ecf_double(S, a->curve);
        outx = modsub(M2, _2S, a->curve->p);
        freebn(M2);
        freebn(_2S);
    }

    /* Y' = M*(S - X') - 8*Y^4 */
    {
        Bignum SX, MSX, Eight, Y2, Y4, _8Y4;

        SX = modsub(S, outx, a->curve->p);
        freebn(S);
        MSX = modmul(M, SX, a->curve->p);
        freebn(SX);
        freebn(M);
        Y2 = ecf_square(a->y, a->curve);
        Y4 = ecf_square(Y2, a->curve);
        freebn(Y2);
        Eight = bignum_from_long(8);
        _8Y4 = modmul(Eight, Y4, a->curve->p);
        freebn(Eight);
        freebn(Y4);
        outy = modsub(MSX, _8Y4, a->curve->p);
        freebn(MSX);
        freebn(_8Y4);
    }

    /* Z' = 2*Y*Z */
    {
        Bignum YZ;

        if (a->z == NULL) {
            YZ = copybn(a->y);
        } else {
            YZ = modmul(a->y, a->z, a->curve->p);
        }

        outz = ecf_double(YZ, a->curve);
        freebn(YZ);
    }

    return ec_point_new(a->curve, outx, outy, outz, false);
}

static struct ec_point *ecp_doublem(const struct ec_point *a)
{
    Bignum z, outx, outz, xpz, xmz;

    z = a->z;
    if (!z) {
        z = One;
    }

    /* 4xz = (x + z)^2 - (x - z)^2 */
    {
        Bignum tmp;

        tmp = ecf_add(a->x, z, a->curve);
        xpz = ecf_square(tmp, a->curve);
        freebn(tmp);

        tmp = modsub(a->x, z, a->curve->p);
        xmz = ecf_square(tmp, a->curve);
        freebn(tmp);
    }

    /* outx = (x + z)^2 * (x - z)^2 */
    outx = modmul(xpz, xmz, a->curve->p);

    /* outz = 4xz * ((x - z)^2 + ((A + 2) / 4)*4xz) */
    {
        Bignum _4xz, tmp, tmp2, tmp3;

        tmp = bignum_from_long(2);
        tmp2 = ecf_add(a->curve->m.a, tmp, a->curve);
        freebn(tmp);

        _4xz = modsub(xpz, xmz, a->curve->p);
        freebn(xpz);
        tmp = modmul(tmp2, _4xz, a->curve->p);
        freebn(tmp2);

        tmp2 = bignum_from_long(4);
        tmp3 = modinv(tmp2, a->curve->p);
        freebn(tmp2);
        if (!tmp3) {
            freebn(tmp);
            freebn(_4xz);
            freebn(outx);
            freebn(xmz);
            return NULL;
        }
        tmp2 = modmul(tmp, tmp3, a->curve->p);
        freebn(tmp);
        freebn(tmp3);

        tmp = ecf_add(xmz, tmp2, a->curve);
        freebn(xmz);
        freebn(tmp2);
        outz = modmul(_4xz, tmp, a->curve->p);
        freebn(_4xz);
        freebn(tmp);
    }

    return ec_point_new(a->curve, outx, NULL, outz, false);
}

/* Forward declaration for Edwards curve doubling */
static struct ec_point *ecp_add(const struct ec_point *a,
                                const struct ec_point *b,
                                bool aminus3);

static struct ec_point *ecp_double(const struct ec_point *a, bool aminus3)
{
    if (a->infinity)
    {
        /* Identity */
        return ec_point_new(a->curve, NULL, NULL, NULL, true);
    }

    if (a->curve->type == EC_EDWARDS)
    {
        return ecp_add(a, a, aminus3);
    }
    else if (a->curve->type == EC_WEIERSTRASS)
    {
        return ecp_doublew(a, aminus3);
    }
    else
    {
        return ecp_doublem(a);
    }
}

static struct ec_point *ecp_addw(const struct ec_point *a,
                                 const struct ec_point *b,
                                 bool aminus3)
{
    Bignum U1, U2, S1, S2, outx, outy, outz;

    /* U1 = X1*Z2^2 */
    /* S1 = Y1*Z2^3 */
    if (b->z) {
        Bignum Z2, Z3;

        Z2 = ecf_square(b->z, a->curve);
        U1 = modmul(a->x, Z2, a->curve->p);
        Z3 = modmul(Z2, b->z, a->curve->p);
        freebn(Z2);
        S1 = modmul(a->y, Z3, a->curve->p);
        freebn(Z3);
    } else {
        U1 = copybn(a->x);
        S1 = copybn(a->y);
    }

    /* U2 = X2*Z1^2 */
    /* S2 = Y2*Z1^3 */
    if (a->z) {
        Bignum Z2, Z3;

        Z2 = ecf_square(a->z, b->curve);
        U2 = modmul(b->x, Z2, b->curve->p);
        Z3 = modmul(Z2, a->z, b->curve->p);
        freebn(Z2);
        S2 = modmul(b->y, Z3, b->curve->p);
        freebn(Z3);
    } else {
        U2 = copybn(b->x);
        S2 = copybn(b->y);
    }

    /* Check if multiplying by self */
    if (bignum_cmp(U1, U2) == 0)
    {
        freebn(U1);
        freebn(U2);
        if (bignum_cmp(S1, S2) == 0)
        {
            freebn(S1);
            freebn(S2);
            return ecp_double(a, aminus3);
        }
        else
        {
            freebn(S1);
            freebn(S2);
            /* Infinity */
            return ec_point_new(a->curve, NULL, NULL, NULL, true);
        }
    }

    {
        Bignum H, R, UH2, H3;

        /* H = U2 - U1 */
        H = modsub(U2, U1, a->curve->p);
        freebn(U2);

        /* R = S2 - S1 */
        R = modsub(S2, S1, a->curve->p);
        freebn(S2);

        /* X3 = R^2 - H^3 - 2*U1*H^2 */
        {
            Bignum R2, H2, _2UH2, first;

            H2 = ecf_square(H, a->curve);
            UH2 = modmul(U1, H2, a->curve->p);
            freebn(U1);
            H3 = modmul(H2, H, a->curve->p);
            freebn(H2);
            R2 = ecf_square(R, a->curve);
            _2UH2 = ecf_double(UH2, a->curve);
            first = modsub(R2, H3, a->curve->p);
            freebn(R2);
            outx = modsub(first, _2UH2, a->curve->p);
            freebn(first);
            freebn(_2UH2);
        }

        /* Y3 = R*(U1*H^2 - X3) - S1*H^3 */
        {
            Bignum RUH2mX, UH2mX, SH3;

            UH2mX = modsub(UH2, outx, a->curve->p);
            freebn(UH2);
            RUH2mX = modmul(R, UH2mX, a->curve->p);
            freebn(UH2mX);
            freebn(R);
            SH3 = modmul(S1, H3, a->curve->p);
            freebn(S1);
            freebn(H3);

            outy = modsub(RUH2mX, SH3, a->curve->p);
            freebn(RUH2mX);
            freebn(SH3);
        }

        /* Z3 = H*Z1*Z2 */
        if (a->z && b->z) {
            Bignum ZZ;

            ZZ = modmul(a->z, b->z, a->curve->p);
            outz = modmul(H, ZZ, a->curve->p);
            freebn(H);
            freebn(ZZ);
        } else if (a->z) {
            outz = modmul(H, a->z, a->curve->p);
            freebn(H);
        } else if (b->z) {
            outz = modmul(H, b->z, a->curve->p);
            freebn(H);
        } else {
            outz = H;
        }
    }

    return ec_point_new(a->curve, outx, outy, outz, false);
}

static struct ec_point *ecp_addm(const struct ec_point *a,
                                 const struct ec_point *b,
                                 const struct ec_point *base)
{
    Bignum outx, outz, az, bz;

    az = a->z;
    if (!az) {
        az = One;
    }
    bz = b->z;
    if (!bz) {
        bz = One;
    }

    /* a-b is maintained at 1 due to Montgomery ladder implementation */
    /* Xa+b = Za-b * ((Xa - Za)*(Xb + Zb) + (Xa + Za)*(Xb - Zb))^2 */
    /* Za+b = Xa-b * ((Xa - Za)*(Xb + Zb) - (Xa + Za)*(Xb - Zb))^2 */
    {
        Bignum tmp, tmp2, tmp3, tmp4;

        /* (Xa + Za) * (Xb - Zb) */
        tmp = ecf_add(a->x, az, a->curve);
        tmp2 = modsub(b->x, bz, a->curve->p);
        tmp3 = modmul(tmp, tmp2, a->curve->p);
        freebn(tmp);
        freebn(tmp2);

        /* (Xa - Za) * (Xb + Zb) */
        tmp = modsub(a->x, az, a->curve->p);
        tmp2 = ecf_add(b->x, bz, a->curve);
        tmp4 = modmul(tmp, tmp2, a->curve->p);
        freebn(tmp);
        freebn(tmp2);

        tmp = ecf_add(tmp3, tmp4, a->curve);
        outx = ecf_square(tmp, a->curve);
        freebn(tmp);

        tmp = modsub(tmp3, tmp4, a->curve->p);
        freebn(tmp3);
        freebn(tmp4);
        tmp2 = ecf_square(tmp, a->curve);
        freebn(tmp);
        outz = modmul(base->x, tmp2, a->curve->p);
        freebn(tmp2);
    }

    return ec_point_new(a->curve, outx, NULL, outz, false);
}

static struct ec_point *ecp_adde(const struct ec_point *a,
                                 const struct ec_point *b)
{
    Bignum outx, outy, dmul;

    /* outx = (a->x * b->y + b->x * a->y) /
     *        (1 + a->curve->e.d * a->x * b->x * a->y * b->y) */
    {
        Bignum tmp, tmp2, tmp3, tmp4;

        tmp = modmul(a->x, b->y, a->curve->p);
        tmp2 = modmul(b->x, a->y, a->curve->p);
        tmp3 = ecf_add(tmp, tmp2, a->curve);

        tmp4 = modmul(tmp, tmp2, a->curve->p);
        freebn(tmp);
        freebn(tmp2);
        dmul = modmul(a->curve->e.d, tmp4, a->curve->p);
        freebn(tmp4);

        tmp = ecf_add(One, dmul, a->curve);
        tmp2 = modinv(tmp, a->curve->p);
        freebn(tmp);
        if (!tmp2)
        {
            freebn(tmp3);
            freebn(dmul);
            return NULL;
        }

        outx = modmul(tmp3, tmp2, a->curve->p);
        freebn(tmp3);
        freebn(tmp2);
    }

    /* outy = (a->y * b->y + a->x * b->x) /
     *        (1 - a->curve->e.d * a->x * b->x * a->y * b->y) */
    {
        Bignum tmp, tmp2, tmp3, tmp4;

        tmp = modsub(One, dmul, a->curve->p);
        freebn(dmul);

        tmp2 = modinv(tmp, a->curve->p);
        freebn(tmp);
        if (!tmp2)
        {
            freebn(outx);
            return NULL;
        }

        tmp = modmul(a->y, b->y, a->curve->p);
        tmp3 = modmul(a->x, b->x, a->curve->p);
        tmp4 = ecf_add(tmp, tmp3, a->curve);
        freebn(tmp);
        freebn(tmp3);

        outy = modmul(tmp4, tmp2, a->curve->p);
        freebn(tmp4);
        freebn(tmp2);
    }

    return ec_point_new(a->curve, outx, outy, NULL, false);
}

static struct ec_point *ecp_add(const struct ec_point *a,
                                const struct ec_point *b,
                                bool aminus3)
{
    if (a->curve != b->curve) {
        return NULL;
    }

    /* Check if multiplying by infinity */
    if (a->infinity) return ec_point_copy(b);
    if (b->infinity) return ec_point_copy(a);

    if (a->curve->type == EC_EDWARDS)
    {
        return ecp_adde(a, b);
    }

    if (a->curve->type == EC_WEIERSTRASS)
    {
        return ecp_addw(a, b, aminus3);
    }

    return NULL;
}

static struct ec_point *ecp_mul_(
    const struct ec_point *a, const Bignum b, bool aminus3)
{
    struct ec_point *A, *ret;
    int bits, i;

    A = ec_point_copy(a);
    ret = ec_point_new(a->curve, NULL, NULL, NULL, true);

    bits = bignum_bitcount(b);
    for (i = 0; i < bits; ++i)
    {
        if (bignum_bit(b, i))
        {
            struct ec_point *tmp = ecp_add(ret, A, aminus3);
            ec_point_free(ret);
            ret = tmp;
        }
        if (i+1 != bits)
        {
            struct ec_point *tmp = ecp_double(A, aminus3);
            ec_point_free(A);
            A = tmp;
        }
    }

    ec_point_free(A);
    return ret;
}

static struct ec_point *ecp_mulw(const struct ec_point *a, const Bignum b)
{
    struct ec_point *ret = ecp_mul_(a, b, ec_aminus3(a->curve));

    if (!ecp_normalise(ret)) {
        ec_point_free(ret);
        return NULL;
    }

    return ret;
}

static struct ec_point *ecp_mule(const struct ec_point *a, const Bignum b)
{
    int i;
    struct ec_point *ret;

    ret = ec_point_new(a->curve, NULL, NULL, NULL, true);

    for (i = bignum_bitcount(b); i >= 0 && ret; --i)
    {
        {
            struct ec_point *tmp = ecp_double(ret, false);
            ec_point_free(ret);
            ret = tmp;
        }
        if (ret && bignum_bit(b, i))
        {
            struct ec_point *tmp = ecp_add(ret, a, false);
            ec_point_free(ret);
            ret = tmp;
        }
    }

    return ret;
}

static struct ec_point *ecp_mulm(const struct ec_point *p, const Bignum n)
{
    struct ec_point *P1, *P2;
    int bits, i;

    /* P1 <- P and P2 <- [2]P */
    P2 = ecp_double(p, false);
    P1 = ec_point_copy(p);

    /* for i = bits − 2 down to 0 */
    bits = bignum_bitcount(n);
    for (i = bits - 2; i >= 0; --i)
    {
        if (!bignum_bit(n, i))
        {
            /* P2 <- P1 + P2 */
            struct ec_point *tmp = ecp_addm(P1, P2, p);
            ec_point_free(P2);
            P2 = tmp;

            /* P1 <- [2]P1 */
            tmp = ecp_double(P1, false);
            ec_point_free(P1);
            P1 = tmp;
        }
        else
        {
            /* P1 <- P1 + P2 */
            struct ec_point *tmp = ecp_addm(P1, P2, p);
            ec_point_free(P1);
            P1 = tmp;

            /* P2 <- [2]P2 */
            tmp = ecp_double(P2, false);
            ec_point_free(P2);
            P2 = tmp;
        }
    }

    ec_point_free(P2);

    if (!ecp_normalise(P1)) {
        ec_point_free(P1);
        return NULL;
    }

    return P1;
}

/* Not static because it is used by sshecdsag.c to generate a new key */
struct ec_point *ecp_mul(const struct ec_point *a, const Bignum b)
{
    if (a->curve->type == EC_WEIERSTRASS) {
        return ecp_mulw(a, b);
    } else if (a->curve->type == EC_EDWARDS) {
        return ecp_mule(a, b);
    } else {
        return ecp_mulm(a, b);
    }
}

static struct ec_point *ecp_summul(const Bignum a, const Bignum b,
                                   const struct ec_point *point)
{
    struct ec_point *aG, *bP, *ret;
    bool aminus3;

    if (point->curve->type != EC_WEIERSTRASS) {
        return NULL;
    }

    aminus3 = ec_aminus3(point->curve);

    aG = ecp_mul_(&point->curve->w.G, a, aminus3);
    if (!aG) return NULL;
    bP = ecp_mul_(point, b, aminus3);
    if (!bP) {
        ec_point_free(aG);
        return NULL;
    }

    ret = ecp_add(aG, bP, aminus3);

    ec_point_free(aG);
    ec_point_free(bP);

    if (!ecp_normalise(ret)) {
        ec_point_free(ret);
        return NULL;
    }

    return ret;
}
static Bignum *ecp_edx(const struct ec_curve *curve, const Bignum y)
{
    /* Get the x value on the given Edwards curve for a given y */
    Bignum x, xx;

    /* xx = (y^2 - 1) / (d * y^2 + 1) */
    {
        Bignum tmp, tmp2, tmp3;

        tmp = ecf_square(y, curve);
        tmp2 = modmul(curve->e.d, tmp, curve->p);
        tmp3 = ecf_add(tmp2, One, curve);
        freebn(tmp2);
        tmp2 = modinv(tmp3, curve->p);
        freebn(tmp3);
        if (!tmp2) {
            freebn(tmp);
            return NULL;
        }

        tmp3 = modsub(tmp, One, curve->p);
        freebn(tmp);
        xx = modmul(tmp3, tmp2, curve->p);
        freebn(tmp3);
        freebn(tmp2);
    }

    /* x = xx^((p + 3) / 8) */
    {
        Bignum tmp, tmp2;

        tmp = bignum_add_long(curve->p, 3);
        tmp2 = bignum_rshift(tmp, 3);
        freebn(tmp);
        x = modpow(xx, tmp2, curve->p);
        freebn(tmp2);
    }

    /* if x^2 - xx != 0 then x = x*(2^((p - 1) / 4)) */
    {
        Bignum tmp, tmp2;

        tmp = ecf_square(x, curve);
        tmp2 = modsub(tmp, xx, curve->p);
        freebn(tmp);
        freebn(xx);
        if (bignum_cmp(tmp2, Zero)) {
            Bignum tmp3;

            freebn(tmp2);

            tmp = modsub(curve->p, One, curve->p);
            tmp2 = bignum_rshift(tmp, 2);
            freebn(tmp);
            tmp = bignum_from_long(2);
            tmp3 = modpow(tmp, tmp2, curve->p);
            freebn(tmp);
            freebn(tmp2);

            tmp = modmul(x, tmp3, curve->p);
            freebn(x);
            freebn(tmp3);
            x = tmp;
        } else {
            freebn(tmp2);
        }
    }

    /* if x % 2 != 0 then x = p - x */
    if (bignum_bit(x, 0)) {
        Bignum tmp = modsub(curve->p, x, curve->p);
        freebn(x);
        x = tmp;
    }

    return x;
}

/* ----------------------------------------------------------------------
 * Public point from private
 */

struct ec_point *ec_public(const Bignum privateKey, const struct ec_curve *curve)
{
    if (curve->type == EC_WEIERSTRASS) {
        return ecp_mul(&curve->w.G, privateKey);
    } else if (curve->type == EC_EDWARDS) {
        /* hash = H(sk) (where hash creates 2 * fieldBits)
         * b = fieldBits
         * a = 2^(b-2) + SUM(2^i * h_i) for i = 2 -> b-2
         * publicKey = aB */
        struct ec_point *ret;
        unsigned char hash[512/8];
        Bignum a;
        int i, keylen;
        SHA512_State s;
        SHA512_Init(&s);

        keylen = curve->fieldBits / 8;
        for (i = 0; i < keylen; ++i)
            put_byte(&s, bignum_byte(privateKey, i));
        SHA512_Final(&s, hash);

        /* The second part is simply turning the hash into a Bignum,
         * however the 2^(b-2) bit *must* be set, and the bottom 3
         * bits *must* not be */
        hash[0] &= 0xf8; /* Unset bottom 3 bits (if set) */
        hash[31] &= 0x7f; /* Unset above (b-2) */
        hash[31] |= 0x40; /* Set 2^(b-2) */
        /* Chop off the top part and convert to int */
        a = bignum_from_bytes_le(hash, 32);

        ret = ecp_mul(&curve->e.B, a);
        freebn(a);
        return ret;
    } else {
        return NULL;
    }
}

/* ----------------------------------------------------------------------
 * Basic sign and verify routines
 */

static bool _ecdsa_verify(const struct ec_point *publicKey,
                          const unsigned char *data, const int dataLen,
                          const Bignum r, const Bignum s)
{
    int z_bits, n_bits;
    Bignum z;
    bool valid = false;

    if (publicKey->curve->type != EC_WEIERSTRASS) {
        return false;
    }

    /* Sanity checks */
    if (bignum_cmp(r, Zero) == 0 || bignum_cmp(r, publicKey->curve->w.n) >= 0
        || bignum_cmp(s, Zero) == 0 || bignum_cmp(s, publicKey->curve->w.n) >= 0)
    {
        return false;
    }

    /* z = left most bitlen(curve->n) of data */
    z = bignum_from_bytes(data, dataLen);
    n_bits = bignum_bitcount(publicKey->curve->w.n);
    z_bits = bignum_bitcount(z);
    if (z_bits > n_bits)
    {
        Bignum tmp = bignum_rshift(z, z_bits - n_bits);
        freebn(z);
        z = tmp;
    }

    /* Ensure z in range of n */
    {
        Bignum tmp = bigmod(z, publicKey->curve->w.n);
        freebn(z);
        z = tmp;
    }

    /* Calculate signature */
    {
        Bignum w, x, u1, u2;
        struct ec_point *tmp;

        w = modinv(s, publicKey->curve->w.n);
        if (!w) {
            freebn(z);
            return false;
        }
        u1 = modmul(z, w, publicKey->curve->w.n);
        u2 = modmul(r, w, publicKey->curve->w.n);
        freebn(w);

        tmp = ecp_summul(u1, u2, publicKey);
        freebn(u1);
        freebn(u2);
        if (!tmp) {
            freebn(z);
            return false;
        }

        x = bigmod(tmp->x, publicKey->curve->w.n);
        ec_point_free(tmp);

        valid = (bignum_cmp(r, x) == 0);
        freebn(x);
    }

    freebn(z);

    return valid;
}

static void _ecdsa_sign(const Bignum privateKey, const struct ec_curve *curve,
                        const unsigned char *data, const int dataLen,
                        Bignum *r, Bignum *s)
{
    unsigned char digest[20];
    int z_bits, n_bits;
    Bignum z, k;
    struct ec_point *kG;

    *r = NULL;
    *s = NULL;

    if (curve->type != EC_WEIERSTRASS) {
        return;
    }

    /* z = left most bitlen(curve->n) of data */
    z = bignum_from_bytes(data, dataLen);
    n_bits = bignum_bitcount(curve->w.n);
    z_bits = bignum_bitcount(z);
    if (z_bits > n_bits)
    {
        Bignum tmp;
        tmp = bignum_rshift(z, z_bits - n_bits);
        freebn(z);
        z = tmp;
    }

    /* Generate k between 1 and curve->n, using the same deterministic
     * k generation system we use for conventional DSA. */
    SHA_Simple(data, dataLen, digest);
    k = dss_gen_k("ECDSA deterministic k generator", curve->w.n, privateKey,
                  digest, sizeof(digest));

    kG = ecp_mul(&curve->w.G, k);
    if (!kG) {
        freebn(z);
        freebn(k);
        return;
    }

    /* r = kG.x mod n */
    *r = bigmod(kG->x, curve->w.n);
    ec_point_free(kG);

    /* s = (z + r * priv)/k mod n */
    {
        Bignum rPriv, zMod, first, firstMod, kInv;
        rPriv = modmul(*r, privateKey, curve->w.n);
        zMod = bigmod(z, curve->w.n);
        freebn(z);
        first = bigadd(rPriv, zMod);
        freebn(rPriv);
        freebn(zMod);
        firstMod = bigmod(first, curve->w.n);
        freebn(first);
        kInv = modinv(k, curve->w.n);
        freebn(k);
        if (!kInv) {
            freebn(firstMod);
            freebn(*r);
            return;
        }
        *s = modmul(firstMod, kInv, curve->w.n);
        freebn(firstMod);
        freebn(kInv);
    }
}

/* ----------------------------------------------------------------------
 * Misc functions
 */

static Bignum BinarySource_get_mp_le(BinarySource *src)
{
    ptrlen mp_str = get_string(src);
    return bignum_from_bytes_le(mp_str.ptr, mp_str.len);
}
#define get_mp_le(src) BinarySource_get_mp_le(BinarySource_UPCAST(src))

static bool decodepoint_ed(const char *p, int length, struct ec_point *point)
{
    /* Got some conversion to do, first read in the y co-ord */
    bool negative;

    point->y = bignum_from_bytes_le((const unsigned char*)p, length);
    if ((unsigned)bignum_bitcount(point->y) > point->curve->fieldBits) {
        freebn(point->y);
        point->y = NULL;
        return false;
    }
    /* Read x bit and then reset it */
    negative = bignum_bit(point->y, point->curve->fieldBits - 1);
    bignum_set_bit(point->y, point->curve->fieldBits - 1, 0);
    bn_restore_invariant(point->y);

    /* Get the x from the y */
    point->x = ecp_edx(point->curve, point->y);
    if (!point->x) {
        freebn(point->y);
        point->y = NULL;
        return false;
    }
    if (negative) {
        Bignum tmp = modsub(point->curve->p, point->x, point->curve->p);
        freebn(point->x);
        point->x = tmp;
    }

    /* Verify the point is on the curve */
    if (!ec_point_verify(point)) {
        freebn(point->x);
        point->x = NULL;
        freebn(point->y);
        point->y = NULL;
        return false;
    }

    return true;
}

static bool decodepoint(const char *p, int length, struct ec_point *point)
{
    if (point->curve->type == EC_EDWARDS) {
        return decodepoint_ed(p, length, point);
    }

    if (length < 1 || p[0] != 0x04) /* Only support uncompressed point */
        return false;
    /* Skip compression flag */
    ++p;
    --length;
    /* The two values must be equal length */
    if (length % 2 != 0) {
        point->x = NULL;
        point->y = NULL;
        point->z = NULL;
        return false;
    }
    length = length / 2;
    point->x = bignum_from_bytes(p, length);
    p += length;
    point->y = bignum_from_bytes(p, length);
    point->z = NULL;

    /* Verify the point is on the curve */
    if (!ec_point_verify(point)) {
        freebn(point->x);
        point->x = NULL;
        freebn(point->y);
        point->y = NULL;
        return false;
    }

    return true;
}

static bool BinarySource_get_point(BinarySource *src, struct ec_point *point)
{
    ptrlen str = get_string(src);
    if (get_err(src)) return false;
    return decodepoint(str.ptr, str.len, point);
}
#define get_point(src, pt) BinarySource_get_point(BinarySource_UPCAST(src), pt)

/* ----------------------------------------------------------------------
 * Exposed ECDSA interface
 */

struct ecsign_extra {
    struct ec_curve *(*curve)(void);
    const struct ssh_hashalg *hash;

    /* These fields are used by the OpenSSH PEM format importer/exporter */
    const unsigned char *oid;
    int oidlen;
};

static void ecdsa_freekey(ssh_key *key)
{
    struct ec_key *ec;

    if (!key) return;
    ec = container_of(key, struct ec_key, sshk);

    if (ec->publicKey.x)
        freebn(ec->publicKey.x);
    if (ec->publicKey.y)
        freebn(ec->publicKey.y);
    if (ec->publicKey.z)
        freebn(ec->publicKey.z);
    if (ec->privateKey)
        freebn(ec->privateKey);
    sfree(ec);
}

static ssh_key *ecdsa_new_pub(const ssh_keyalg *self, ptrlen data)
{
    const struct ecsign_extra *extra =
        (const struct ecsign_extra *)self->extra;
    BinarySource src[1];
    struct ec_key *ec;
    struct ec_curve *curve;

    BinarySource_BARE_INIT(src, data.ptr, data.len);
    get_string(src);

    curve = extra->curve();
    assert(curve->type == EC_WEIERSTRASS || curve->type == EC_EDWARDS);

    /* Curve name is duplicated for Weierstrass form */
    if (curve->type == EC_WEIERSTRASS) {
        if (!ptrlen_eq_string(get_string(src), curve->name))
            return NULL;
    }

    ec = snew(struct ec_key);
    ec->sshk = self;

    ec->publicKey.curve = curve;
    ec->publicKey.infinity = false;
    ec->publicKey.x = NULL;
    ec->publicKey.y = NULL;
    ec->publicKey.z = NULL;
    ec->privateKey = NULL;
    if (!get_point(src, &ec->publicKey)) {
        ecdsa_freekey(&ec->sshk);
        return NULL;
    }

    if (!ec->publicKey.x || !ec->publicKey.y ||
        bignum_cmp(ec->publicKey.x, curve->p) >= 0 ||
        bignum_cmp(ec->publicKey.y, curve->p) >= 0)
    {
        ecdsa_freekey(&ec->sshk);
        ec = NULL;
    }

    return &ec->sshk;
}

static char *ecdsa_cache_str(ssh_key *key)
{
    struct ec_key *ec = container_of(key, struct ec_key, sshk);
    char *p;
    int len, i, pos, nibbles;
    static const char hex[] = "0123456789abcdef";
    if (!ec->publicKey.x || !ec->publicKey.y || !ec->publicKey.curve)
        return NULL;

    len = 4 + 2 + 1;                  /* 2 x "0x", punctuation, \0 */
    if (ec->publicKey.curve->name)
        len += strlen(ec->publicKey.curve->name); /* Curve name */
    len += 4 * (bignum_bitcount(ec->publicKey.x) + 15) / 16;
    len += 4 * (bignum_bitcount(ec->publicKey.y) + 15) / 16;
    p = snewn(len, char);

    pos = 0;
    if (ec->publicKey.curve->name)
        pos += sprintf(p + pos, "%s,", ec->publicKey.curve->name);
    pos += sprintf(p + pos, "0x");
    nibbles = (3 + bignum_bitcount(ec->publicKey.x)) / 4;
    if (nibbles < 1)
        nibbles = 1;
    for (i = nibbles; i--;) {
        p[pos++] =
            hex[(bignum_byte(ec->publicKey.x, i / 2) >> (4 * (i % 2))) & 0xF];
    }
    pos += sprintf(p + pos, ",0x");
    nibbles = (3 + bignum_bitcount(ec->publicKey.y)) / 4;
    if (nibbles < 1)
        nibbles = 1;
    for (i = nibbles; i--;) {
        p[pos++] =
            hex[(bignum_byte(ec->publicKey.y, i / 2) >> (4 * (i % 2))) & 0xF];
    }
    p[pos] = '\0';
    return p;
}

static void ecdsa_public_blob(ssh_key *key, BinarySink *bs)
{
    struct ec_key *ec = container_of(key, struct ec_key, sshk);
    int pointlen;
    int i;

    if (ec->publicKey.curve->type == EC_EDWARDS) {
        /* Edwards compressed form "ssh-ed25519" point y[:-1] + x[0:1] */

        pointlen = ec->publicKey.curve->fieldBits / 8;

        assert(pointlen >= 2);

        put_stringz(bs, ec->sshk->ssh_id);
        put_uint32(bs, pointlen);

        /* Unset last bit of y and set first bit of x in its place */
        for (i = 0; i < pointlen - 1; ++i)
            put_byte(bs, bignum_byte(ec->publicKey.y, i));
        /* Unset last bit of y and set first bit of x in its place */
        put_byte(bs, ((bignum_byte(ec->publicKey.y, i) & 0x7f) |
                                (bignum_bit(ec->publicKey.x, 0) << 7)));
    } else if (ec->publicKey.curve->type == EC_WEIERSTRASS) {
        assert(ec->publicKey.curve->name);

        pointlen = (bignum_bitcount(ec->publicKey.curve->p) + 7) / 8;

        put_stringz(bs, ec->sshk->ssh_id);
        put_stringz(bs, ec->publicKey.curve->name);
        put_uint32(bs, (2 * pointlen) + 1);
        put_byte(bs, 0x04);
        for (i = pointlen; i--;)
            put_byte(bs, bignum_byte(ec->publicKey.x, i));
        for (i = pointlen; i--;)
            put_byte(bs, bignum_byte(ec->publicKey.y, i));
    } else {
        assert(0 && "Bad key type in ecdsa_public_blob");
    }
}

static void ecdsa_private_blob(ssh_key *key, BinarySink *bs)
{
    struct ec_key *ec = container_of(key, struct ec_key, sshk);
    int keylen;
    int i;

    assert(ec->privateKey);

    if (ec->publicKey.curve->type == EC_EDWARDS) {
        /* Unsigned */
        keylen = (bignum_bitcount(ec->privateKey) + 7) / 8;
    } else {
        /* Signed */
        keylen = (bignum_bitcount(ec->privateKey) + 8) / 8;
    }

    put_uint32(bs, keylen);
    if (ec->publicKey.curve->type == EC_EDWARDS) {
        /* Little endian */
        for (i = 0; i < keylen; ++i)
            put_byte(bs, bignum_byte(ec->privateKey, i));
    } else {
        for (i = keylen; i--;)
            put_byte(bs, bignum_byte(ec->privateKey, i));
    }
}

static ssh_key *ecdsa_new_priv(const ssh_keyalg *self, ptrlen pub, ptrlen priv)
{
    BinarySource src[1];
    ssh_key *sshk;
    struct ec_key *ec;
    struct ec_point *publicKey;

    sshk = ecdsa_new_pub(self, pub);
    if (!sshk)
        return NULL;

    ec = container_of(sshk, struct ec_key, sshk);
    BinarySource_BARE_INIT(src, priv.ptr, priv.len);

    if (ec->publicKey.curve->type != EC_WEIERSTRASS
        && ec->publicKey.curve->type != EC_EDWARDS) {
        ecdsa_freekey(&ec->sshk);
        return NULL;
    }

    if (ec->publicKey.curve->type == EC_EDWARDS) {
        ec->privateKey = get_mp_le(src);
    } else {
        ec->privateKey = get_mp_ssh2(src);
    }
    if (!ec->privateKey) {
        ecdsa_freekey(&ec->sshk);
        return NULL;
    }

    /* Check that private key generates public key */
    publicKey = ec_public(ec->privateKey, ec->publicKey.curve);

    if (!publicKey ||
        bignum_cmp(publicKey->x, ec->publicKey.x) ||
        bignum_cmp(publicKey->y, ec->publicKey.y))
    {
        ecdsa_freekey(&ec->sshk);
        ec = NULL;
    }
    ec_point_free(publicKey);

    return &ec->sshk;
}

static ssh_key *ed25519_new_priv_openssh(const ssh_keyalg *self,
                                         BinarySource *src)
{
    struct ec_key *ec;
    struct ec_point *publicKey;
    ptrlen p, q;

    p = get_string(src);
    q = get_string(src);
    if (get_err(src) || p.len != 32 || q.len != 64)
        return NULL;

    ec = snew(struct ec_key);
    ec->sshk = self;

    ec->publicKey.curve = ec_ed25519();
    ec->publicKey.infinity = false;
    ec->privateKey = NULL;
    ec->publicKey.x = NULL;
    ec->publicKey.z = NULL;
    ec->publicKey.y = NULL;

    if (!decodepoint_ed(p.ptr, p.len, &ec->publicKey))
    {
        ecdsa_freekey(&ec->sshk);
        return NULL;
    }

    ec->privateKey = bignum_from_bytes_le(q.ptr, 32);

    /* Check that private key generates public key */
    publicKey = ec_public(ec->privateKey, ec->publicKey.curve);

    if (!publicKey ||
        bignum_cmp(publicKey->x, ec->publicKey.x) ||
        bignum_cmp(publicKey->y, ec->publicKey.y))
    {
        ecdsa_freekey(&ec->sshk);
        ec = NULL;
    }
    ec_point_free(publicKey);

    /* The OpenSSH format for ed25519 private keys also for some
     * reason encodes an extra copy of the public key in the second
     * half of the secret-key string. Check that that's present and
     * correct as well, otherwise the key we think we've imported
     * won't behave identically to the way OpenSSH would have treated
     * it. */
    if (0 != memcmp((const char *)q.ptr + 32, p.ptr, 32)) {
        ecdsa_freekey(&ec->sshk);
        return NULL;
    }

    return &ec->sshk;
}

static void ed25519_openssh_blob(ssh_key *key, BinarySink *bs)
{
    struct ec_key *ec = container_of(key, struct ec_key, sshk);
    strbuf *pub;

    int pointlen;
    int keylen;
    int i;

    assert(ec->publicKey.curve->type == EC_EDWARDS);

    pointlen = (bignum_bitcount(ec->publicKey.y) + 7) / 8;
    keylen = (bignum_bitcount(ec->privateKey) + 7) / 8;

    /* Encode the public point */
    pub = strbuf_new();
    put_uint32(pub, pointlen);
    for (i = 0; i < pointlen - 1; ++i)
        put_byte(pub, bignum_byte(ec->publicKey.y, i));
    /* Unset last bit of y and set first bit of x in its place */
    put_byte(pub, ((bignum_byte(ec->publicKey.y, i) & 0x7f) |
                   (bignum_bit(ec->publicKey.x, 0) << 7)));

    put_data(bs, pub->s, pub->len);

    put_uint32(bs, keylen + pointlen);
    for (i = 0; i < keylen; ++i)
        put_byte(bs, bignum_byte(ec->privateKey, i));
    /* Now encode an extra copy of the public point as the second half
     * of the private key string, as the OpenSSH format for some
     * reason requires */
    put_data(bs, pub->s + 4, pub->len - 4);

    strbuf_free(pub);
}

static ssh_key *ecdsa_new_priv_openssh(const ssh_keyalg *self,
                                       BinarySource *src)
{
    const struct ecsign_extra *extra =
        (const struct ecsign_extra *)self->extra;
    struct ec_key *ec;
    struct ec_curve *curve;
    struct ec_point *publicKey;

    get_string(src);

    curve = extra->curve();
    assert(curve->type == EC_WEIERSTRASS);

    ec = snew(struct ec_key);
    ec->sshk = self;

    ec->publicKey.curve = curve;
    ec->publicKey.infinity = false;
    ec->publicKey.x = NULL;
    ec->publicKey.y = NULL;
    ec->publicKey.z = NULL;
    if (!get_point(src, &ec->publicKey)) {
        ecdsa_freekey(&ec->sshk);
        return NULL;
    }
    ec->privateKey = NULL;

    if (!ec->publicKey.x || !ec->publicKey.y ||
        bignum_cmp(ec->publicKey.x, curve->p) >= 0 ||
        bignum_cmp(ec->publicKey.y, curve->p) >= 0)
    {
        ecdsa_freekey(&ec->sshk);
        return NULL;
    }

    ec->privateKey = get_mp_ssh2(src);
    if (ec->privateKey == NULL)
    {
        ecdsa_freekey(&ec->sshk);
        return NULL;
    }

    /* Now check that the private key makes the public key */
    publicKey = ec_public(ec->privateKey, ec->publicKey.curve);
    if (!publicKey)
    {
        ecdsa_freekey(&ec->sshk);
        return NULL;
    }

    if (bignum_cmp(ec->publicKey.x, publicKey->x) ||
        bignum_cmp(ec->publicKey.y, publicKey->y))
    {
        /* Private key doesn't make the public key on the given curve */
        ecdsa_freekey(&ec->sshk);
        ec_point_free(publicKey);
        return NULL;
    }

    ec_point_free(publicKey);

    return &ec->sshk;
}

static void ecdsa_openssh_blob(ssh_key *key, BinarySink *bs)
{
    struct ec_key *ec = container_of(key, struct ec_key, sshk);

    int pointlen;
    int i;

    assert(ec->publicKey.curve->type == EC_WEIERSTRASS);

    pointlen = (bignum_bitcount(ec->publicKey.curve->p) + 7) / 8;

    put_stringz(bs, ec->publicKey.curve->name);

    put_uint32(bs, 1 + (pointlen * 2));
    put_byte(bs, 0x04);
    for (i = pointlen; i--; )
        put_byte(bs, bignum_byte(ec->publicKey.x, i));
    for (i = pointlen; i--; )
        put_byte(bs, bignum_byte(ec->publicKey.y, i));

    put_mp_ssh2(bs, ec->privateKey);
}

static int ecdsa_pubkey_bits(const ssh_keyalg *self, ptrlen blob)
{
    ssh_key *sshk;
    struct ec_key *ec;
    int ret;

    sshk = ecdsa_new_pub(self, blob);
    if (!sshk)
        return -1;

    ec = container_of(sshk, struct ec_key, sshk);
    ret = ec->publicKey.curve->fieldBits;
    ecdsa_freekey(&ec->sshk);

    return ret;
}

static bool ecdsa_verify(ssh_key *key, ptrlen sig, ptrlen data)
{
    struct ec_key *ec = container_of(key, struct ec_key, sshk);
    const struct ecsign_extra *extra =
        (const struct ecsign_extra *)ec->sshk->extra;
    BinarySource src[1];
    ptrlen sigstr;
    bool ret;

    if (!ec->publicKey.x || !ec->publicKey.y || !ec->publicKey.curve)
        return false;

    BinarySource_BARE_INIT(src, sig.ptr, sig.len);

    /* Check the signature starts with the algorithm name */
    if (!ptrlen_eq_string(get_string(src), ec->sshk->ssh_id))
        return false;

    sigstr = get_string(src);
    if (get_err(src))
        return false;

    if (ec->publicKey.curve->type == EC_EDWARDS) {
        struct ec_point *r;
        int pointlen = ec->publicKey.curve->fieldBits / 8;
        Bignum s, h;

        /* Check that the signature is two times the length of a point */
        if (sigstr.len != pointlen * 2) {
            return false;
        }

        /* Check it's the 256 bit field so that SHA512 is the correct hash */
        if (ec->publicKey.curve->fieldBits != 256) {
            return false;
        }

        /* Get the signature */
        r = ec_point_new(ec->publicKey.curve, NULL, NULL, NULL, false);
        if (!r) {
            return false;
        }
        if (!decodepoint(sigstr.ptr, pointlen, r)) {
            ec_point_free(r);
            return false;
        }
        s = bignum_from_bytes_le(
            (const char *)sigstr.ptr + pointlen, pointlen);

        /* Get the hash of the encoded value of R + encoded value of pk + message */
        {
            int i;
            unsigned char digest[512 / 8];
            SHA512_State hs;
            SHA512_Init(&hs);

            /* Add encoded r (no need to encode it again, it was in
             * the signature) */
            put_data(&hs, sigstr.ptr, pointlen);

            /* Encode pk and add it */
            for (i = 0; i < pointlen - 1; ++i)
                put_byte(&hs, bignum_byte(ec->publicKey.y, i));
            /* Unset last bit of y and set first bit of x in its place */
            put_byte(&hs, ((bignum_byte(ec->publicKey.y, i) & 0x7f) |
                           (bignum_bit(ec->publicKey.x, 0) << 7)));

            /* Add the message itself */
            put_data(&hs, data.ptr, data.len);

            /* Get the hash */
            SHA512_Final(&hs, digest);

            /* Convert to Bignum */
            h = bignum_from_bytes_le(digest, sizeof(digest));
        }

        /* Verify sB == r + h*publicKey */
        {
            struct ec_point *lhs, *rhs, *tmp;

            /* lhs = sB */
            lhs = ecp_mul(&ec->publicKey.curve->e.B, s);
            freebn(s);
            if (!lhs) {
                ec_point_free(r);
                freebn(h);
                return false;
            }

            /* rhs = r + h*publicKey */
            tmp = ecp_mul(&ec->publicKey, h);
            freebn(h);
            if (!tmp) {
                ec_point_free(lhs);
                ec_point_free(r);
                return false;
            }
            rhs = ecp_add(r, tmp, false);
            ec_point_free(r);
            ec_point_free(tmp);
            if (!rhs) {
                ec_point_free(lhs);
                return false;
            }

            /* Check the point is the same */
            ret = !bignum_cmp(lhs->x, rhs->x);
            if (ret) {
                ret = !bignum_cmp(lhs->y, rhs->y);
                if (ret) {
                    ret = true;
                }
            }
            ec_point_free(lhs);
            ec_point_free(rhs);
        }
    } else {
        Bignum r, s;
        unsigned char digest[512 / 8];
        int digestLen;
        ssh_hash *hashctx;

        BinarySource_BARE_INIT(src, sigstr.ptr, sigstr.len);

        r = get_mp_ssh2(src);
        s = get_mp_ssh2(src);
        if (get_err(src)) {
            freebn(r);
            freebn(s);
            return false;
        }

        digestLen = extra->hash->hlen;
        assert(digestLen <= sizeof(digest));
        hashctx = ssh_hash_new(extra->hash);
        put_data(hashctx, data.ptr, data.len);
        ssh_hash_final(hashctx, digest);

        /* Verify the signature */
        ret = _ecdsa_verify(&ec->publicKey, digest, digestLen, r, s);

        freebn(r);
        freebn(s);
    }

    return ret;
}

static void ecdsa_sign(ssh_key *key, const void *data, int datalen,
                       unsigned flags, BinarySink *bs)
{
    struct ec_key *ec = container_of(key, struct ec_key, sshk);
    const struct ecsign_extra *extra =
        (const struct ecsign_extra *)ec->sshk->extra;
    unsigned char digest[512 / 8];
    int digestLen;
    Bignum r = NULL, s = NULL;
    int i;

    assert(ec->privateKey);
    assert(ec->publicKey.curve);

    if (ec->publicKey.curve->type == EC_EDWARDS) {
        struct ec_point *rp;
        int pointlen = ec->publicKey.curve->fieldBits / 8;

        /* hash = H(sk) (where hash creates 2 * fieldBits)
         * b = fieldBits
         * a = 2^(b-2) + SUM(2^i * h_i) for i = 2 -> b-2
         * r = H(h[b/8:b/4] + m)
         * R = rB
         * S = (r + H(encodepoint(R) + encodepoint(pk) + m) * a) % l */
        {
            unsigned char hash[512/8];
            Bignum a;
            SHA512_State hs;
            SHA512_Init(&hs);

            for (i = 0; i < pointlen; ++i)
                put_byte(&hs, bignum_byte(ec->privateKey, i));

            SHA512_Final(&hs, hash);

            /* The second part is simply turning the hash into a
             * Bignum, however the 2^(b-2) bit *must* be set, and the
             * bottom 3 bits *must* not be */
            hash[0] &= 0xf8; /* Unset bottom 3 bits (if set) */
            hash[31] &= 0x7f; /* Unset above (b-2) */
            hash[31] |= 0x40; /* Set 2^(b-2) */
            /* Chop off the top part and convert to int */
            a = bignum_from_bytes_le(hash, 32);

            SHA512_Init(&hs);
            put_data(&hs, hash+(ec->publicKey.curve->fieldBits / 8),
                     ((ec->publicKey.curve->fieldBits / 4) -
                      (ec->publicKey.curve->fieldBits / 8)));
            put_data(&hs, data, datalen);
            SHA512_Final(&hs, hash);

            r = bignum_from_bytes_le(hash, 512/8);
            rp = ecp_mul(&ec->publicKey.curve->e.B, r);
            assert(rp);

            /* Now calculate s */
            SHA512_Init(&hs);
            /* Encode the point R */
            for (i = 0; i < pointlen - 1; ++i)
                put_byte(&hs, bignum_byte(rp->y, i));
            /* Unset last bit of y and set first bit of x in its place */
            put_byte(&hs, ((bignum_byte(rp->y, i) & 0x7f) |
                           (bignum_bit(rp->x, 0) << 7)));

            /* Encode the point pk */
            for (i = 0; i < pointlen - 1; ++i)
                put_byte(&hs, bignum_byte(ec->publicKey.y, i));
            /* Unset last bit of y and set first bit of x in its place */
            put_byte(&hs, ((bignum_byte(ec->publicKey.y, i) & 0x7f) |
                           (bignum_bit(ec->publicKey.x, 0) << 7)));

            /* Add the message */
            put_data(&hs, data, datalen);
            SHA512_Final(&hs, hash);

            {
                Bignum tmp, tmp2;

                tmp = bignum_from_bytes_le(hash, 512/8);
                tmp2 = modmul(tmp, a, ec->publicKey.curve->e.l);
                freebn(a);
                freebn(tmp);
                tmp = bigadd(r, tmp2);
                freebn(r);
                freebn(tmp2);
                s = bigmod(tmp, ec->publicKey.curve->e.l);
                freebn(tmp);
            }
        }

        /* Format the output */
        put_stringz(bs, ec->sshk->ssh_id);
        pointlen = ec->publicKey.curve->fieldBits / 8;
        put_uint32(bs, pointlen * 2);

        /* Encode the point */
        for (i = 0; i < pointlen - 1; ++i)
            put_byte(bs, bignum_byte(rp->y, i));
        /* Unset last bit of y and set first bit of x in its place */
        put_byte(bs, ((bignum_byte(rp->y, i) & 0x7f) |
                                (bignum_bit(rp->x, 0) << 7)));
        ec_point_free(rp);

        /* Encode the int */
        for (i = 0; i < pointlen; ++i)
            put_byte(bs, bignum_byte(s, i));
        freebn(s);
    } else {
        ssh_hash *hashctx;
        strbuf *substr;

        digestLen = extra->hash->hlen;
        assert(digestLen <= sizeof(digest));
        hashctx = ssh_hash_new(extra->hash);
        put_data(hashctx, data, datalen);
        ssh_hash_final(hashctx, digest);

        /* Do the signature */
        _ecdsa_sign(ec->privateKey, ec->publicKey.curve, digest, digestLen, &r, &s);
        assert(r);
        assert(s);

        /* Format the output */
        put_stringz(bs, ec->sshk->ssh_id);

        substr = strbuf_new();
        put_mp_ssh2(substr, r);
        put_mp_ssh2(substr, s);
        put_stringsb(bs, substr);

        freebn(r);
        freebn(s);
    }
}

const struct ecsign_extra sign_extra_ed25519 = {
    ec_ed25519, NULL,
    NULL, 0,
};
const ssh_keyalg ssh_ecdsa_ed25519 = {
    ecdsa_new_pub,
    ecdsa_new_priv,
    ed25519_new_priv_openssh,

    ecdsa_freekey,
    ecdsa_sign,
    ecdsa_verify,
    ecdsa_public_blob,
    ecdsa_private_blob,
    ed25519_openssh_blob,
    ecdsa_cache_str,

    ecdsa_pubkey_bits,

    "ssh-ed25519",
    "ssh-ed25519",
    &sign_extra_ed25519,
    0, /* no supported flags */
};

/* OID: 1.2.840.10045.3.1.7 (ansiX9p256r1) */
static const unsigned char nistp256_oid[] = {
    0x2a, 0x86, 0x48, 0xce, 0x3d, 0x03, 0x01, 0x07
};
const struct ecsign_extra sign_extra_nistp256 = {
    ec_p256, &ssh_sha256,
    nistp256_oid, lenof(nistp256_oid),
};
const ssh_keyalg ssh_ecdsa_nistp256 = {
    ecdsa_new_pub,
    ecdsa_new_priv,
    ecdsa_new_priv_openssh,

    ecdsa_freekey,
    ecdsa_sign,
    ecdsa_verify,
    ecdsa_public_blob,
    ecdsa_private_blob,
    ecdsa_openssh_blob,
    ecdsa_cache_str,

    ecdsa_pubkey_bits,

    "ecdsa-sha2-nistp256",
    "ecdsa-sha2-nistp256",
    &sign_extra_nistp256,
    0, /* no supported flags */
};

/* OID: 1.3.132.0.34 (secp384r1) */
static const unsigned char nistp384_oid[] = {
    0x2b, 0x81, 0x04, 0x00, 0x22
};
const struct ecsign_extra sign_extra_nistp384 = {
    ec_p384, &ssh_sha384,
    nistp384_oid, lenof(nistp384_oid),
};
const ssh_keyalg ssh_ecdsa_nistp384 = {
    ecdsa_new_pub,
    ecdsa_new_priv,
    ecdsa_new_priv_openssh,

    ecdsa_freekey,
    ecdsa_sign,
    ecdsa_verify,
    ecdsa_public_blob,
    ecdsa_private_blob,
    ecdsa_openssh_blob,
    ecdsa_cache_str,

    ecdsa_pubkey_bits,

    "ecdsa-sha2-nistp384",
    "ecdsa-sha2-nistp384",
    &sign_extra_nistp384,
    0, /* no supported flags */
};

/* OID: 1.3.132.0.35 (secp521r1) */
static const unsigned char nistp521_oid[] = {
    0x2b, 0x81, 0x04, 0x00, 0x23
};
const struct ecsign_extra sign_extra_nistp521 = {
    ec_p521, &ssh_sha512,
    nistp521_oid, lenof(nistp521_oid),
};
const ssh_keyalg ssh_ecdsa_nistp521 = {
    ecdsa_new_pub,
    ecdsa_new_priv,
    ecdsa_new_priv_openssh,

    ecdsa_freekey,
    ecdsa_sign,
    ecdsa_verify,
    ecdsa_public_blob,
    ecdsa_private_blob,
    ecdsa_openssh_blob,
    ecdsa_cache_str,

    ecdsa_pubkey_bits,

    "ecdsa-sha2-nistp521",
    "ecdsa-sha2-nistp521",
    &sign_extra_nistp521,
    0, /* no supported flags */
};

/* ----------------------------------------------------------------------
 * Exposed ECDH interface
 */

struct eckex_extra {
    struct ec_curve *(*curve)(void);
};

static Bignum ecdh_calculate(const Bignum private,
                             const struct ec_point *public)
{
    struct ec_point *p;
    Bignum ret;
    p = ecp_mul(public, private);
    if (!p) return NULL;
    ret = p->x;
    p->x = NULL;

    if (p->curve->type == EC_MONTGOMERY) {
        /*
         * Endianness-swap. The Curve25519 algorithm definition
         * assumes you were doing your computation in arrays of 32
         * little-endian bytes, and now specifies that you take your
         * final one of those and convert it into a bignum in
         * _network_ byte order, i.e. big-endian.
         *
         * In particular, the spec says, you convert the _whole_ 32
         * bytes into a bignum. That is, on the rare occasions that
         * p->x has come out with the most significant 8 bits zero, we
         * have to imagine that being represented by a 32-byte string
         * with the last byte being zero, so that has to be converted
         * into an SSH-2 bignum with the _low_ byte zero, i.e. a
         * multiple of 256.
         */
        int i;
        int bytes = (p->curve->fieldBits+7) / 8;
        unsigned char *byteorder = snewn(bytes, unsigned char);
        for (i = 0; i < bytes; ++i) {
            byteorder[i] = bignum_byte(ret, i);
        }
        freebn(ret);
        ret = bignum_from_bytes(byteorder, bytes);
        smemclr(byteorder, bytes);
        sfree(byteorder);
    }

    ec_point_free(p);
    return ret;
}

const char *ssh_ecdhkex_curve_textname(const struct ssh_kex *kex)
{
    const struct eckex_extra *extra = (const struct eckex_extra *)kex->extra;
    struct ec_curve *curve = extra->curve();
    return curve->textname;
}

struct ec_key *ssh_ecdhkex_newkey(const struct ssh_kex *kex)
{
    const struct eckex_extra *extra = (const struct eckex_extra *)kex->extra;
    struct ec_curve *curve;
    struct ec_key *key;
    struct ec_point *publicKey;

    curve = extra->curve();

    key = snew(struct ec_key);

    key->sshk = NULL;
    key->publicKey.curve = curve;

    if (curve->type == EC_MONTGOMERY) {
        unsigned char bytes[32] = {0};
        int i;

        for (i = 0; i < sizeof(bytes); ++i)
        {
            bytes[i] = (unsigned char)random_byte();
        }
        bytes[0] &= 248;
        bytes[31] &= 127;
        bytes[31] |= 64;
        key->privateKey = bignum_from_bytes_le(bytes, sizeof(bytes));
        smemclr(bytes, sizeof(bytes));
        if (!key->privateKey) {
            sfree(key);
            return NULL;
        }
        publicKey = ecp_mul(&key->publicKey.curve->m.G, key->privateKey);
        if (!publicKey) {
            freebn(key->privateKey);
            sfree(key);
            return NULL;
        }
        key->publicKey.x = publicKey->x;
        key->publicKey.y = publicKey->y;
        key->publicKey.z = NULL;
        sfree(publicKey);
    } else {
        key->privateKey = bignum_random_in_range(One, key->publicKey.curve->w.n);
        if (!key->privateKey) {
            sfree(key);
            return NULL;
        }
        publicKey = ecp_mul(&key->publicKey.curve->w.G, key->privateKey);
        if (!publicKey) {
            freebn(key->privateKey);
            sfree(key);
            return NULL;
        }
        key->publicKey.x = publicKey->x;
        key->publicKey.y = publicKey->y;
        key->publicKey.z = NULL;
        sfree(publicKey);
    }
    return key;
}

void ssh_ecdhkex_getpublic(struct ec_key *ec, BinarySink *bs)
{
    int i;
    int pointlen;

    pointlen = (bignum_bitcount(ec->publicKey.curve->p) + 7) / 8;

    if (ec->publicKey.curve->type == EC_WEIERSTRASS) {
        put_byte(bs, 0x04);
        for (i = pointlen; i--;)
            put_byte(bs, bignum_byte(ec->publicKey.x, i));
        for (i = pointlen; i--;)
            put_byte(bs, bignum_byte(ec->publicKey.y, i));
    } else {
        for (i = 0; i < pointlen; ++i)
            put_byte(bs, bignum_byte(ec->publicKey.x, i));
    }
}

Bignum ssh_ecdhkex_getkey(struct ec_key *ec,
                          const void *remoteKey, int remoteKeyLen)
{
    struct ec_point remote;
    Bignum ret;

    if (ec->publicKey.curve->type == EC_WEIERSTRASS) {
        remote.curve = ec->publicKey.curve;
        remote.infinity = false;
        if (!decodepoint(remoteKey, remoteKeyLen, &remote)) {
            return NULL;
        }
    } else {
        /* Point length has to be the same length */
        if (remoteKeyLen != (bignum_bitcount(ec->publicKey.curve->p) + 7) / 8) {
            return NULL;
        }

        remote.curve = ec->publicKey.curve;
        remote.infinity = false;
        remote.x = bignum_from_bytes_le((const unsigned char *)remoteKey,
                                        remoteKeyLen);
        remote.y = NULL;
        remote.z = NULL;
    }

    ret = ecdh_calculate(ec->privateKey, &remote);
    if (remote.x) freebn(remote.x);
    if (remote.y) freebn(remote.y);
    return ret;
}

void ssh_ecdhkex_freekey(struct ec_key *key)
{
    ecdsa_freekey(&key->sshk);
}

static const struct eckex_extra kex_extra_curve25519 = { ec_curve25519 };
static const struct ssh_kex ssh_ec_kex_curve25519 = {
    "curve25519-sha256@libssh.org", NULL, KEXTYPE_ECDH,
    &ssh_sha256, &kex_extra_curve25519,
};

const struct eckex_extra kex_extra_nistp256 = { ec_p256 };
static const struct ssh_kex ssh_ec_kex_nistp256 = {
    "ecdh-sha2-nistp256", NULL, KEXTYPE_ECDH,
    &ssh_sha256, &kex_extra_nistp256,
};

const struct eckex_extra kex_extra_nistp384 = { ec_p384 };
static const struct ssh_kex ssh_ec_kex_nistp384 = {
    "ecdh-sha2-nistp384", NULL, KEXTYPE_ECDH,
    &ssh_sha384, &kex_extra_nistp384,
};

const struct eckex_extra kex_extra_nistp521 = { ec_p521 };
static const struct ssh_kex ssh_ec_kex_nistp521 = {
    "ecdh-sha2-nistp521", NULL, KEXTYPE_ECDH,
    &ssh_sha512, &kex_extra_nistp521,
};

static const struct ssh_kex *const ec_kex_list[] = {
    &ssh_ec_kex_curve25519,
    &ssh_ec_kex_nistp256,
    &ssh_ec_kex_nistp384,
    &ssh_ec_kex_nistp521,
};

const struct ssh_kexes ssh_ecdh_kex = {
    sizeof(ec_kex_list) / sizeof(*ec_kex_list),
    ec_kex_list
};

/* ----------------------------------------------------------------------
 * Helper functions for finding key algorithms and returning auxiliary
 * data.
 */

const ssh_keyalg *ec_alg_by_oid(int len, const void *oid,
                                        const struct ec_curve **curve)
{
    static const ssh_keyalg *algs_with_oid[] = {
        &ssh_ecdsa_nistp256,
        &ssh_ecdsa_nistp384,
        &ssh_ecdsa_nistp521,
    };
    int i;

    for (i = 0; i < lenof(algs_with_oid); i++) {
        const ssh_keyalg *alg = algs_with_oid[i];
        const struct ecsign_extra *extra =
            (const struct ecsign_extra *)alg->extra;
        if (len == extra->oidlen && !memcmp(oid, extra->oid, len)) {
            *curve = extra->curve();
            return alg;
        }
    }
    return NULL;
}

const unsigned char *ec_alg_oid(const ssh_keyalg *alg,
                                int *oidlen)
{
    const struct ecsign_extra *extra = (const struct ecsign_extra *)alg->extra;
    *oidlen = extra->oidlen;
    return extra->oid;
}

const int ec_nist_curve_lengths[] = { 256, 384, 521 };
const int n_ec_nist_curve_lengths = lenof(ec_nist_curve_lengths);

bool ec_nist_alg_and_curve_by_bits(
    int bits, const struct ec_curve **curve, const ssh_keyalg **alg)
{
    switch (bits) {
      case 256: *alg = &ssh_ecdsa_nistp256; break;
      case 384: *alg = &ssh_ecdsa_nistp384; break;
      case 521: *alg = &ssh_ecdsa_nistp521; break;
      default: return false;
    }
    *curve = ((struct ecsign_extra *)(*alg)->extra)->curve();
    return true;
}

bool ec_ed_alg_and_curve_by_bits(
    int bits, const struct ec_curve **curve, const ssh_keyalg **alg)
{
    switch (bits) {
      case 256: *alg = &ssh_ecdsa_ed25519; break;
      default: return false;
    }
    *curve = ((struct ecsign_extra *)(*alg)->extra)->curve();
<<<<<<< HEAD
    return TRUE;
}

#ifdef MPEXT

void ec_cleanup(void)
{
  ec_curve_cleanup = 1;
  ec_p256();
  ec_p384();
  ec_p521();
  ec_curve25519();
  ec_ed25519();
  // in case we want to restart (unlikely)
  ec_curve_cleanup = 0;
}

#endif

=======
    return true;
}

>>>>>>> 2cb66551
<|MERGE_RESOLUTION|>--- conflicted
+++ resolved
@@ -1,2883 +1,2876 @@
-/*
- * Elliptic-curve crypto module for PuTTY
- * Implements the three required curves, no optional curves
- *
- * NOTE: Only curves on prime field are handled by the maths functions
- *       in Weierstrass form using Jacobian co-ordinates.
- *
- *       Montgomery form curves are supported for DH. (Curve25519)
- *
- *       Edwards form curves are supported for DSA. (Ed25519)
- */
-
-/*
- * References:
- *
- * Elliptic curves in SSH are specified in RFC 5656:
- *   http://tools.ietf.org/html/rfc5656
- *
- * That specification delegates details of public key formatting and a
- * lot of underlying mechanism to SEC 1:
- *   http://www.secg.org/sec1-v2.pdf
- *
- * Montgomery maths from:
- * Handbook of elliptic and hyperelliptic curve cryptography, Chapter 13
- *   http://cs.ucsb.edu/~koc/ccs130h/2013/EllipticHyperelliptic-CohenFrey.pdf
- *
- * Curve25519 spec from libssh (with reference to other things in the
- * libssh code):
- *   https://git.libssh.org/users/aris/libssh.git/tree/doc/curve25519-sha256@libssh.org.txt
- *
- * Edwards DSA:
- *   http://ed25519.cr.yp.to/ed25519-20110926.pdf
- */
-
-#include <stdlib.h>
-#include <assert.h>
-
-#include "ssh.h"
-
-#ifdef MPEXT
-int ec_curve_cleanup = 0;
-
-static void finalize_ec_point(struct ec_point *point)
-{
-    if (point->x != NULL) freebn(point->x);
-    if (point->y != NULL) freebn(point->y);
-    if (point->z != NULL) freebn(point->z);
-}
-
-static void finalize_wcurve(struct ec_curve *curve)
-{
-    if (curve->p != NULL) freebn(curve->p);
-
-    if (curve->w.a != NULL) freebn(curve->w.a);
-    if (curve->w.b != NULL) freebn(curve->w.b);
-    if (curve->w.n != NULL) freebn(curve->w.n);
-    finalize_ec_point(&curve->w.G);
-}
-
-static void finalize_mcurve(struct ec_curve *curve)
-{
-    if (curve->p != NULL) freebn(curve->p);
-
-    if (curve->m.a != NULL) freebn(curve->m.a);
-    if (curve->m.b != NULL) freebn(curve->m.b);
-    finalize_ec_point(&curve->m.G);
-}
-
-static void finalize_ecurve(struct ec_curve *curve)
-{
-    if (curve->p != NULL) freebn(curve->p);
-
-    if (curve->e.l != NULL) freebn(curve->e.l);
-    if (curve->e.d != NULL) freebn(curve->e.d);
-    finalize_ec_point(&curve->e.B);
-}
-#endif
-
-/* ----------------------------------------------------------------------
- * Elliptic curve definitions
- */
-
-static void initialise_wcurve(struct ec_curve *curve, int bits,
-                              const unsigned char *p,
-                              const unsigned char *a, const unsigned char *b,
-                              const unsigned char *n, const unsigned char *Gx,
-                              const unsigned char *Gy)
-{
-    int length = bits / 8;
-    if (bits % 8) ++length;
-
-    curve->type = EC_WEIERSTRASS;
-
-    curve->fieldBits = bits;
-    curve->p = bignum_from_bytes(p, length);
-
-    /* Curve co-efficients */
-    curve->w.a = bignum_from_bytes(a, length);
-    curve->w.b = bignum_from_bytes(b, length);
-
-    /* Group order and generator */
-    curve->w.n = bignum_from_bytes(n, length);
-    curve->w.G.x = bignum_from_bytes(Gx, length);
-    curve->w.G.y = bignum_from_bytes(Gy, length);
-    curve->w.G.curve = curve;
-    curve->w.G.infinity = false;
-}
-
-static void initialise_mcurve(struct ec_curve *curve, int bits,
-                              const unsigned char *p,
-                              const unsigned char *a, const unsigned char *b,
-                              const unsigned char *Gx)
-{
-    int length = bits / 8;
-    if (bits % 8) ++length;
-
-    curve->type = EC_MONTGOMERY;
-
-    curve->fieldBits = bits;
-    curve->p = bignum_from_bytes(p, length);
-
-    /* Curve co-efficients */
-    curve->m.a = bignum_from_bytes(a, length);
-    curve->m.b = bignum_from_bytes(b, length);
-
-    /* Generator */
-    curve->m.G.x = bignum_from_bytes(Gx, length);
-    curve->m.G.y = NULL;
-    curve->m.G.z = NULL;
-    curve->m.G.curve = curve;
-    curve->m.G.infinity = false;
-}
-
-static void initialise_ecurve(struct ec_curve *curve, int bits,
-                              const unsigned char *p,
-                              const unsigned char *l, const unsigned char *d,
-                              const unsigned char *Bx, const unsigned char *By)
-{
-    int length = bits / 8;
-    if (bits % 8) ++length;
-
-    curve->type = EC_EDWARDS;
-
-    curve->fieldBits = bits;
-    curve->p = bignum_from_bytes(p, length);
-
-    /* Curve co-efficients */
-    curve->e.l = bignum_from_bytes(l, length);
-    curve->e.d = bignum_from_bytes(d, length);
-
-    /* Group order and generator */
-    curve->e.B.x = bignum_from_bytes(Bx, length);
-    curve->e.B.y = bignum_from_bytes(By, length);
-    curve->e.B.curve = curve;
-    curve->e.B.infinity = false;
-}
-
-static struct ec_curve *ec_p256(void)
-{
-    static struct ec_curve curve = { 0 };
-    static bool initialised = false;
-
-    #ifdef MPEXT
-    if (ec_curve_cleanup)
-    {
-        if (initialised) finalize_wcurve(&curve);
-        initialised = 0;
-        return NULL;
-    }
-    #endif
-
-    if (!initialised)
-    {
-        static const unsigned char p[] = {
-            0xff, 0xff, 0xff, 0xff, 0x00, 0x00, 0x00, 0x01,
-            0x00, 0x00, 0x00, 0x00, 0x00, 0x00, 0x00, 0x00,
-            0x00, 0x00, 0x00, 0x00, 0xff, 0xff, 0xff, 0xff,
-            0xff, 0xff, 0xff, 0xff, 0xff, 0xff, 0xff, 0xff
-        };
-        static const unsigned char a[] = {
-            0xff, 0xff, 0xff, 0xff, 0x00, 0x00, 0x00, 0x01,
-            0x00, 0x00, 0x00, 0x00, 0x00, 0x00, 0x00, 0x00,
-            0x00, 0x00, 0x00, 0x00, 0xff, 0xff, 0xff, 0xff,
-            0xff, 0xff, 0xff, 0xff, 0xff, 0xff, 0xff, 0xfc
-        };
-        static const unsigned char b[] = {
-            0x5a, 0xc6, 0x35, 0xd8, 0xaa, 0x3a, 0x93, 0xe7,
-            0xb3, 0xeb, 0xbd, 0x55, 0x76, 0x98, 0x86, 0xbc,
-            0x65, 0x1d, 0x06, 0xb0, 0xcc, 0x53, 0xb0, 0xf6,
-            0x3b, 0xce, 0x3c, 0x3e, 0x27, 0xd2, 0x60, 0x4b
-        };
-        static const unsigned char n[] = {
-            0xff, 0xff, 0xff, 0xff, 0x00, 0x00, 0x00, 0x00,
-            0xff, 0xff, 0xff, 0xff, 0xff, 0xff, 0xff, 0xff,
-            0xbc, 0xe6, 0xfa, 0xad, 0xa7, 0x17, 0x9e, 0x84,
-            0xf3, 0xb9, 0xca, 0xc2, 0xfc, 0x63, 0x25, 0x51
-        };
-        static const unsigned char Gx[] = {
-            0x6b, 0x17, 0xd1, 0xf2, 0xe1, 0x2c, 0x42, 0x47,
-            0xf8, 0xbc, 0xe6, 0xe5, 0x63, 0xa4, 0x40, 0xf2,
-            0x77, 0x03, 0x7d, 0x81, 0x2d, 0xeb, 0x33, 0xa0,
-            0xf4, 0xa1, 0x39, 0x45, 0xd8, 0x98, 0xc2, 0x96
-        };
-        static const unsigned char Gy[] = {
-            0x4f, 0xe3, 0x42, 0xe2, 0xfe, 0x1a, 0x7f, 0x9b,
-            0x8e, 0xe7, 0xeb, 0x4a, 0x7c, 0x0f, 0x9e, 0x16,
-            0x2b, 0xce, 0x33, 0x57, 0x6b, 0x31, 0x5e, 0xce,
-            0xcb, 0xb6, 0x40, 0x68, 0x37, 0xbf, 0x51, 0xf5
-        };
-
-        initialise_wcurve(&curve, 256, p, a, b, n, Gx, Gy);
-        curve.textname = curve.name = "nistp256";
-
-        /* Now initialised, no need to do it again */
-        initialised = true;
-    }
-
-    return &curve;
-}
-
-static struct ec_curve *ec_p384(void)
-{
-    static struct ec_curve curve = { 0 };
-    static bool initialised = false;
-
-    #ifdef MPEXT
-    if (ec_curve_cleanup)
-    {
-        if (initialised) finalize_wcurve(&curve);
-        initialised = 0;
-        return NULL;
-    }
-    #endif
-
-    if (!initialised)
-    {
-        static const unsigned char p[] = {
-            0xff, 0xff, 0xff, 0xff, 0xff, 0xff, 0xff, 0xff,
-            0xff, 0xff, 0xff, 0xff, 0xff, 0xff, 0xff, 0xff,
-            0xff, 0xff, 0xff, 0xff, 0xff, 0xff, 0xff, 0xff,
-            0xff, 0xff, 0xff, 0xff, 0xff, 0xff, 0xff, 0xfe,
-            0xff, 0xff, 0xff, 0xff, 0x00, 0x00, 0x00, 0x00,
-            0x00, 0x00, 0x00, 0x00, 0xff, 0xff, 0xff, 0xff
-        };
-        static const unsigned char a[] = {
-            0xff, 0xff, 0xff, 0xff, 0xff, 0xff, 0xff, 0xff,
-            0xff, 0xff, 0xff, 0xff, 0xff, 0xff, 0xff, 0xff,
-            0xff, 0xff, 0xff, 0xff, 0xff, 0xff, 0xff, 0xff,
-            0xff, 0xff, 0xff, 0xff, 0xff, 0xff, 0xff, 0xfe,
-            0xff, 0xff, 0xff, 0xff, 0x00, 0x00, 0x00, 0x00,
-            0x00, 0x00, 0x00, 0x00, 0xff, 0xff, 0xff, 0xfc
-        };
-        static const unsigned char b[] = {
-            0xb3, 0x31, 0x2f, 0xa7, 0xe2, 0x3e, 0xe7, 0xe4,
-            0x98, 0x8e, 0x05, 0x6b, 0xe3, 0xf8, 0x2d, 0x19,
-            0x18, 0x1d, 0x9c, 0x6e, 0xfe, 0x81, 0x41, 0x12,
-            0x03, 0x14, 0x08, 0x8f, 0x50, 0x13, 0x87, 0x5a,
-            0xc6, 0x56, 0x39, 0x8d, 0x8a, 0x2e, 0xd1, 0x9d,
-            0x2a, 0x85, 0xc8, 0xed, 0xd3, 0xec, 0x2a, 0xef
-        };
-        static const unsigned char n[] = {
-            0xff, 0xff, 0xff, 0xff, 0xff, 0xff, 0xff, 0xff,
-            0xff, 0xff, 0xff, 0xff, 0xff, 0xff, 0xff, 0xff,
-            0xff, 0xff, 0xff, 0xff, 0xff, 0xff, 0xff, 0xff,
-            0xc7, 0x63, 0x4d, 0x81, 0xf4, 0x37, 0x2d, 0xdf,
-            0x58, 0x1a, 0x0d, 0xb2, 0x48, 0xb0, 0xa7, 0x7a,
-            0xec, 0xec, 0x19, 0x6a, 0xcc, 0xc5, 0x29, 0x73
-        };
-        static const unsigned char Gx[] = {
-            0xaa, 0x87, 0xca, 0x22, 0xbe, 0x8b, 0x05, 0x37,
-            0x8e, 0xb1, 0xc7, 0x1e, 0xf3, 0x20, 0xad, 0x74,
-            0x6e, 0x1d, 0x3b, 0x62, 0x8b, 0xa7, 0x9b, 0x98,
-            0x59, 0xf7, 0x41, 0xe0, 0x82, 0x54, 0x2a, 0x38,
-            0x55, 0x02, 0xf2, 0x5d, 0xbf, 0x55, 0x29, 0x6c,
-            0x3a, 0x54, 0x5e, 0x38, 0x72, 0x76, 0x0a, 0xb7
-        };
-        static const unsigned char Gy[] = {
-            0x36, 0x17, 0xde, 0x4a, 0x96, 0x26, 0x2c, 0x6f,
-            0x5d, 0x9e, 0x98, 0xbf, 0x92, 0x92, 0xdc, 0x29,
-            0xf8, 0xf4, 0x1d, 0xbd, 0x28, 0x9a, 0x14, 0x7c,
-            0xe9, 0xda, 0x31, 0x13, 0xb5, 0xf0, 0xb8, 0xc0,
-            0x0a, 0x60, 0xb1, 0xce, 0x1d, 0x7e, 0x81, 0x9d,
-            0x7a, 0x43, 0x1d, 0x7c, 0x90, 0xea, 0x0e, 0x5f
-        };
-
-        initialise_wcurve(&curve, 384, p, a, b, n, Gx, Gy);
-        curve.textname = curve.name = "nistp384";
-
-        /* Now initialised, no need to do it again */
-        initialised = true;
-    }
-
-    return &curve;
-}
-
-static struct ec_curve *ec_p521(void)
-{
-    static struct ec_curve curve = { 0 };
-    static bool initialised = false;
-
-    #ifdef MPEXT
-    if (ec_curve_cleanup)
-    {
-        if (initialised) finalize_wcurve(&curve);
-        initialised = 0;
-        return NULL;
-    }
-    #endif
-
-    if (!initialised)
-    {
-        static const unsigned char p[] = {
-            0x01, 0xff, 0xff, 0xff, 0xff, 0xff, 0xff, 0xff,
-            0xff, 0xff, 0xff, 0xff, 0xff, 0xff, 0xff, 0xff,
-            0xff, 0xff, 0xff, 0xff, 0xff, 0xff, 0xff, 0xff,
-            0xff, 0xff, 0xff, 0xff, 0xff, 0xff, 0xff, 0xff,
-            0xff, 0xff, 0xff, 0xff, 0xff, 0xff, 0xff, 0xff,
-            0xff, 0xff, 0xff, 0xff, 0xff, 0xff, 0xff, 0xff,
-            0xff, 0xff, 0xff, 0xff, 0xff, 0xff, 0xff, 0xff,
-            0xff, 0xff, 0xff, 0xff, 0xff, 0xff, 0xff, 0xff,
-            0xff, 0xff
-        };
-        static const unsigned char a[] = {
-            0x01, 0xff, 0xff, 0xff, 0xff, 0xff, 0xff, 0xff,
-            0xff, 0xff, 0xff, 0xff, 0xff, 0xff, 0xff, 0xff,
-            0xff, 0xff, 0xff, 0xff, 0xff, 0xff, 0xff, 0xff,
-            0xff, 0xff, 0xff, 0xff, 0xff, 0xff, 0xff, 0xff,
-            0xff, 0xff, 0xff, 0xff, 0xff, 0xff, 0xff, 0xff,
-            0xff, 0xff, 0xff, 0xff, 0xff, 0xff, 0xff, 0xff,
-            0xff, 0xff, 0xff, 0xff, 0xff, 0xff, 0xff, 0xff,
-            0xff, 0xff, 0xff, 0xff, 0xff, 0xff, 0xff, 0xff,
-            0xff, 0xfc
-        };
-        static const unsigned char b[] = {
-            0x00, 0x51, 0x95, 0x3e, 0xb9, 0x61, 0x8e, 0x1c,
-            0x9a, 0x1f, 0x92, 0x9a, 0x21, 0xa0, 0xb6, 0x85,
-            0x40, 0xee, 0xa2, 0xda, 0x72, 0x5b, 0x99, 0xb3,
-            0x15, 0xf3, 0xb8, 0xb4, 0x89, 0x91, 0x8e, 0xf1,
-            0x09, 0xe1, 0x56, 0x19, 0x39, 0x51, 0xec, 0x7e,
-            0x93, 0x7b, 0x16, 0x52, 0xc0, 0xbd, 0x3b, 0xb1,
-            0xbf, 0x07, 0x35, 0x73, 0xdf, 0x88, 0x3d, 0x2c,
-            0x34, 0xf1, 0xef, 0x45, 0x1f, 0xd4, 0x6b, 0x50,
-            0x3f, 0x00
-        };
-        static const unsigned char n[] = {
-            0x01, 0xff, 0xff, 0xff, 0xff, 0xff, 0xff, 0xff,
-            0xff, 0xff, 0xff, 0xff, 0xff, 0xff, 0xff, 0xff,
-            0xff, 0xff, 0xff, 0xff, 0xff, 0xff, 0xff, 0xff,
-            0xff, 0xff, 0xff, 0xff, 0xff, 0xff, 0xff, 0xff,
-            0xff, 0xfa, 0x51, 0x86, 0x87, 0x83, 0xbf, 0x2f,
-            0x96, 0x6b, 0x7f, 0xcc, 0x01, 0x48, 0xf7, 0x09,
-            0xa5, 0xd0, 0x3b, 0xb5, 0xc9, 0xb8, 0x89, 0x9c,
-            0x47, 0xae, 0xbb, 0x6f, 0xb7, 0x1e, 0x91, 0x38,
-            0x64, 0x09
-        };
-        static const unsigned char Gx[] = {
-            0x00, 0xc6, 0x85, 0x8e, 0x06, 0xb7, 0x04, 0x04,
-            0xe9, 0xcd, 0x9e, 0x3e, 0xcb, 0x66, 0x23, 0x95,
-            0xb4, 0x42, 0x9c, 0x64, 0x81, 0x39, 0x05, 0x3f,
-            0xb5, 0x21, 0xf8, 0x28, 0xaf, 0x60, 0x6b, 0x4d,
-            0x3d, 0xba, 0xa1, 0x4b, 0x5e, 0x77, 0xef, 0xe7,
-            0x59, 0x28, 0xfe, 0x1d, 0xc1, 0x27, 0xa2, 0xff,
-            0xa8, 0xde, 0x33, 0x48, 0xb3, 0xc1, 0x85, 0x6a,
-            0x42, 0x9b, 0xf9, 0x7e, 0x7e, 0x31, 0xc2, 0xe5,
-            0xbd, 0x66
-        };
-        static const unsigned char Gy[] = {
-            0x01, 0x18, 0x39, 0x29, 0x6a, 0x78, 0x9a, 0x3b,
-            0xc0, 0x04, 0x5c, 0x8a, 0x5f, 0xb4, 0x2c, 0x7d,
-            0x1b, 0xd9, 0x98, 0xf5, 0x44, 0x49, 0x57, 0x9b,
-            0x44, 0x68, 0x17, 0xaf, 0xbd, 0x17, 0x27, 0x3e,
-            0x66, 0x2c, 0x97, 0xee, 0x72, 0x99, 0x5e, 0xf4,
-            0x26, 0x40, 0xc5, 0x50, 0xb9, 0x01, 0x3f, 0xad,
-            0x07, 0x61, 0x35, 0x3c, 0x70, 0x86, 0xa2, 0x72,
-            0xc2, 0x40, 0x88, 0xbe, 0x94, 0x76, 0x9f, 0xd1,
-            0x66, 0x50
-        };
-
-        initialise_wcurve(&curve, 521, p, a, b, n, Gx, Gy);
-        curve.textname = curve.name = "nistp521";
-
-        /* Now initialised, no need to do it again */
-        initialised = true;
-    }
-
-    return &curve;
-}
-
-static struct ec_curve *ec_curve25519(void)
-{
-    static struct ec_curve curve = { 0 };
-    static bool initialised = false;
-
-    #ifdef MPEXT
-    if (ec_curve_cleanup)
-    {
-        if (initialised) finalize_mcurve(&curve);
-        initialised = 0;
-        return NULL;
-    }
-    #endif
-
-    if (!initialised)
-    {
-        static const unsigned char p[] = {
-            0x7f, 0xff, 0xff, 0xff, 0xff, 0xff, 0xff, 0xff,
-            0xff, 0xff, 0xff, 0xff, 0xff, 0xff, 0xff, 0xff,
-            0xff, 0xff, 0xff, 0xff, 0xff, 0xff, 0xff, 0xff,
-            0xff, 0xff, 0xff, 0xff, 0xff, 0xff, 0xff, 0xed
-        };
-        static const unsigned char a[] = {
-            0x00, 0x00, 0x00, 0x00, 0x00, 0x00, 0x00, 0x00,
-            0x00, 0x00, 0x00, 0x00, 0x00, 0x00, 0x00, 0x00,
-            0x00, 0x00, 0x00, 0x00, 0x00, 0x00, 0x00, 0x00,
-            0x00, 0x00, 0x00, 0x00, 0x00, 0x07, 0x6d, 0x06
-        };
-        static const unsigned char b[] = {
-            0x00, 0x00, 0x00, 0x00, 0x00, 0x00, 0x00, 0x00,
-            0x00, 0x00, 0x00, 0x00, 0x00, 0x00, 0x00, 0x00,
-            0x00, 0x00, 0x00, 0x00, 0x00, 0x00, 0x00, 0x00,
-            0x00, 0x00, 0x00, 0x00, 0x00, 0x00, 0x00, 0x01
-        };
-        static const unsigned char gx[32] = {
-            0x00, 0x00, 0x00, 0x00, 0x00, 0x00, 0x00, 0x00,
-            0x00, 0x00, 0x00, 0x00, 0x00, 0x00, 0x00, 0x00,
-            0x00, 0x00, 0x00, 0x00, 0x00, 0x00, 0x00, 0x00,
-            0x00, 0x00, 0x00, 0x00, 0x00, 0x00, 0x00, 0x09
-        };
-
-        initialise_mcurve(&curve, 256, p, a, b, gx);
-        /* This curve doesn't need a name, because it's never used in
-         * any format that embeds the curve name */
-        curve.name = NULL;
-        curve.textname = "Curve25519";
-
-        /* Now initialised, no need to do it again */
-        initialised = true;
-    }
-
-    return &curve;
-}
-
-static struct ec_curve *ec_ed25519(void)
-{
-    static struct ec_curve curve = { 0 };
-    static bool initialised = false;
-
-    #ifdef MPEXT
-    if (ec_curve_cleanup)
-    {
-        if (initialised) finalize_ecurve(&curve);
-        initialised = 0;
-        return NULL;
-    }
-    #endif
-
-    if (!initialised)
-    {
-        static const unsigned char q[] = {
-            0x7f, 0xff, 0xff, 0xff, 0xff, 0xff, 0xff, 0xff,
-            0xff, 0xff, 0xff, 0xff, 0xff, 0xff, 0xff, 0xff,
-            0xff, 0xff, 0xff, 0xff, 0xff, 0xff, 0xff, 0xff,
-            0xff, 0xff, 0xff, 0xff, 0xff, 0xff, 0xff, 0xed
-        };
-        static const unsigned char l[32] = {
-            0x10, 0x00, 0x00, 0x00, 0x00, 0x00, 0x00, 0x00,
-            0x00, 0x00, 0x00, 0x00, 0x00, 0x00, 0x00, 0x00,
-            0x14, 0xde, 0xf9, 0xde, 0xa2, 0xf7, 0x9c, 0xd6,
-            0x58, 0x12, 0x63, 0x1a, 0x5c, 0xf5, 0xd3, 0xed
-        };
-        static const unsigned char d[32] = {
-            0x52, 0x03, 0x6c, 0xee, 0x2b, 0x6f, 0xfe, 0x73,
-            0x8c, 0xc7, 0x40, 0x79, 0x77, 0x79, 0xe8, 0x98,
-            0x00, 0x70, 0x0a, 0x4d, 0x41, 0x41, 0xd8, 0xab,
-            0x75, 0xeb, 0x4d, 0xca, 0x13, 0x59, 0x78, 0xa3
-        };
-        static const unsigned char Bx[32] = {
-            0x21, 0x69, 0x36, 0xd3, 0xcd, 0x6e, 0x53, 0xfe,
-            0xc0, 0xa4, 0xe2, 0x31, 0xfd, 0xd6, 0xdc, 0x5c,
-            0x69, 0x2c, 0xc7, 0x60, 0x95, 0x25, 0xa7, 0xb2,
-            0xc9, 0x56, 0x2d, 0x60, 0x8f, 0x25, 0xd5, 0x1a
-        };
-        static const unsigned char By[32] = {
-            0x66, 0x66, 0x66, 0x66, 0x66, 0x66, 0x66, 0x66,
-            0x66, 0x66, 0x66, 0x66, 0x66, 0x66, 0x66, 0x66,
-            0x66, 0x66, 0x66, 0x66, 0x66, 0x66, 0x66, 0x66,
-            0x66, 0x66, 0x66, 0x66, 0x66, 0x66, 0x66, 0x58
-        };
-
-        /* This curve doesn't need a name, because it's never used in
-         * any format that embeds the curve name */
-        curve.name = NULL;
-
-        initialise_ecurve(&curve, 256, q, l, d, Bx, By);
-        curve.textname = "Ed25519";
-
-        /* Now initialised, no need to do it again */
-        initialised = true;
-    }
-
-    return &curve;
-}
-
-/* Return 1 if a is -3 % p, otherwise return 0
- * This is used because there are some maths optimisations */
-static bool ec_aminus3(const struct ec_curve *curve)
-{
-    bool ret;
-    Bignum _p;
-
-    if (curve->type != EC_WEIERSTRASS) {
-        return false;
-    }
-
-    _p = bignum_add_long(curve->w.a, 3);
-
-    ret = !bignum_cmp(curve->p, _p);
-    freebn(_p);
-    return ret;
-}
-
-/* ----------------------------------------------------------------------
- * Elliptic curve field maths
- */
-
-static Bignum ecf_add(const Bignum a, const Bignum b,
-                      const struct ec_curve *curve)
-{
-    Bignum a1, b1, ab, ret;
-
-    a1 = bigmod(a, curve->p);
-    b1 = bigmod(b, curve->p);
-
-    ab = bigadd(a1, b1);
-    freebn(a1);
-    freebn(b1);
-
-    ret = bigmod(ab, curve->p);
-    freebn(ab);
-
-    return ret;
-}
-
-static Bignum ecf_square(const Bignum a, const struct ec_curve *curve)
-{
-    return modmul(a, a, curve->p);
-}
-
-static Bignum ecf_treble(const Bignum a, const struct ec_curve *curve)
-{
-    Bignum ret, tmp;
-
-    /* Double */
-    tmp = bignum_lshift(a, 1);
-
-    /* Add itself (i.e. treble) */
-    ret = bigadd(tmp, a);
-    freebn(tmp);
-
-    /* Normalise */
-    while (bignum_cmp(ret, curve->p) >= 0)
-    {
-        tmp = bigsub(ret, curve->p);
-        assert(tmp);
-        freebn(ret);
-        ret = tmp;
-    }
-
-    return ret;
-}
-
-static Bignum ecf_double(const Bignum a, const struct ec_curve *curve)
-{
-    Bignum ret = bignum_lshift(a, 1);
-    if (bignum_cmp(ret, curve->p) >= 0)
-    {
-        Bignum tmp = bigsub(ret, curve->p);
-        assert(tmp);
-        freebn(ret);
-        return tmp;
-    }
-    else
-    {
-        return ret;
-    }
-}
-
-/* ----------------------------------------------------------------------
- * Memory functions
- */
-
-void ec_point_free(struct ec_point *point)
-{
-    if (point == NULL) return;
-    point->curve = 0;
-    if (point->x) freebn(point->x);
-    if (point->y) freebn(point->y);
-    if (point->z) freebn(point->z);
-    point->infinity = false;
-    sfree(point);
-}
-
-static struct ec_point *ec_point_new(const struct ec_curve *curve,
-                                     const Bignum x, const Bignum y, const Bignum z,
-                                     bool infinity)
-{
-    struct ec_point *point = snewn(1, struct ec_point);
-    point->curve = curve;
-    point->x = x;
-    point->y = y;
-    point->z = z;
-    point->infinity = infinity;
-    return point;
-}
-
-static struct ec_point *ec_point_copy(const struct ec_point *a)
-{
-    if (a == NULL) return NULL;
-    return ec_point_new(a->curve,
-                        a->x ? copybn(a->x) : NULL,
-                        a->y ? copybn(a->y) : NULL,
-                        a->z ? copybn(a->z) : NULL,
-                        a->infinity);
-}
-
-static bool ec_point_verify(const struct ec_point *a)
-{
-    if (a->infinity) {
-        return true;
-    } else if (a->curve->type == EC_EDWARDS) {
-        /* Check y^2 - x^2 - 1 - d * x^2 * y^2 == 0 */
-        Bignum y2, x2, tmp, tmp2, tmp3;
-        bool ret;
-
-        y2 = ecf_square(a->y, a->curve);
-        x2 = ecf_square(a->x, a->curve);
-        tmp = modmul(a->curve->e.d, x2, a->curve->p);
-        tmp2 = modmul(tmp, y2, a->curve->p);
-        freebn(tmp);
-        tmp = modsub(y2, x2, a->curve->p);
-        freebn(y2);
-        freebn(x2);
-        tmp3 = modsub(tmp, tmp2, a->curve->p);
-        freebn(tmp);
-        freebn(tmp2);
-        ret = !bignum_cmp(tmp3, One);
-        freebn(tmp3);
-        return ret;
-    } else if (a->curve->type == EC_WEIERSTRASS) {
-        /* Verify y^2 = x^3 + ax + b */
-        bool ret = false;
-
-        Bignum lhs = NULL, x3 = NULL, ax = NULL, x3ax = NULL, x3axm = NULL, x3axb = NULL, rhs = NULL;
-
-        Bignum Three = bignum_from_long(3);
-
-        lhs = modmul(a->y, a->y, a->curve->p);
-
-        /* This uses montgomery multiplication to optimise */
-        x3 = modpow(a->x, Three, a->curve->p);
-        freebn(Three);
-        ax = modmul(a->curve->w.a, a->x, a->curve->p);
-        x3ax = bigadd(x3, ax);
-        freebn(x3); x3 = NULL;
-        freebn(ax); ax = NULL;
-        x3axm = bigmod(x3ax, a->curve->p);
-        freebn(x3ax); x3ax = NULL;
-        x3axb = bigadd(x3axm, a->curve->w.b);
-        freebn(x3axm); x3axm = NULL;
-        rhs = bigmod(x3axb, a->curve->p);
-        freebn(x3axb);
-
-        ret = !bignum_cmp(lhs, rhs);
-        freebn(lhs);
-        freebn(rhs);
-
-        return ret;
-    } else {
-        return false;
-    }
-}
-
-/* ----------------------------------------------------------------------
- * Elliptic curve point maths
- */
-
-/* Returns true on success and false on memory error */
-static bool ecp_normalise(struct ec_point *a)
-{
-    if (!a) {
-        /* No point */
-        return false;
-    }
-
-    if (a->infinity) {
-        /* Point is at infinity - i.e. normalised */
-        return true;
-    }
-
-    if (a->curve->type == EC_WEIERSTRASS) {
-        /* In Jacobian Coordinates the triple (X, Y, Z) represents
-           the affine point (X / Z^2, Y / Z^3) */
-
-        Bignum Z2, Z2inv, Z3, Z3inv, tx, ty;
-
-        if (!a->x || !a->y) {
-            /* No point defined */
-            return false;
-        } else if (!a->z) {
-            /* Already normalised */
-            return true;
-        }
-
-        Z2 = ecf_square(a->z, a->curve);
-        Z2inv = modinv(Z2, a->curve->p);
-        if (!Z2inv) {
-            freebn(Z2);
-            return false;
-        }
-        tx = modmul(a->x, Z2inv, a->curve->p);
-        freebn(Z2inv);
-
-        Z3 = modmul(Z2, a->z, a->curve->p);
-        freebn(Z2);
-        Z3inv = modinv(Z3, a->curve->p);
-        freebn(Z3);
-        if (!Z3inv) {
-            freebn(tx);
-            return false;
-        }
-        ty = modmul(a->y, Z3inv, a->curve->p);
-        freebn(Z3inv);
-
-        freebn(a->x);
-        a->x = tx;
-        freebn(a->y);
-        a->y = ty;
-        freebn(a->z);
-        a->z = NULL;
-        return true;
-    } else if (a->curve->type == EC_MONTGOMERY) {
-        /* In Montgomery (X : Z) represents the x co-ord (X / Z, ?) */
-
-        Bignum tmp, tmp2;
-
-        if (!a->x) {
-            /* No point defined */
-            return false;
-        } else if (!a->z) {
-            /* Already normalised */
-            return true;
-        }
-
-        tmp = modinv(a->z, a->curve->p);
-        if (!tmp) {
-            return false;
-        }
-        tmp2 = modmul(a->x, tmp, a->curve->p);
-        freebn(tmp);
-
-        freebn(a->z);
-        a->z = NULL;
-        freebn(a->x);
-        a->x = tmp2;
-        return true;
-    } else if (a->curve->type == EC_EDWARDS) {
-        /* Always normalised */
-        return true;
-    } else {
-        return false;
-    }
-}
-
-static struct ec_point *ecp_doublew(const struct ec_point *a, bool aminus3)
-{
-    Bignum S, M, outx, outy, outz;
-
-    if (bignum_cmp(a->y, Zero) == 0)
-    {
-        /* Identity */
-        return ec_point_new(a->curve, NULL, NULL, NULL, true);
-    }
-
-    /* S = 4*X*Y^2 */
-    {
-        Bignum Y2, XY2, _2XY2;
-
-        Y2 = ecf_square(a->y, a->curve);
-        XY2 = modmul(a->x, Y2, a->curve->p);
-        freebn(Y2);
-
-        _2XY2 = ecf_double(XY2, a->curve);
-        freebn(XY2);
-        S = ecf_double(_2XY2, a->curve);
-        freebn(_2XY2);
-    }
-
-    /* Faster calculation if a = -3 */
-    if (aminus3) {
-        /* if a = -3, then M can also be calculated as M = 3*(X + Z^2)*(X - Z^2) */
-        Bignum Z2, XpZ2, XmZ2, second;
-
-        if (a->z == NULL) {
-            Z2 = copybn(One);
-        } else {
-            Z2 = ecf_square(a->z, a->curve);
-        }
-
-        XpZ2 = ecf_add(a->x, Z2, a->curve);
-        XmZ2 = modsub(a->x, Z2, a->curve->p);
-        freebn(Z2);
-
-        second = modmul(XpZ2, XmZ2, a->curve->p);
-        freebn(XpZ2);
-        freebn(XmZ2);
-
-        M = ecf_treble(second, a->curve);
-        freebn(second);
-    } else {
-        /* M = 3*X^2 + a*Z^4 */
-        Bignum _3X2, X2, aZ4;
-
-        if (a->z == NULL) {
-            aZ4 = copybn(a->curve->w.a);
-        } else {
-            Bignum Z2, Z4;
-
-            Z2 = ecf_square(a->z, a->curve);
-            Z4 = ecf_square(Z2, a->curve);
-            freebn(Z2);
-            aZ4 = modmul(a->curve->w.a, Z4, a->curve->p);
-            freebn(Z4);
-        }
-
-        X2 = modmul(a->x, a->x, a->curve->p);
-        _3X2 = ecf_treble(X2, a->curve);
-        freebn(X2);
-        M = ecf_add(_3X2, aZ4, a->curve);
-        freebn(_3X2);
-        freebn(aZ4);
-    }
-
-    /* X' = M^2 - 2*S */
-    {
-        Bignum M2, _2S;
-
-        M2 = ecf_square(M, a->curve);
-        _2S = ecf_double(S, a->curve);
-        outx = modsub(M2, _2S, a->curve->p);
-        freebn(M2);
-        freebn(_2S);
-    }
-
-    /* Y' = M*(S - X') - 8*Y^4 */
-    {
-        Bignum SX, MSX, Eight, Y2, Y4, _8Y4;
-
-        SX = modsub(S, outx, a->curve->p);
-        freebn(S);
-        MSX = modmul(M, SX, a->curve->p);
-        freebn(SX);
-        freebn(M);
-        Y2 = ecf_square(a->y, a->curve);
-        Y4 = ecf_square(Y2, a->curve);
-        freebn(Y2);
-        Eight = bignum_from_long(8);
-        _8Y4 = modmul(Eight, Y4, a->curve->p);
-        freebn(Eight);
-        freebn(Y4);
-        outy = modsub(MSX, _8Y4, a->curve->p);
-        freebn(MSX);
-        freebn(_8Y4);
-    }
-
-    /* Z' = 2*Y*Z */
-    {
-        Bignum YZ;
-
-        if (a->z == NULL) {
-            YZ = copybn(a->y);
-        } else {
-            YZ = modmul(a->y, a->z, a->curve->p);
-        }
-
-        outz = ecf_double(YZ, a->curve);
-        freebn(YZ);
-    }
-
-    return ec_point_new(a->curve, outx, outy, outz, false);
-}
-
-static struct ec_point *ecp_doublem(const struct ec_point *a)
-{
-    Bignum z, outx, outz, xpz, xmz;
-
-    z = a->z;
-    if (!z) {
-        z = One;
-    }
-
-    /* 4xz = (x + z)^2 - (x - z)^2 */
-    {
-        Bignum tmp;
-
-        tmp = ecf_add(a->x, z, a->curve);
-        xpz = ecf_square(tmp, a->curve);
-        freebn(tmp);
-
-        tmp = modsub(a->x, z, a->curve->p);
-        xmz = ecf_square(tmp, a->curve);
-        freebn(tmp);
-    }
-
-    /* outx = (x + z)^2 * (x - z)^2 */
-    outx = modmul(xpz, xmz, a->curve->p);
-
-    /* outz = 4xz * ((x - z)^2 + ((A + 2) / 4)*4xz) */
-    {
-        Bignum _4xz, tmp, tmp2, tmp3;
-
-        tmp = bignum_from_long(2);
-        tmp2 = ecf_add(a->curve->m.a, tmp, a->curve);
-        freebn(tmp);
-
-        _4xz = modsub(xpz, xmz, a->curve->p);
-        freebn(xpz);
-        tmp = modmul(tmp2, _4xz, a->curve->p);
-        freebn(tmp2);
-
-        tmp2 = bignum_from_long(4);
-        tmp3 = modinv(tmp2, a->curve->p);
-        freebn(tmp2);
-        if (!tmp3) {
-            freebn(tmp);
-            freebn(_4xz);
-            freebn(outx);
-            freebn(xmz);
-            return NULL;
-        }
-        tmp2 = modmul(tmp, tmp3, a->curve->p);
-        freebn(tmp);
-        freebn(tmp3);
-
-        tmp = ecf_add(xmz, tmp2, a->curve);
-        freebn(xmz);
-        freebn(tmp2);
-        outz = modmul(_4xz, tmp, a->curve->p);
-        freebn(_4xz);
-        freebn(tmp);
-    }
-
-    return ec_point_new(a->curve, outx, NULL, outz, false);
-}
-
-/* Forward declaration for Edwards curve doubling */
-static struct ec_point *ecp_add(const struct ec_point *a,
-                                const struct ec_point *b,
-                                bool aminus3);
-
-static struct ec_point *ecp_double(const struct ec_point *a, bool aminus3)
-{
-    if (a->infinity)
-    {
-        /* Identity */
-        return ec_point_new(a->curve, NULL, NULL, NULL, true);
-    }
-
-    if (a->curve->type == EC_EDWARDS)
-    {
-        return ecp_add(a, a, aminus3);
-    }
-    else if (a->curve->type == EC_WEIERSTRASS)
-    {
-        return ecp_doublew(a, aminus3);
-    }
-    else
-    {
-        return ecp_doublem(a);
-    }
-}
-
-static struct ec_point *ecp_addw(const struct ec_point *a,
-                                 const struct ec_point *b,
-                                 bool aminus3)
-{
-    Bignum U1, U2, S1, S2, outx, outy, outz;
-
-    /* U1 = X1*Z2^2 */
-    /* S1 = Y1*Z2^3 */
-    if (b->z) {
-        Bignum Z2, Z3;
-
-        Z2 = ecf_square(b->z, a->curve);
-        U1 = modmul(a->x, Z2, a->curve->p);
-        Z3 = modmul(Z2, b->z, a->curve->p);
-        freebn(Z2);
-        S1 = modmul(a->y, Z3, a->curve->p);
-        freebn(Z3);
-    } else {
-        U1 = copybn(a->x);
-        S1 = copybn(a->y);
-    }
-
-    /* U2 = X2*Z1^2 */
-    /* S2 = Y2*Z1^3 */
-    if (a->z) {
-        Bignum Z2, Z3;
-
-        Z2 = ecf_square(a->z, b->curve);
-        U2 = modmul(b->x, Z2, b->curve->p);
-        Z3 = modmul(Z2, a->z, b->curve->p);
-        freebn(Z2);
-        S2 = modmul(b->y, Z3, b->curve->p);
-        freebn(Z3);
-    } else {
-        U2 = copybn(b->x);
-        S2 = copybn(b->y);
-    }
-
-    /* Check if multiplying by self */
-    if (bignum_cmp(U1, U2) == 0)
-    {
-        freebn(U1);
-        freebn(U2);
-        if (bignum_cmp(S1, S2) == 0)
-        {
-            freebn(S1);
-            freebn(S2);
-            return ecp_double(a, aminus3);
-        }
-        else
-        {
-            freebn(S1);
-            freebn(S2);
-            /* Infinity */
-            return ec_point_new(a->curve, NULL, NULL, NULL, true);
-        }
-    }
-
-    {
-        Bignum H, R, UH2, H3;
-
-        /* H = U2 - U1 */
-        H = modsub(U2, U1, a->curve->p);
-        freebn(U2);
-
-        /* R = S2 - S1 */
-        R = modsub(S2, S1, a->curve->p);
-        freebn(S2);
-
-        /* X3 = R^2 - H^3 - 2*U1*H^2 */
-        {
-            Bignum R2, H2, _2UH2, first;
-
-            H2 = ecf_square(H, a->curve);
-            UH2 = modmul(U1, H2, a->curve->p);
-            freebn(U1);
-            H3 = modmul(H2, H, a->curve->p);
-            freebn(H2);
-            R2 = ecf_square(R, a->curve);
-            _2UH2 = ecf_double(UH2, a->curve);
-            first = modsub(R2, H3, a->curve->p);
-            freebn(R2);
-            outx = modsub(first, _2UH2, a->curve->p);
-            freebn(first);
-            freebn(_2UH2);
-        }
-
-        /* Y3 = R*(U1*H^2 - X3) - S1*H^3 */
-        {
-            Bignum RUH2mX, UH2mX, SH3;
-
-            UH2mX = modsub(UH2, outx, a->curve->p);
-            freebn(UH2);
-            RUH2mX = modmul(R, UH2mX, a->curve->p);
-            freebn(UH2mX);
-            freebn(R);
-            SH3 = modmul(S1, H3, a->curve->p);
-            freebn(S1);
-            freebn(H3);
-
-            outy = modsub(RUH2mX, SH3, a->curve->p);
-            freebn(RUH2mX);
-            freebn(SH3);
-        }
-
-        /* Z3 = H*Z1*Z2 */
-        if (a->z && b->z) {
-            Bignum ZZ;
-
-            ZZ = modmul(a->z, b->z, a->curve->p);
-            outz = modmul(H, ZZ, a->curve->p);
-            freebn(H);
-            freebn(ZZ);
-        } else if (a->z) {
-            outz = modmul(H, a->z, a->curve->p);
-            freebn(H);
-        } else if (b->z) {
-            outz = modmul(H, b->z, a->curve->p);
-            freebn(H);
-        } else {
-            outz = H;
-        }
-    }
-
-    return ec_point_new(a->curve, outx, outy, outz, false);
-}
-
-static struct ec_point *ecp_addm(const struct ec_point *a,
-                                 const struct ec_point *b,
-                                 const struct ec_point *base)
-{
-    Bignum outx, outz, az, bz;
-
-    az = a->z;
-    if (!az) {
-        az = One;
-    }
-    bz = b->z;
-    if (!bz) {
-        bz = One;
-    }
-
-    /* a-b is maintained at 1 due to Montgomery ladder implementation */
-    /* Xa+b = Za-b * ((Xa - Za)*(Xb + Zb) + (Xa + Za)*(Xb - Zb))^2 */
-    /* Za+b = Xa-b * ((Xa - Za)*(Xb + Zb) - (Xa + Za)*(Xb - Zb))^2 */
-    {
-        Bignum tmp, tmp2, tmp3, tmp4;
-
-        /* (Xa + Za) * (Xb - Zb) */
-        tmp = ecf_add(a->x, az, a->curve);
-        tmp2 = modsub(b->x, bz, a->curve->p);
-        tmp3 = modmul(tmp, tmp2, a->curve->p);
-        freebn(tmp);
-        freebn(tmp2);
-
-        /* (Xa - Za) * (Xb + Zb) */
-        tmp = modsub(a->x, az, a->curve->p);
-        tmp2 = ecf_add(b->x, bz, a->curve);
-        tmp4 = modmul(tmp, tmp2, a->curve->p);
-        freebn(tmp);
-        freebn(tmp2);
-
-        tmp = ecf_add(tmp3, tmp4, a->curve);
-        outx = ecf_square(tmp, a->curve);
-        freebn(tmp);
-
-        tmp = modsub(tmp3, tmp4, a->curve->p);
-        freebn(tmp3);
-        freebn(tmp4);
-        tmp2 = ecf_square(tmp, a->curve);
-        freebn(tmp);
-        outz = modmul(base->x, tmp2, a->curve->p);
-        freebn(tmp2);
-    }
-
-    return ec_point_new(a->curve, outx, NULL, outz, false);
-}
-
-static struct ec_point *ecp_adde(const struct ec_point *a,
-                                 const struct ec_point *b)
-{
-    Bignum outx, outy, dmul;
-
-    /* outx = (a->x * b->y + b->x * a->y) /
-     *        (1 + a->curve->e.d * a->x * b->x * a->y * b->y) */
-    {
-        Bignum tmp, tmp2, tmp3, tmp4;
-
-        tmp = modmul(a->x, b->y, a->curve->p);
-        tmp2 = modmul(b->x, a->y, a->curve->p);
-        tmp3 = ecf_add(tmp, tmp2, a->curve);
-
-        tmp4 = modmul(tmp, tmp2, a->curve->p);
-        freebn(tmp);
-        freebn(tmp2);
-        dmul = modmul(a->curve->e.d, tmp4, a->curve->p);
-        freebn(tmp4);
-
-        tmp = ecf_add(One, dmul, a->curve);
-        tmp2 = modinv(tmp, a->curve->p);
-        freebn(tmp);
-        if (!tmp2)
-        {
-            freebn(tmp3);
-            freebn(dmul);
-            return NULL;
-        }
-
-        outx = modmul(tmp3, tmp2, a->curve->p);
-        freebn(tmp3);
-        freebn(tmp2);
-    }
-
-    /* outy = (a->y * b->y + a->x * b->x) /
-     *        (1 - a->curve->e.d * a->x * b->x * a->y * b->y) */
-    {
-        Bignum tmp, tmp2, tmp3, tmp4;
-
-        tmp = modsub(One, dmul, a->curve->p);
-        freebn(dmul);
-
-        tmp2 = modinv(tmp, a->curve->p);
-        freebn(tmp);
-        if (!tmp2)
-        {
-            freebn(outx);
-            return NULL;
-        }
-
-        tmp = modmul(a->y, b->y, a->curve->p);
-        tmp3 = modmul(a->x, b->x, a->curve->p);
-        tmp4 = ecf_add(tmp, tmp3, a->curve);
-        freebn(tmp);
-        freebn(tmp3);
-
-        outy = modmul(tmp4, tmp2, a->curve->p);
-        freebn(tmp4);
-        freebn(tmp2);
-    }
-
-    return ec_point_new(a->curve, outx, outy, NULL, false);
-}
-
-static struct ec_point *ecp_add(const struct ec_point *a,
-                                const struct ec_point *b,
-                                bool aminus3)
-{
-    if (a->curve != b->curve) {
-        return NULL;
-    }
-
-    /* Check if multiplying by infinity */
-    if (a->infinity) return ec_point_copy(b);
-    if (b->infinity) return ec_point_copy(a);
-
-    if (a->curve->type == EC_EDWARDS)
-    {
-        return ecp_adde(a, b);
-    }
-
-    if (a->curve->type == EC_WEIERSTRASS)
-    {
-        return ecp_addw(a, b, aminus3);
-    }
-
-    return NULL;
-}
-
-static struct ec_point *ecp_mul_(
-    const struct ec_point *a, const Bignum b, bool aminus3)
-{
-    struct ec_point *A, *ret;
-    int bits, i;
-
-    A = ec_point_copy(a);
-    ret = ec_point_new(a->curve, NULL, NULL, NULL, true);
-
-    bits = bignum_bitcount(b);
-    for (i = 0; i < bits; ++i)
-    {
-        if (bignum_bit(b, i))
-        {
-            struct ec_point *tmp = ecp_add(ret, A, aminus3);
-            ec_point_free(ret);
-            ret = tmp;
-        }
-        if (i+1 != bits)
-        {
-            struct ec_point *tmp = ecp_double(A, aminus3);
-            ec_point_free(A);
-            A = tmp;
-        }
-    }
-
-    ec_point_free(A);
-    return ret;
-}
-
-static struct ec_point *ecp_mulw(const struct ec_point *a, const Bignum b)
-{
-    struct ec_point *ret = ecp_mul_(a, b, ec_aminus3(a->curve));
-
-    if (!ecp_normalise(ret)) {
-        ec_point_free(ret);
-        return NULL;
-    }
-
-    return ret;
-}
-
-static struct ec_point *ecp_mule(const struct ec_point *a, const Bignum b)
-{
-    int i;
-    struct ec_point *ret;
-
-    ret = ec_point_new(a->curve, NULL, NULL, NULL, true);
-
-    for (i = bignum_bitcount(b); i >= 0 && ret; --i)
-    {
-        {
-            struct ec_point *tmp = ecp_double(ret, false);
-            ec_point_free(ret);
-            ret = tmp;
-        }
-        if (ret && bignum_bit(b, i))
-        {
-            struct ec_point *tmp = ecp_add(ret, a, false);
-            ec_point_free(ret);
-            ret = tmp;
-        }
-    }
-
-    return ret;
-}
-
-static struct ec_point *ecp_mulm(const struct ec_point *p, const Bignum n)
-{
-    struct ec_point *P1, *P2;
-    int bits, i;
-
-    /* P1 <- P and P2 <- [2]P */
-    P2 = ecp_double(p, false);
-    P1 = ec_point_copy(p);
-
-    /* for i = bits − 2 down to 0 */
-    bits = bignum_bitcount(n);
-    for (i = bits - 2; i >= 0; --i)
-    {
-        if (!bignum_bit(n, i))
-        {
-            /* P2 <- P1 + P2 */
-            struct ec_point *tmp = ecp_addm(P1, P2, p);
-            ec_point_free(P2);
-            P2 = tmp;
-
-            /* P1 <- [2]P1 */
-            tmp = ecp_double(P1, false);
-            ec_point_free(P1);
-            P1 = tmp;
-        }
-        else
-        {
-            /* P1 <- P1 + P2 */
-            struct ec_point *tmp = ecp_addm(P1, P2, p);
-            ec_point_free(P1);
-            P1 = tmp;
-
-            /* P2 <- [2]P2 */
-            tmp = ecp_double(P2, false);
-            ec_point_free(P2);
-            P2 = tmp;
-        }
-    }
-
-    ec_point_free(P2);
-
-    if (!ecp_normalise(P1)) {
-        ec_point_free(P1);
-        return NULL;
-    }
-
-    return P1;
-}
-
-/* Not static because it is used by sshecdsag.c to generate a new key */
-struct ec_point *ecp_mul(const struct ec_point *a, const Bignum b)
-{
-    if (a->curve->type == EC_WEIERSTRASS) {
-        return ecp_mulw(a, b);
-    } else if (a->curve->type == EC_EDWARDS) {
-        return ecp_mule(a, b);
-    } else {
-        return ecp_mulm(a, b);
-    }
-}
-
-static struct ec_point *ecp_summul(const Bignum a, const Bignum b,
-                                   const struct ec_point *point)
-{
-    struct ec_point *aG, *bP, *ret;
-    bool aminus3;
-
-    if (point->curve->type != EC_WEIERSTRASS) {
-        return NULL;
-    }
-
-    aminus3 = ec_aminus3(point->curve);
-
-    aG = ecp_mul_(&point->curve->w.G, a, aminus3);
-    if (!aG) return NULL;
-    bP = ecp_mul_(point, b, aminus3);
-    if (!bP) {
-        ec_point_free(aG);
-        return NULL;
-    }
-
-    ret = ecp_add(aG, bP, aminus3);
-
-    ec_point_free(aG);
-    ec_point_free(bP);
-
-    if (!ecp_normalise(ret)) {
-        ec_point_free(ret);
-        return NULL;
-    }
-
-    return ret;
-}
-static Bignum *ecp_edx(const struct ec_curve *curve, const Bignum y)
-{
-    /* Get the x value on the given Edwards curve for a given y */
-    Bignum x, xx;
-
-    /* xx = (y^2 - 1) / (d * y^2 + 1) */
-    {
-        Bignum tmp, tmp2, tmp3;
-
-        tmp = ecf_square(y, curve);
-        tmp2 = modmul(curve->e.d, tmp, curve->p);
-        tmp3 = ecf_add(tmp2, One, curve);
-        freebn(tmp2);
-        tmp2 = modinv(tmp3, curve->p);
-        freebn(tmp3);
-        if (!tmp2) {
-            freebn(tmp);
-            return NULL;
-        }
-
-        tmp3 = modsub(tmp, One, curve->p);
-        freebn(tmp);
-        xx = modmul(tmp3, tmp2, curve->p);
-        freebn(tmp3);
-        freebn(tmp2);
-    }
-
-    /* x = xx^((p + 3) / 8) */
-    {
-        Bignum tmp, tmp2;
-
-        tmp = bignum_add_long(curve->p, 3);
-        tmp2 = bignum_rshift(tmp, 3);
-        freebn(tmp);
-        x = modpow(xx, tmp2, curve->p);
-        freebn(tmp2);
-    }
-
-    /* if x^2 - xx != 0 then x = x*(2^((p - 1) / 4)) */
-    {
-        Bignum tmp, tmp2;
-
-        tmp = ecf_square(x, curve);
-        tmp2 = modsub(tmp, xx, curve->p);
-        freebn(tmp);
-        freebn(xx);
-        if (bignum_cmp(tmp2, Zero)) {
-            Bignum tmp3;
-
-            freebn(tmp2);
-
-            tmp = modsub(curve->p, One, curve->p);
-            tmp2 = bignum_rshift(tmp, 2);
-            freebn(tmp);
-            tmp = bignum_from_long(2);
-            tmp3 = modpow(tmp, tmp2, curve->p);
-            freebn(tmp);
-            freebn(tmp2);
-
-            tmp = modmul(x, tmp3, curve->p);
-            freebn(x);
-            freebn(tmp3);
-            x = tmp;
-        } else {
-            freebn(tmp2);
-        }
-    }
-
-    /* if x % 2 != 0 then x = p - x */
-    if (bignum_bit(x, 0)) {
-        Bignum tmp = modsub(curve->p, x, curve->p);
-        freebn(x);
-        x = tmp;
-    }
-
-    return x;
-}
-
-/* ----------------------------------------------------------------------
- * Public point from private
- */
-
-struct ec_point *ec_public(const Bignum privateKey, const struct ec_curve *curve)
-{
-    if (curve->type == EC_WEIERSTRASS) {
-        return ecp_mul(&curve->w.G, privateKey);
-    } else if (curve->type == EC_EDWARDS) {
-        /* hash = H(sk) (where hash creates 2 * fieldBits)
-         * b = fieldBits
-         * a = 2^(b-2) + SUM(2^i * h_i) for i = 2 -> b-2
-         * publicKey = aB */
-        struct ec_point *ret;
-        unsigned char hash[512/8];
-        Bignum a;
-        int i, keylen;
-        SHA512_State s;
-        SHA512_Init(&s);
-
-        keylen = curve->fieldBits / 8;
-        for (i = 0; i < keylen; ++i)
-            put_byte(&s, bignum_byte(privateKey, i));
-        SHA512_Final(&s, hash);
-
-        /* The second part is simply turning the hash into a Bignum,
-         * however the 2^(b-2) bit *must* be set, and the bottom 3
-         * bits *must* not be */
-        hash[0] &= 0xf8; /* Unset bottom 3 bits (if set) */
-        hash[31] &= 0x7f; /* Unset above (b-2) */
-        hash[31] |= 0x40; /* Set 2^(b-2) */
-        /* Chop off the top part and convert to int */
-        a = bignum_from_bytes_le(hash, 32);
-
-        ret = ecp_mul(&curve->e.B, a);
-        freebn(a);
-        return ret;
-    } else {
-        return NULL;
-    }
-}
-
-/* ----------------------------------------------------------------------
- * Basic sign and verify routines
- */
-
-static bool _ecdsa_verify(const struct ec_point *publicKey,
-                          const unsigned char *data, const int dataLen,
-                          const Bignum r, const Bignum s)
-{
-    int z_bits, n_bits;
-    Bignum z;
-    bool valid = false;
-
-    if (publicKey->curve->type != EC_WEIERSTRASS) {
-        return false;
-    }
-
-    /* Sanity checks */
-    if (bignum_cmp(r, Zero) == 0 || bignum_cmp(r, publicKey->curve->w.n) >= 0
-        || bignum_cmp(s, Zero) == 0 || bignum_cmp(s, publicKey->curve->w.n) >= 0)
-    {
-        return false;
-    }
-
-    /* z = left most bitlen(curve->n) of data */
-    z = bignum_from_bytes(data, dataLen);
-    n_bits = bignum_bitcount(publicKey->curve->w.n);
-    z_bits = bignum_bitcount(z);
-    if (z_bits > n_bits)
-    {
-        Bignum tmp = bignum_rshift(z, z_bits - n_bits);
-        freebn(z);
-        z = tmp;
-    }
-
-    /* Ensure z in range of n */
-    {
-        Bignum tmp = bigmod(z, publicKey->curve->w.n);
-        freebn(z);
-        z = tmp;
-    }
-
-    /* Calculate signature */
-    {
-        Bignum w, x, u1, u2;
-        struct ec_point *tmp;
-
-        w = modinv(s, publicKey->curve->w.n);
-        if (!w) {
-            freebn(z);
-            return false;
-        }
-        u1 = modmul(z, w, publicKey->curve->w.n);
-        u2 = modmul(r, w, publicKey->curve->w.n);
-        freebn(w);
-
-        tmp = ecp_summul(u1, u2, publicKey);
-        freebn(u1);
-        freebn(u2);
-        if (!tmp) {
-            freebn(z);
-            return false;
-        }
-
-        x = bigmod(tmp->x, publicKey->curve->w.n);
-        ec_point_free(tmp);
-
-        valid = (bignum_cmp(r, x) == 0);
-        freebn(x);
-    }
-
-    freebn(z);
-
-    return valid;
-}
-
-static void _ecdsa_sign(const Bignum privateKey, const struct ec_curve *curve,
-                        const unsigned char *data, const int dataLen,
-                        Bignum *r, Bignum *s)
-{
-    unsigned char digest[20];
-    int z_bits, n_bits;
-    Bignum z, k;
-    struct ec_point *kG;
-
-    *r = NULL;
-    *s = NULL;
-
-    if (curve->type != EC_WEIERSTRASS) {
-        return;
-    }
-
-    /* z = left most bitlen(curve->n) of data */
-    z = bignum_from_bytes(data, dataLen);
-    n_bits = bignum_bitcount(curve->w.n);
-    z_bits = bignum_bitcount(z);
-    if (z_bits > n_bits)
-    {
-        Bignum tmp;
-        tmp = bignum_rshift(z, z_bits - n_bits);
-        freebn(z);
-        z = tmp;
-    }
-
-    /* Generate k between 1 and curve->n, using the same deterministic
-     * k generation system we use for conventional DSA. */
-    SHA_Simple(data, dataLen, digest);
-    k = dss_gen_k("ECDSA deterministic k generator", curve->w.n, privateKey,
-                  digest, sizeof(digest));
-
-    kG = ecp_mul(&curve->w.G, k);
-    if (!kG) {
-        freebn(z);
-        freebn(k);
-        return;
-    }
-
-    /* r = kG.x mod n */
-    *r = bigmod(kG->x, curve->w.n);
-    ec_point_free(kG);
-
-    /* s = (z + r * priv)/k mod n */
-    {
-        Bignum rPriv, zMod, first, firstMod, kInv;
-        rPriv = modmul(*r, privateKey, curve->w.n);
-        zMod = bigmod(z, curve->w.n);
-        freebn(z);
-        first = bigadd(rPriv, zMod);
-        freebn(rPriv);
-        freebn(zMod);
-        firstMod = bigmod(first, curve->w.n);
-        freebn(first);
-        kInv = modinv(k, curve->w.n);
-        freebn(k);
-        if (!kInv) {
-            freebn(firstMod);
-            freebn(*r);
-            return;
-        }
-        *s = modmul(firstMod, kInv, curve->w.n);
-        freebn(firstMod);
-        freebn(kInv);
-    }
-}
-
-/* ----------------------------------------------------------------------
- * Misc functions
- */
-
-static Bignum BinarySource_get_mp_le(BinarySource *src)
-{
-    ptrlen mp_str = get_string(src);
-    return bignum_from_bytes_le(mp_str.ptr, mp_str.len);
-}
-#define get_mp_le(src) BinarySource_get_mp_le(BinarySource_UPCAST(src))
-
-static bool decodepoint_ed(const char *p, int length, struct ec_point *point)
-{
-    /* Got some conversion to do, first read in the y co-ord */
-    bool negative;
-
-    point->y = bignum_from_bytes_le((const unsigned char*)p, length);
-    if ((unsigned)bignum_bitcount(point->y) > point->curve->fieldBits) {
-        freebn(point->y);
-        point->y = NULL;
-        return false;
-    }
-    /* Read x bit and then reset it */
-    negative = bignum_bit(point->y, point->curve->fieldBits - 1);
-    bignum_set_bit(point->y, point->curve->fieldBits - 1, 0);
-    bn_restore_invariant(point->y);
-
-    /* Get the x from the y */
-    point->x = ecp_edx(point->curve, point->y);
-    if (!point->x) {
-        freebn(point->y);
-        point->y = NULL;
-        return false;
-    }
-    if (negative) {
-        Bignum tmp = modsub(point->curve->p, point->x, point->curve->p);
-        freebn(point->x);
-        point->x = tmp;
-    }
-
-    /* Verify the point is on the curve */
-    if (!ec_point_verify(point)) {
-        freebn(point->x);
-        point->x = NULL;
-        freebn(point->y);
-        point->y = NULL;
-        return false;
-    }
-
-    return true;
-}
-
-static bool decodepoint(const char *p, int length, struct ec_point *point)
-{
-    if (point->curve->type == EC_EDWARDS) {
-        return decodepoint_ed(p, length, point);
-    }
-
-    if (length < 1 || p[0] != 0x04) /* Only support uncompressed point */
-        return false;
-    /* Skip compression flag */
-    ++p;
-    --length;
-    /* The two values must be equal length */
-    if (length % 2 != 0) {
-        point->x = NULL;
-        point->y = NULL;
-        point->z = NULL;
-        return false;
-    }
-    length = length / 2;
-    point->x = bignum_from_bytes(p, length);
-    p += length;
-    point->y = bignum_from_bytes(p, length);
-    point->z = NULL;
-
-    /* Verify the point is on the curve */
-    if (!ec_point_verify(point)) {
-        freebn(point->x);
-        point->x = NULL;
-        freebn(point->y);
-        point->y = NULL;
-        return false;
-    }
-
-    return true;
-}
-
-static bool BinarySource_get_point(BinarySource *src, struct ec_point *point)
-{
-    ptrlen str = get_string(src);
-    if (get_err(src)) return false;
-    return decodepoint(str.ptr, str.len, point);
-}
-#define get_point(src, pt) BinarySource_get_point(BinarySource_UPCAST(src), pt)
-
-/* ----------------------------------------------------------------------
- * Exposed ECDSA interface
- */
-
-struct ecsign_extra {
-    struct ec_curve *(*curve)(void);
-    const struct ssh_hashalg *hash;
-
-    /* These fields are used by the OpenSSH PEM format importer/exporter */
-    const unsigned char *oid;
-    int oidlen;
-};
-
-static void ecdsa_freekey(ssh_key *key)
-{
-    struct ec_key *ec;
-
-    if (!key) return;
-    ec = container_of(key, struct ec_key, sshk);
-
-    if (ec->publicKey.x)
-        freebn(ec->publicKey.x);
-    if (ec->publicKey.y)
-        freebn(ec->publicKey.y);
-    if (ec->publicKey.z)
-        freebn(ec->publicKey.z);
-    if (ec->privateKey)
-        freebn(ec->privateKey);
-    sfree(ec);
-}
-
-static ssh_key *ecdsa_new_pub(const ssh_keyalg *self, ptrlen data)
-{
-    const struct ecsign_extra *extra =
-        (const struct ecsign_extra *)self->extra;
-    BinarySource src[1];
-    struct ec_key *ec;
-    struct ec_curve *curve;
-
-    BinarySource_BARE_INIT(src, data.ptr, data.len);
-    get_string(src);
-
-    curve = extra->curve();
-    assert(curve->type == EC_WEIERSTRASS || curve->type == EC_EDWARDS);
-
-    /* Curve name is duplicated for Weierstrass form */
-    if (curve->type == EC_WEIERSTRASS) {
-        if (!ptrlen_eq_string(get_string(src), curve->name))
-            return NULL;
-    }
-
-    ec = snew(struct ec_key);
-    ec->sshk = self;
-
-    ec->publicKey.curve = curve;
-    ec->publicKey.infinity = false;
-    ec->publicKey.x = NULL;
-    ec->publicKey.y = NULL;
-    ec->publicKey.z = NULL;
-    ec->privateKey = NULL;
-    if (!get_point(src, &ec->publicKey)) {
-        ecdsa_freekey(&ec->sshk);
-        return NULL;
-    }
-
-    if (!ec->publicKey.x || !ec->publicKey.y ||
-        bignum_cmp(ec->publicKey.x, curve->p) >= 0 ||
-        bignum_cmp(ec->publicKey.y, curve->p) >= 0)
-    {
-        ecdsa_freekey(&ec->sshk);
-        ec = NULL;
-    }
-
-    return &ec->sshk;
-}
-
-static char *ecdsa_cache_str(ssh_key *key)
-{
-    struct ec_key *ec = container_of(key, struct ec_key, sshk);
-    char *p;
-    int len, i, pos, nibbles;
-    static const char hex[] = "0123456789abcdef";
-    if (!ec->publicKey.x || !ec->publicKey.y || !ec->publicKey.curve)
-        return NULL;
-
-    len = 4 + 2 + 1;                  /* 2 x "0x", punctuation, \0 */
-    if (ec->publicKey.curve->name)
-        len += strlen(ec->publicKey.curve->name); /* Curve name */
-    len += 4 * (bignum_bitcount(ec->publicKey.x) + 15) / 16;
-    len += 4 * (bignum_bitcount(ec->publicKey.y) + 15) / 16;
-    p = snewn(len, char);
-
-    pos = 0;
-    if (ec->publicKey.curve->name)
-        pos += sprintf(p + pos, "%s,", ec->publicKey.curve->name);
-    pos += sprintf(p + pos, "0x");
-    nibbles = (3 + bignum_bitcount(ec->publicKey.x)) / 4;
-    if (nibbles < 1)
-        nibbles = 1;
-    for (i = nibbles; i--;) {
-        p[pos++] =
-            hex[(bignum_byte(ec->publicKey.x, i / 2) >> (4 * (i % 2))) & 0xF];
-    }
-    pos += sprintf(p + pos, ",0x");
-    nibbles = (3 + bignum_bitcount(ec->publicKey.y)) / 4;
-    if (nibbles < 1)
-        nibbles = 1;
-    for (i = nibbles; i--;) {
-        p[pos++] =
-            hex[(bignum_byte(ec->publicKey.y, i / 2) >> (4 * (i % 2))) & 0xF];
-    }
-    p[pos] = '\0';
-    return p;
-}
-
-static void ecdsa_public_blob(ssh_key *key, BinarySink *bs)
-{
-    struct ec_key *ec = container_of(key, struct ec_key, sshk);
-    int pointlen;
-    int i;
-
-    if (ec->publicKey.curve->type == EC_EDWARDS) {
-        /* Edwards compressed form "ssh-ed25519" point y[:-1] + x[0:1] */
-
-        pointlen = ec->publicKey.curve->fieldBits / 8;
-
-        assert(pointlen >= 2);
-
-        put_stringz(bs, ec->sshk->ssh_id);
-        put_uint32(bs, pointlen);
-
-        /* Unset last bit of y and set first bit of x in its place */
-        for (i = 0; i < pointlen - 1; ++i)
-            put_byte(bs, bignum_byte(ec->publicKey.y, i));
-        /* Unset last bit of y and set first bit of x in its place */
-        put_byte(bs, ((bignum_byte(ec->publicKey.y, i) & 0x7f) |
-                                (bignum_bit(ec->publicKey.x, 0) << 7)));
-    } else if (ec->publicKey.curve->type == EC_WEIERSTRASS) {
-        assert(ec->publicKey.curve->name);
-
-        pointlen = (bignum_bitcount(ec->publicKey.curve->p) + 7) / 8;
-
-        put_stringz(bs, ec->sshk->ssh_id);
-        put_stringz(bs, ec->publicKey.curve->name);
-        put_uint32(bs, (2 * pointlen) + 1);
-        put_byte(bs, 0x04);
-        for (i = pointlen; i--;)
-            put_byte(bs, bignum_byte(ec->publicKey.x, i));
-        for (i = pointlen; i--;)
-            put_byte(bs, bignum_byte(ec->publicKey.y, i));
-    } else {
-        assert(0 && "Bad key type in ecdsa_public_blob");
-    }
-}
-
-static void ecdsa_private_blob(ssh_key *key, BinarySink *bs)
-{
-    struct ec_key *ec = container_of(key, struct ec_key, sshk);
-    int keylen;
-    int i;
-
-    assert(ec->privateKey);
-
-    if (ec->publicKey.curve->type == EC_EDWARDS) {
-        /* Unsigned */
-        keylen = (bignum_bitcount(ec->privateKey) + 7) / 8;
-    } else {
-        /* Signed */
-        keylen = (bignum_bitcount(ec->privateKey) + 8) / 8;
-    }
-
-    put_uint32(bs, keylen);
-    if (ec->publicKey.curve->type == EC_EDWARDS) {
-        /* Little endian */
-        for (i = 0; i < keylen; ++i)
-            put_byte(bs, bignum_byte(ec->privateKey, i));
-    } else {
-        for (i = keylen; i--;)
-            put_byte(bs, bignum_byte(ec->privateKey, i));
-    }
-}
-
-static ssh_key *ecdsa_new_priv(const ssh_keyalg *self, ptrlen pub, ptrlen priv)
-{
-    BinarySource src[1];
-    ssh_key *sshk;
-    struct ec_key *ec;
-    struct ec_point *publicKey;
-
-    sshk = ecdsa_new_pub(self, pub);
-    if (!sshk)
-        return NULL;
-
-    ec = container_of(sshk, struct ec_key, sshk);
-    BinarySource_BARE_INIT(src, priv.ptr, priv.len);
-
-    if (ec->publicKey.curve->type != EC_WEIERSTRASS
-        && ec->publicKey.curve->type != EC_EDWARDS) {
-        ecdsa_freekey(&ec->sshk);
-        return NULL;
-    }
-
-    if (ec->publicKey.curve->type == EC_EDWARDS) {
-        ec->privateKey = get_mp_le(src);
-    } else {
-        ec->privateKey = get_mp_ssh2(src);
-    }
-    if (!ec->privateKey) {
-        ecdsa_freekey(&ec->sshk);
-        return NULL;
-    }
-
-    /* Check that private key generates public key */
-    publicKey = ec_public(ec->privateKey, ec->publicKey.curve);
-
-    if (!publicKey ||
-        bignum_cmp(publicKey->x, ec->publicKey.x) ||
-        bignum_cmp(publicKey->y, ec->publicKey.y))
-    {
-        ecdsa_freekey(&ec->sshk);
-        ec = NULL;
-    }
-    ec_point_free(publicKey);
-
-    return &ec->sshk;
-}
-
-static ssh_key *ed25519_new_priv_openssh(const ssh_keyalg *self,
-                                         BinarySource *src)
-{
-    struct ec_key *ec;
-    struct ec_point *publicKey;
-    ptrlen p, q;
-
-    p = get_string(src);
-    q = get_string(src);
-    if (get_err(src) || p.len != 32 || q.len != 64)
-        return NULL;
-
-    ec = snew(struct ec_key);
-    ec->sshk = self;
-
-    ec->publicKey.curve = ec_ed25519();
-    ec->publicKey.infinity = false;
-    ec->privateKey = NULL;
-    ec->publicKey.x = NULL;
-    ec->publicKey.z = NULL;
-    ec->publicKey.y = NULL;
-
-    if (!decodepoint_ed(p.ptr, p.len, &ec->publicKey))
-    {
-        ecdsa_freekey(&ec->sshk);
-        return NULL;
-    }
-
-    ec->privateKey = bignum_from_bytes_le(q.ptr, 32);
-
-    /* Check that private key generates public key */
-    publicKey = ec_public(ec->privateKey, ec->publicKey.curve);
-
-    if (!publicKey ||
-        bignum_cmp(publicKey->x, ec->publicKey.x) ||
-        bignum_cmp(publicKey->y, ec->publicKey.y))
-    {
-        ecdsa_freekey(&ec->sshk);
-        ec = NULL;
-    }
-    ec_point_free(publicKey);
-
-    /* The OpenSSH format for ed25519 private keys also for some
-     * reason encodes an extra copy of the public key in the second
-     * half of the secret-key string. Check that that's present and
-     * correct as well, otherwise the key we think we've imported
-     * won't behave identically to the way OpenSSH would have treated
-     * it. */
-    if (0 != memcmp((const char *)q.ptr + 32, p.ptr, 32)) {
-        ecdsa_freekey(&ec->sshk);
-        return NULL;
-    }
-
-    return &ec->sshk;
-}
-
-static void ed25519_openssh_blob(ssh_key *key, BinarySink *bs)
-{
-    struct ec_key *ec = container_of(key, struct ec_key, sshk);
-    strbuf *pub;
-
-    int pointlen;
-    int keylen;
-    int i;
-
-    assert(ec->publicKey.curve->type == EC_EDWARDS);
-
-    pointlen = (bignum_bitcount(ec->publicKey.y) + 7) / 8;
-    keylen = (bignum_bitcount(ec->privateKey) + 7) / 8;
-
-    /* Encode the public point */
-    pub = strbuf_new();
-    put_uint32(pub, pointlen);
-    for (i = 0; i < pointlen - 1; ++i)
-        put_byte(pub, bignum_byte(ec->publicKey.y, i));
-    /* Unset last bit of y and set first bit of x in its place */
-    put_byte(pub, ((bignum_byte(ec->publicKey.y, i) & 0x7f) |
-                   (bignum_bit(ec->publicKey.x, 0) << 7)));
-
-    put_data(bs, pub->s, pub->len);
-
-    put_uint32(bs, keylen + pointlen);
-    for (i = 0; i < keylen; ++i)
-        put_byte(bs, bignum_byte(ec->privateKey, i));
-    /* Now encode an extra copy of the public point as the second half
-     * of the private key string, as the OpenSSH format for some
-     * reason requires */
-    put_data(bs, pub->s + 4, pub->len - 4);
-
-    strbuf_free(pub);
-}
-
-static ssh_key *ecdsa_new_priv_openssh(const ssh_keyalg *self,
-                                       BinarySource *src)
-{
-    const struct ecsign_extra *extra =
-        (const struct ecsign_extra *)self->extra;
-    struct ec_key *ec;
-    struct ec_curve *curve;
-    struct ec_point *publicKey;
-
-    get_string(src);
-
-    curve = extra->curve();
-    assert(curve->type == EC_WEIERSTRASS);
-
-    ec = snew(struct ec_key);
-    ec->sshk = self;
-
-    ec->publicKey.curve = curve;
-    ec->publicKey.infinity = false;
-    ec->publicKey.x = NULL;
-    ec->publicKey.y = NULL;
-    ec->publicKey.z = NULL;
-    if (!get_point(src, &ec->publicKey)) {
-        ecdsa_freekey(&ec->sshk);
-        return NULL;
-    }
-    ec->privateKey = NULL;
-
-    if (!ec->publicKey.x || !ec->publicKey.y ||
-        bignum_cmp(ec->publicKey.x, curve->p) >= 0 ||
-        bignum_cmp(ec->publicKey.y, curve->p) >= 0)
-    {
-        ecdsa_freekey(&ec->sshk);
-        return NULL;
-    }
-
-    ec->privateKey = get_mp_ssh2(src);
-    if (ec->privateKey == NULL)
-    {
-        ecdsa_freekey(&ec->sshk);
-        return NULL;
-    }
-
-    /* Now check that the private key makes the public key */
-    publicKey = ec_public(ec->privateKey, ec->publicKey.curve);
-    if (!publicKey)
-    {
-        ecdsa_freekey(&ec->sshk);
-        return NULL;
-    }
-
-    if (bignum_cmp(ec->publicKey.x, publicKey->x) ||
-        bignum_cmp(ec->publicKey.y, publicKey->y))
-    {
-        /* Private key doesn't make the public key on the given curve */
-        ecdsa_freekey(&ec->sshk);
-        ec_point_free(publicKey);
-        return NULL;
-    }
-
-    ec_point_free(publicKey);
-
-    return &ec->sshk;
-}
-
-static void ecdsa_openssh_blob(ssh_key *key, BinarySink *bs)
-{
-    struct ec_key *ec = container_of(key, struct ec_key, sshk);
-
-    int pointlen;
-    int i;
-
-    assert(ec->publicKey.curve->type == EC_WEIERSTRASS);
-
-    pointlen = (bignum_bitcount(ec->publicKey.curve->p) + 7) / 8;
-
-    put_stringz(bs, ec->publicKey.curve->name);
-
-    put_uint32(bs, 1 + (pointlen * 2));
-    put_byte(bs, 0x04);
-    for (i = pointlen; i--; )
-        put_byte(bs, bignum_byte(ec->publicKey.x, i));
-    for (i = pointlen; i--; )
-        put_byte(bs, bignum_byte(ec->publicKey.y, i));
-
-    put_mp_ssh2(bs, ec->privateKey);
-}
-
-static int ecdsa_pubkey_bits(const ssh_keyalg *self, ptrlen blob)
-{
-    ssh_key *sshk;
-    struct ec_key *ec;
-    int ret;
-
-    sshk = ecdsa_new_pub(self, blob);
-    if (!sshk)
-        return -1;
-
-    ec = container_of(sshk, struct ec_key, sshk);
-    ret = ec->publicKey.curve->fieldBits;
-    ecdsa_freekey(&ec->sshk);
-
-    return ret;
-}
-
-static bool ecdsa_verify(ssh_key *key, ptrlen sig, ptrlen data)
-{
-    struct ec_key *ec = container_of(key, struct ec_key, sshk);
-    const struct ecsign_extra *extra =
-        (const struct ecsign_extra *)ec->sshk->extra;
-    BinarySource src[1];
-    ptrlen sigstr;
-    bool ret;
-
-    if (!ec->publicKey.x || !ec->publicKey.y || !ec->publicKey.curve)
-        return false;
-
-    BinarySource_BARE_INIT(src, sig.ptr, sig.len);
-
-    /* Check the signature starts with the algorithm name */
-    if (!ptrlen_eq_string(get_string(src), ec->sshk->ssh_id))
-        return false;
-
-    sigstr = get_string(src);
-    if (get_err(src))
-        return false;
-
-    if (ec->publicKey.curve->type == EC_EDWARDS) {
-        struct ec_point *r;
-        int pointlen = ec->publicKey.curve->fieldBits / 8;
-        Bignum s, h;
-
-        /* Check that the signature is two times the length of a point */
-        if (sigstr.len != pointlen * 2) {
-            return false;
-        }
-
-        /* Check it's the 256 bit field so that SHA512 is the correct hash */
-        if (ec->publicKey.curve->fieldBits != 256) {
-            return false;
-        }
-
-        /* Get the signature */
-        r = ec_point_new(ec->publicKey.curve, NULL, NULL, NULL, false);
-        if (!r) {
-            return false;
-        }
-        if (!decodepoint(sigstr.ptr, pointlen, r)) {
-            ec_point_free(r);
-            return false;
-        }
-        s = bignum_from_bytes_le(
-            (const char *)sigstr.ptr + pointlen, pointlen);
-
-        /* Get the hash of the encoded value of R + encoded value of pk + message */
-        {
-            int i;
-            unsigned char digest[512 / 8];
-            SHA512_State hs;
-            SHA512_Init(&hs);
-
-            /* Add encoded r (no need to encode it again, it was in
-             * the signature) */
-            put_data(&hs, sigstr.ptr, pointlen);
-
-            /* Encode pk and add it */
-            for (i = 0; i < pointlen - 1; ++i)
-                put_byte(&hs, bignum_byte(ec->publicKey.y, i));
-            /* Unset last bit of y and set first bit of x in its place */
-            put_byte(&hs, ((bignum_byte(ec->publicKey.y, i) & 0x7f) |
-                           (bignum_bit(ec->publicKey.x, 0) << 7)));
-
-            /* Add the message itself */
-            put_data(&hs, data.ptr, data.len);
-
-            /* Get the hash */
-            SHA512_Final(&hs, digest);
-
-            /* Convert to Bignum */
-            h = bignum_from_bytes_le(digest, sizeof(digest));
-        }
-
-        /* Verify sB == r + h*publicKey */
-        {
-            struct ec_point *lhs, *rhs, *tmp;
-
-            /* lhs = sB */
-            lhs = ecp_mul(&ec->publicKey.curve->e.B, s);
-            freebn(s);
-            if (!lhs) {
-                ec_point_free(r);
-                freebn(h);
-                return false;
-            }
-
-            /* rhs = r + h*publicKey */
-            tmp = ecp_mul(&ec->publicKey, h);
-            freebn(h);
-            if (!tmp) {
-                ec_point_free(lhs);
-                ec_point_free(r);
-                return false;
-            }
-            rhs = ecp_add(r, tmp, false);
-            ec_point_free(r);
-            ec_point_free(tmp);
-            if (!rhs) {
-                ec_point_free(lhs);
-                return false;
-            }
-
-            /* Check the point is the same */
-            ret = !bignum_cmp(lhs->x, rhs->x);
-            if (ret) {
-                ret = !bignum_cmp(lhs->y, rhs->y);
-                if (ret) {
-                    ret = true;
-                }
-            }
-            ec_point_free(lhs);
-            ec_point_free(rhs);
-        }
-    } else {
-        Bignum r, s;
-        unsigned char digest[512 / 8];
-        int digestLen;
-        ssh_hash *hashctx;
-
-        BinarySource_BARE_INIT(src, sigstr.ptr, sigstr.len);
-
-        r = get_mp_ssh2(src);
-        s = get_mp_ssh2(src);
-        if (get_err(src)) {
-            freebn(r);
-            freebn(s);
-            return false;
-        }
-
-        digestLen = extra->hash->hlen;
-        assert(digestLen <= sizeof(digest));
-        hashctx = ssh_hash_new(extra->hash);
-        put_data(hashctx, data.ptr, data.len);
-        ssh_hash_final(hashctx, digest);
-
-        /* Verify the signature */
-        ret = _ecdsa_verify(&ec->publicKey, digest, digestLen, r, s);
-
-        freebn(r);
-        freebn(s);
-    }
-
-    return ret;
-}
-
-static void ecdsa_sign(ssh_key *key, const void *data, int datalen,
-                       unsigned flags, BinarySink *bs)
-{
-    struct ec_key *ec = container_of(key, struct ec_key, sshk);
-    const struct ecsign_extra *extra =
-        (const struct ecsign_extra *)ec->sshk->extra;
-    unsigned char digest[512 / 8];
-    int digestLen;
-    Bignum r = NULL, s = NULL;
-    int i;
-
-    assert(ec->privateKey);
-    assert(ec->publicKey.curve);
-
-    if (ec->publicKey.curve->type == EC_EDWARDS) {
-        struct ec_point *rp;
-        int pointlen = ec->publicKey.curve->fieldBits / 8;
-
-        /* hash = H(sk) (where hash creates 2 * fieldBits)
-         * b = fieldBits
-         * a = 2^(b-2) + SUM(2^i * h_i) for i = 2 -> b-2
-         * r = H(h[b/8:b/4] + m)
-         * R = rB
-         * S = (r + H(encodepoint(R) + encodepoint(pk) + m) * a) % l */
-        {
-            unsigned char hash[512/8];
-            Bignum a;
-            SHA512_State hs;
-            SHA512_Init(&hs);
-
-            for (i = 0; i < pointlen; ++i)
-                put_byte(&hs, bignum_byte(ec->privateKey, i));
-
-            SHA512_Final(&hs, hash);
-
-            /* The second part is simply turning the hash into a
-             * Bignum, however the 2^(b-2) bit *must* be set, and the
-             * bottom 3 bits *must* not be */
-            hash[0] &= 0xf8; /* Unset bottom 3 bits (if set) */
-            hash[31] &= 0x7f; /* Unset above (b-2) */
-            hash[31] |= 0x40; /* Set 2^(b-2) */
-            /* Chop off the top part and convert to int */
-            a = bignum_from_bytes_le(hash, 32);
-
-            SHA512_Init(&hs);
-            put_data(&hs, hash+(ec->publicKey.curve->fieldBits / 8),
-                     ((ec->publicKey.curve->fieldBits / 4) -
-                      (ec->publicKey.curve->fieldBits / 8)));
-            put_data(&hs, data, datalen);
-            SHA512_Final(&hs, hash);
-
-            r = bignum_from_bytes_le(hash, 512/8);
-            rp = ecp_mul(&ec->publicKey.curve->e.B, r);
-            assert(rp);
-
-            /* Now calculate s */
-            SHA512_Init(&hs);
-            /* Encode the point R */
-            for (i = 0; i < pointlen - 1; ++i)
-                put_byte(&hs, bignum_byte(rp->y, i));
-            /* Unset last bit of y and set first bit of x in its place */
-            put_byte(&hs, ((bignum_byte(rp->y, i) & 0x7f) |
-                           (bignum_bit(rp->x, 0) << 7)));
-
-            /* Encode the point pk */
-            for (i = 0; i < pointlen - 1; ++i)
-                put_byte(&hs, bignum_byte(ec->publicKey.y, i));
-            /* Unset last bit of y and set first bit of x in its place */
-            put_byte(&hs, ((bignum_byte(ec->publicKey.y, i) & 0x7f) |
-                           (bignum_bit(ec->publicKey.x, 0) << 7)));
-
-            /* Add the message */
-            put_data(&hs, data, datalen);
-            SHA512_Final(&hs, hash);
-
-            {
-                Bignum tmp, tmp2;
-
-                tmp = bignum_from_bytes_le(hash, 512/8);
-                tmp2 = modmul(tmp, a, ec->publicKey.curve->e.l);
-                freebn(a);
-                freebn(tmp);
-                tmp = bigadd(r, tmp2);
-                freebn(r);
-                freebn(tmp2);
-                s = bigmod(tmp, ec->publicKey.curve->e.l);
-                freebn(tmp);
-            }
-        }
-
-        /* Format the output */
-        put_stringz(bs, ec->sshk->ssh_id);
-        pointlen = ec->publicKey.curve->fieldBits / 8;
-        put_uint32(bs, pointlen * 2);
-
-        /* Encode the point */
-        for (i = 0; i < pointlen - 1; ++i)
-            put_byte(bs, bignum_byte(rp->y, i));
-        /* Unset last bit of y and set first bit of x in its place */
-        put_byte(bs, ((bignum_byte(rp->y, i) & 0x7f) |
-                                (bignum_bit(rp->x, 0) << 7)));
-        ec_point_free(rp);
-
-        /* Encode the int */
-        for (i = 0; i < pointlen; ++i)
-            put_byte(bs, bignum_byte(s, i));
-        freebn(s);
-    } else {
-        ssh_hash *hashctx;
-        strbuf *substr;
-
-        digestLen = extra->hash->hlen;
-        assert(digestLen <= sizeof(digest));
-        hashctx = ssh_hash_new(extra->hash);
-        put_data(hashctx, data, datalen);
-        ssh_hash_final(hashctx, digest);
-
-        /* Do the signature */
-        _ecdsa_sign(ec->privateKey, ec->publicKey.curve, digest, digestLen, &r, &s);
-        assert(r);
-        assert(s);
-
-        /* Format the output */
-        put_stringz(bs, ec->sshk->ssh_id);
-
-        substr = strbuf_new();
-        put_mp_ssh2(substr, r);
-        put_mp_ssh2(substr, s);
-        put_stringsb(bs, substr);
-
-        freebn(r);
-        freebn(s);
-    }
-}
-
-const struct ecsign_extra sign_extra_ed25519 = {
-    ec_ed25519, NULL,
-    NULL, 0,
-};
-const ssh_keyalg ssh_ecdsa_ed25519 = {
-    ecdsa_new_pub,
-    ecdsa_new_priv,
-    ed25519_new_priv_openssh,
-
-    ecdsa_freekey,
-    ecdsa_sign,
-    ecdsa_verify,
-    ecdsa_public_blob,
-    ecdsa_private_blob,
-    ed25519_openssh_blob,
-    ecdsa_cache_str,
-
-    ecdsa_pubkey_bits,
-
-    "ssh-ed25519",
-    "ssh-ed25519",
-    &sign_extra_ed25519,
-    0, /* no supported flags */
-};
-
-/* OID: 1.2.840.10045.3.1.7 (ansiX9p256r1) */
-static const unsigned char nistp256_oid[] = {
-    0x2a, 0x86, 0x48, 0xce, 0x3d, 0x03, 0x01, 0x07
-};
-const struct ecsign_extra sign_extra_nistp256 = {
-    ec_p256, &ssh_sha256,
-    nistp256_oid, lenof(nistp256_oid),
-};
-const ssh_keyalg ssh_ecdsa_nistp256 = {
-    ecdsa_new_pub,
-    ecdsa_new_priv,
-    ecdsa_new_priv_openssh,
-
-    ecdsa_freekey,
-    ecdsa_sign,
-    ecdsa_verify,
-    ecdsa_public_blob,
-    ecdsa_private_blob,
-    ecdsa_openssh_blob,
-    ecdsa_cache_str,
-
-    ecdsa_pubkey_bits,
-
-    "ecdsa-sha2-nistp256",
-    "ecdsa-sha2-nistp256",
-    &sign_extra_nistp256,
-    0, /* no supported flags */
-};
-
-/* OID: 1.3.132.0.34 (secp384r1) */
-static const unsigned char nistp384_oid[] = {
-    0x2b, 0x81, 0x04, 0x00, 0x22
-};
-const struct ecsign_extra sign_extra_nistp384 = {
-    ec_p384, &ssh_sha384,
-    nistp384_oid, lenof(nistp384_oid),
-};
-const ssh_keyalg ssh_ecdsa_nistp384 = {
-    ecdsa_new_pub,
-    ecdsa_new_priv,
-    ecdsa_new_priv_openssh,
-
-    ecdsa_freekey,
-    ecdsa_sign,
-    ecdsa_verify,
-    ecdsa_public_blob,
-    ecdsa_private_blob,
-    ecdsa_openssh_blob,
-    ecdsa_cache_str,
-
-    ecdsa_pubkey_bits,
-
-    "ecdsa-sha2-nistp384",
-    "ecdsa-sha2-nistp384",
-    &sign_extra_nistp384,
-    0, /* no supported flags */
-};
-
-/* OID: 1.3.132.0.35 (secp521r1) */
-static const unsigned char nistp521_oid[] = {
-    0x2b, 0x81, 0x04, 0x00, 0x23
-};
-const struct ecsign_extra sign_extra_nistp521 = {
-    ec_p521, &ssh_sha512,
-    nistp521_oid, lenof(nistp521_oid),
-};
-const ssh_keyalg ssh_ecdsa_nistp521 = {
-    ecdsa_new_pub,
-    ecdsa_new_priv,
-    ecdsa_new_priv_openssh,
-
-    ecdsa_freekey,
-    ecdsa_sign,
-    ecdsa_verify,
-    ecdsa_public_blob,
-    ecdsa_private_blob,
-    ecdsa_openssh_blob,
-    ecdsa_cache_str,
-
-    ecdsa_pubkey_bits,
-
-    "ecdsa-sha2-nistp521",
-    "ecdsa-sha2-nistp521",
-    &sign_extra_nistp521,
-    0, /* no supported flags */
-};
-
-/* ----------------------------------------------------------------------
- * Exposed ECDH interface
- */
-
-struct eckex_extra {
-    struct ec_curve *(*curve)(void);
-};
-
-static Bignum ecdh_calculate(const Bignum private,
-                             const struct ec_point *public)
-{
-    struct ec_point *p;
-    Bignum ret;
-    p = ecp_mul(public, private);
-    if (!p) return NULL;
-    ret = p->x;
-    p->x = NULL;
-
-    if (p->curve->type == EC_MONTGOMERY) {
-        /*
-         * Endianness-swap. The Curve25519 algorithm definition
-         * assumes you were doing your computation in arrays of 32
-         * little-endian bytes, and now specifies that you take your
-         * final one of those and convert it into a bignum in
-         * _network_ byte order, i.e. big-endian.
-         *
-         * In particular, the spec says, you convert the _whole_ 32
-         * bytes into a bignum. That is, on the rare occasions that
-         * p->x has come out with the most significant 8 bits zero, we
-         * have to imagine that being represented by a 32-byte string
-         * with the last byte being zero, so that has to be converted
-         * into an SSH-2 bignum with the _low_ byte zero, i.e. a
-         * multiple of 256.
-         */
-        int i;
-        int bytes = (p->curve->fieldBits+7) / 8;
-        unsigned char *byteorder = snewn(bytes, unsigned char);
-        for (i = 0; i < bytes; ++i) {
-            byteorder[i] = bignum_byte(ret, i);
-        }
-        freebn(ret);
-        ret = bignum_from_bytes(byteorder, bytes);
-        smemclr(byteorder, bytes);
-        sfree(byteorder);
-    }
-
-    ec_point_free(p);
-    return ret;
-}
-
-const char *ssh_ecdhkex_curve_textname(const struct ssh_kex *kex)
-{
-    const struct eckex_extra *extra = (const struct eckex_extra *)kex->extra;
-    struct ec_curve *curve = extra->curve();
-    return curve->textname;
-}
-
-struct ec_key *ssh_ecdhkex_newkey(const struct ssh_kex *kex)
-{
-    const struct eckex_extra *extra = (const struct eckex_extra *)kex->extra;
-    struct ec_curve *curve;
-    struct ec_key *key;
-    struct ec_point *publicKey;
-
-    curve = extra->curve();
-
-    key = snew(struct ec_key);
-
-    key->sshk = NULL;
-    key->publicKey.curve = curve;
-
-    if (curve->type == EC_MONTGOMERY) {
-        unsigned char bytes[32] = {0};
-        int i;
-
-        for (i = 0; i < sizeof(bytes); ++i)
-        {
-            bytes[i] = (unsigned char)random_byte();
-        }
-        bytes[0] &= 248;
-        bytes[31] &= 127;
-        bytes[31] |= 64;
-        key->privateKey = bignum_from_bytes_le(bytes, sizeof(bytes));
-        smemclr(bytes, sizeof(bytes));
-        if (!key->privateKey) {
-            sfree(key);
-            return NULL;
-        }
-        publicKey = ecp_mul(&key->publicKey.curve->m.G, key->privateKey);
-        if (!publicKey) {
-            freebn(key->privateKey);
-            sfree(key);
-            return NULL;
-        }
-        key->publicKey.x = publicKey->x;
-        key->publicKey.y = publicKey->y;
-        key->publicKey.z = NULL;
-        sfree(publicKey);
-    } else {
-        key->privateKey = bignum_random_in_range(One, key->publicKey.curve->w.n);
-        if (!key->privateKey) {
-            sfree(key);
-            return NULL;
-        }
-        publicKey = ecp_mul(&key->publicKey.curve->w.G, key->privateKey);
-        if (!publicKey) {
-            freebn(key->privateKey);
-            sfree(key);
-            return NULL;
-        }
-        key->publicKey.x = publicKey->x;
-        key->publicKey.y = publicKey->y;
-        key->publicKey.z = NULL;
-        sfree(publicKey);
-    }
-    return key;
-}
-
-void ssh_ecdhkex_getpublic(struct ec_key *ec, BinarySink *bs)
-{
-    int i;
-    int pointlen;
-
-    pointlen = (bignum_bitcount(ec->publicKey.curve->p) + 7) / 8;
-
-    if (ec->publicKey.curve->type == EC_WEIERSTRASS) {
-        put_byte(bs, 0x04);
-        for (i = pointlen; i--;)
-            put_byte(bs, bignum_byte(ec->publicKey.x, i));
-        for (i = pointlen; i--;)
-            put_byte(bs, bignum_byte(ec->publicKey.y, i));
-    } else {
-        for (i = 0; i < pointlen; ++i)
-            put_byte(bs, bignum_byte(ec->publicKey.x, i));
-    }
-}
-
-Bignum ssh_ecdhkex_getkey(struct ec_key *ec,
-                          const void *remoteKey, int remoteKeyLen)
-{
-    struct ec_point remote;
-    Bignum ret;
-
-    if (ec->publicKey.curve->type == EC_WEIERSTRASS) {
-        remote.curve = ec->publicKey.curve;
-        remote.infinity = false;
-        if (!decodepoint(remoteKey, remoteKeyLen, &remote)) {
-            return NULL;
-        }
-    } else {
-        /* Point length has to be the same length */
-        if (remoteKeyLen != (bignum_bitcount(ec->publicKey.curve->p) + 7) / 8) {
-            return NULL;
-        }
-
-        remote.curve = ec->publicKey.curve;
-        remote.infinity = false;
-        remote.x = bignum_from_bytes_le((const unsigned char *)remoteKey,
-                                        remoteKeyLen);
-        remote.y = NULL;
-        remote.z = NULL;
-    }
-
-    ret = ecdh_calculate(ec->privateKey, &remote);
-    if (remote.x) freebn(remote.x);
-    if (remote.y) freebn(remote.y);
-    return ret;
-}
-
-void ssh_ecdhkex_freekey(struct ec_key *key)
-{
-    ecdsa_freekey(&key->sshk);
-}
-
-static const struct eckex_extra kex_extra_curve25519 = { ec_curve25519 };
-static const struct ssh_kex ssh_ec_kex_curve25519 = {
-    "curve25519-sha256@libssh.org", NULL, KEXTYPE_ECDH,
-    &ssh_sha256, &kex_extra_curve25519,
-};
-
-const struct eckex_extra kex_extra_nistp256 = { ec_p256 };
-static const struct ssh_kex ssh_ec_kex_nistp256 = {
-    "ecdh-sha2-nistp256", NULL, KEXTYPE_ECDH,
-    &ssh_sha256, &kex_extra_nistp256,
-};
-
-const struct eckex_extra kex_extra_nistp384 = { ec_p384 };
-static const struct ssh_kex ssh_ec_kex_nistp384 = {
-    "ecdh-sha2-nistp384", NULL, KEXTYPE_ECDH,
-    &ssh_sha384, &kex_extra_nistp384,
-};
-
-const struct eckex_extra kex_extra_nistp521 = { ec_p521 };
-static const struct ssh_kex ssh_ec_kex_nistp521 = {
-    "ecdh-sha2-nistp521", NULL, KEXTYPE_ECDH,
-    &ssh_sha512, &kex_extra_nistp521,
-};
-
-static const struct ssh_kex *const ec_kex_list[] = {
-    &ssh_ec_kex_curve25519,
-    &ssh_ec_kex_nistp256,
-    &ssh_ec_kex_nistp384,
-    &ssh_ec_kex_nistp521,
-};
-
-const struct ssh_kexes ssh_ecdh_kex = {
-    sizeof(ec_kex_list) / sizeof(*ec_kex_list),
-    ec_kex_list
-};
-
-/* ----------------------------------------------------------------------
- * Helper functions for finding key algorithms and returning auxiliary
- * data.
- */
-
-const ssh_keyalg *ec_alg_by_oid(int len, const void *oid,
-                                        const struct ec_curve **curve)
-{
-    static const ssh_keyalg *algs_with_oid[] = {
-        &ssh_ecdsa_nistp256,
-        &ssh_ecdsa_nistp384,
-        &ssh_ecdsa_nistp521,
-    };
-    int i;
-
-    for (i = 0; i < lenof(algs_with_oid); i++) {
-        const ssh_keyalg *alg = algs_with_oid[i];
-        const struct ecsign_extra *extra =
-            (const struct ecsign_extra *)alg->extra;
-        if (len == extra->oidlen && !memcmp(oid, extra->oid, len)) {
-            *curve = extra->curve();
-            return alg;
-        }
-    }
-    return NULL;
-}
-
-const unsigned char *ec_alg_oid(const ssh_keyalg *alg,
-                                int *oidlen)
-{
-    const struct ecsign_extra *extra = (const struct ecsign_extra *)alg->extra;
-    *oidlen = extra->oidlen;
-    return extra->oid;
-}
-
-const int ec_nist_curve_lengths[] = { 256, 384, 521 };
-const int n_ec_nist_curve_lengths = lenof(ec_nist_curve_lengths);
-
-bool ec_nist_alg_and_curve_by_bits(
-    int bits, const struct ec_curve **curve, const ssh_keyalg **alg)
-{
-    switch (bits) {
-      case 256: *alg = &ssh_ecdsa_nistp256; break;
-      case 384: *alg = &ssh_ecdsa_nistp384; break;
-      case 521: *alg = &ssh_ecdsa_nistp521; break;
-      default: return false;
-    }
-    *curve = ((struct ecsign_extra *)(*alg)->extra)->curve();
-    return true;
-}
-
-bool ec_ed_alg_and_curve_by_bits(
-    int bits, const struct ec_curve **curve, const ssh_keyalg **alg)
-{
-    switch (bits) {
-      case 256: *alg = &ssh_ecdsa_ed25519; break;
-      default: return false;
-    }
-    *curve = ((struct ecsign_extra *)(*alg)->extra)->curve();
-<<<<<<< HEAD
-    return TRUE;
-}
-
-#ifdef MPEXT
-
-void ec_cleanup(void)
-{
-  ec_curve_cleanup = 1;
-  ec_p256();
-  ec_p384();
-  ec_p521();
-  ec_curve25519();
-  ec_ed25519();
-  // in case we want to restart (unlikely)
-  ec_curve_cleanup = 0;
-}
-
-#endif
-
-=======
-    return true;
-}
-
->>>>>>> 2cb66551
+/*
+ * Elliptic-curve crypto module for PuTTY
+ * Implements the three required curves, no optional curves
+ *
+ * NOTE: Only curves on prime field are handled by the maths functions
+ *       in Weierstrass form using Jacobian co-ordinates.
+ *
+ *       Montgomery form curves are supported for DH. (Curve25519)
+ *
+ *       Edwards form curves are supported for DSA. (Ed25519)
+ */
+
+/*
+ * References:
+ *
+ * Elliptic curves in SSH are specified in RFC 5656:
+ *   http://tools.ietf.org/html/rfc5656
+ *
+ * That specification delegates details of public key formatting and a
+ * lot of underlying mechanism to SEC 1:
+ *   http://www.secg.org/sec1-v2.pdf
+ *
+ * Montgomery maths from:
+ * Handbook of elliptic and hyperelliptic curve cryptography, Chapter 13
+ *   http://cs.ucsb.edu/~koc/ccs130h/2013/EllipticHyperelliptic-CohenFrey.pdf
+ *
+ * Curve25519 spec from libssh (with reference to other things in the
+ * libssh code):
+ *   https://git.libssh.org/users/aris/libssh.git/tree/doc/curve25519-sha256@libssh.org.txt
+ *
+ * Edwards DSA:
+ *   http://ed25519.cr.yp.to/ed25519-20110926.pdf
+ */
+
+#include <stdlib.h>
+#include <assert.h>
+
+#include "ssh.h"
+
+#ifdef MPEXT
+int ec_curve_cleanup = 0;
+
+static void finalize_ec_point(struct ec_point *point)
+{
+    if (point->x != NULL) freebn(point->x);
+    if (point->y != NULL) freebn(point->y);
+    if (point->z != NULL) freebn(point->z);
+}
+
+static void finalize_wcurve(struct ec_curve *curve)
+{
+    if (curve->p != NULL) freebn(curve->p);
+
+    if (curve->w.a != NULL) freebn(curve->w.a);
+    if (curve->w.b != NULL) freebn(curve->w.b);
+    if (curve->w.n != NULL) freebn(curve->w.n);
+    finalize_ec_point(&curve->w.G);
+}
+
+static void finalize_mcurve(struct ec_curve *curve)
+{
+    if (curve->p != NULL) freebn(curve->p);
+
+    if (curve->m.a != NULL) freebn(curve->m.a);
+    if (curve->m.b != NULL) freebn(curve->m.b);
+    finalize_ec_point(&curve->m.G);
+}
+
+static void finalize_ecurve(struct ec_curve *curve)
+{
+    if (curve->p != NULL) freebn(curve->p);
+
+    if (curve->e.l != NULL) freebn(curve->e.l);
+    if (curve->e.d != NULL) freebn(curve->e.d);
+    finalize_ec_point(&curve->e.B);
+}
+#endif
+
+/* ----------------------------------------------------------------------
+ * Elliptic curve definitions
+ */
+
+static void initialise_wcurve(struct ec_curve *curve, int bits,
+                              const unsigned char *p,
+                              const unsigned char *a, const unsigned char *b,
+                              const unsigned char *n, const unsigned char *Gx,
+                              const unsigned char *Gy)
+{
+    int length = bits / 8;
+    if (bits % 8) ++length;
+
+    curve->type = EC_WEIERSTRASS;
+
+    curve->fieldBits = bits;
+    curve->p = bignum_from_bytes(p, length);
+
+    /* Curve co-efficients */
+    curve->w.a = bignum_from_bytes(a, length);
+    curve->w.b = bignum_from_bytes(b, length);
+
+    /* Group order and generator */
+    curve->w.n = bignum_from_bytes(n, length);
+    curve->w.G.x = bignum_from_bytes(Gx, length);
+    curve->w.G.y = bignum_from_bytes(Gy, length);
+    curve->w.G.curve = curve;
+    curve->w.G.infinity = false;
+}
+
+static void initialise_mcurve(struct ec_curve *curve, int bits,
+                              const unsigned char *p,
+                              const unsigned char *a, const unsigned char *b,
+                              const unsigned char *Gx)
+{
+    int length = bits / 8;
+    if (bits % 8) ++length;
+
+    curve->type = EC_MONTGOMERY;
+
+    curve->fieldBits = bits;
+    curve->p = bignum_from_bytes(p, length);
+
+    /* Curve co-efficients */
+    curve->m.a = bignum_from_bytes(a, length);
+    curve->m.b = bignum_from_bytes(b, length);
+
+    /* Generator */
+    curve->m.G.x = bignum_from_bytes(Gx, length);
+    curve->m.G.y = NULL;
+    curve->m.G.z = NULL;
+    curve->m.G.curve = curve;
+    curve->m.G.infinity = false;
+}
+
+static void initialise_ecurve(struct ec_curve *curve, int bits,
+                              const unsigned char *p,
+                              const unsigned char *l, const unsigned char *d,
+                              const unsigned char *Bx, const unsigned char *By)
+{
+    int length = bits / 8;
+    if (bits % 8) ++length;
+
+    curve->type = EC_EDWARDS;
+
+    curve->fieldBits = bits;
+    curve->p = bignum_from_bytes(p, length);
+
+    /* Curve co-efficients */
+    curve->e.l = bignum_from_bytes(l, length);
+    curve->e.d = bignum_from_bytes(d, length);
+
+    /* Group order and generator */
+    curve->e.B.x = bignum_from_bytes(Bx, length);
+    curve->e.B.y = bignum_from_bytes(By, length);
+    curve->e.B.curve = curve;
+    curve->e.B.infinity = false;
+}
+
+static struct ec_curve *ec_p256(void)
+{
+    static struct ec_curve curve = { 0 };
+    static bool initialised = false;
+
+    #ifdef MPEXT
+    if (ec_curve_cleanup)
+    {
+        if (initialised) finalize_wcurve(&curve);
+        initialised = 0;
+        return NULL;
+    }
+    #endif
+
+    if (!initialised)
+    {
+        static const unsigned char p[] = {
+            0xff, 0xff, 0xff, 0xff, 0x00, 0x00, 0x00, 0x01,
+            0x00, 0x00, 0x00, 0x00, 0x00, 0x00, 0x00, 0x00,
+            0x00, 0x00, 0x00, 0x00, 0xff, 0xff, 0xff, 0xff,
+            0xff, 0xff, 0xff, 0xff, 0xff, 0xff, 0xff, 0xff
+        };
+        static const unsigned char a[] = {
+            0xff, 0xff, 0xff, 0xff, 0x00, 0x00, 0x00, 0x01,
+            0x00, 0x00, 0x00, 0x00, 0x00, 0x00, 0x00, 0x00,
+            0x00, 0x00, 0x00, 0x00, 0xff, 0xff, 0xff, 0xff,
+            0xff, 0xff, 0xff, 0xff, 0xff, 0xff, 0xff, 0xfc
+        };
+        static const unsigned char b[] = {
+            0x5a, 0xc6, 0x35, 0xd8, 0xaa, 0x3a, 0x93, 0xe7,
+            0xb3, 0xeb, 0xbd, 0x55, 0x76, 0x98, 0x86, 0xbc,
+            0x65, 0x1d, 0x06, 0xb0, 0xcc, 0x53, 0xb0, 0xf6,
+            0x3b, 0xce, 0x3c, 0x3e, 0x27, 0xd2, 0x60, 0x4b
+        };
+        static const unsigned char n[] = {
+            0xff, 0xff, 0xff, 0xff, 0x00, 0x00, 0x00, 0x00,
+            0xff, 0xff, 0xff, 0xff, 0xff, 0xff, 0xff, 0xff,
+            0xbc, 0xe6, 0xfa, 0xad, 0xa7, 0x17, 0x9e, 0x84,
+            0xf3, 0xb9, 0xca, 0xc2, 0xfc, 0x63, 0x25, 0x51
+        };
+        static const unsigned char Gx[] = {
+            0x6b, 0x17, 0xd1, 0xf2, 0xe1, 0x2c, 0x42, 0x47,
+            0xf8, 0xbc, 0xe6, 0xe5, 0x63, 0xa4, 0x40, 0xf2,
+            0x77, 0x03, 0x7d, 0x81, 0x2d, 0xeb, 0x33, 0xa0,
+            0xf4, 0xa1, 0x39, 0x45, 0xd8, 0x98, 0xc2, 0x96
+        };
+        static const unsigned char Gy[] = {
+            0x4f, 0xe3, 0x42, 0xe2, 0xfe, 0x1a, 0x7f, 0x9b,
+            0x8e, 0xe7, 0xeb, 0x4a, 0x7c, 0x0f, 0x9e, 0x16,
+            0x2b, 0xce, 0x33, 0x57, 0x6b, 0x31, 0x5e, 0xce,
+            0xcb, 0xb6, 0x40, 0x68, 0x37, 0xbf, 0x51, 0xf5
+        };
+
+        initialise_wcurve(&curve, 256, p, a, b, n, Gx, Gy);
+        curve.textname = curve.name = "nistp256";
+
+        /* Now initialised, no need to do it again */
+        initialised = true;
+    }
+
+    return &curve;
+}
+
+static struct ec_curve *ec_p384(void)
+{
+    static struct ec_curve curve = { 0 };
+    static bool initialised = false;
+
+    #ifdef MPEXT
+    if (ec_curve_cleanup)
+    {
+        if (initialised) finalize_wcurve(&curve);
+        initialised = 0;
+        return NULL;
+    }
+    #endif
+
+    if (!initialised)
+    {
+        static const unsigned char p[] = {
+            0xff, 0xff, 0xff, 0xff, 0xff, 0xff, 0xff, 0xff,
+            0xff, 0xff, 0xff, 0xff, 0xff, 0xff, 0xff, 0xff,
+            0xff, 0xff, 0xff, 0xff, 0xff, 0xff, 0xff, 0xff,
+            0xff, 0xff, 0xff, 0xff, 0xff, 0xff, 0xff, 0xfe,
+            0xff, 0xff, 0xff, 0xff, 0x00, 0x00, 0x00, 0x00,
+            0x00, 0x00, 0x00, 0x00, 0xff, 0xff, 0xff, 0xff
+        };
+        static const unsigned char a[] = {
+            0xff, 0xff, 0xff, 0xff, 0xff, 0xff, 0xff, 0xff,
+            0xff, 0xff, 0xff, 0xff, 0xff, 0xff, 0xff, 0xff,
+            0xff, 0xff, 0xff, 0xff, 0xff, 0xff, 0xff, 0xff,
+            0xff, 0xff, 0xff, 0xff, 0xff, 0xff, 0xff, 0xfe,
+            0xff, 0xff, 0xff, 0xff, 0x00, 0x00, 0x00, 0x00,
+            0x00, 0x00, 0x00, 0x00, 0xff, 0xff, 0xff, 0xfc
+        };
+        static const unsigned char b[] = {
+            0xb3, 0x31, 0x2f, 0xa7, 0xe2, 0x3e, 0xe7, 0xe4,
+            0x98, 0x8e, 0x05, 0x6b, 0xe3, 0xf8, 0x2d, 0x19,
+            0x18, 0x1d, 0x9c, 0x6e, 0xfe, 0x81, 0x41, 0x12,
+            0x03, 0x14, 0x08, 0x8f, 0x50, 0x13, 0x87, 0x5a,
+            0xc6, 0x56, 0x39, 0x8d, 0x8a, 0x2e, 0xd1, 0x9d,
+            0x2a, 0x85, 0xc8, 0xed, 0xd3, 0xec, 0x2a, 0xef
+        };
+        static const unsigned char n[] = {
+            0xff, 0xff, 0xff, 0xff, 0xff, 0xff, 0xff, 0xff,
+            0xff, 0xff, 0xff, 0xff, 0xff, 0xff, 0xff, 0xff,
+            0xff, 0xff, 0xff, 0xff, 0xff, 0xff, 0xff, 0xff,
+            0xc7, 0x63, 0x4d, 0x81, 0xf4, 0x37, 0x2d, 0xdf,
+            0x58, 0x1a, 0x0d, 0xb2, 0x48, 0xb0, 0xa7, 0x7a,
+            0xec, 0xec, 0x19, 0x6a, 0xcc, 0xc5, 0x29, 0x73
+        };
+        static const unsigned char Gx[] = {
+            0xaa, 0x87, 0xca, 0x22, 0xbe, 0x8b, 0x05, 0x37,
+            0x8e, 0xb1, 0xc7, 0x1e, 0xf3, 0x20, 0xad, 0x74,
+            0x6e, 0x1d, 0x3b, 0x62, 0x8b, 0xa7, 0x9b, 0x98,
+            0x59, 0xf7, 0x41, 0xe0, 0x82, 0x54, 0x2a, 0x38,
+            0x55, 0x02, 0xf2, 0x5d, 0xbf, 0x55, 0x29, 0x6c,
+            0x3a, 0x54, 0x5e, 0x38, 0x72, 0x76, 0x0a, 0xb7
+        };
+        static const unsigned char Gy[] = {
+            0x36, 0x17, 0xde, 0x4a, 0x96, 0x26, 0x2c, 0x6f,
+            0x5d, 0x9e, 0x98, 0xbf, 0x92, 0x92, 0xdc, 0x29,
+            0xf8, 0xf4, 0x1d, 0xbd, 0x28, 0x9a, 0x14, 0x7c,
+            0xe9, 0xda, 0x31, 0x13, 0xb5, 0xf0, 0xb8, 0xc0,
+            0x0a, 0x60, 0xb1, 0xce, 0x1d, 0x7e, 0x81, 0x9d,
+            0x7a, 0x43, 0x1d, 0x7c, 0x90, 0xea, 0x0e, 0x5f
+        };
+
+        initialise_wcurve(&curve, 384, p, a, b, n, Gx, Gy);
+        curve.textname = curve.name = "nistp384";
+
+        /* Now initialised, no need to do it again */
+        initialised = true;
+    }
+
+    return &curve;
+}
+
+static struct ec_curve *ec_p521(void)
+{
+    static struct ec_curve curve = { 0 };
+    static bool initialised = false;
+
+    #ifdef MPEXT
+    if (ec_curve_cleanup)
+    {
+        if (initialised) finalize_wcurve(&curve);
+        initialised = 0;
+        return NULL;
+    }
+    #endif
+
+    if (!initialised)
+    {
+        static const unsigned char p[] = {
+            0x01, 0xff, 0xff, 0xff, 0xff, 0xff, 0xff, 0xff,
+            0xff, 0xff, 0xff, 0xff, 0xff, 0xff, 0xff, 0xff,
+            0xff, 0xff, 0xff, 0xff, 0xff, 0xff, 0xff, 0xff,
+            0xff, 0xff, 0xff, 0xff, 0xff, 0xff, 0xff, 0xff,
+            0xff, 0xff, 0xff, 0xff, 0xff, 0xff, 0xff, 0xff,
+            0xff, 0xff, 0xff, 0xff, 0xff, 0xff, 0xff, 0xff,
+            0xff, 0xff, 0xff, 0xff, 0xff, 0xff, 0xff, 0xff,
+            0xff, 0xff, 0xff, 0xff, 0xff, 0xff, 0xff, 0xff,
+            0xff, 0xff
+        };
+        static const unsigned char a[] = {
+            0x01, 0xff, 0xff, 0xff, 0xff, 0xff, 0xff, 0xff,
+            0xff, 0xff, 0xff, 0xff, 0xff, 0xff, 0xff, 0xff,
+            0xff, 0xff, 0xff, 0xff, 0xff, 0xff, 0xff, 0xff,
+            0xff, 0xff, 0xff, 0xff, 0xff, 0xff, 0xff, 0xff,
+            0xff, 0xff, 0xff, 0xff, 0xff, 0xff, 0xff, 0xff,
+            0xff, 0xff, 0xff, 0xff, 0xff, 0xff, 0xff, 0xff,
+            0xff, 0xff, 0xff, 0xff, 0xff, 0xff, 0xff, 0xff,
+            0xff, 0xff, 0xff, 0xff, 0xff, 0xff, 0xff, 0xff,
+            0xff, 0xfc
+        };
+        static const unsigned char b[] = {
+            0x00, 0x51, 0x95, 0x3e, 0xb9, 0x61, 0x8e, 0x1c,
+            0x9a, 0x1f, 0x92, 0x9a, 0x21, 0xa0, 0xb6, 0x85,
+            0x40, 0xee, 0xa2, 0xda, 0x72, 0x5b, 0x99, 0xb3,
+            0x15, 0xf3, 0xb8, 0xb4, 0x89, 0x91, 0x8e, 0xf1,
+            0x09, 0xe1, 0x56, 0x19, 0x39, 0x51, 0xec, 0x7e,
+            0x93, 0x7b, 0x16, 0x52, 0xc0, 0xbd, 0x3b, 0xb1,
+            0xbf, 0x07, 0x35, 0x73, 0xdf, 0x88, 0x3d, 0x2c,
+            0x34, 0xf1, 0xef, 0x45, 0x1f, 0xd4, 0x6b, 0x50,
+            0x3f, 0x00
+        };
+        static const unsigned char n[] = {
+            0x01, 0xff, 0xff, 0xff, 0xff, 0xff, 0xff, 0xff,
+            0xff, 0xff, 0xff, 0xff, 0xff, 0xff, 0xff, 0xff,
+            0xff, 0xff, 0xff, 0xff, 0xff, 0xff, 0xff, 0xff,
+            0xff, 0xff, 0xff, 0xff, 0xff, 0xff, 0xff, 0xff,
+            0xff, 0xfa, 0x51, 0x86, 0x87, 0x83, 0xbf, 0x2f,
+            0x96, 0x6b, 0x7f, 0xcc, 0x01, 0x48, 0xf7, 0x09,
+            0xa5, 0xd0, 0x3b, 0xb5, 0xc9, 0xb8, 0x89, 0x9c,
+            0x47, 0xae, 0xbb, 0x6f, 0xb7, 0x1e, 0x91, 0x38,
+            0x64, 0x09
+        };
+        static const unsigned char Gx[] = {
+            0x00, 0xc6, 0x85, 0x8e, 0x06, 0xb7, 0x04, 0x04,
+            0xe9, 0xcd, 0x9e, 0x3e, 0xcb, 0x66, 0x23, 0x95,
+            0xb4, 0x42, 0x9c, 0x64, 0x81, 0x39, 0x05, 0x3f,
+            0xb5, 0x21, 0xf8, 0x28, 0xaf, 0x60, 0x6b, 0x4d,
+            0x3d, 0xba, 0xa1, 0x4b, 0x5e, 0x77, 0xef, 0xe7,
+            0x59, 0x28, 0xfe, 0x1d, 0xc1, 0x27, 0xa2, 0xff,
+            0xa8, 0xde, 0x33, 0x48, 0xb3, 0xc1, 0x85, 0x6a,
+            0x42, 0x9b, 0xf9, 0x7e, 0x7e, 0x31, 0xc2, 0xe5,
+            0xbd, 0x66
+        };
+        static const unsigned char Gy[] = {
+            0x01, 0x18, 0x39, 0x29, 0x6a, 0x78, 0x9a, 0x3b,
+            0xc0, 0x04, 0x5c, 0x8a, 0x5f, 0xb4, 0x2c, 0x7d,
+            0x1b, 0xd9, 0x98, 0xf5, 0x44, 0x49, 0x57, 0x9b,
+            0x44, 0x68, 0x17, 0xaf, 0xbd, 0x17, 0x27, 0x3e,
+            0x66, 0x2c, 0x97, 0xee, 0x72, 0x99, 0x5e, 0xf4,
+            0x26, 0x40, 0xc5, 0x50, 0xb9, 0x01, 0x3f, 0xad,
+            0x07, 0x61, 0x35, 0x3c, 0x70, 0x86, 0xa2, 0x72,
+            0xc2, 0x40, 0x88, 0xbe, 0x94, 0x76, 0x9f, 0xd1,
+            0x66, 0x50
+        };
+
+        initialise_wcurve(&curve, 521, p, a, b, n, Gx, Gy);
+        curve.textname = curve.name = "nistp521";
+
+        /* Now initialised, no need to do it again */
+        initialised = true;
+    }
+
+    return &curve;
+}
+
+static struct ec_curve *ec_curve25519(void)
+{
+    static struct ec_curve curve = { 0 };
+    static bool initialised = false;
+
+    #ifdef MPEXT
+    if (ec_curve_cleanup)
+    {
+        if (initialised) finalize_mcurve(&curve);
+        initialised = 0;
+        return NULL;
+    }
+    #endif
+
+    if (!initialised)
+    {
+        static const unsigned char p[] = {
+            0x7f, 0xff, 0xff, 0xff, 0xff, 0xff, 0xff, 0xff,
+            0xff, 0xff, 0xff, 0xff, 0xff, 0xff, 0xff, 0xff,
+            0xff, 0xff, 0xff, 0xff, 0xff, 0xff, 0xff, 0xff,
+            0xff, 0xff, 0xff, 0xff, 0xff, 0xff, 0xff, 0xed
+        };
+        static const unsigned char a[] = {
+            0x00, 0x00, 0x00, 0x00, 0x00, 0x00, 0x00, 0x00,
+            0x00, 0x00, 0x00, 0x00, 0x00, 0x00, 0x00, 0x00,
+            0x00, 0x00, 0x00, 0x00, 0x00, 0x00, 0x00, 0x00,
+            0x00, 0x00, 0x00, 0x00, 0x00, 0x07, 0x6d, 0x06
+        };
+        static const unsigned char b[] = {
+            0x00, 0x00, 0x00, 0x00, 0x00, 0x00, 0x00, 0x00,
+            0x00, 0x00, 0x00, 0x00, 0x00, 0x00, 0x00, 0x00,
+            0x00, 0x00, 0x00, 0x00, 0x00, 0x00, 0x00, 0x00,
+            0x00, 0x00, 0x00, 0x00, 0x00, 0x00, 0x00, 0x01
+        };
+        static const unsigned char gx[32] = {
+            0x00, 0x00, 0x00, 0x00, 0x00, 0x00, 0x00, 0x00,
+            0x00, 0x00, 0x00, 0x00, 0x00, 0x00, 0x00, 0x00,
+            0x00, 0x00, 0x00, 0x00, 0x00, 0x00, 0x00, 0x00,
+            0x00, 0x00, 0x00, 0x00, 0x00, 0x00, 0x00, 0x09
+        };
+
+        initialise_mcurve(&curve, 256, p, a, b, gx);
+        /* This curve doesn't need a name, because it's never used in
+         * any format that embeds the curve name */
+        curve.name = NULL;
+        curve.textname = "Curve25519";
+
+        /* Now initialised, no need to do it again */
+        initialised = true;
+    }
+
+    return &curve;
+}
+
+static struct ec_curve *ec_ed25519(void)
+{
+    static struct ec_curve curve = { 0 };
+    static bool initialised = false;
+
+    #ifdef MPEXT
+    if (ec_curve_cleanup)
+    {
+        if (initialised) finalize_ecurve(&curve);
+        initialised = 0;
+        return NULL;
+    }
+    #endif
+
+    if (!initialised)
+    {
+        static const unsigned char q[] = {
+            0x7f, 0xff, 0xff, 0xff, 0xff, 0xff, 0xff, 0xff,
+            0xff, 0xff, 0xff, 0xff, 0xff, 0xff, 0xff, 0xff,
+            0xff, 0xff, 0xff, 0xff, 0xff, 0xff, 0xff, 0xff,
+            0xff, 0xff, 0xff, 0xff, 0xff, 0xff, 0xff, 0xed
+        };
+        static const unsigned char l[32] = {
+            0x10, 0x00, 0x00, 0x00, 0x00, 0x00, 0x00, 0x00,
+            0x00, 0x00, 0x00, 0x00, 0x00, 0x00, 0x00, 0x00,
+            0x14, 0xde, 0xf9, 0xde, 0xa2, 0xf7, 0x9c, 0xd6,
+            0x58, 0x12, 0x63, 0x1a, 0x5c, 0xf5, 0xd3, 0xed
+        };
+        static const unsigned char d[32] = {
+            0x52, 0x03, 0x6c, 0xee, 0x2b, 0x6f, 0xfe, 0x73,
+            0x8c, 0xc7, 0x40, 0x79, 0x77, 0x79, 0xe8, 0x98,
+            0x00, 0x70, 0x0a, 0x4d, 0x41, 0x41, 0xd8, 0xab,
+            0x75, 0xeb, 0x4d, 0xca, 0x13, 0x59, 0x78, 0xa3
+        };
+        static const unsigned char Bx[32] = {
+            0x21, 0x69, 0x36, 0xd3, 0xcd, 0x6e, 0x53, 0xfe,
+            0xc0, 0xa4, 0xe2, 0x31, 0xfd, 0xd6, 0xdc, 0x5c,
+            0x69, 0x2c, 0xc7, 0x60, 0x95, 0x25, 0xa7, 0xb2,
+            0xc9, 0x56, 0x2d, 0x60, 0x8f, 0x25, 0xd5, 0x1a
+        };
+        static const unsigned char By[32] = {
+            0x66, 0x66, 0x66, 0x66, 0x66, 0x66, 0x66, 0x66,
+            0x66, 0x66, 0x66, 0x66, 0x66, 0x66, 0x66, 0x66,
+            0x66, 0x66, 0x66, 0x66, 0x66, 0x66, 0x66, 0x66,
+            0x66, 0x66, 0x66, 0x66, 0x66, 0x66, 0x66, 0x58
+        };
+
+        /* This curve doesn't need a name, because it's never used in
+         * any format that embeds the curve name */
+        curve.name = NULL;
+
+        initialise_ecurve(&curve, 256, q, l, d, Bx, By);
+        curve.textname = "Ed25519";
+
+        /* Now initialised, no need to do it again */
+        initialised = true;
+    }
+
+    return &curve;
+}
+
+/* Return 1 if a is -3 % p, otherwise return 0
+ * This is used because there are some maths optimisations */
+static bool ec_aminus3(const struct ec_curve *curve)
+{
+    bool ret;
+    Bignum _p;
+
+    if (curve->type != EC_WEIERSTRASS) {
+        return false;
+    }
+
+    _p = bignum_add_long(curve->w.a, 3);
+
+    ret = !bignum_cmp(curve->p, _p);
+    freebn(_p);
+    return ret;
+}
+
+/* ----------------------------------------------------------------------
+ * Elliptic curve field maths
+ */
+
+static Bignum ecf_add(const Bignum a, const Bignum b,
+                      const struct ec_curve *curve)
+{
+    Bignum a1, b1, ab, ret;
+
+    a1 = bigmod(a, curve->p);
+    b1 = bigmod(b, curve->p);
+
+    ab = bigadd(a1, b1);
+    freebn(a1);
+    freebn(b1);
+
+    ret = bigmod(ab, curve->p);
+    freebn(ab);
+
+    return ret;
+}
+
+static Bignum ecf_square(const Bignum a, const struct ec_curve *curve)
+{
+    return modmul(a, a, curve->p);
+}
+
+static Bignum ecf_treble(const Bignum a, const struct ec_curve *curve)
+{
+    Bignum ret, tmp;
+
+    /* Double */
+    tmp = bignum_lshift(a, 1);
+
+    /* Add itself (i.e. treble) */
+    ret = bigadd(tmp, a);
+    freebn(tmp);
+
+    /* Normalise */
+    while (bignum_cmp(ret, curve->p) >= 0)
+    {
+        tmp = bigsub(ret, curve->p);
+        assert(tmp);
+        freebn(ret);
+        ret = tmp;
+    }
+
+    return ret;
+}
+
+static Bignum ecf_double(const Bignum a, const struct ec_curve *curve)
+{
+    Bignum ret = bignum_lshift(a, 1);
+    if (bignum_cmp(ret, curve->p) >= 0)
+    {
+        Bignum tmp = bigsub(ret, curve->p);
+        assert(tmp);
+        freebn(ret);
+        return tmp;
+    }
+    else
+    {
+        return ret;
+    }
+}
+
+/* ----------------------------------------------------------------------
+ * Memory functions
+ */
+
+void ec_point_free(struct ec_point *point)
+{
+    if (point == NULL) return;
+    point->curve = 0;
+    if (point->x) freebn(point->x);
+    if (point->y) freebn(point->y);
+    if (point->z) freebn(point->z);
+    point->infinity = false;
+    sfree(point);
+}
+
+static struct ec_point *ec_point_new(const struct ec_curve *curve,
+                                     const Bignum x, const Bignum y, const Bignum z,
+                                     bool infinity)
+{
+    struct ec_point *point = snewn(1, struct ec_point);
+    point->curve = curve;
+    point->x = x;
+    point->y = y;
+    point->z = z;
+    point->infinity = infinity;
+    return point;
+}
+
+static struct ec_point *ec_point_copy(const struct ec_point *a)
+{
+    if (a == NULL) return NULL;
+    return ec_point_new(a->curve,
+                        a->x ? copybn(a->x) : NULL,
+                        a->y ? copybn(a->y) : NULL,
+                        a->z ? copybn(a->z) : NULL,
+                        a->infinity);
+}
+
+static bool ec_point_verify(const struct ec_point *a)
+{
+    if (a->infinity) {
+        return true;
+    } else if (a->curve->type == EC_EDWARDS) {
+        /* Check y^2 - x^2 - 1 - d * x^2 * y^2 == 0 */
+        Bignum y2, x2, tmp, tmp2, tmp3;
+        bool ret;
+
+        y2 = ecf_square(a->y, a->curve);
+        x2 = ecf_square(a->x, a->curve);
+        tmp = modmul(a->curve->e.d, x2, a->curve->p);
+        tmp2 = modmul(tmp, y2, a->curve->p);
+        freebn(tmp);
+        tmp = modsub(y2, x2, a->curve->p);
+        freebn(y2);
+        freebn(x2);
+        tmp3 = modsub(tmp, tmp2, a->curve->p);
+        freebn(tmp);
+        freebn(tmp2);
+        ret = !bignum_cmp(tmp3, One);
+        freebn(tmp3);
+        return ret;
+    } else if (a->curve->type == EC_WEIERSTRASS) {
+        /* Verify y^2 = x^3 + ax + b */
+        bool ret = false;
+
+        Bignum lhs = NULL, x3 = NULL, ax = NULL, x3ax = NULL, x3axm = NULL, x3axb = NULL, rhs = NULL;
+
+        Bignum Three = bignum_from_long(3);
+
+        lhs = modmul(a->y, a->y, a->curve->p);
+
+        /* This uses montgomery multiplication to optimise */
+        x3 = modpow(a->x, Three, a->curve->p);
+        freebn(Three);
+        ax = modmul(a->curve->w.a, a->x, a->curve->p);
+        x3ax = bigadd(x3, ax);
+        freebn(x3); x3 = NULL;
+        freebn(ax); ax = NULL;
+        x3axm = bigmod(x3ax, a->curve->p);
+        freebn(x3ax); x3ax = NULL;
+        x3axb = bigadd(x3axm, a->curve->w.b);
+        freebn(x3axm); x3axm = NULL;
+        rhs = bigmod(x3axb, a->curve->p);
+        freebn(x3axb);
+
+        ret = !bignum_cmp(lhs, rhs);
+        freebn(lhs);
+        freebn(rhs);
+
+        return ret;
+    } else {
+        return false;
+    }
+}
+
+/* ----------------------------------------------------------------------
+ * Elliptic curve point maths
+ */
+
+/* Returns true on success and false on memory error */
+static bool ecp_normalise(struct ec_point *a)
+{
+    if (!a) {
+        /* No point */
+        return false;
+    }
+
+    if (a->infinity) {
+        /* Point is at infinity - i.e. normalised */
+        return true;
+    }
+
+    if (a->curve->type == EC_WEIERSTRASS) {
+        /* In Jacobian Coordinates the triple (X, Y, Z) represents
+           the affine point (X / Z^2, Y / Z^3) */
+
+        Bignum Z2, Z2inv, Z3, Z3inv, tx, ty;
+
+        if (!a->x || !a->y) {
+            /* No point defined */
+            return false;
+        } else if (!a->z) {
+            /* Already normalised */
+            return true;
+        }
+
+        Z2 = ecf_square(a->z, a->curve);
+        Z2inv = modinv(Z2, a->curve->p);
+        if (!Z2inv) {
+            freebn(Z2);
+            return false;
+        }
+        tx = modmul(a->x, Z2inv, a->curve->p);
+        freebn(Z2inv);
+
+        Z3 = modmul(Z2, a->z, a->curve->p);
+        freebn(Z2);
+        Z3inv = modinv(Z3, a->curve->p);
+        freebn(Z3);
+        if (!Z3inv) {
+            freebn(tx);
+            return false;
+        }
+        ty = modmul(a->y, Z3inv, a->curve->p);
+        freebn(Z3inv);
+
+        freebn(a->x);
+        a->x = tx;
+        freebn(a->y);
+        a->y = ty;
+        freebn(a->z);
+        a->z = NULL;
+        return true;
+    } else if (a->curve->type == EC_MONTGOMERY) {
+        /* In Montgomery (X : Z) represents the x co-ord (X / Z, ?) */
+
+        Bignum tmp, tmp2;
+
+        if (!a->x) {
+            /* No point defined */
+            return false;
+        } else if (!a->z) {
+            /* Already normalised */
+            return true;
+        }
+
+        tmp = modinv(a->z, a->curve->p);
+        if (!tmp) {
+            return false;
+        }
+        tmp2 = modmul(a->x, tmp, a->curve->p);
+        freebn(tmp);
+
+        freebn(a->z);
+        a->z = NULL;
+        freebn(a->x);
+        a->x = tmp2;
+        return true;
+    } else if (a->curve->type == EC_EDWARDS) {
+        /* Always normalised */
+        return true;
+    } else {
+        return false;
+    }
+}
+
+static struct ec_point *ecp_doublew(const struct ec_point *a, bool aminus3)
+{
+    Bignum S, M, outx, outy, outz;
+
+    if (bignum_cmp(a->y, Zero) == 0)
+    {
+        /* Identity */
+        return ec_point_new(a->curve, NULL, NULL, NULL, true);
+    }
+
+    /* S = 4*X*Y^2 */
+    {
+        Bignum Y2, XY2, _2XY2;
+
+        Y2 = ecf_square(a->y, a->curve);
+        XY2 = modmul(a->x, Y2, a->curve->p);
+        freebn(Y2);
+
+        _2XY2 = ecf_double(XY2, a->curve);
+        freebn(XY2);
+        S = ecf_double(_2XY2, a->curve);
+        freebn(_2XY2);
+    }
+
+    /* Faster calculation if a = -3 */
+    if (aminus3) {
+        /* if a = -3, then M can also be calculated as M = 3*(X + Z^2)*(X - Z^2) */
+        Bignum Z2, XpZ2, XmZ2, second;
+
+        if (a->z == NULL) {
+            Z2 = copybn(One);
+        } else {
+            Z2 = ecf_square(a->z, a->curve);
+        }
+
+        XpZ2 = ecf_add(a->x, Z2, a->curve);
+        XmZ2 = modsub(a->x, Z2, a->curve->p);
+        freebn(Z2);
+
+        second = modmul(XpZ2, XmZ2, a->curve->p);
+        freebn(XpZ2);
+        freebn(XmZ2);
+
+        M = ecf_treble(second, a->curve);
+        freebn(second);
+    } else {
+        /* M = 3*X^2 + a*Z^4 */
+        Bignum _3X2, X2, aZ4;
+
+        if (a->z == NULL) {
+            aZ4 = copybn(a->curve->w.a);
+        } else {
+            Bignum Z2, Z4;
+
+            Z2 = ecf_square(a->z, a->curve);
+            Z4 = ecf_square(Z2, a->curve);
+            freebn(Z2);
+            aZ4 = modmul(a->curve->w.a, Z4, a->curve->p);
+            freebn(Z4);
+        }
+
+        X2 = modmul(a->x, a->x, a->curve->p);
+        _3X2 = ecf_treble(X2, a->curve);
+        freebn(X2);
+        M = ecf_add(_3X2, aZ4, a->curve);
+        freebn(_3X2);
+        freebn(aZ4);
+    }
+
+    /* X' = M^2 - 2*S */
+    {
+        Bignum M2, _2S;
+
+        M2 = ecf_square(M, a->curve);
+        _2S = ecf_double(S, a->curve);
+        outx = modsub(M2, _2S, a->curve->p);
+        freebn(M2);
+        freebn(_2S);
+    }
+
+    /* Y' = M*(S - X') - 8*Y^4 */
+    {
+        Bignum SX, MSX, Eight, Y2, Y4, _8Y4;
+
+        SX = modsub(S, outx, a->curve->p);
+        freebn(S);
+        MSX = modmul(M, SX, a->curve->p);
+        freebn(SX);
+        freebn(M);
+        Y2 = ecf_square(a->y, a->curve);
+        Y4 = ecf_square(Y2, a->curve);
+        freebn(Y2);
+        Eight = bignum_from_long(8);
+        _8Y4 = modmul(Eight, Y4, a->curve->p);
+        freebn(Eight);
+        freebn(Y4);
+        outy = modsub(MSX, _8Y4, a->curve->p);
+        freebn(MSX);
+        freebn(_8Y4);
+    }
+
+    /* Z' = 2*Y*Z */
+    {
+        Bignum YZ;
+
+        if (a->z == NULL) {
+            YZ = copybn(a->y);
+        } else {
+            YZ = modmul(a->y, a->z, a->curve->p);
+        }
+
+        outz = ecf_double(YZ, a->curve);
+        freebn(YZ);
+    }
+
+    return ec_point_new(a->curve, outx, outy, outz, false);
+}
+
+static struct ec_point *ecp_doublem(const struct ec_point *a)
+{
+    Bignum z, outx, outz, xpz, xmz;
+
+    z = a->z;
+    if (!z) {
+        z = One;
+    }
+
+    /* 4xz = (x + z)^2 - (x - z)^2 */
+    {
+        Bignum tmp;
+
+        tmp = ecf_add(a->x, z, a->curve);
+        xpz = ecf_square(tmp, a->curve);
+        freebn(tmp);
+
+        tmp = modsub(a->x, z, a->curve->p);
+        xmz = ecf_square(tmp, a->curve);
+        freebn(tmp);
+    }
+
+    /* outx = (x + z)^2 * (x - z)^2 */
+    outx = modmul(xpz, xmz, a->curve->p);
+
+    /* outz = 4xz * ((x - z)^2 + ((A + 2) / 4)*4xz) */
+    {
+        Bignum _4xz, tmp, tmp2, tmp3;
+
+        tmp = bignum_from_long(2);
+        tmp2 = ecf_add(a->curve->m.a, tmp, a->curve);
+        freebn(tmp);
+
+        _4xz = modsub(xpz, xmz, a->curve->p);
+        freebn(xpz);
+        tmp = modmul(tmp2, _4xz, a->curve->p);
+        freebn(tmp2);
+
+        tmp2 = bignum_from_long(4);
+        tmp3 = modinv(tmp2, a->curve->p);
+        freebn(tmp2);
+        if (!tmp3) {
+            freebn(tmp);
+            freebn(_4xz);
+            freebn(outx);
+            freebn(xmz);
+            return NULL;
+        }
+        tmp2 = modmul(tmp, tmp3, a->curve->p);
+        freebn(tmp);
+        freebn(tmp3);
+
+        tmp = ecf_add(xmz, tmp2, a->curve);
+        freebn(xmz);
+        freebn(tmp2);
+        outz = modmul(_4xz, tmp, a->curve->p);
+        freebn(_4xz);
+        freebn(tmp);
+    }
+
+    return ec_point_new(a->curve, outx, NULL, outz, false);
+}
+
+/* Forward declaration for Edwards curve doubling */
+static struct ec_point *ecp_add(const struct ec_point *a,
+                                const struct ec_point *b,
+                                bool aminus3);
+
+static struct ec_point *ecp_double(const struct ec_point *a, bool aminus3)
+{
+    if (a->infinity)
+    {
+        /* Identity */
+        return ec_point_new(a->curve, NULL, NULL, NULL, true);
+    }
+
+    if (a->curve->type == EC_EDWARDS)
+    {
+        return ecp_add(a, a, aminus3);
+    }
+    else if (a->curve->type == EC_WEIERSTRASS)
+    {
+        return ecp_doublew(a, aminus3);
+    }
+    else
+    {
+        return ecp_doublem(a);
+    }
+}
+
+static struct ec_point *ecp_addw(const struct ec_point *a,
+                                 const struct ec_point *b,
+                                 bool aminus3)
+{
+    Bignum U1, U2, S1, S2, outx, outy, outz;
+
+    /* U1 = X1*Z2^2 */
+    /* S1 = Y1*Z2^3 */
+    if (b->z) {
+        Bignum Z2, Z3;
+
+        Z2 = ecf_square(b->z, a->curve);
+        U1 = modmul(a->x, Z2, a->curve->p);
+        Z3 = modmul(Z2, b->z, a->curve->p);
+        freebn(Z2);
+        S1 = modmul(a->y, Z3, a->curve->p);
+        freebn(Z3);
+    } else {
+        U1 = copybn(a->x);
+        S1 = copybn(a->y);
+    }
+
+    /* U2 = X2*Z1^2 */
+    /* S2 = Y2*Z1^3 */
+    if (a->z) {
+        Bignum Z2, Z3;
+
+        Z2 = ecf_square(a->z, b->curve);
+        U2 = modmul(b->x, Z2, b->curve->p);
+        Z3 = modmul(Z2, a->z, b->curve->p);
+        freebn(Z2);
+        S2 = modmul(b->y, Z3, b->curve->p);
+        freebn(Z3);
+    } else {
+        U2 = copybn(b->x);
+        S2 = copybn(b->y);
+    }
+
+    /* Check if multiplying by self */
+    if (bignum_cmp(U1, U2) == 0)
+    {
+        freebn(U1);
+        freebn(U2);
+        if (bignum_cmp(S1, S2) == 0)
+        {
+            freebn(S1);
+            freebn(S2);
+            return ecp_double(a, aminus3);
+        }
+        else
+        {
+            freebn(S1);
+            freebn(S2);
+            /* Infinity */
+            return ec_point_new(a->curve, NULL, NULL, NULL, true);
+        }
+    }
+
+    {
+        Bignum H, R, UH2, H3;
+
+        /* H = U2 - U1 */
+        H = modsub(U2, U1, a->curve->p);
+        freebn(U2);
+
+        /* R = S2 - S1 */
+        R = modsub(S2, S1, a->curve->p);
+        freebn(S2);
+
+        /* X3 = R^2 - H^3 - 2*U1*H^2 */
+        {
+            Bignum R2, H2, _2UH2, first;
+
+            H2 = ecf_square(H, a->curve);
+            UH2 = modmul(U1, H2, a->curve->p);
+            freebn(U1);
+            H3 = modmul(H2, H, a->curve->p);
+            freebn(H2);
+            R2 = ecf_square(R, a->curve);
+            _2UH2 = ecf_double(UH2, a->curve);
+            first = modsub(R2, H3, a->curve->p);
+            freebn(R2);
+            outx = modsub(first, _2UH2, a->curve->p);
+            freebn(first);
+            freebn(_2UH2);
+        }
+
+        /* Y3 = R*(U1*H^2 - X3) - S1*H^3 */
+        {
+            Bignum RUH2mX, UH2mX, SH3;
+
+            UH2mX = modsub(UH2, outx, a->curve->p);
+            freebn(UH2);
+            RUH2mX = modmul(R, UH2mX, a->curve->p);
+            freebn(UH2mX);
+            freebn(R);
+            SH3 = modmul(S1, H3, a->curve->p);
+            freebn(S1);
+            freebn(H3);
+
+            outy = modsub(RUH2mX, SH3, a->curve->p);
+            freebn(RUH2mX);
+            freebn(SH3);
+        }
+
+        /* Z3 = H*Z1*Z2 */
+        if (a->z && b->z) {
+            Bignum ZZ;
+
+            ZZ = modmul(a->z, b->z, a->curve->p);
+            outz = modmul(H, ZZ, a->curve->p);
+            freebn(H);
+            freebn(ZZ);
+        } else if (a->z) {
+            outz = modmul(H, a->z, a->curve->p);
+            freebn(H);
+        } else if (b->z) {
+            outz = modmul(H, b->z, a->curve->p);
+            freebn(H);
+        } else {
+            outz = H;
+        }
+    }
+
+    return ec_point_new(a->curve, outx, outy, outz, false);
+}
+
+static struct ec_point *ecp_addm(const struct ec_point *a,
+                                 const struct ec_point *b,
+                                 const struct ec_point *base)
+{
+    Bignum outx, outz, az, bz;
+
+    az = a->z;
+    if (!az) {
+        az = One;
+    }
+    bz = b->z;
+    if (!bz) {
+        bz = One;
+    }
+
+    /* a-b is maintained at 1 due to Montgomery ladder implementation */
+    /* Xa+b = Za-b * ((Xa - Za)*(Xb + Zb) + (Xa + Za)*(Xb - Zb))^2 */
+    /* Za+b = Xa-b * ((Xa - Za)*(Xb + Zb) - (Xa + Za)*(Xb - Zb))^2 */
+    {
+        Bignum tmp, tmp2, tmp3, tmp4;
+
+        /* (Xa + Za) * (Xb - Zb) */
+        tmp = ecf_add(a->x, az, a->curve);
+        tmp2 = modsub(b->x, bz, a->curve->p);
+        tmp3 = modmul(tmp, tmp2, a->curve->p);
+        freebn(tmp);
+        freebn(tmp2);
+
+        /* (Xa - Za) * (Xb + Zb) */
+        tmp = modsub(a->x, az, a->curve->p);
+        tmp2 = ecf_add(b->x, bz, a->curve);
+        tmp4 = modmul(tmp, tmp2, a->curve->p);
+        freebn(tmp);
+        freebn(tmp2);
+
+        tmp = ecf_add(tmp3, tmp4, a->curve);
+        outx = ecf_square(tmp, a->curve);
+        freebn(tmp);
+
+        tmp = modsub(tmp3, tmp4, a->curve->p);
+        freebn(tmp3);
+        freebn(tmp4);
+        tmp2 = ecf_square(tmp, a->curve);
+        freebn(tmp);
+        outz = modmul(base->x, tmp2, a->curve->p);
+        freebn(tmp2);
+    }
+
+    return ec_point_new(a->curve, outx, NULL, outz, false);
+}
+
+static struct ec_point *ecp_adde(const struct ec_point *a,
+                                 const struct ec_point *b)
+{
+    Bignum outx, outy, dmul;
+
+    /* outx = (a->x * b->y + b->x * a->y) /
+     *        (1 + a->curve->e.d * a->x * b->x * a->y * b->y) */
+    {
+        Bignum tmp, tmp2, tmp3, tmp4;
+
+        tmp = modmul(a->x, b->y, a->curve->p);
+        tmp2 = modmul(b->x, a->y, a->curve->p);
+        tmp3 = ecf_add(tmp, tmp2, a->curve);
+
+        tmp4 = modmul(tmp, tmp2, a->curve->p);
+        freebn(tmp);
+        freebn(tmp2);
+        dmul = modmul(a->curve->e.d, tmp4, a->curve->p);
+        freebn(tmp4);
+
+        tmp = ecf_add(One, dmul, a->curve);
+        tmp2 = modinv(tmp, a->curve->p);
+        freebn(tmp);
+        if (!tmp2)
+        {
+            freebn(tmp3);
+            freebn(dmul);
+            return NULL;
+        }
+
+        outx = modmul(tmp3, tmp2, a->curve->p);
+        freebn(tmp3);
+        freebn(tmp2);
+    }
+
+    /* outy = (a->y * b->y + a->x * b->x) /
+     *        (1 - a->curve->e.d * a->x * b->x * a->y * b->y) */
+    {
+        Bignum tmp, tmp2, tmp3, tmp4;
+
+        tmp = modsub(One, dmul, a->curve->p);
+        freebn(dmul);
+
+        tmp2 = modinv(tmp, a->curve->p);
+        freebn(tmp);
+        if (!tmp2)
+        {
+            freebn(outx);
+            return NULL;
+        }
+
+        tmp = modmul(a->y, b->y, a->curve->p);
+        tmp3 = modmul(a->x, b->x, a->curve->p);
+        tmp4 = ecf_add(tmp, tmp3, a->curve);
+        freebn(tmp);
+        freebn(tmp3);
+
+        outy = modmul(tmp4, tmp2, a->curve->p);
+        freebn(tmp4);
+        freebn(tmp2);
+    }
+
+    return ec_point_new(a->curve, outx, outy, NULL, false);
+}
+
+static struct ec_point *ecp_add(const struct ec_point *a,
+                                const struct ec_point *b,
+                                bool aminus3)
+{
+    if (a->curve != b->curve) {
+        return NULL;
+    }
+
+    /* Check if multiplying by infinity */
+    if (a->infinity) return ec_point_copy(b);
+    if (b->infinity) return ec_point_copy(a);
+
+    if (a->curve->type == EC_EDWARDS)
+    {
+        return ecp_adde(a, b);
+    }
+
+    if (a->curve->type == EC_WEIERSTRASS)
+    {
+        return ecp_addw(a, b, aminus3);
+    }
+
+    return NULL;
+}
+
+static struct ec_point *ecp_mul_(
+    const struct ec_point *a, const Bignum b, bool aminus3)
+{
+    struct ec_point *A, *ret;
+    int bits, i;
+
+    A = ec_point_copy(a);
+    ret = ec_point_new(a->curve, NULL, NULL, NULL, true);
+
+    bits = bignum_bitcount(b);
+    for (i = 0; i < bits; ++i)
+    {
+        if (bignum_bit(b, i))
+        {
+            struct ec_point *tmp = ecp_add(ret, A, aminus3);
+            ec_point_free(ret);
+            ret = tmp;
+        }
+        if (i+1 != bits)
+        {
+            struct ec_point *tmp = ecp_double(A, aminus3);
+            ec_point_free(A);
+            A = tmp;
+        }
+    }
+
+    ec_point_free(A);
+    return ret;
+}
+
+static struct ec_point *ecp_mulw(const struct ec_point *a, const Bignum b)
+{
+    struct ec_point *ret = ecp_mul_(a, b, ec_aminus3(a->curve));
+
+    if (!ecp_normalise(ret)) {
+        ec_point_free(ret);
+        return NULL;
+    }
+
+    return ret;
+}
+
+static struct ec_point *ecp_mule(const struct ec_point *a, const Bignum b)
+{
+    int i;
+    struct ec_point *ret;
+
+    ret = ec_point_new(a->curve, NULL, NULL, NULL, true);
+
+    for (i = bignum_bitcount(b); i >= 0 && ret; --i)
+    {
+        {
+            struct ec_point *tmp = ecp_double(ret, false);
+            ec_point_free(ret);
+            ret = tmp;
+        }
+        if (ret && bignum_bit(b, i))
+        {
+            struct ec_point *tmp = ecp_add(ret, a, false);
+            ec_point_free(ret);
+            ret = tmp;
+        }
+    }
+
+    return ret;
+}
+
+static struct ec_point *ecp_mulm(const struct ec_point *p, const Bignum n)
+{
+    struct ec_point *P1, *P2;
+    int bits, i;
+
+    /* P1 <- P and P2 <- [2]P */
+    P2 = ecp_double(p, false);
+    P1 = ec_point_copy(p);
+
+    /* for i = bits − 2 down to 0 */
+    bits = bignum_bitcount(n);
+    for (i = bits - 2; i >= 0; --i)
+    {
+        if (!bignum_bit(n, i))
+        {
+            /* P2 <- P1 + P2 */
+            struct ec_point *tmp = ecp_addm(P1, P2, p);
+            ec_point_free(P2);
+            P2 = tmp;
+
+            /* P1 <- [2]P1 */
+            tmp = ecp_double(P1, false);
+            ec_point_free(P1);
+            P1 = tmp;
+        }
+        else
+        {
+            /* P1 <- P1 + P2 */
+            struct ec_point *tmp = ecp_addm(P1, P2, p);
+            ec_point_free(P1);
+            P1 = tmp;
+
+            /* P2 <- [2]P2 */
+            tmp = ecp_double(P2, false);
+            ec_point_free(P2);
+            P2 = tmp;
+        }
+    }
+
+    ec_point_free(P2);
+
+    if (!ecp_normalise(P1)) {
+        ec_point_free(P1);
+        return NULL;
+    }
+
+    return P1;
+}
+
+/* Not static because it is used by sshecdsag.c to generate a new key */
+struct ec_point *ecp_mul(const struct ec_point *a, const Bignum b)
+{
+    if (a->curve->type == EC_WEIERSTRASS) {
+        return ecp_mulw(a, b);
+    } else if (a->curve->type == EC_EDWARDS) {
+        return ecp_mule(a, b);
+    } else {
+        return ecp_mulm(a, b);
+    }
+}
+
+static struct ec_point *ecp_summul(const Bignum a, const Bignum b,
+                                   const struct ec_point *point)
+{
+    struct ec_point *aG, *bP, *ret;
+    bool aminus3;
+
+    if (point->curve->type != EC_WEIERSTRASS) {
+        return NULL;
+    }
+
+    aminus3 = ec_aminus3(point->curve);
+
+    aG = ecp_mul_(&point->curve->w.G, a, aminus3);
+    if (!aG) return NULL;
+    bP = ecp_mul_(point, b, aminus3);
+    if (!bP) {
+        ec_point_free(aG);
+        return NULL;
+    }
+
+    ret = ecp_add(aG, bP, aminus3);
+
+    ec_point_free(aG);
+    ec_point_free(bP);
+
+    if (!ecp_normalise(ret)) {
+        ec_point_free(ret);
+        return NULL;
+    }
+
+    return ret;
+}
+static Bignum *ecp_edx(const struct ec_curve *curve, const Bignum y)
+{
+    /* Get the x value on the given Edwards curve for a given y */
+    Bignum x, xx;
+
+    /* xx = (y^2 - 1) / (d * y^2 + 1) */
+    {
+        Bignum tmp, tmp2, tmp3;
+
+        tmp = ecf_square(y, curve);
+        tmp2 = modmul(curve->e.d, tmp, curve->p);
+        tmp3 = ecf_add(tmp2, One, curve);
+        freebn(tmp2);
+        tmp2 = modinv(tmp3, curve->p);
+        freebn(tmp3);
+        if (!tmp2) {
+            freebn(tmp);
+            return NULL;
+        }
+
+        tmp3 = modsub(tmp, One, curve->p);
+        freebn(tmp);
+        xx = modmul(tmp3, tmp2, curve->p);
+        freebn(tmp3);
+        freebn(tmp2);
+    }
+
+    /* x = xx^((p + 3) / 8) */
+    {
+        Bignum tmp, tmp2;
+
+        tmp = bignum_add_long(curve->p, 3);
+        tmp2 = bignum_rshift(tmp, 3);
+        freebn(tmp);
+        x = modpow(xx, tmp2, curve->p);
+        freebn(tmp2);
+    }
+
+    /* if x^2 - xx != 0 then x = x*(2^((p - 1) / 4)) */
+    {
+        Bignum tmp, tmp2;
+
+        tmp = ecf_square(x, curve);
+        tmp2 = modsub(tmp, xx, curve->p);
+        freebn(tmp);
+        freebn(xx);
+        if (bignum_cmp(tmp2, Zero)) {
+            Bignum tmp3;
+
+            freebn(tmp2);
+
+            tmp = modsub(curve->p, One, curve->p);
+            tmp2 = bignum_rshift(tmp, 2);
+            freebn(tmp);
+            tmp = bignum_from_long(2);
+            tmp3 = modpow(tmp, tmp2, curve->p);
+            freebn(tmp);
+            freebn(tmp2);
+
+            tmp = modmul(x, tmp3, curve->p);
+            freebn(x);
+            freebn(tmp3);
+            x = tmp;
+        } else {
+            freebn(tmp2);
+        }
+    }
+
+    /* if x % 2 != 0 then x = p - x */
+    if (bignum_bit(x, 0)) {
+        Bignum tmp = modsub(curve->p, x, curve->p);
+        freebn(x);
+        x = tmp;
+    }
+
+    return x;
+}
+
+/* ----------------------------------------------------------------------
+ * Public point from private
+ */
+
+struct ec_point *ec_public(const Bignum privateKey, const struct ec_curve *curve)
+{
+    if (curve->type == EC_WEIERSTRASS) {
+        return ecp_mul(&curve->w.G, privateKey);
+    } else if (curve->type == EC_EDWARDS) {
+        /* hash = H(sk) (where hash creates 2 * fieldBits)
+         * b = fieldBits
+         * a = 2^(b-2) + SUM(2^i * h_i) for i = 2 -> b-2
+         * publicKey = aB */
+        struct ec_point *ret;
+        unsigned char hash[512/8];
+        Bignum a;
+        int i, keylen;
+        SHA512_State s;
+        SHA512_Init(&s);
+
+        keylen = curve->fieldBits / 8;
+        for (i = 0; i < keylen; ++i)
+            put_byte(&s, bignum_byte(privateKey, i));
+        SHA512_Final(&s, hash);
+
+        /* The second part is simply turning the hash into a Bignum,
+         * however the 2^(b-2) bit *must* be set, and the bottom 3
+         * bits *must* not be */
+        hash[0] &= 0xf8; /* Unset bottom 3 bits (if set) */
+        hash[31] &= 0x7f; /* Unset above (b-2) */
+        hash[31] |= 0x40; /* Set 2^(b-2) */
+        /* Chop off the top part and convert to int */
+        a = bignum_from_bytes_le(hash, 32);
+
+        ret = ecp_mul(&curve->e.B, a);
+        freebn(a);
+        return ret;
+    } else {
+        return NULL;
+    }
+}
+
+/* ----------------------------------------------------------------------
+ * Basic sign and verify routines
+ */
+
+static bool _ecdsa_verify(const struct ec_point *publicKey,
+                          const unsigned char *data, const int dataLen,
+                          const Bignum r, const Bignum s)
+{
+    int z_bits, n_bits;
+    Bignum z;
+    bool valid = false;
+
+    if (publicKey->curve->type != EC_WEIERSTRASS) {
+        return false;
+    }
+
+    /* Sanity checks */
+    if (bignum_cmp(r, Zero) == 0 || bignum_cmp(r, publicKey->curve->w.n) >= 0
+        || bignum_cmp(s, Zero) == 0 || bignum_cmp(s, publicKey->curve->w.n) >= 0)
+    {
+        return false;
+    }
+
+    /* z = left most bitlen(curve->n) of data */
+    z = bignum_from_bytes(data, dataLen);
+    n_bits = bignum_bitcount(publicKey->curve->w.n);
+    z_bits = bignum_bitcount(z);
+    if (z_bits > n_bits)
+    {
+        Bignum tmp = bignum_rshift(z, z_bits - n_bits);
+        freebn(z);
+        z = tmp;
+    }
+
+    /* Ensure z in range of n */
+    {
+        Bignum tmp = bigmod(z, publicKey->curve->w.n);
+        freebn(z);
+        z = tmp;
+    }
+
+    /* Calculate signature */
+    {
+        Bignum w, x, u1, u2;
+        struct ec_point *tmp;
+
+        w = modinv(s, publicKey->curve->w.n);
+        if (!w) {
+            freebn(z);
+            return false;
+        }
+        u1 = modmul(z, w, publicKey->curve->w.n);
+        u2 = modmul(r, w, publicKey->curve->w.n);
+        freebn(w);
+
+        tmp = ecp_summul(u1, u2, publicKey);
+        freebn(u1);
+        freebn(u2);
+        if (!tmp) {
+            freebn(z);
+            return false;
+        }
+
+        x = bigmod(tmp->x, publicKey->curve->w.n);
+        ec_point_free(tmp);
+
+        valid = (bignum_cmp(r, x) == 0);
+        freebn(x);
+    }
+
+    freebn(z);
+
+    return valid;
+}
+
+static void _ecdsa_sign(const Bignum privateKey, const struct ec_curve *curve,
+                        const unsigned char *data, const int dataLen,
+                        Bignum *r, Bignum *s)
+{
+    unsigned char digest[20];
+    int z_bits, n_bits;
+    Bignum z, k;
+    struct ec_point *kG;
+
+    *r = NULL;
+    *s = NULL;
+
+    if (curve->type != EC_WEIERSTRASS) {
+        return;
+    }
+
+    /* z = left most bitlen(curve->n) of data */
+    z = bignum_from_bytes(data, dataLen);
+    n_bits = bignum_bitcount(curve->w.n);
+    z_bits = bignum_bitcount(z);
+    if (z_bits > n_bits)
+    {
+        Bignum tmp;
+        tmp = bignum_rshift(z, z_bits - n_bits);
+        freebn(z);
+        z = tmp;
+    }
+
+    /* Generate k between 1 and curve->n, using the same deterministic
+     * k generation system we use for conventional DSA. */
+    SHA_Simple(data, dataLen, digest);
+    k = dss_gen_k("ECDSA deterministic k generator", curve->w.n, privateKey,
+                  digest, sizeof(digest));
+
+    kG = ecp_mul(&curve->w.G, k);
+    if (!kG) {
+        freebn(z);
+        freebn(k);
+        return;
+    }
+
+    /* r = kG.x mod n */
+    *r = bigmod(kG->x, curve->w.n);
+    ec_point_free(kG);
+
+    /* s = (z + r * priv)/k mod n */
+    {
+        Bignum rPriv, zMod, first, firstMod, kInv;
+        rPriv = modmul(*r, privateKey, curve->w.n);
+        zMod = bigmod(z, curve->w.n);
+        freebn(z);
+        first = bigadd(rPriv, zMod);
+        freebn(rPriv);
+        freebn(zMod);
+        firstMod = bigmod(first, curve->w.n);
+        freebn(first);
+        kInv = modinv(k, curve->w.n);
+        freebn(k);
+        if (!kInv) {
+            freebn(firstMod);
+            freebn(*r);
+            return;
+        }
+        *s = modmul(firstMod, kInv, curve->w.n);
+        freebn(firstMod);
+        freebn(kInv);
+    }
+}
+
+/* ----------------------------------------------------------------------
+ * Misc functions
+ */
+
+static Bignum BinarySource_get_mp_le(BinarySource *src)
+{
+    ptrlen mp_str = get_string(src);
+    return bignum_from_bytes_le(mp_str.ptr, mp_str.len);
+}
+#define get_mp_le(src) BinarySource_get_mp_le(BinarySource_UPCAST(src))
+
+static bool decodepoint_ed(const char *p, int length, struct ec_point *point)
+{
+    /* Got some conversion to do, first read in the y co-ord */
+    bool negative;
+
+    point->y = bignum_from_bytes_le((const unsigned char*)p, length);
+    if ((unsigned)bignum_bitcount(point->y) > point->curve->fieldBits) {
+        freebn(point->y);
+        point->y = NULL;
+        return false;
+    }
+    /* Read x bit and then reset it */
+    negative = bignum_bit(point->y, point->curve->fieldBits - 1);
+    bignum_set_bit(point->y, point->curve->fieldBits - 1, 0);
+    bn_restore_invariant(point->y);
+
+    /* Get the x from the y */
+    point->x = ecp_edx(point->curve, point->y);
+    if (!point->x) {
+        freebn(point->y);
+        point->y = NULL;
+        return false;
+    }
+    if (negative) {
+        Bignum tmp = modsub(point->curve->p, point->x, point->curve->p);
+        freebn(point->x);
+        point->x = tmp;
+    }
+
+    /* Verify the point is on the curve */
+    if (!ec_point_verify(point)) {
+        freebn(point->x);
+        point->x = NULL;
+        freebn(point->y);
+        point->y = NULL;
+        return false;
+    }
+
+    return true;
+}
+
+static bool decodepoint(const char *p, int length, struct ec_point *point)
+{
+    if (point->curve->type == EC_EDWARDS) {
+        return decodepoint_ed(p, length, point);
+    }
+
+    if (length < 1 || p[0] != 0x04) /* Only support uncompressed point */
+        return false;
+    /* Skip compression flag */
+    ++p;
+    --length;
+    /* The two values must be equal length */
+    if (length % 2 != 0) {
+        point->x = NULL;
+        point->y = NULL;
+        point->z = NULL;
+        return false;
+    }
+    length = length / 2;
+    point->x = bignum_from_bytes(p, length);
+    p += length;
+    point->y = bignum_from_bytes(p, length);
+    point->z = NULL;
+
+    /* Verify the point is on the curve */
+    if (!ec_point_verify(point)) {
+        freebn(point->x);
+        point->x = NULL;
+        freebn(point->y);
+        point->y = NULL;
+        return false;
+    }
+
+    return true;
+}
+
+static bool BinarySource_get_point(BinarySource *src, struct ec_point *point)
+{
+    ptrlen str = get_string(src);
+    if (get_err(src)) return false;
+    return decodepoint(str.ptr, str.len, point);
+}
+#define get_point(src, pt) BinarySource_get_point(BinarySource_UPCAST(src), pt)
+
+/* ----------------------------------------------------------------------
+ * Exposed ECDSA interface
+ */
+
+struct ecsign_extra {
+    struct ec_curve *(*curve)(void);
+    const struct ssh_hashalg *hash;
+
+    /* These fields are used by the OpenSSH PEM format importer/exporter */
+    const unsigned char *oid;
+    int oidlen;
+};
+
+static void ecdsa_freekey(ssh_key *key)
+{
+    struct ec_key *ec;
+
+    if (!key) return;
+    ec = container_of(key, struct ec_key, sshk);
+
+    if (ec->publicKey.x)
+        freebn(ec->publicKey.x);
+    if (ec->publicKey.y)
+        freebn(ec->publicKey.y);
+    if (ec->publicKey.z)
+        freebn(ec->publicKey.z);
+    if (ec->privateKey)
+        freebn(ec->privateKey);
+    sfree(ec);
+}
+
+static ssh_key *ecdsa_new_pub(const ssh_keyalg *self, ptrlen data)
+{
+    const struct ecsign_extra *extra =
+        (const struct ecsign_extra *)self->extra;
+    BinarySource src[1];
+    struct ec_key *ec;
+    struct ec_curve *curve;
+
+    BinarySource_BARE_INIT(src, data.ptr, data.len);
+    get_string(src);
+
+    curve = extra->curve();
+    assert(curve->type == EC_WEIERSTRASS || curve->type == EC_EDWARDS);
+
+    /* Curve name is duplicated for Weierstrass form */
+    if (curve->type == EC_WEIERSTRASS) {
+        if (!ptrlen_eq_string(get_string(src), curve->name))
+            return NULL;
+    }
+
+    ec = snew(struct ec_key);
+    ec->sshk = self;
+
+    ec->publicKey.curve = curve;
+    ec->publicKey.infinity = false;
+    ec->publicKey.x = NULL;
+    ec->publicKey.y = NULL;
+    ec->publicKey.z = NULL;
+    ec->privateKey = NULL;
+    if (!get_point(src, &ec->publicKey)) {
+        ecdsa_freekey(&ec->sshk);
+        return NULL;
+    }
+
+    if (!ec->publicKey.x || !ec->publicKey.y ||
+        bignum_cmp(ec->publicKey.x, curve->p) >= 0 ||
+        bignum_cmp(ec->publicKey.y, curve->p) >= 0)
+    {
+        ecdsa_freekey(&ec->sshk);
+        ec = NULL;
+    }
+
+    return &ec->sshk;
+}
+
+static char *ecdsa_cache_str(ssh_key *key)
+{
+    struct ec_key *ec = container_of(key, struct ec_key, sshk);
+    char *p;
+    int len, i, pos, nibbles;
+    static const char hex[] = "0123456789abcdef";
+    if (!ec->publicKey.x || !ec->publicKey.y || !ec->publicKey.curve)
+        return NULL;
+
+    len = 4 + 2 + 1;                  /* 2 x "0x", punctuation, \0 */
+    if (ec->publicKey.curve->name)
+        len += strlen(ec->publicKey.curve->name); /* Curve name */
+    len += 4 * (bignum_bitcount(ec->publicKey.x) + 15) / 16;
+    len += 4 * (bignum_bitcount(ec->publicKey.y) + 15) / 16;
+    p = snewn(len, char);
+
+    pos = 0;
+    if (ec->publicKey.curve->name)
+        pos += sprintf(p + pos, "%s,", ec->publicKey.curve->name);
+    pos += sprintf(p + pos, "0x");
+    nibbles = (3 + bignum_bitcount(ec->publicKey.x)) / 4;
+    if (nibbles < 1)
+        nibbles = 1;
+    for (i = nibbles; i--;) {
+        p[pos++] =
+            hex[(bignum_byte(ec->publicKey.x, i / 2) >> (4 * (i % 2))) & 0xF];
+    }
+    pos += sprintf(p + pos, ",0x");
+    nibbles = (3 + bignum_bitcount(ec->publicKey.y)) / 4;
+    if (nibbles < 1)
+        nibbles = 1;
+    for (i = nibbles; i--;) {
+        p[pos++] =
+            hex[(bignum_byte(ec->publicKey.y, i / 2) >> (4 * (i % 2))) & 0xF];
+    }
+    p[pos] = '\0';
+    return p;
+}
+
+static void ecdsa_public_blob(ssh_key *key, BinarySink *bs)
+{
+    struct ec_key *ec = container_of(key, struct ec_key, sshk);
+    int pointlen;
+    int i;
+
+    if (ec->publicKey.curve->type == EC_EDWARDS) {
+        /* Edwards compressed form "ssh-ed25519" point y[:-1] + x[0:1] */
+
+        pointlen = ec->publicKey.curve->fieldBits / 8;
+
+        assert(pointlen >= 2);
+
+        put_stringz(bs, ec->sshk->ssh_id);
+        put_uint32(bs, pointlen);
+
+        /* Unset last bit of y and set first bit of x in its place */
+        for (i = 0; i < pointlen - 1; ++i)
+            put_byte(bs, bignum_byte(ec->publicKey.y, i));
+        /* Unset last bit of y and set first bit of x in its place */
+        put_byte(bs, ((bignum_byte(ec->publicKey.y, i) & 0x7f) |
+                                (bignum_bit(ec->publicKey.x, 0) << 7)));
+    } else if (ec->publicKey.curve->type == EC_WEIERSTRASS) {
+        assert(ec->publicKey.curve->name);
+
+        pointlen = (bignum_bitcount(ec->publicKey.curve->p) + 7) / 8;
+
+        put_stringz(bs, ec->sshk->ssh_id);
+        put_stringz(bs, ec->publicKey.curve->name);
+        put_uint32(bs, (2 * pointlen) + 1);
+        put_byte(bs, 0x04);
+        for (i = pointlen; i--;)
+            put_byte(bs, bignum_byte(ec->publicKey.x, i));
+        for (i = pointlen; i--;)
+            put_byte(bs, bignum_byte(ec->publicKey.y, i));
+    } else {
+        assert(0 && "Bad key type in ecdsa_public_blob");
+    }
+}
+
+static void ecdsa_private_blob(ssh_key *key, BinarySink *bs)
+{
+    struct ec_key *ec = container_of(key, struct ec_key, sshk);
+    int keylen;
+    int i;
+
+    assert(ec->privateKey);
+
+    if (ec->publicKey.curve->type == EC_EDWARDS) {
+        /* Unsigned */
+        keylen = (bignum_bitcount(ec->privateKey) + 7) / 8;
+    } else {
+        /* Signed */
+        keylen = (bignum_bitcount(ec->privateKey) + 8) / 8;
+    }
+
+    put_uint32(bs, keylen);
+    if (ec->publicKey.curve->type == EC_EDWARDS) {
+        /* Little endian */
+        for (i = 0; i < keylen; ++i)
+            put_byte(bs, bignum_byte(ec->privateKey, i));
+    } else {
+        for (i = keylen; i--;)
+            put_byte(bs, bignum_byte(ec->privateKey, i));
+    }
+}
+
+static ssh_key *ecdsa_new_priv(const ssh_keyalg *self, ptrlen pub, ptrlen priv)
+{
+    BinarySource src[1];
+    ssh_key *sshk;
+    struct ec_key *ec;
+    struct ec_point *publicKey;
+
+    sshk = ecdsa_new_pub(self, pub);
+    if (!sshk)
+        return NULL;
+
+    ec = container_of(sshk, struct ec_key, sshk);
+    BinarySource_BARE_INIT(src, priv.ptr, priv.len);
+
+    if (ec->publicKey.curve->type != EC_WEIERSTRASS
+        && ec->publicKey.curve->type != EC_EDWARDS) {
+        ecdsa_freekey(&ec->sshk);
+        return NULL;
+    }
+
+    if (ec->publicKey.curve->type == EC_EDWARDS) {
+        ec->privateKey = get_mp_le(src);
+    } else {
+        ec->privateKey = get_mp_ssh2(src);
+    }
+    if (!ec->privateKey) {
+        ecdsa_freekey(&ec->sshk);
+        return NULL;
+    }
+
+    /* Check that private key generates public key */
+    publicKey = ec_public(ec->privateKey, ec->publicKey.curve);
+
+    if (!publicKey ||
+        bignum_cmp(publicKey->x, ec->publicKey.x) ||
+        bignum_cmp(publicKey->y, ec->publicKey.y))
+    {
+        ecdsa_freekey(&ec->sshk);
+        ec = NULL;
+    }
+    ec_point_free(publicKey);
+
+    return &ec->sshk;
+}
+
+static ssh_key *ed25519_new_priv_openssh(const ssh_keyalg *self,
+                                         BinarySource *src)
+{
+    struct ec_key *ec;
+    struct ec_point *publicKey;
+    ptrlen p, q;
+
+    p = get_string(src);
+    q = get_string(src);
+    if (get_err(src) || p.len != 32 || q.len != 64)
+        return NULL;
+
+    ec = snew(struct ec_key);
+    ec->sshk = self;
+
+    ec->publicKey.curve = ec_ed25519();
+    ec->publicKey.infinity = false;
+    ec->privateKey = NULL;
+    ec->publicKey.x = NULL;
+    ec->publicKey.z = NULL;
+    ec->publicKey.y = NULL;
+
+    if (!decodepoint_ed(p.ptr, p.len, &ec->publicKey))
+    {
+        ecdsa_freekey(&ec->sshk);
+        return NULL;
+    }
+
+    ec->privateKey = bignum_from_bytes_le(q.ptr, 32);
+
+    /* Check that private key generates public key */
+    publicKey = ec_public(ec->privateKey, ec->publicKey.curve);
+
+    if (!publicKey ||
+        bignum_cmp(publicKey->x, ec->publicKey.x) ||
+        bignum_cmp(publicKey->y, ec->publicKey.y))
+    {
+        ecdsa_freekey(&ec->sshk);
+        ec = NULL;
+    }
+    ec_point_free(publicKey);
+
+    /* The OpenSSH format for ed25519 private keys also for some
+     * reason encodes an extra copy of the public key in the second
+     * half of the secret-key string. Check that that's present and
+     * correct as well, otherwise the key we think we've imported
+     * won't behave identically to the way OpenSSH would have treated
+     * it. */
+    if (0 != memcmp((const char *)q.ptr + 32, p.ptr, 32)) {
+        ecdsa_freekey(&ec->sshk);
+        return NULL;
+    }
+
+    return &ec->sshk;
+}
+
+static void ed25519_openssh_blob(ssh_key *key, BinarySink *bs)
+{
+    struct ec_key *ec = container_of(key, struct ec_key, sshk);
+    strbuf *pub;
+
+    int pointlen;
+    int keylen;
+    int i;
+
+    assert(ec->publicKey.curve->type == EC_EDWARDS);
+
+    pointlen = (bignum_bitcount(ec->publicKey.y) + 7) / 8;
+    keylen = (bignum_bitcount(ec->privateKey) + 7) / 8;
+
+    /* Encode the public point */
+    pub = strbuf_new();
+    put_uint32(pub, pointlen);
+    for (i = 0; i < pointlen - 1; ++i)
+        put_byte(pub, bignum_byte(ec->publicKey.y, i));
+    /* Unset last bit of y and set first bit of x in its place */
+    put_byte(pub, ((bignum_byte(ec->publicKey.y, i) & 0x7f) |
+                   (bignum_bit(ec->publicKey.x, 0) << 7)));
+
+    put_data(bs, pub->s, pub->len);
+
+    put_uint32(bs, keylen + pointlen);
+    for (i = 0; i < keylen; ++i)
+        put_byte(bs, bignum_byte(ec->privateKey, i));
+    /* Now encode an extra copy of the public point as the second half
+     * of the private key string, as the OpenSSH format for some
+     * reason requires */
+    put_data(bs, pub->s + 4, pub->len - 4);
+
+    strbuf_free(pub);
+}
+
+static ssh_key *ecdsa_new_priv_openssh(const ssh_keyalg *self,
+                                       BinarySource *src)
+{
+    const struct ecsign_extra *extra =
+        (const struct ecsign_extra *)self->extra;
+    struct ec_key *ec;
+    struct ec_curve *curve;
+    struct ec_point *publicKey;
+
+    get_string(src);
+
+    curve = extra->curve();
+    assert(curve->type == EC_WEIERSTRASS);
+
+    ec = snew(struct ec_key);
+    ec->sshk = self;
+
+    ec->publicKey.curve = curve;
+    ec->publicKey.infinity = false;
+    ec->publicKey.x = NULL;
+    ec->publicKey.y = NULL;
+    ec->publicKey.z = NULL;
+    if (!get_point(src, &ec->publicKey)) {
+        ecdsa_freekey(&ec->sshk);
+        return NULL;
+    }
+    ec->privateKey = NULL;
+
+    if (!ec->publicKey.x || !ec->publicKey.y ||
+        bignum_cmp(ec->publicKey.x, curve->p) >= 0 ||
+        bignum_cmp(ec->publicKey.y, curve->p) >= 0)
+    {
+        ecdsa_freekey(&ec->sshk);
+        return NULL;
+    }
+
+    ec->privateKey = get_mp_ssh2(src);
+    if (ec->privateKey == NULL)
+    {
+        ecdsa_freekey(&ec->sshk);
+        return NULL;
+    }
+
+    /* Now check that the private key makes the public key */
+    publicKey = ec_public(ec->privateKey, ec->publicKey.curve);
+    if (!publicKey)
+    {
+        ecdsa_freekey(&ec->sshk);
+        return NULL;
+    }
+
+    if (bignum_cmp(ec->publicKey.x, publicKey->x) ||
+        bignum_cmp(ec->publicKey.y, publicKey->y))
+    {
+        /* Private key doesn't make the public key on the given curve */
+        ecdsa_freekey(&ec->sshk);
+        ec_point_free(publicKey);
+        return NULL;
+    }
+
+    ec_point_free(publicKey);
+
+    return &ec->sshk;
+}
+
+static void ecdsa_openssh_blob(ssh_key *key, BinarySink *bs)
+{
+    struct ec_key *ec = container_of(key, struct ec_key, sshk);
+
+    int pointlen;
+    int i;
+
+    assert(ec->publicKey.curve->type == EC_WEIERSTRASS);
+
+    pointlen = (bignum_bitcount(ec->publicKey.curve->p) + 7) / 8;
+
+    put_stringz(bs, ec->publicKey.curve->name);
+
+    put_uint32(bs, 1 + (pointlen * 2));
+    put_byte(bs, 0x04);
+    for (i = pointlen; i--; )
+        put_byte(bs, bignum_byte(ec->publicKey.x, i));
+    for (i = pointlen; i--; )
+        put_byte(bs, bignum_byte(ec->publicKey.y, i));
+
+    put_mp_ssh2(bs, ec->privateKey);
+}
+
+static int ecdsa_pubkey_bits(const ssh_keyalg *self, ptrlen blob)
+{
+    ssh_key *sshk;
+    struct ec_key *ec;
+    int ret;
+
+    sshk = ecdsa_new_pub(self, blob);
+    if (!sshk)
+        return -1;
+
+    ec = container_of(sshk, struct ec_key, sshk);
+    ret = ec->publicKey.curve->fieldBits;
+    ecdsa_freekey(&ec->sshk);
+
+    return ret;
+}
+
+static bool ecdsa_verify(ssh_key *key, ptrlen sig, ptrlen data)
+{
+    struct ec_key *ec = container_of(key, struct ec_key, sshk);
+    const struct ecsign_extra *extra =
+        (const struct ecsign_extra *)ec->sshk->extra;
+    BinarySource src[1];
+    ptrlen sigstr;
+    bool ret;
+
+    if (!ec->publicKey.x || !ec->publicKey.y || !ec->publicKey.curve)
+        return false;
+
+    BinarySource_BARE_INIT(src, sig.ptr, sig.len);
+
+    /* Check the signature starts with the algorithm name */
+    if (!ptrlen_eq_string(get_string(src), ec->sshk->ssh_id))
+        return false;
+
+    sigstr = get_string(src);
+    if (get_err(src))
+        return false;
+
+    if (ec->publicKey.curve->type == EC_EDWARDS) {
+        struct ec_point *r;
+        int pointlen = ec->publicKey.curve->fieldBits / 8;
+        Bignum s, h;
+
+        /* Check that the signature is two times the length of a point */
+        if (sigstr.len != pointlen * 2) {
+            return false;
+        }
+
+        /* Check it's the 256 bit field so that SHA512 is the correct hash */
+        if (ec->publicKey.curve->fieldBits != 256) {
+            return false;
+        }
+
+        /* Get the signature */
+        r = ec_point_new(ec->publicKey.curve, NULL, NULL, NULL, false);
+        if (!r) {
+            return false;
+        }
+        if (!decodepoint(sigstr.ptr, pointlen, r)) {
+            ec_point_free(r);
+            return false;
+        }
+        s = bignum_from_bytes_le(
+            (const char *)sigstr.ptr + pointlen, pointlen);
+
+        /* Get the hash of the encoded value of R + encoded value of pk + message */
+        {
+            int i;
+            unsigned char digest[512 / 8];
+            SHA512_State hs;
+            SHA512_Init(&hs);
+
+            /* Add encoded r (no need to encode it again, it was in
+             * the signature) */
+            put_data(&hs, sigstr.ptr, pointlen);
+
+            /* Encode pk and add it */
+            for (i = 0; i < pointlen - 1; ++i)
+                put_byte(&hs, bignum_byte(ec->publicKey.y, i));
+            /* Unset last bit of y and set first bit of x in its place */
+            put_byte(&hs, ((bignum_byte(ec->publicKey.y, i) & 0x7f) |
+                           (bignum_bit(ec->publicKey.x, 0) << 7)));
+
+            /* Add the message itself */
+            put_data(&hs, data.ptr, data.len);
+
+            /* Get the hash */
+            SHA512_Final(&hs, digest);
+
+            /* Convert to Bignum */
+            h = bignum_from_bytes_le(digest, sizeof(digest));
+        }
+
+        /* Verify sB == r + h*publicKey */
+        {
+            struct ec_point *lhs, *rhs, *tmp;
+
+            /* lhs = sB */
+            lhs = ecp_mul(&ec->publicKey.curve->e.B, s);
+            freebn(s);
+            if (!lhs) {
+                ec_point_free(r);
+                freebn(h);
+                return false;
+            }
+
+            /* rhs = r + h*publicKey */
+            tmp = ecp_mul(&ec->publicKey, h);
+            freebn(h);
+            if (!tmp) {
+                ec_point_free(lhs);
+                ec_point_free(r);
+                return false;
+            }
+            rhs = ecp_add(r, tmp, false);
+            ec_point_free(r);
+            ec_point_free(tmp);
+            if (!rhs) {
+                ec_point_free(lhs);
+                return false;
+            }
+
+            /* Check the point is the same */
+            ret = !bignum_cmp(lhs->x, rhs->x);
+            if (ret) {
+                ret = !bignum_cmp(lhs->y, rhs->y);
+                if (ret) {
+                    ret = true;
+                }
+            }
+            ec_point_free(lhs);
+            ec_point_free(rhs);
+        }
+    } else {
+        Bignum r, s;
+        unsigned char digest[512 / 8];
+        int digestLen;
+        ssh_hash *hashctx;
+
+        BinarySource_BARE_INIT(src, sigstr.ptr, sigstr.len);
+
+        r = get_mp_ssh2(src);
+        s = get_mp_ssh2(src);
+        if (get_err(src)) {
+            freebn(r);
+            freebn(s);
+            return false;
+        }
+
+        digestLen = extra->hash->hlen;
+        assert(digestLen <= sizeof(digest));
+        hashctx = ssh_hash_new(extra->hash);
+        put_data(hashctx, data.ptr, data.len);
+        ssh_hash_final(hashctx, digest);
+
+        /* Verify the signature */
+        ret = _ecdsa_verify(&ec->publicKey, digest, digestLen, r, s);
+
+        freebn(r);
+        freebn(s);
+    }
+
+    return ret;
+}
+
+static void ecdsa_sign(ssh_key *key, const void *data, int datalen,
+                       unsigned flags, BinarySink *bs)
+{
+    struct ec_key *ec = container_of(key, struct ec_key, sshk);
+    const struct ecsign_extra *extra =
+        (const struct ecsign_extra *)ec->sshk->extra;
+    unsigned char digest[512 / 8];
+    int digestLen;
+    Bignum r = NULL, s = NULL;
+    int i;
+
+    assert(ec->privateKey);
+    assert(ec->publicKey.curve);
+
+    if (ec->publicKey.curve->type == EC_EDWARDS) {
+        struct ec_point *rp;
+        int pointlen = ec->publicKey.curve->fieldBits / 8;
+
+        /* hash = H(sk) (where hash creates 2 * fieldBits)
+         * b = fieldBits
+         * a = 2^(b-2) + SUM(2^i * h_i) for i = 2 -> b-2
+         * r = H(h[b/8:b/4] + m)
+         * R = rB
+         * S = (r + H(encodepoint(R) + encodepoint(pk) + m) * a) % l */
+        {
+            unsigned char hash[512/8];
+            Bignum a;
+            SHA512_State hs;
+            SHA512_Init(&hs);
+
+            for (i = 0; i < pointlen; ++i)
+                put_byte(&hs, bignum_byte(ec->privateKey, i));
+
+            SHA512_Final(&hs, hash);
+
+            /* The second part is simply turning the hash into a
+             * Bignum, however the 2^(b-2) bit *must* be set, and the
+             * bottom 3 bits *must* not be */
+            hash[0] &= 0xf8; /* Unset bottom 3 bits (if set) */
+            hash[31] &= 0x7f; /* Unset above (b-2) */
+            hash[31] |= 0x40; /* Set 2^(b-2) */
+            /* Chop off the top part and convert to int */
+            a = bignum_from_bytes_le(hash, 32);
+
+            SHA512_Init(&hs);
+            put_data(&hs, hash+(ec->publicKey.curve->fieldBits / 8),
+                     ((ec->publicKey.curve->fieldBits / 4) -
+                      (ec->publicKey.curve->fieldBits / 8)));
+            put_data(&hs, data, datalen);
+            SHA512_Final(&hs, hash);
+
+            r = bignum_from_bytes_le(hash, 512/8);
+            rp = ecp_mul(&ec->publicKey.curve->e.B, r);
+            assert(rp);
+
+            /* Now calculate s */
+            SHA512_Init(&hs);
+            /* Encode the point R */
+            for (i = 0; i < pointlen - 1; ++i)
+                put_byte(&hs, bignum_byte(rp->y, i));
+            /* Unset last bit of y and set first bit of x in its place */
+            put_byte(&hs, ((bignum_byte(rp->y, i) & 0x7f) |
+                           (bignum_bit(rp->x, 0) << 7)));
+
+            /* Encode the point pk */
+            for (i = 0; i < pointlen - 1; ++i)
+                put_byte(&hs, bignum_byte(ec->publicKey.y, i));
+            /* Unset last bit of y and set first bit of x in its place */
+            put_byte(&hs, ((bignum_byte(ec->publicKey.y, i) & 0x7f) |
+                           (bignum_bit(ec->publicKey.x, 0) << 7)));
+
+            /* Add the message */
+            put_data(&hs, data, datalen);
+            SHA512_Final(&hs, hash);
+
+            {
+                Bignum tmp, tmp2;
+
+                tmp = bignum_from_bytes_le(hash, 512/8);
+                tmp2 = modmul(tmp, a, ec->publicKey.curve->e.l);
+                freebn(a);
+                freebn(tmp);
+                tmp = bigadd(r, tmp2);
+                freebn(r);
+                freebn(tmp2);
+                s = bigmod(tmp, ec->publicKey.curve->e.l);
+                freebn(tmp);
+            }
+        }
+
+        /* Format the output */
+        put_stringz(bs, ec->sshk->ssh_id);
+        pointlen = ec->publicKey.curve->fieldBits / 8;
+        put_uint32(bs, pointlen * 2);
+
+        /* Encode the point */
+        for (i = 0; i < pointlen - 1; ++i)
+            put_byte(bs, bignum_byte(rp->y, i));
+        /* Unset last bit of y and set first bit of x in its place */
+        put_byte(bs, ((bignum_byte(rp->y, i) & 0x7f) |
+                                (bignum_bit(rp->x, 0) << 7)));
+        ec_point_free(rp);
+
+        /* Encode the int */
+        for (i = 0; i < pointlen; ++i)
+            put_byte(bs, bignum_byte(s, i));
+        freebn(s);
+    } else {
+        ssh_hash *hashctx;
+        strbuf *substr;
+
+        digestLen = extra->hash->hlen;
+        assert(digestLen <= sizeof(digest));
+        hashctx = ssh_hash_new(extra->hash);
+        put_data(hashctx, data, datalen);
+        ssh_hash_final(hashctx, digest);
+
+        /* Do the signature */
+        _ecdsa_sign(ec->privateKey, ec->publicKey.curve, digest, digestLen, &r, &s);
+        assert(r);
+        assert(s);
+
+        /* Format the output */
+        put_stringz(bs, ec->sshk->ssh_id);
+
+        substr = strbuf_new();
+        put_mp_ssh2(substr, r);
+        put_mp_ssh2(substr, s);
+        put_stringsb(bs, substr);
+
+        freebn(r);
+        freebn(s);
+    }
+}
+
+const struct ecsign_extra sign_extra_ed25519 = {
+    ec_ed25519, NULL,
+    NULL, 0,
+};
+const ssh_keyalg ssh_ecdsa_ed25519 = {
+    ecdsa_new_pub,
+    ecdsa_new_priv,
+    ed25519_new_priv_openssh,
+
+    ecdsa_freekey,
+    ecdsa_sign,
+    ecdsa_verify,
+    ecdsa_public_blob,
+    ecdsa_private_blob,
+    ed25519_openssh_blob,
+    ecdsa_cache_str,
+
+    ecdsa_pubkey_bits,
+
+    "ssh-ed25519",
+    "ssh-ed25519",
+    &sign_extra_ed25519,
+    0, /* no supported flags */
+};
+
+/* OID: 1.2.840.10045.3.1.7 (ansiX9p256r1) */
+static const unsigned char nistp256_oid[] = {
+    0x2a, 0x86, 0x48, 0xce, 0x3d, 0x03, 0x01, 0x07
+};
+const struct ecsign_extra sign_extra_nistp256 = {
+    ec_p256, &ssh_sha256,
+    nistp256_oid, lenof(nistp256_oid),
+};
+const ssh_keyalg ssh_ecdsa_nistp256 = {
+    ecdsa_new_pub,
+    ecdsa_new_priv,
+    ecdsa_new_priv_openssh,
+
+    ecdsa_freekey,
+    ecdsa_sign,
+    ecdsa_verify,
+    ecdsa_public_blob,
+    ecdsa_private_blob,
+    ecdsa_openssh_blob,
+    ecdsa_cache_str,
+
+    ecdsa_pubkey_bits,
+
+    "ecdsa-sha2-nistp256",
+    "ecdsa-sha2-nistp256",
+    &sign_extra_nistp256,
+    0, /* no supported flags */
+};
+
+/* OID: 1.3.132.0.34 (secp384r1) */
+static const unsigned char nistp384_oid[] = {
+    0x2b, 0x81, 0x04, 0x00, 0x22
+};
+const struct ecsign_extra sign_extra_nistp384 = {
+    ec_p384, &ssh_sha384,
+    nistp384_oid, lenof(nistp384_oid),
+};
+const ssh_keyalg ssh_ecdsa_nistp384 = {
+    ecdsa_new_pub,
+    ecdsa_new_priv,
+    ecdsa_new_priv_openssh,
+
+    ecdsa_freekey,
+    ecdsa_sign,
+    ecdsa_verify,
+    ecdsa_public_blob,
+    ecdsa_private_blob,
+    ecdsa_openssh_blob,
+    ecdsa_cache_str,
+
+    ecdsa_pubkey_bits,
+
+    "ecdsa-sha2-nistp384",
+    "ecdsa-sha2-nistp384",
+    &sign_extra_nistp384,
+    0, /* no supported flags */
+};
+
+/* OID: 1.3.132.0.35 (secp521r1) */
+static const unsigned char nistp521_oid[] = {
+    0x2b, 0x81, 0x04, 0x00, 0x23
+};
+const struct ecsign_extra sign_extra_nistp521 = {
+    ec_p521, &ssh_sha512,
+    nistp521_oid, lenof(nistp521_oid),
+};
+const ssh_keyalg ssh_ecdsa_nistp521 = {
+    ecdsa_new_pub,
+    ecdsa_new_priv,
+    ecdsa_new_priv_openssh,
+
+    ecdsa_freekey,
+    ecdsa_sign,
+    ecdsa_verify,
+    ecdsa_public_blob,
+    ecdsa_private_blob,
+    ecdsa_openssh_blob,
+    ecdsa_cache_str,
+
+    ecdsa_pubkey_bits,
+
+    "ecdsa-sha2-nistp521",
+    "ecdsa-sha2-nistp521",
+    &sign_extra_nistp521,
+    0, /* no supported flags */
+};
+
+/* ----------------------------------------------------------------------
+ * Exposed ECDH interface
+ */
+
+struct eckex_extra {
+    struct ec_curve *(*curve)(void);
+};
+
+static Bignum ecdh_calculate(const Bignum private,
+                             const struct ec_point *public)
+{
+    struct ec_point *p;
+    Bignum ret;
+    p = ecp_mul(public, private);
+    if (!p) return NULL;
+    ret = p->x;
+    p->x = NULL;
+
+    if (p->curve->type == EC_MONTGOMERY) {
+        /*
+         * Endianness-swap. The Curve25519 algorithm definition
+         * assumes you were doing your computation in arrays of 32
+         * little-endian bytes, and now specifies that you take your
+         * final one of those and convert it into a bignum in
+         * _network_ byte order, i.e. big-endian.
+         *
+         * In particular, the spec says, you convert the _whole_ 32
+         * bytes into a bignum. That is, on the rare occasions that
+         * p->x has come out with the most significant 8 bits zero, we
+         * have to imagine that being represented by a 32-byte string
+         * with the last byte being zero, so that has to be converted
+         * into an SSH-2 bignum with the _low_ byte zero, i.e. a
+         * multiple of 256.
+         */
+        int i;
+        int bytes = (p->curve->fieldBits+7) / 8;
+        unsigned char *byteorder = snewn(bytes, unsigned char);
+        for (i = 0; i < bytes; ++i) {
+            byteorder[i] = bignum_byte(ret, i);
+        }
+        freebn(ret);
+        ret = bignum_from_bytes(byteorder, bytes);
+        smemclr(byteorder, bytes);
+        sfree(byteorder);
+    }
+
+    ec_point_free(p);
+    return ret;
+}
+
+const char *ssh_ecdhkex_curve_textname(const struct ssh_kex *kex)
+{
+    const struct eckex_extra *extra = (const struct eckex_extra *)kex->extra;
+    struct ec_curve *curve = extra->curve();
+    return curve->textname;
+}
+
+struct ec_key *ssh_ecdhkex_newkey(const struct ssh_kex *kex)
+{
+    const struct eckex_extra *extra = (const struct eckex_extra *)kex->extra;
+    struct ec_curve *curve;
+    struct ec_key *key;
+    struct ec_point *publicKey;
+
+    curve = extra->curve();
+
+    key = snew(struct ec_key);
+
+    key->sshk = NULL;
+    key->publicKey.curve = curve;
+
+    if (curve->type == EC_MONTGOMERY) {
+        unsigned char bytes[32] = {0};
+        int i;
+
+        for (i = 0; i < sizeof(bytes); ++i)
+        {
+            bytes[i] = (unsigned char)random_byte();
+        }
+        bytes[0] &= 248;
+        bytes[31] &= 127;
+        bytes[31] |= 64;
+        key->privateKey = bignum_from_bytes_le(bytes, sizeof(bytes));
+        smemclr(bytes, sizeof(bytes));
+        if (!key->privateKey) {
+            sfree(key);
+            return NULL;
+        }
+        publicKey = ecp_mul(&key->publicKey.curve->m.G, key->privateKey);
+        if (!publicKey) {
+            freebn(key->privateKey);
+            sfree(key);
+            return NULL;
+        }
+        key->publicKey.x = publicKey->x;
+        key->publicKey.y = publicKey->y;
+        key->publicKey.z = NULL;
+        sfree(publicKey);
+    } else {
+        key->privateKey = bignum_random_in_range(One, key->publicKey.curve->w.n);
+        if (!key->privateKey) {
+            sfree(key);
+            return NULL;
+        }
+        publicKey = ecp_mul(&key->publicKey.curve->w.G, key->privateKey);
+        if (!publicKey) {
+            freebn(key->privateKey);
+            sfree(key);
+            return NULL;
+        }
+        key->publicKey.x = publicKey->x;
+        key->publicKey.y = publicKey->y;
+        key->publicKey.z = NULL;
+        sfree(publicKey);
+    }
+    return key;
+}
+
+void ssh_ecdhkex_getpublic(struct ec_key *ec, BinarySink *bs)
+{
+    int i;
+    int pointlen;
+
+    pointlen = (bignum_bitcount(ec->publicKey.curve->p) + 7) / 8;
+
+    if (ec->publicKey.curve->type == EC_WEIERSTRASS) {
+        put_byte(bs, 0x04);
+        for (i = pointlen; i--;)
+            put_byte(bs, bignum_byte(ec->publicKey.x, i));
+        for (i = pointlen; i--;)
+            put_byte(bs, bignum_byte(ec->publicKey.y, i));
+    } else {
+        for (i = 0; i < pointlen; ++i)
+            put_byte(bs, bignum_byte(ec->publicKey.x, i));
+    }
+}
+
+Bignum ssh_ecdhkex_getkey(struct ec_key *ec,
+                          const void *remoteKey, int remoteKeyLen)
+{
+    struct ec_point remote;
+    Bignum ret;
+
+    if (ec->publicKey.curve->type == EC_WEIERSTRASS) {
+        remote.curve = ec->publicKey.curve;
+        remote.infinity = false;
+        if (!decodepoint(remoteKey, remoteKeyLen, &remote)) {
+            return NULL;
+        }
+    } else {
+        /* Point length has to be the same length */
+        if (remoteKeyLen != (bignum_bitcount(ec->publicKey.curve->p) + 7) / 8) {
+            return NULL;
+        }
+
+        remote.curve = ec->publicKey.curve;
+        remote.infinity = false;
+        remote.x = bignum_from_bytes_le((const unsigned char *)remoteKey,
+                                        remoteKeyLen);
+        remote.y = NULL;
+        remote.z = NULL;
+    }
+
+    ret = ecdh_calculate(ec->privateKey, &remote);
+    if (remote.x) freebn(remote.x);
+    if (remote.y) freebn(remote.y);
+    return ret;
+}
+
+void ssh_ecdhkex_freekey(struct ec_key *key)
+{
+    ecdsa_freekey(&key->sshk);
+}
+
+static const struct eckex_extra kex_extra_curve25519 = { ec_curve25519 };
+static const struct ssh_kex ssh_ec_kex_curve25519 = {
+    "curve25519-sha256@libssh.org", NULL, KEXTYPE_ECDH,
+    &ssh_sha256, &kex_extra_curve25519,
+};
+
+const struct eckex_extra kex_extra_nistp256 = { ec_p256 };
+static const struct ssh_kex ssh_ec_kex_nistp256 = {
+    "ecdh-sha2-nistp256", NULL, KEXTYPE_ECDH,
+    &ssh_sha256, &kex_extra_nistp256,
+};
+
+const struct eckex_extra kex_extra_nistp384 = { ec_p384 };
+static const struct ssh_kex ssh_ec_kex_nistp384 = {
+    "ecdh-sha2-nistp384", NULL, KEXTYPE_ECDH,
+    &ssh_sha384, &kex_extra_nistp384,
+};
+
+const struct eckex_extra kex_extra_nistp521 = { ec_p521 };
+static const struct ssh_kex ssh_ec_kex_nistp521 = {
+    "ecdh-sha2-nistp521", NULL, KEXTYPE_ECDH,
+    &ssh_sha512, &kex_extra_nistp521,
+};
+
+static const struct ssh_kex *const ec_kex_list[] = {
+    &ssh_ec_kex_curve25519,
+    &ssh_ec_kex_nistp256,
+    &ssh_ec_kex_nistp384,
+    &ssh_ec_kex_nistp521,
+};
+
+const struct ssh_kexes ssh_ecdh_kex = {
+    sizeof(ec_kex_list) / sizeof(*ec_kex_list),
+    ec_kex_list
+};
+
+/* ----------------------------------------------------------------------
+ * Helper functions for finding key algorithms and returning auxiliary
+ * data.
+ */
+
+const ssh_keyalg *ec_alg_by_oid(int len, const void *oid,
+                                        const struct ec_curve **curve)
+{
+    static const ssh_keyalg *algs_with_oid[] = {
+        &ssh_ecdsa_nistp256,
+        &ssh_ecdsa_nistp384,
+        &ssh_ecdsa_nistp521,
+    };
+    int i;
+
+    for (i = 0; i < lenof(algs_with_oid); i++) {
+        const ssh_keyalg *alg = algs_with_oid[i];
+        const struct ecsign_extra *extra =
+            (const struct ecsign_extra *)alg->extra;
+        if (len == extra->oidlen && !memcmp(oid, extra->oid, len)) {
+            *curve = extra->curve();
+            return alg;
+        }
+    }
+    return NULL;
+}
+
+const unsigned char *ec_alg_oid(const ssh_keyalg *alg,
+                                int *oidlen)
+{
+    const struct ecsign_extra *extra = (const struct ecsign_extra *)alg->extra;
+    *oidlen = extra->oidlen;
+    return extra->oid;
+}
+
+const int ec_nist_curve_lengths[] = { 256, 384, 521 };
+const int n_ec_nist_curve_lengths = lenof(ec_nist_curve_lengths);
+
+bool ec_nist_alg_and_curve_by_bits(
+    int bits, const struct ec_curve **curve, const ssh_keyalg **alg)
+{
+    switch (bits) {
+      case 256: *alg = &ssh_ecdsa_nistp256; break;
+      case 384: *alg = &ssh_ecdsa_nistp384; break;
+      case 521: *alg = &ssh_ecdsa_nistp521; break;
+      default: return false;
+    }
+    *curve = ((struct ecsign_extra *)(*alg)->extra)->curve();
+    return true;
+}
+
+bool ec_ed_alg_and_curve_by_bits(
+    int bits, const struct ec_curve **curve, const ssh_keyalg **alg)
+{
+    switch (bits) {
+      case 256: *alg = &ssh_ecdsa_ed25519; break;
+      default: return false;
+    }
+    *curve = ((struct ecsign_extra *)(*alg)->extra)->curve();
+    return true;
+}
+
+#ifdef MPEXT
+
+void ec_cleanup(void)
+{
+  ec_curve_cleanup = 1;
+  ec_p256();
+  ec_p384();
+  ec_p521();
+  ec_curve25519();
+  ec_ed25519();
+  // in case we want to restart (unlikely)
+  ec_curve_cleanup = 0;
+}
+
+#endif