--- conflicted
+++ resolved
@@ -1,1611 +1,1607 @@
-/*
- * Network proxy abstraction in PuTTY
- *
- * A proxy layer, if necessary, wedges itself between the network
- * code and the higher level backend.
- */
-
-#include <assert.h>
-#include <ctype.h>
-#include <string.h>
-
-#include "putty.h"
-#include "network.h"
-#include "proxy.h"
-
-#define do_proxy_dns(conf) \
-    (conf_get_int(conf, CONF_proxy_dns) == FORCE_ON || \
-	 (conf_get_int(conf, CONF_proxy_dns) == AUTO && \
-	      conf_get_int(conf, CONF_proxy_type) != PROXY_SOCKS4))
-
-/*
- * Call this when proxy negotiation is complete, so that this
- * socket can begin working normally.
- */
-void proxy_activate (ProxySocket *p)
-{
-    void *data;
-    int len;
-    long output_before, output_after;
-    
-    p->state = PROXY_STATE_ACTIVE;
-
-    /* we want to ignore new receive events until we have sent
-     * all of our buffered receive data.
-     */
-    sk_set_frozen(p->sub_socket, 1);
-
-    /* how many bytes of output have we buffered? */
-    output_before = bufchain_size(&p->pending_oob_output_data) +
-	bufchain_size(&p->pending_output_data);
-    /* and keep track of how many bytes do not get sent. */
-    output_after = 0;
-    
-    /* send buffered OOB writes */
-    while (bufchain_size(&p->pending_oob_output_data) > 0) {
-	bufchain_prefix(&p->pending_oob_output_data, &data, &len);
-	output_after += sk_write_oob(p->sub_socket, data, len);
-	bufchain_consume(&p->pending_oob_output_data, len);
-    }
-
-    /* send buffered normal writes */
-    while (bufchain_size(&p->pending_output_data) > 0) {
-	bufchain_prefix(&p->pending_output_data, &data, &len);
-	output_after += sk_write(p->sub_socket, data, len);
-	bufchain_consume(&p->pending_output_data, len);
-    }
-
-    /* if we managed to send any data, let the higher levels know. */
-    if (output_after < output_before)
-	plug_sent(p->plug, output_after);
-
-    /* if we were asked to flush the output during
-     * the proxy negotiation process, do so now.
-     */
-    if (p->pending_flush) sk_flush(p->sub_socket);
-
-    /* if we have a pending EOF to send, send it */
-    if (p->pending_eof) sk_write_eof(p->sub_socket);
-
-    /* if the backend wanted the socket unfrozen, try to unfreeze.
-     * our set_frozen handler will flush buffered receive data before
-     * unfreezing the actual underlying socket.
-     */
-    if (!p->freeze)
-	sk_set_frozen(&p->sock, 0);
-}
-
-/* basic proxy socket functions */
-
-static Plug *sk_proxy_plug (Socket *s, Plug *p)
-{
-    ProxySocket *ps = container_of(s, ProxySocket, sock);
-    Plug *ret = ps->plug;
-    if (p)
-	ps->plug = p;
-    return ret;
-}
-
-static void sk_proxy_close (Socket *s)
-{
-    ProxySocket *ps = container_of(s, ProxySocket, sock);
-
-    sk_close(ps->sub_socket);
-    sk_addr_free(ps->remote_addr);
-    sfree(ps);
-}
-
-static int sk_proxy_write (Socket *s, const void *data, int len)
-{
-    ProxySocket *ps = container_of(s, ProxySocket, sock);
-
-    if (ps->state != PROXY_STATE_ACTIVE) {
-	bufchain_add(&ps->pending_output_data, data, len);
-	return bufchain_size(&ps->pending_output_data);
-    }
-    return sk_write(ps->sub_socket, data, len);
-}
-
-static int sk_proxy_write_oob (Socket *s, const void *data, int len)
-{
-    ProxySocket *ps = container_of(s, ProxySocket, sock);
-
-    if (ps->state != PROXY_STATE_ACTIVE) {
-	bufchain_clear(&ps->pending_output_data);
-	bufchain_clear(&ps->pending_oob_output_data);
-	bufchain_add(&ps->pending_oob_output_data, data, len);
-	return len;
-    }
-    return sk_write_oob(ps->sub_socket, data, len);
-}
-
-static void sk_proxy_write_eof (Socket *s)
-{
-    ProxySocket *ps = container_of(s, ProxySocket, sock);
-
-    if (ps->state != PROXY_STATE_ACTIVE) {
-        ps->pending_eof = 1;
-	return;
-    }
-    sk_write_eof(ps->sub_socket);
-}
-
-static void sk_proxy_flush (Socket *s)
-{
-    ProxySocket *ps = container_of(s, ProxySocket, sock);
-
-    if (ps->state != PROXY_STATE_ACTIVE) {
-	ps->pending_flush = 1;
-	return;
-    }
-    sk_flush(ps->sub_socket);
-}
-
-static void sk_proxy_set_frozen (Socket *s, int is_frozen)
-{
-    ProxySocket *ps = container_of(s, ProxySocket, sock);
-
-    if (ps->state != PROXY_STATE_ACTIVE) {
-	ps->freeze = is_frozen;
-	return;
-    }
-    
-    /* handle any remaining buffered recv data first */
-    if (bufchain_size(&ps->pending_input_data) > 0) {
-	ps->freeze = is_frozen;
-
-	/* loop while we still have buffered data, and while we are
-	 * unfrozen. the plug_receive call in the loop could result 
-	 * in a call back into this function refreezing the socket, 
-	 * so we have to check each time.
-	 */
-        while (!ps->freeze && bufchain_size(&ps->pending_input_data) > 0) {
-	    void *data;
-	    char databuf[512];
-	    int len;
-	    bufchain_prefix(&ps->pending_input_data, &data, &len);
-	    if (len > lenof(databuf))
-		len = lenof(databuf);
-	    memcpy(databuf, data, len);
-	    bufchain_consume(&ps->pending_input_data, len);
-	    plug_receive(ps->plug, 0, databuf, len);
-	}
-
-	/* if we're still frozen, we'll have to wait for another
-	 * call from the backend to finish unbuffering the data.
-	 */
-	if (ps->freeze) return;
-    }
-    
-    sk_set_frozen(ps->sub_socket, is_frozen);
-}
-
-static const char * sk_proxy_socket_error (Socket *s)
-{
-    ProxySocket *ps = container_of(s, ProxySocket, sock);
-    if (ps->error != NULL || ps->sub_socket == NULL) {
-	return ps->error;
-    }
-    return sk_socket_error(ps->sub_socket);
-}
-
-/* basic proxy plug functions */
-
-static void plug_proxy_log(Plug *plug, int type, SockAddr *addr, int port,
-			   const char *error_msg, int error_code)
-{
-    ProxySocket *ps = container_of(plug, ProxySocket, plugimpl);
-
-    plug_log(ps->plug, type, addr, port, error_msg, error_code);
-}
-
-static void plug_proxy_closing (Plug *p, const char *error_msg,
-				int error_code, int calling_back)
-{
-    ProxySocket *ps = container_of(p, ProxySocket, plugimpl);
-
-    if (ps->state != PROXY_STATE_ACTIVE) {
-	ps->closing_error_msg = error_msg;
-	ps->closing_error_code = error_code;
-	ps->closing_calling_back = calling_back;
-	ps->negotiate(ps, PROXY_CHANGE_CLOSING);
-    } else {
-        plug_closing(ps->plug, error_msg, error_code, calling_back);
-    }
-}
-
-static void plug_proxy_receive (Plug *p, int urgent, char *data, int len)
-{
-    ProxySocket *ps = container_of(p, ProxySocket, plugimpl);
-
-    if (ps->state != PROXY_STATE_ACTIVE) {
-	/* we will lose the urgentness of this data, but since most,
-	 * if not all, of this data will be consumed by the negotiation
-	 * process, hopefully it won't affect the protocol above us
-	 */
-	bufchain_add(&ps->pending_input_data, data, len);
-	ps->receive_urgent = urgent;
-	ps->receive_data = data;
-	ps->receive_len = len;
-	ps->negotiate(ps, PROXY_CHANGE_RECEIVE);
-    } else {
-        plug_receive(ps->plug, urgent, data, len);
-    }
-}
-
-static void plug_proxy_sent (Plug *p, int bufsize)
-{
-    ProxySocket *ps = container_of(p, ProxySocket, plugimpl);
-
-    if (ps->state != PROXY_STATE_ACTIVE) {
-	ps->sent_bufsize = bufsize;
-	ps->negotiate(ps, PROXY_CHANGE_SENT);
-	return;
-    }
-    plug_sent(ps->plug, bufsize);
-}
-
-static int plug_proxy_accepting(Plug *p,
-                                accept_fn_t constructor, accept_ctx_t ctx)
-{
-    ProxySocket *ps = container_of(p, ProxySocket, plugimpl);
-
-    if (ps->state != PROXY_STATE_ACTIVE) {
-	ps->accepting_constructor = constructor;
-	ps->accepting_ctx = ctx;
-	return ps->negotiate(ps, PROXY_CHANGE_ACCEPTING);
-    }
-    return plug_accepting(ps->plug, constructor, ctx);
-}
-
-/*
- * This function can accept a NULL pointer as `addr', in which case
- * it will only check the host name.
- */
-int proxy_for_destination (SockAddr *addr, const char *hostname,
-                           int port, Conf *conf)
-{
-    int s = 0, e = 0;
-    char hostip[64];
-    int hostip_len, hostname_len;
-    const char *exclude_list;
-
-    /*
-     * Special local connections such as Unix-domain sockets
-     * unconditionally cannot be proxied, even in proxy-localhost
-     * mode. There just isn't any way to ask any known proxy type for
-     * them.
-     */
-    if (addr && sk_address_is_special_local(addr))
-        return 0;                      /* do not proxy */
-
-    /*
-     * Check the host name and IP against the hard-coded
-     * representations of `localhost'.
-     */
-    if (!conf_get_int(conf, CONF_even_proxy_localhost) &&
-	(sk_hostname_is_local(hostname) ||
-	 (addr && sk_address_is_local(addr))))
-	return 0;		       /* do not proxy */
-
-    /* we want a string representation of the IP address for comparisons */
-    if (addr) {
-	sk_getaddr(addr, hostip, 64);
-	hostip_len = strlen(hostip);
-    } else
-	hostip_len = 0;		       /* placate gcc; shouldn't be required */
-
-    hostname_len = strlen(hostname);
-
-    exclude_list = conf_get_str(conf, CONF_proxy_exclude_list);
-
-    /* now parse the exclude list, and see if either our IP
-     * or hostname matches anything in it.
-     */
-
-    while (exclude_list[s]) {
-	while (exclude_list[s] &&
-	       (isspace((unsigned char)exclude_list[s]) ||
-		exclude_list[s] == ',')) s++;
-
-	if (!exclude_list[s]) break;
-
-	e = s;
-
-	while (exclude_list[e] &&
-	       (isalnum((unsigned char)exclude_list[e]) ||
-		exclude_list[e] == '-' ||
-		exclude_list[e] == '.' ||
-		exclude_list[e] == '*')) e++;
-
-	if (exclude_list[s] == '*') {
-	    /* wildcard at beginning of entry */
-
-	    if ((addr && strnicmp(hostip + hostip_len - (e - s - 1),
-				  exclude_list + s + 1, e - s - 1) == 0) ||
-		strnicmp(hostname + hostname_len - (e - s - 1),
-			 exclude_list + s + 1, e - s - 1) == 0)
-		return 0; /* IP/hostname range excluded. do not use proxy. */
-
-	} else if (exclude_list[e-1] == '*') {
-	    /* wildcard at end of entry */
-
-	    if ((addr && strnicmp(hostip, exclude_list + s, e - s - 1) == 0) ||
-		strnicmp(hostname, exclude_list + s, e - s - 1) == 0)
-		return 0; /* IP/hostname range excluded. do not use proxy. */
-
-	} else {
-	    /* no wildcard at either end, so let's try an absolute
-	     * match (ie. a specific IP)
-	     */
-
-	    if (addr && strnicmp(hostip, exclude_list + s, e - s) == 0)
-		return 0; /* IP/hostname excluded. do not use proxy. */
-	    if (strnicmp(hostname, exclude_list + s, e - s) == 0)
-		return 0; /* IP/hostname excluded. do not use proxy. */
-	}
-
-	s = e;
-
-	/* Make sure we really have reached the next comma or end-of-string */
-	while (exclude_list[s] &&
-	       !isspace((unsigned char)exclude_list[s]) &&
-	       exclude_list[s] != ',') s++;
-    }
-
-    /* no matches in the exclude list, so use the proxy */
-    return 1;
-}
-
-static char *dns_log_msg(const char *host, int addressfamily,
-                         const char *reason)
-{
-    return dupprintf("Looking up host \"%s\"%s for %s", host,
-                     (addressfamily == ADDRTYPE_IPV4 ? " (IPv4)" :
-                      addressfamily == ADDRTYPE_IPV6 ? " (IPv6)" :
-                      ""), reason);
-}
-
-SockAddr *name_lookup(const char *host, int port, char **canonicalname,
-                     Conf *conf, int addressfamily, Frontend *frontend,
-                     const char *reason)
-{
-    char *logmsg;
-    if (conf_get_int(conf, CONF_proxy_type) != PROXY_NONE &&
-	do_proxy_dns(conf) &&
-	proxy_for_destination(NULL, host, port, conf)) {
-
-        if (frontend) {
-            logmsg = dupprintf("Leaving host lookup to proxy of \"%s\""
-                               " (for %s)", host, reason);
-            logevent(frontend, logmsg);
-            sfree(logmsg);
-        }
-
-	*canonicalname = dupstr(host);
-	return sk_nonamelookup(host);
-    } else {
-        if (frontend) {
-            logmsg = dns_log_msg(host, addressfamily, reason);
-            logevent(frontend, logmsg);
-            sfree(logmsg);
-        }
-
-        return sk_namelookup(host, canonicalname, addressfamily);
-    }
-}
-
-static const struct SocketVtable ProxySocket_sockvt = {
-    sk_proxy_plug,
-    sk_proxy_close,
-    sk_proxy_write,
-    sk_proxy_write_oob,
-    sk_proxy_write_eof,
-    sk_proxy_flush,
-    sk_proxy_set_frozen,
-    sk_proxy_socket_error,
-    NULL, /* peer_info */
-};
-
-static const struct PlugVtable ProxySocket_plugvt = {
-    plug_proxy_log,
-    plug_proxy_closing,
-    plug_proxy_receive,
-    plug_proxy_sent,
-    plug_proxy_accepting
-};
-
-Socket *new_connection(SockAddr *addr, const char *hostname,
-                       int port, int privport,
-                       int oobinline, int nodelay, int keepalive,
-                       Plug *plug, Conf *conf)
-{
-    if (conf_get_int(conf, CONF_proxy_type) != PROXY_NONE &&
-	proxy_for_destination(addr, hostname, port, conf))
-    {
-	ProxySocket *ret;
-	SockAddr *proxy_addr;
-	char *proxy_canonical_name;
-        const char *proxy_type;
-	Socket *sret;
-	int type;
-
-	if ((sret = platform_new_connection(addr, hostname, port, privport,
-					    oobinline, nodelay, keepalive,
-					    plug, conf)) !=
-	    NULL)
-	    return sret;
-
-	ret = snew(ProxySocket);
-	ret->sock.vt = &ProxySocket_sockvt;
-	ret->plugimpl.vt = &ProxySocket_plugvt;
-	ret->conf = conf_copy(conf);
-	ret->plug = plug;
-	ret->remote_addr = addr;       /* will need to be freed on close */
-	ret->remote_port = port;
-
-	ret->error = NULL;
-	ret->pending_flush = 0;
-	ret->pending_eof = 0;
-	ret->freeze = 0;
-
-	bufchain_init(&ret->pending_input_data);
-	bufchain_init(&ret->pending_output_data);
-	bufchain_init(&ret->pending_oob_output_data);
-
-	ret->sub_socket = NULL;
-	ret->state = PROXY_STATE_NEW;
-	ret->negotiate = NULL;
-
-	type = conf_get_int(conf, CONF_proxy_type);
-	if (type == PROXY_HTTP) {
-	    ret->negotiate = proxy_http_negotiate;
-            proxy_type = "HTTP";
-	} else if (type == PROXY_SOCKS4) {
-            ret->negotiate = proxy_socks4_negotiate;
-            proxy_type = "SOCKS 4";
-	} else if (type == PROXY_SOCKS5) {
-            ret->negotiate = proxy_socks5_negotiate;
-            proxy_type = "SOCKS 5";
-	} else if (type == PROXY_TELNET) {
-	    ret->negotiate = proxy_telnet_negotiate;
-            proxy_type = "Telnet";
-	} else {
-	    ret->error = "Proxy error: Unknown proxy method";
-	    return &ret->sock;
-	}
-
-        {
-            char *logmsg = dupprintf("Will use %s proxy at %s:%d to connect"
-                                      " to %s:%d", proxy_type,
-                                      conf_get_str(conf, CONF_proxy_host),
-                                      conf_get_int(conf, CONF_proxy_port),
-                                      hostname, port);
-            plug_log(plug, 2, NULL, 0, logmsg, 0);
-            sfree(logmsg);
-        }
-
-        {
-            char *logmsg = dns_log_msg(conf_get_str(conf, CONF_proxy_host),
-                                       conf_get_int(conf, CONF_addressfamily),
-                                       "proxy");
-            plug_log(plug, 2, NULL, 0, logmsg, 0);
-            sfree(logmsg);
-        }
-
-	/* look-up proxy */
-	proxy_addr = sk_namelookup(conf_get_str(conf, CONF_proxy_host),
-				   &proxy_canonical_name,
-				   conf_get_int(conf, CONF_addressfamily));
-	if (sk_addr_error(proxy_addr) != NULL) {
-	    ret->error = "Proxy error: Unable to resolve proxy host name";
-            sk_addr_free(proxy_addr);
-	    return &ret->sock;
-	}
-	sfree(proxy_canonical_name);
-
-        {
-            char addrbuf[256], *logmsg;
-            sk_getaddr(proxy_addr, addrbuf, lenof(addrbuf));
-            logmsg = dupprintf("Connecting to %s proxy at %s port %d",
-                               proxy_type, addrbuf,
-                               conf_get_int(conf, CONF_proxy_port));
-            plug_log(plug, 2, NULL, 0, logmsg, 0);
-            sfree(logmsg);
-        }
-
-	/* create the actual socket we will be using,
-	 * connected to our proxy server and port.
-	 */
-	ret->sub_socket = sk_new(proxy_addr,
-				 conf_get_int(conf, CONF_proxy_port),
-				 privport, oobinline,
-<<<<<<< HEAD
-				 nodelay, keepalive, &ret->plugvt,
-				 #ifdef MPEXT
-				 conf_get_int(conf, CONF_connect_timeout), conf_get_int(conf, CONF_sndbuf)
-				 #endif
-				 );
-=======
-				 nodelay, keepalive, &ret->plugimpl);
->>>>>>> 25d28423
-	if (sk_socket_error(ret->sub_socket) != NULL)
-	    return &ret->sock;
-
-	/* start the proxy negotiation process... */
-	sk_set_frozen(ret->sub_socket, 0);
-	ret->negotiate(ret, PROXY_CHANGE_NEW);
-
-	return &ret->sock;
-    }
-
-    /* no proxy, so just return the direct socket */
-    return sk_new(addr, port, privport, oobinline, nodelay, keepalive, plug,
-      #ifdef MPEXT
-      conf_get_int(conf, CONF_connect_timeout), conf_get_int(conf, CONF_sndbuf)
-      #endif
-      );
-}
-
-Socket *new_listener(const char *srcaddr, int port, Plug *plug,
-                     int local_host_only, Conf *conf, int addressfamily)
-{
-    /* TODO: SOCKS (and potentially others) support inbound
-     * TODO: connections via the proxy. support them.
-     */
-
-    return sk_newlistener(srcaddr, port, plug, local_host_only, addressfamily);
-}
-
-/* ----------------------------------------------------------------------
- * HTTP CONNECT proxy type.
- */
-
-static int get_line_end (char * data, int len)
-{
-    int off = 0;
-
-    while (off < len)
-    {
-	if (data[off] == '\n') {
-	    /* we have a newline */
-	    off++;
-
-	    /* is that the only thing on this line? */
-	    if (off <= 2) return off;
-
-	    /* if not, then there is the possibility that this header
-	     * continues onto the next line, if it starts with a space
-	     * or a tab.
-	     */
-
-	    if (off + 1 < len &&
-		data[off+1] != ' ' &&
-		data[off+1] != '\t') return off;
-
-	    /* the line does continue, so we have to keep going
-	     * until we see an the header's "real" end of line.
-	     */
-	    off++;
-	}
-
-	off++;
-    }
-
-    return -1;
-}
-
-int proxy_http_negotiate (ProxySocket *p, int change)
-{
-    if (p->state == PROXY_STATE_NEW) {
-	/* we are just beginning the proxy negotiate process,
-	 * so we'll send off the initial bits of the request.
-	 * for this proxy method, it's just a simple HTTP
-	 * request
-	 */
-	char *buf, dest[512];
-	char *username, *password;
-
-	sk_getaddr(p->remote_addr, dest, lenof(dest));
-
-	buf = dupprintf("CONNECT %s:%i HTTP/1.1\r\nHost: %s:%i\r\n",
-			dest, p->remote_port, dest, p->remote_port);
-	sk_write(p->sub_socket, buf, strlen(buf));
-	sfree(buf);
-
-	username = conf_get_str(p->conf, CONF_proxy_username);
-	password = conf_get_str(p->conf, CONF_proxy_password);
-	if (username[0] || password[0]) {
-	    char *buf, *buf2;
-	    int i, j, len;
-	    buf = dupprintf("%s:%s", username, password);
-	    len = strlen(buf);
-	    buf2 = snewn(len * 4 / 3 + 100, char);
-	    sprintf(buf2, "Proxy-Authorization: Basic ");
-	    for (i = 0, j = strlen(buf2); i < len; i += 3, j += 4)
-		base64_encode_atom((unsigned char *)(buf+i),
-				   (len-i > 3 ? 3 : len-i), buf2+j);
-	    strcpy(buf2+j, "\r\n");
-	    sk_write(p->sub_socket, buf2, strlen(buf2));
-	    sfree(buf);
-	    sfree(buf2);
-	}
-
-	sk_write(p->sub_socket, "\r\n", 2);
-
-	p->state = 1;
-	return 0;
-    }
-
-    if (change == PROXY_CHANGE_CLOSING) {
-	/* if our proxy negotiation process involves closing and opening
-	 * new sockets, then we would want to intercept this closing
-	 * callback when we were expecting it. if we aren't anticipating
-	 * a socket close, then some error must have occurred. we'll
-	 * just pass those errors up to the backend.
-	 */
-	plug_closing(p->plug, p->closing_error_msg, p->closing_error_code,
-		     p->closing_calling_back);
-	return 0; /* ignored */
-    }
-
-    if (change == PROXY_CHANGE_SENT) {
-	/* some (or all) of what we wrote to the proxy was sent.
-	 * we don't do anything new, however, until we receive the
-	 * proxy's response. we might want to set a timer so we can
-	 * timeout the proxy negotiation after a while...
-	 */
-	return 0;
-    }
-
-    if (change == PROXY_CHANGE_ACCEPTING) {
-	/* we should _never_ see this, as we are using our socket to
-	 * connect to a proxy, not accepting inbound connections.
-	 * what should we do? close the socket with an appropriate
-	 * error message?
-	 */
-	return plug_accepting(p->plug,
-                              p->accepting_constructor, p->accepting_ctx);
-    }
-
-    if (change == PROXY_CHANGE_RECEIVE) {
-	/* we have received data from the underlying socket, which
-	 * we'll need to parse, process, and respond to appropriately.
-	 */
-
-	char *data, *datap;
-	int len;
-	int eol;
-
-	if (p->state == 1) {
-
-	    int min_ver, maj_ver, status;
-
-	    /* get the status line */
-	    len = bufchain_size(&p->pending_input_data);
-	    assert(len > 0);	       /* or we wouldn't be here */
-	    data = snewn(len+1, char);
-	    bufchain_fetch(&p->pending_input_data, data, len);
-	    /*
-	     * We must NUL-terminate this data, because Windows
-	     * sscanf appears to require a NUL at the end of the
-	     * string because it strlens it _first_. Sigh.
-	     */
-	    data[len] = '\0';
-
-	    eol = get_line_end(data, len);
-	    if (eol < 0) {
-		sfree(data);
-		return 1;
-	    }
-
-	    status = -1;
-	    /* We can't rely on whether the %n incremented the sscanf return */
-	    if (sscanf((char *)data, "HTTP/%i.%i %n",
-		       &maj_ver, &min_ver, &status) < 2 || status == -1) {
-		plug_closing(p->plug, "Proxy error: HTTP response was absent",
-			     PROXY_ERROR_GENERAL, 0);
-		sfree(data);
-		return 1;
-	    }
-
-	    /* remove the status line from the input buffer. */
-	    bufchain_consume(&p->pending_input_data, eol);
-	    if (data[status] != '2') {
-		/* error */
-		char *buf;
-		data[eol] = '\0';
-		while (eol > status &&
-		       (data[eol-1] == '\r' || data[eol-1] == '\n'))
-		    data[--eol] = '\0';
-		buf = dupprintf("Proxy error: %s", data+status);
-		plug_closing(p->plug, buf, PROXY_ERROR_GENERAL, 0);
-		sfree(buf);
-		sfree(data);
-		return 1;
-	    }
-
-	    sfree(data);
-
-	    p->state = 2;
-	}
-
-	if (p->state == 2) {
-
-	    /* get headers. we're done when we get a
-	     * header of length 2, (ie. just "\r\n")
-	     */
-
-	    len = bufchain_size(&p->pending_input_data);
-	    assert(len > 0);	       /* or we wouldn't be here */
-	    data = snewn(len, char);
-	    datap = data;
-	    bufchain_fetch(&p->pending_input_data, data, len);
-
-	    eol = get_line_end(datap, len);
-	    if (eol < 0) {
-		sfree(data);
-		return 1;
-	    }
-	    while (eol > 2)
-	    {
-		bufchain_consume(&p->pending_input_data, eol);
-		datap += eol;
-		len   -= eol;
-		eol = get_line_end(datap, len);
-	    }
-
-	    if (eol == 2) {
-		/* we're done */
-		bufchain_consume(&p->pending_input_data, 2);
-		proxy_activate(p);
-		/* proxy activate will have dealt with
-		 * whatever is left of the buffer */
-		sfree(data);
-		return 1;
-	    }
-
-	    sfree(data);
-	    return 1;
-	}
-    }
-
-    plug_closing(p->plug, "Proxy error: unexpected proxy error",
-		 PROXY_ERROR_UNEXPECTED, 0);
-    return 1;
-}
-
-/* ----------------------------------------------------------------------
- * SOCKS proxy type.
- */
-
-/* SOCKS version 4 */
-int proxy_socks4_negotiate (ProxySocket *p, int change)
-{
-    if (p->state == PROXY_CHANGE_NEW) {
-
-	/* request format:
-	 *  version number (1 byte) = 4
-	 *  command code (1 byte)
-	 *    1 = CONNECT
-	 *    2 = BIND
-	 *  dest. port (2 bytes) [network order]
-	 *  dest. address (4 bytes)
-	 *  user ID (variable length, null terminated string)
-	 */
-
-        strbuf *command = strbuf_new();
-        char hostname[512];
-        int write_hostname = FALSE;
-
-        put_byte(command, 4);          /* SOCKS version 4 */
-        put_byte(command, 1);          /* CONNECT command */
-        put_uint16(command, p->remote_port);
-
-	switch (sk_addrtype(p->remote_addr)) {
-          case ADDRTYPE_IPV4:
-            {
-                char addr[4];
-                sk_addrcopy(p->remote_addr, addr);
-                put_data(command, addr, 4);
-                break;
-            }
-          case ADDRTYPE_NAME:
-            sk_getaddr(p->remote_addr, hostname, lenof(hostname));
-            put_uint32(command, 1);
-            write_hostname = TRUE;
-            break;
-          case ADDRTYPE_IPV6:
-            p->error = "Proxy error: SOCKS version 4 does not support IPv6";
-            strbuf_free(command);
-            return 1;
-	}
-
-        put_asciz(command, conf_get_str(p->conf, CONF_proxy_username));
-        if (write_hostname)
-            put_asciz(command, hostname);
-	sk_write(p->sub_socket, command->s, command->len);
-	strbuf_free(command);
-
-	p->state = 1;
-	return 0;
-    }
-
-    if (change == PROXY_CHANGE_CLOSING) {
-	/* if our proxy negotiation process involves closing and opening
-	 * new sockets, then we would want to intercept this closing
-	 * callback when we were expecting it. if we aren't anticipating
-	 * a socket close, then some error must have occurred. we'll
-	 * just pass those errors up to the backend.
-	 */
-	plug_closing(p->plug, p->closing_error_msg, p->closing_error_code,
-		     p->closing_calling_back);
-	return 0; /* ignored */
-    }
-
-    if (change == PROXY_CHANGE_SENT) {
-	/* some (or all) of what we wrote to the proxy was sent.
-	 * we don't do anything new, however, until we receive the
-	 * proxy's response. we might want to set a timer so we can
-	 * timeout the proxy negotiation after a while...
-	 */
-	return 0;
-    }
-
-    if (change == PROXY_CHANGE_ACCEPTING) {
-	/* we should _never_ see this, as we are using our socket to
-	 * connect to a proxy, not accepting inbound connections.
-	 * what should we do? close the socket with an appropriate
-	 * error message?
-	 */
-	return plug_accepting(p->plug,
-                              p->accepting_constructor, p->accepting_ctx);
-    }
-
-    if (change == PROXY_CHANGE_RECEIVE) {
-	/* we have received data from the underlying socket, which
-	 * we'll need to parse, process, and respond to appropriately.
-	 */
-
-	if (p->state == 1) {
-	    /* response format:
-	     *  version number (1 byte) = 4
-	     *  reply code (1 byte)
-	     *    90 = request granted
-	     *    91 = request rejected or failed
-	     *    92 = request rejected due to lack of IDENTD on client
-	     *    93 = request rejected due to difference in user ID 
-	     *         (what we sent vs. what IDENTD said)
-	     *  dest. port (2 bytes)
-	     *  dest. address (4 bytes)
-	     */
-
-	    char data[8];
-
-	    if (bufchain_size(&p->pending_input_data) < 8)
-		return 1;	       /* not got anything yet */
-	    
-	    /* get the response */
-	    bufchain_fetch(&p->pending_input_data, data, 8);
-
-	    if (data[0] != 0) {
-		plug_closing(p->plug, "Proxy error: SOCKS proxy responded with "
-				      "unexpected reply code version",
-			     PROXY_ERROR_GENERAL, 0);
-		return 1;
-	    }
-
-	    if (data[1] != 90) {
-
-		switch (data[1]) {
-		  case 92:
-		    plug_closing(p->plug, "Proxy error: SOCKS server wanted IDENTD on client",
-				 PROXY_ERROR_GENERAL, 0);
-		    break;
-		  case 93:
-		    plug_closing(p->plug, "Proxy error: Username and IDENTD on client don't agree",
-				 PROXY_ERROR_GENERAL, 0);
-		    break;
-		  case 91:
-		  default:
-		    plug_closing(p->plug, "Proxy error: Error while communicating with proxy",
-				 PROXY_ERROR_GENERAL, 0);
-		    break;
-		}
-
-		return 1;
-	    }
-	    bufchain_consume(&p->pending_input_data, 8);
-
-	    /* we're done */
-	    proxy_activate(p);
-	    /* proxy activate will have dealt with
-	     * whatever is left of the buffer */
-	    return 1;
-	}
-    }
-
-    plug_closing(p->plug, "Proxy error: unexpected proxy error",
-		 PROXY_ERROR_UNEXPECTED, 0);
-    return 1;
-}
-
-/* SOCKS version 5 */
-int proxy_socks5_negotiate (ProxySocket *p, int change)
-{
-    if (p->state == PROXY_CHANGE_NEW) {
-
-	/* initial command:
-	 *  version number (1 byte) = 5
-	 *  number of available authentication methods (1 byte)
-	 *  available authentication methods (1 byte * previous value)
-	 *    authentication methods:
-	 *     0x00 = no authentication
-	 *     0x01 = GSSAPI
-	 *     0x02 = username/password
-	 *     0x03 = CHAP
-	 */
-
-	strbuf *command;
-	char *username, *password;
-        int method_count_offset, methods_start;
-
-        command = strbuf_new();
-	put_byte(command, 5);          /* SOCKS version 5 */
-	username = conf_get_str(p->conf, CONF_proxy_username);
-	password = conf_get_str(p->conf, CONF_proxy_password);
-
-        method_count_offset = command->len;
-        put_byte(command, 0);
-        methods_start = command->len;
-
-        put_byte(command, 0x00);       /* no authentication */
-
-	if (username[0] || password[0]) {
-	    proxy_socks5_offerencryptedauth(BinarySink_UPCAST(command));
-            put_byte(command, 0x02);    /* username/password */
-	}
-
-        command->u[method_count_offset] = command->len - methods_start;
-
-	sk_write(p->sub_socket, command->s, command->len);
-        strbuf_free(command);
-
-	p->state = 1;
-	return 0;
-    }
-
-    if (change == PROXY_CHANGE_CLOSING) {
-	/* if our proxy negotiation process involves closing and opening
-	 * new sockets, then we would want to intercept this closing
-	 * callback when we were expecting it. if we aren't anticipating
-	 * a socket close, then some error must have occurred. we'll
-	 * just pass those errors up to the backend.
-	 */
-        plug_closing(p->plug, p->closing_error_msg, p->closing_error_code,
-		     p->closing_calling_back);
-	return 0; /* ignored */
-    }
-
-    if (change == PROXY_CHANGE_SENT) {
-	/* some (or all) of what we wrote to the proxy was sent.
-	 * we don't do anything new, however, until we receive the
-	 * proxy's response. we might want to set a timer so we can
-	 * timeout the proxy negotiation after a while...
-	 */
-	return 0;
-    }
-
-    if (change == PROXY_CHANGE_ACCEPTING) {
-	/* we should _never_ see this, as we are using our socket to
-	 * connect to a proxy, not accepting inbound connections.
-	 * what should we do? close the socket with an appropriate
-	 * error message?
-	 */
-	return plug_accepting(p->plug,
-                              p->accepting_constructor, p->accepting_ctx);
-    }
-
-    if (change == PROXY_CHANGE_RECEIVE) {
-	/* we have received data from the underlying socket, which
-	 * we'll need to parse, process, and respond to appropriately.
-	 */
-
-	if (p->state == 1) {
-
-	    /* initial response:
-	     *  version number (1 byte) = 5
-	     *  authentication method (1 byte)
-	     *    authentication methods:
-	     *     0x00 = no authentication
-	     *     0x01 = GSSAPI
-	     *     0x02 = username/password
-	     *     0x03 = CHAP
-	     *     0xff = no acceptable methods
-	     */
-	    char data[2];
-
-	    if (bufchain_size(&p->pending_input_data) < 2)
-		return 1;	       /* not got anything yet */
-
-	    /* get the response */
-	    bufchain_fetch(&p->pending_input_data, data, 2);
-
-	    if (data[0] != 5) {
-		plug_closing(p->plug, "Proxy error: SOCKS proxy returned unexpected version",
-			     PROXY_ERROR_GENERAL, 0);
-		return 1;
-	    }
-
-	    if (data[1] == 0x00) p->state = 2; /* no authentication needed */
-	    else if (data[1] == 0x01) p->state = 4; /* GSSAPI authentication */
-	    else if (data[1] == 0x02) p->state = 5; /* username/password authentication */
-	    else if (data[1] == 0x03) p->state = 6; /* CHAP authentication */
-	    else {
-		plug_closing(p->plug, "Proxy error: SOCKS proxy did not accept our authentication",
-			     PROXY_ERROR_GENERAL, 0);
-		return 1;
-	    }
-	    bufchain_consume(&p->pending_input_data, 2);
-	}
-
-	if (p->state == 7) {
-
-	    /* password authentication reply format:
-	     *  version number (1 bytes) = 1
-	     *  reply code (1 byte)
-	     *    0 = succeeded
-	     *    >0 = failed
-	     */
-	    char data[2];
-
-	    if (bufchain_size(&p->pending_input_data) < 2)
-		return 1;	       /* not got anything yet */
-
-	    /* get the response */
-	    bufchain_fetch(&p->pending_input_data, data, 2);
-
-	    if (data[0] != 1) {
-		plug_closing(p->plug, "Proxy error: SOCKS password "
-			     "subnegotiation contained wrong version number",
-			     PROXY_ERROR_GENERAL, 0);
-		return 1;
-	    }
-
-	    if (data[1] != 0) {
-
-		plug_closing(p->plug, "Proxy error: SOCKS proxy refused"
-			     " password authentication",
-			     PROXY_ERROR_GENERAL, 0);
-		return 1;
-	    }
-
-	    bufchain_consume(&p->pending_input_data, 2);
-	    p->state = 2;	       /* now proceed as authenticated */
-	}
-
-	if (p->state == 8) {
-	    int ret;
-	    ret = proxy_socks5_handlechap(p);
-	    if (ret) return ret;
-	}
-
-	if (p->state == 2) {
-
-	    /* request format:
-	     *  version number (1 byte) = 5
-	     *  command code (1 byte)
-	     *    1 = CONNECT
-	     *    2 = BIND
-	     *    3 = UDP ASSOCIATE
-	     *  reserved (1 byte) = 0x00
-	     *  address type (1 byte)
-	     *    1 = IPv4
-	     *    3 = domainname (first byte has length, no terminating null)
-	     *    4 = IPv6
-	     *  dest. address (variable)
-	     *  dest. port (2 bytes) [network order]
-	     */
-
-	    strbuf *command = strbuf_new();
-	    put_byte(command, 5);      /* SOCKS version 5 */
-	    put_byte(command, 1);      /* CONNECT command */
-	    put_byte(command, 0x00);   /* reserved byte */
-
-	    switch (sk_addrtype(p->remote_addr)) {
-              case ADDRTYPE_IPV4:
-		put_byte(command, 1);  /* IPv4 */
-		sk_addrcopy(p->remote_addr, strbuf_append(command, 4));
-                break;
-              case ADDRTYPE_IPV6:
-		put_byte(command, 4);  /* IPv6 */
-		sk_addrcopy(p->remote_addr, strbuf_append(command, 16));
-                break;
-              case ADDRTYPE_NAME:
-                {
-                    char hostname[512];
-                    put_byte(command, 3);  /* domain name */
-                    sk_getaddr(p->remote_addr, hostname, lenof(hostname));
-                    if (!put_pstring(command, hostname)) {
-                        p->error = "Proxy error: SOCKS 5 cannot "
-                            "support host names longer than 255 chars";
-                        strbuf_free(command);
-                        return 1;
-                    }
-                }
-                break;
-	    }
-
-            put_uint16(command, p->remote_port);
-
-	    sk_write(p->sub_socket, command->s, command->len);
-
-            strbuf_free(command);
-
-	    p->state = 3;
-	    return 1;
-	}
-
-	if (p->state == 3) {
-
-	    /* reply format:
-	     *  version number (1 bytes) = 5
-	     *  reply code (1 byte)
-	     *    0 = succeeded
-	     *    1 = general SOCKS server failure
-	     *    2 = connection not allowed by ruleset
-	     *    3 = network unreachable
-	     *    4 = host unreachable
-	     *    5 = connection refused
-	     *    6 = TTL expired
-	     *    7 = command not supported
-	     *    8 = address type not supported
-	     * reserved (1 byte) = x00
-	     * address type (1 byte)
-	     *    1 = IPv4
-	     *    3 = domainname (first byte has length, no terminating null)
-	     *    4 = IPv6
-	     * server bound address (variable)
-	     * server bound port (2 bytes) [network order]
-	     */
-	    char data[5];
-	    int len;
-
-	    /* First 5 bytes of packet are enough to tell its length. */ 
-	    if (bufchain_size(&p->pending_input_data) < 5)
-		return 1;	       /* not got anything yet */
-
-	    /* get the response */
-	    bufchain_fetch(&p->pending_input_data, data, 5);
-
-	    if (data[0] != 5) {
-		plug_closing(p->plug, "Proxy error: SOCKS proxy returned wrong version number",
-			     PROXY_ERROR_GENERAL, 0);
-		return 1;
-	    }
-
-	    if (data[1] != 0) {
-		char buf[256];
-
-		strcpy(buf, "Proxy error: ");
-
-		switch (data[1]) {
-		  case 1: strcat(buf, "General SOCKS server failure"); break;
-		  case 2: strcat(buf, "Connection not allowed by ruleset"); break;
-		  case 3: strcat(buf, "Network unreachable"); break;
-		  case 4: strcat(buf, "Host unreachable"); break;
-		  case 5: strcat(buf, "Connection refused"); break;
-		  case 6: strcat(buf, "TTL expired"); break;
-		  case 7: strcat(buf, "Command not supported"); break;
-		  case 8: strcat(buf, "Address type not supported"); break;
-		  default: sprintf(buf+strlen(buf),
-				   "Unrecognised SOCKS error code %d",
-				   data[1]);
-		    break;
-		}
-		plug_closing(p->plug, buf, PROXY_ERROR_GENERAL, 0);
-
-		return 1;
-	    }
-
-	    /*
-	     * Eat the rest of the reply packet.
-	     */
-	    len = 6;		       /* first 4 bytes, last 2 */
-	    switch (data[3]) {
-	      case 1: len += 4; break; /* IPv4 address */
-	      case 4: len += 16; break;/* IPv6 address */
-	      case 3: len += (unsigned char)data[4]; break; /* domain name */
-	      default:
-		plug_closing(p->plug, "Proxy error: SOCKS proxy returned "
-			     "unrecognised address format",
-			     PROXY_ERROR_GENERAL, 0);
-		return 1;
-	    }
-	    if (bufchain_size(&p->pending_input_data) < len)
-		return 1;	       /* not got whole reply yet */
-	    bufchain_consume(&p->pending_input_data, len);
-
-	    /* we're done */
-	    proxy_activate(p);
-	    return 1;
-	}
-
-	if (p->state == 4) {
-	    /* TODO: Handle GSSAPI authentication */
-	    plug_closing(p->plug, "Proxy error: We don't support GSSAPI authentication",
-			 PROXY_ERROR_GENERAL, 0);
-	    return 1;
-	}
-
-	if (p->state == 5) {
-            const char *username = conf_get_str(p->conf, CONF_proxy_username);
-            const char *password = conf_get_str(p->conf, CONF_proxy_password);
-	    if (username[0] || password[0]) {
-                strbuf *auth = strbuf_new();
-		put_byte(auth, 1); /* version number of subnegotiation */
-                if (!put_pstring(auth, username)) {
-                    p->error = "Proxy error: SOCKS 5 authentication cannot "
-                        "support usernames longer than 255 chars";
-                    strbuf_free(auth);
-                    return 1;
-                }
-                if (!put_pstring(auth, password)) {
-                    p->error = "Proxy error: SOCKS 5 authentication cannot "
-                        "support passwords longer than 255 chars";
-                    strbuf_free(auth);
-                    return 1;
-                }
-		sk_write(p->sub_socket, auth->s, auth->len);
-                strbuf_free(auth);
-		p->state = 7;
-	    } else 
-		plug_closing(p->plug, "Proxy error: Server chose "
-			     "username/password authentication but we "
-			     "didn't offer it!",
-			 PROXY_ERROR_GENERAL, 0);
-	    return 1;
-	}
-
-	if (p->state == 6) {
-	    int ret;
-	    ret = proxy_socks5_selectchap(p);
-	    if (ret) return ret;
-	}
-
-    }
-
-    plug_closing(p->plug, "Proxy error: Unexpected proxy error",
-		 PROXY_ERROR_UNEXPECTED, 0);
-    return 1;
-}
-
-/* ----------------------------------------------------------------------
- * `Telnet' proxy type.
- *
- * (This is for ad-hoc proxies where you connect to the proxy's
- * telnet port and send a command such as `connect host port'. The
- * command is configurable, since this proxy type is typically not
- * standardised or at all well-defined.)
- */
-
-char *format_telnet_command(SockAddr *addr, int port, Conf *conf)
-{
-    char *fmt = conf_get_str(conf, CONF_proxy_telnet_command);
-    char *ret = NULL;
-    int retlen = 0, retsize = 0;
-    int so = 0, eo = 0;
-#define ENSURE(n) do { \
-    if (retsize < retlen + n) { \
-	retsize = retlen + n + 512; \
-	ret = sresize(ret, retsize, char); \
-    } \
-} while (0)
-
-    /* we need to escape \\, \%, \r, \n, \t, \x??, \0???, 
-     * %%, %host, %port, %user, and %pass
-     */
-
-    while (fmt[eo] != 0) {
-
-	/* scan forward until we hit end-of-line,
-	 * or an escape character (\ or %) */
-	while (fmt[eo] != 0 && fmt[eo] != '%' && fmt[eo] != '\\')
-	    eo++;
-
-	/* if we hit eol, break out of our escaping loop */
-	if (fmt[eo] == 0) break;
-
-	/* if there was any unescaped text before the escape
-	 * character, send that now */
-	if (eo != so) {
-	    ENSURE(eo - so);
-	    memcpy(ret + retlen, fmt + so, eo - so);
-	    retlen += eo - so;
-	}
-
-	so = eo++;
-
-	/* if the escape character was the last character of
-	 * the line, we'll just stop and send it. */
-	if (fmt[eo] == 0) break;
-
-	if (fmt[so] == '\\') {
-
-	    /* we recognize \\, \%, \r, \n, \t, \x??.
-	     * anything else, we just send unescaped (including the \).
-	     */
-
-	    switch (fmt[eo]) {
-
-	      case '\\':
-		ENSURE(1);
-		ret[retlen++] = '\\';
-		eo++;
-		break;
-
-	      case '%':
-		ENSURE(1);
-		ret[retlen++] = '%';
-		eo++;
-		break;
-
-	      case 'r':
-		ENSURE(1);
-		ret[retlen++] = '\r';
-		eo++;
-		break;
-
-	      case 'n':
-		ENSURE(1);
-		ret[retlen++] = '\n';
-		eo++;
-		break;
-
-	      case 't':
-		ENSURE(1);
-		ret[retlen++] = '\t';
-		eo++;
-		break;
-
-	      case 'x':
-	      case 'X':
-		{
-		    /* escaped hexadecimal value (ie. \xff) */
-		    unsigned char v = 0;
-		    int i = 0;
-
-		    for (;;) {
-			eo++;
-			if (fmt[eo] >= '0' && fmt[eo] <= '9')
-			    v += fmt[eo] - '0';
-			else if (fmt[eo] >= 'a' && fmt[eo] <= 'f')
-			    v += fmt[eo] - 'a' + 10;
-			else if (fmt[eo] >= 'A' && fmt[eo] <= 'F')
-			    v += fmt[eo] - 'A' + 10;
-			else {
-			    /* non hex character, so we abort and just
-			     * send the whole thing unescaped (including \x)
-			     */
-			    ENSURE(1);
-			    ret[retlen++] = '\\';
-			    eo = so + 1;
-			    break;
-			}
-
-			/* we only extract two hex characters */
-			if (i == 1) {
-			    ENSURE(1);
-			    ret[retlen++] = v;
-			    eo++;
-			    break;
-			}
-
-			i++;
-			v <<= 4;
-		    }
-		}
-		break;
-
-	      default:
-		ENSURE(2);
-		memcpy(ret+retlen, fmt + so, 2);
-		retlen += 2;
-		eo++;
-		break;
-	    }
-	} else {
-
-	    /* % escape. we recognize %%, %host, %port, %user, %pass.
-	     * %proxyhost, %proxyport. Anything else we just send
-	     * unescaped (including the %).
-	     */
-
-	    if (fmt[eo] == '%') {
-		ENSURE(1);
-		ret[retlen++] = '%';
-		eo++;
-	    }
-	    else if (strnicmp(fmt + eo, "host", 4) == 0) {
-		char dest[512];
-		int destlen;
-		sk_getaddr(addr, dest, lenof(dest));
-		destlen = strlen(dest);
-		ENSURE(destlen);
-		memcpy(ret+retlen, dest, destlen);
-		retlen += destlen;
-		eo += 4;
-	    }
-	    else if (strnicmp(fmt + eo, "port", 4) == 0) {
-		char portstr[8], portlen;
-		portlen = sprintf(portstr, "%i", port);
-		ENSURE(portlen);
-		memcpy(ret + retlen, portstr, portlen);
-		retlen += portlen;
-		eo += 4;
-	    }
-	    else if (strnicmp(fmt + eo, "user", 4) == 0) {
-		char *username = conf_get_str(conf, CONF_proxy_username);
-		int userlen = strlen(username);
-		ENSURE(userlen);
-		memcpy(ret+retlen, username, userlen);
-		retlen += userlen;
-		eo += 4;
-	    }
-	    else if (strnicmp(fmt + eo, "pass", 4) == 0) {
-		char *password = conf_get_str(conf, CONF_proxy_password);
-		int passlen = strlen(password);
-		ENSURE(passlen);
-		memcpy(ret+retlen, password, passlen);
-		retlen += passlen;
-		eo += 4;
-	    }
-	    else if (strnicmp(fmt + eo, "proxyhost", 9) == 0) {
-		char *host = conf_get_str(conf, CONF_proxy_host);
-		int phlen = strlen(host);
-		ENSURE(phlen);
-		memcpy(ret+retlen, host, phlen);
-		retlen += phlen;
-		eo += 9;
-	    }
-	    else if (strnicmp(fmt + eo, "proxyport", 9) == 0) {
-		int port = conf_get_int(conf, CONF_proxy_port);
-                char pport[50];
-		int pplen;
-                sprintf(pport, "%d", port);
-                pplen = strlen(pport);
-		ENSURE(pplen);
-		memcpy(ret+retlen, pport, pplen);
-		retlen += pplen;
-		eo += 9;
-	    }
-	    else {
-		/* we don't escape this, so send the % now, and
-		 * don't advance eo, so that we'll consider the
-		 * text immediately following the % as unescaped.
-		 */
-		ENSURE(1);
-		ret[retlen++] = '%';
-	    }
-	}
-
-	/* resume scanning for additional escapes after this one. */
-	so = eo;
-    }
-
-    /* if there is any unescaped text at the end of the line, send it */
-    if (eo != so) {
-	ENSURE(eo - so);
-	memcpy(ret + retlen, fmt + so, eo - so);
-	retlen += eo - so;
-    }
-
-    ENSURE(1);
-    ret[retlen] = '\0';
-    return ret;
-
-#undef ENSURE
-}
-
-int proxy_telnet_negotiate (ProxySocket *p, int change)
-{
-    if (p->state == PROXY_CHANGE_NEW) {
-	char *formatted_cmd;
-
-	formatted_cmd = format_telnet_command(p->remote_addr, p->remote_port,
-					      p->conf);
-
-        {
-            /*
-             * Re-escape control chars in the command, for logging.
-             */
-            char *reescaped = snewn(4*strlen(formatted_cmd) + 1, char);
-            const char *in;
-            char *out;
-            char *logmsg;
-
-            for (in = formatted_cmd, out = reescaped; *in; in++) {
-                if (*in == '\n') {
-                    *out++ = '\\'; *out++ = 'n';
-                } else if (*in == '\r') {
-                    *out++ = '\\'; *out++ = 'r';
-                } else if (*in == '\t') {
-                    *out++ = '\\'; *out++ = 't';
-                } else if (*in == '\\') {
-                    *out++ = '\\'; *out++ = '\\';
-                } else if ((unsigned)(((unsigned char)*in) - 0x20) <
-                           (0x7F-0x20)) {
-                    *out++ = *in;
-                } else {
-                    out += sprintf(out, "\\x%02X", (unsigned)*in & 0xFF);
-                }
-            }
-            *out = '\0';
-
-            logmsg = dupprintf("Sending Telnet proxy command: %s", reescaped);
-            plug_log(p->plug, 2, NULL, 0, logmsg, 0);
-            sfree(logmsg);
-            sfree(reescaped);
-        }
-
-	sk_write(p->sub_socket, formatted_cmd, strlen(formatted_cmd));
-	sfree(formatted_cmd);
-
-	p->state = 1;
-	return 0;
-    }
-
-    if (change == PROXY_CHANGE_CLOSING) {
-	/* if our proxy negotiation process involves closing and opening
-	 * new sockets, then we would want to intercept this closing
-	 * callback when we were expecting it. if we aren't anticipating
-	 * a socket close, then some error must have occurred. we'll
-	 * just pass those errors up to the backend.
-	 */
-	plug_closing(p->plug, p->closing_error_msg, p->closing_error_code,
-		     p->closing_calling_back);
-	return 0; /* ignored */
-    }
-
-    if (change == PROXY_CHANGE_SENT) {
-	/* some (or all) of what we wrote to the proxy was sent.
-	 * we don't do anything new, however, until we receive the
-	 * proxy's response. we might want to set a timer so we can
-	 * timeout the proxy negotiation after a while...
-	 */
-	return 0;
-    }
-
-    if (change == PROXY_CHANGE_ACCEPTING) {
-	/* we should _never_ see this, as we are using our socket to
-	 * connect to a proxy, not accepting inbound connections.
-	 * what should we do? close the socket with an appropriate
-	 * error message?
-	 */
-	return plug_accepting(p->plug,
-                              p->accepting_constructor, p->accepting_ctx);
-    }
-
-    if (change == PROXY_CHANGE_RECEIVE) {
-	/* we have received data from the underlying socket, which
-	 * we'll need to parse, process, and respond to appropriately.
-	 */
-
-	/* we're done */
-	proxy_activate(p);
-	/* proxy activate will have dealt with
-	 * whatever is left of the buffer */
-	return 1;
-    }
-
-    plug_closing(p->plug, "Proxy error: Unexpected proxy error",
-		 PROXY_ERROR_UNEXPECTED, 0);
-    return 1;
-}
-
-#ifdef MPEXT
-ProxySocket * get_proxy_plug_socket(Plug * p)
-{
-    return FROMFIELD(p, ProxySocket, plugvt);
-}
+/*
+ * Network proxy abstraction in PuTTY
+ *
+ * A proxy layer, if necessary, wedges itself between the network
+ * code and the higher level backend.
+ */
+
+#include <assert.h>
+#include <ctype.h>
+#include <string.h>
+
+#include "putty.h"
+#include "network.h"
+#include "proxy.h"
+
+#define do_proxy_dns(conf) \
+    (conf_get_int(conf, CONF_proxy_dns) == FORCE_ON || \
+	 (conf_get_int(conf, CONF_proxy_dns) == AUTO && \
+	      conf_get_int(conf, CONF_proxy_type) != PROXY_SOCKS4))
+
+/*
+ * Call this when proxy negotiation is complete, so that this
+ * socket can begin working normally.
+ */
+void proxy_activate (ProxySocket *p)
+{
+    void *data;
+    int len;
+    long output_before, output_after;
+    
+    p->state = PROXY_STATE_ACTIVE;
+
+    /* we want to ignore new receive events until we have sent
+     * all of our buffered receive data.
+     */
+    sk_set_frozen(p->sub_socket, 1);
+
+    /* how many bytes of output have we buffered? */
+    output_before = bufchain_size(&p->pending_oob_output_data) +
+	bufchain_size(&p->pending_output_data);
+    /* and keep track of how many bytes do not get sent. */
+    output_after = 0;
+    
+    /* send buffered OOB writes */
+    while (bufchain_size(&p->pending_oob_output_data) > 0) {
+	bufchain_prefix(&p->pending_oob_output_data, &data, &len);
+	output_after += sk_write_oob(p->sub_socket, data, len);
+	bufchain_consume(&p->pending_oob_output_data, len);
+    }
+
+    /* send buffered normal writes */
+    while (bufchain_size(&p->pending_output_data) > 0) {
+	bufchain_prefix(&p->pending_output_data, &data, &len);
+	output_after += sk_write(p->sub_socket, data, len);
+	bufchain_consume(&p->pending_output_data, len);
+    }
+
+    /* if we managed to send any data, let the higher levels know. */
+    if (output_after < output_before)
+	plug_sent(p->plug, output_after);
+
+    /* if we were asked to flush the output during
+     * the proxy negotiation process, do so now.
+     */
+    if (p->pending_flush) sk_flush(p->sub_socket);
+
+    /* if we have a pending EOF to send, send it */
+    if (p->pending_eof) sk_write_eof(p->sub_socket);
+
+    /* if the backend wanted the socket unfrozen, try to unfreeze.
+     * our set_frozen handler will flush buffered receive data before
+     * unfreezing the actual underlying socket.
+     */
+    if (!p->freeze)
+	sk_set_frozen(&p->sock, 0);
+}
+
+/* basic proxy socket functions */
+
+static Plug *sk_proxy_plug (Socket *s, Plug *p)
+{
+    ProxySocket *ps = container_of(s, ProxySocket, sock);
+    Plug *ret = ps->plug;
+    if (p)
+	ps->plug = p;
+    return ret;
+}
+
+static void sk_proxy_close (Socket *s)
+{
+    ProxySocket *ps = container_of(s, ProxySocket, sock);
+
+    sk_close(ps->sub_socket);
+    sk_addr_free(ps->remote_addr);
+    sfree(ps);
+}
+
+static int sk_proxy_write (Socket *s, const void *data, int len)
+{
+    ProxySocket *ps = container_of(s, ProxySocket, sock);
+
+    if (ps->state != PROXY_STATE_ACTIVE) {
+	bufchain_add(&ps->pending_output_data, data, len);
+	return bufchain_size(&ps->pending_output_data);
+    }
+    return sk_write(ps->sub_socket, data, len);
+}
+
+static int sk_proxy_write_oob (Socket *s, const void *data, int len)
+{
+    ProxySocket *ps = container_of(s, ProxySocket, sock);
+
+    if (ps->state != PROXY_STATE_ACTIVE) {
+	bufchain_clear(&ps->pending_output_data);
+	bufchain_clear(&ps->pending_oob_output_data);
+	bufchain_add(&ps->pending_oob_output_data, data, len);
+	return len;
+    }
+    return sk_write_oob(ps->sub_socket, data, len);
+}
+
+static void sk_proxy_write_eof (Socket *s)
+{
+    ProxySocket *ps = container_of(s, ProxySocket, sock);
+
+    if (ps->state != PROXY_STATE_ACTIVE) {
+        ps->pending_eof = 1;
+	return;
+    }
+    sk_write_eof(ps->sub_socket);
+}
+
+static void sk_proxy_flush (Socket *s)
+{
+    ProxySocket *ps = container_of(s, ProxySocket, sock);
+
+    if (ps->state != PROXY_STATE_ACTIVE) {
+	ps->pending_flush = 1;
+	return;
+    }
+    sk_flush(ps->sub_socket);
+}
+
+static void sk_proxy_set_frozen (Socket *s, int is_frozen)
+{
+    ProxySocket *ps = container_of(s, ProxySocket, sock);
+
+    if (ps->state != PROXY_STATE_ACTIVE) {
+	ps->freeze = is_frozen;
+	return;
+    }
+    
+    /* handle any remaining buffered recv data first */
+    if (bufchain_size(&ps->pending_input_data) > 0) {
+	ps->freeze = is_frozen;
+
+	/* loop while we still have buffered data, and while we are
+	 * unfrozen. the plug_receive call in the loop could result 
+	 * in a call back into this function refreezing the socket, 
+	 * so we have to check each time.
+	 */
+        while (!ps->freeze && bufchain_size(&ps->pending_input_data) > 0) {
+	    void *data;
+	    char databuf[512];
+	    int len;
+	    bufchain_prefix(&ps->pending_input_data, &data, &len);
+	    if (len > lenof(databuf))
+		len = lenof(databuf);
+	    memcpy(databuf, data, len);
+	    bufchain_consume(&ps->pending_input_data, len);
+	    plug_receive(ps->plug, 0, databuf, len);
+	}
+
+	/* if we're still frozen, we'll have to wait for another
+	 * call from the backend to finish unbuffering the data.
+	 */
+	if (ps->freeze) return;
+    }
+    
+    sk_set_frozen(ps->sub_socket, is_frozen);
+}
+
+static const char * sk_proxy_socket_error (Socket *s)
+{
+    ProxySocket *ps = container_of(s, ProxySocket, sock);
+    if (ps->error != NULL || ps->sub_socket == NULL) {
+	return ps->error;
+    }
+    return sk_socket_error(ps->sub_socket);
+}
+
+/* basic proxy plug functions */
+
+static void plug_proxy_log(Plug *plug, int type, SockAddr *addr, int port,
+			   const char *error_msg, int error_code)
+{
+    ProxySocket *ps = container_of(plug, ProxySocket, plugimpl);
+
+    plug_log(ps->plug, type, addr, port, error_msg, error_code);
+}
+
+static void plug_proxy_closing (Plug *p, const char *error_msg,
+				int error_code, int calling_back)
+{
+    ProxySocket *ps = container_of(p, ProxySocket, plugimpl);
+
+    if (ps->state != PROXY_STATE_ACTIVE) {
+	ps->closing_error_msg = error_msg;
+	ps->closing_error_code = error_code;
+	ps->closing_calling_back = calling_back;
+	ps->negotiate(ps, PROXY_CHANGE_CLOSING);
+    } else {
+        plug_closing(ps->plug, error_msg, error_code, calling_back);
+    }
+}
+
+static void plug_proxy_receive (Plug *p, int urgent, char *data, int len)
+{
+    ProxySocket *ps = container_of(p, ProxySocket, plugimpl);
+
+    if (ps->state != PROXY_STATE_ACTIVE) {
+	/* we will lose the urgentness of this data, but since most,
+	 * if not all, of this data will be consumed by the negotiation
+	 * process, hopefully it won't affect the protocol above us
+	 */
+	bufchain_add(&ps->pending_input_data, data, len);
+	ps->receive_urgent = urgent;
+	ps->receive_data = data;
+	ps->receive_len = len;
+	ps->negotiate(ps, PROXY_CHANGE_RECEIVE);
+    } else {
+        plug_receive(ps->plug, urgent, data, len);
+    }
+}
+
+static void plug_proxy_sent (Plug *p, int bufsize)
+{
+    ProxySocket *ps = container_of(p, ProxySocket, plugimpl);
+
+    if (ps->state != PROXY_STATE_ACTIVE) {
+	ps->sent_bufsize = bufsize;
+	ps->negotiate(ps, PROXY_CHANGE_SENT);
+	return;
+    }
+    plug_sent(ps->plug, bufsize);
+}
+
+static int plug_proxy_accepting(Plug *p,
+                                accept_fn_t constructor, accept_ctx_t ctx)
+{
+    ProxySocket *ps = container_of(p, ProxySocket, plugimpl);
+
+    if (ps->state != PROXY_STATE_ACTIVE) {
+	ps->accepting_constructor = constructor;
+	ps->accepting_ctx = ctx;
+	return ps->negotiate(ps, PROXY_CHANGE_ACCEPTING);
+    }
+    return plug_accepting(ps->plug, constructor, ctx);
+}
+
+/*
+ * This function can accept a NULL pointer as `addr', in which case
+ * it will only check the host name.
+ */
+int proxy_for_destination (SockAddr *addr, const char *hostname,
+                           int port, Conf *conf)
+{
+    int s = 0, e = 0;
+    char hostip[64];
+    int hostip_len, hostname_len;
+    const char *exclude_list;
+
+    /*
+     * Special local connections such as Unix-domain sockets
+     * unconditionally cannot be proxied, even in proxy-localhost
+     * mode. There just isn't any way to ask any known proxy type for
+     * them.
+     */
+    if (addr && sk_address_is_special_local(addr))
+        return 0;                      /* do not proxy */
+
+    /*
+     * Check the host name and IP against the hard-coded
+     * representations of `localhost'.
+     */
+    if (!conf_get_int(conf, CONF_even_proxy_localhost) &&
+	(sk_hostname_is_local(hostname) ||
+	 (addr && sk_address_is_local(addr))))
+	return 0;		       /* do not proxy */
+
+    /* we want a string representation of the IP address for comparisons */
+    if (addr) {
+	sk_getaddr(addr, hostip, 64);
+	hostip_len = strlen(hostip);
+    } else
+	hostip_len = 0;		       /* placate gcc; shouldn't be required */
+
+    hostname_len = strlen(hostname);
+
+    exclude_list = conf_get_str(conf, CONF_proxy_exclude_list);
+
+    /* now parse the exclude list, and see if either our IP
+     * or hostname matches anything in it.
+     */
+
+    while (exclude_list[s]) {
+	while (exclude_list[s] &&
+	       (isspace((unsigned char)exclude_list[s]) ||
+		exclude_list[s] == ',')) s++;
+
+	if (!exclude_list[s]) break;
+
+	e = s;
+
+	while (exclude_list[e] &&
+	       (isalnum((unsigned char)exclude_list[e]) ||
+		exclude_list[e] == '-' ||
+		exclude_list[e] == '.' ||
+		exclude_list[e] == '*')) e++;
+
+	if (exclude_list[s] == '*') {
+	    /* wildcard at beginning of entry */
+
+	    if ((addr && strnicmp(hostip + hostip_len - (e - s - 1),
+				  exclude_list + s + 1, e - s - 1) == 0) ||
+		strnicmp(hostname + hostname_len - (e - s - 1),
+			 exclude_list + s + 1, e - s - 1) == 0)
+		return 0; /* IP/hostname range excluded. do not use proxy. */
+
+	} else if (exclude_list[e-1] == '*') {
+	    /* wildcard at end of entry */
+
+	    if ((addr && strnicmp(hostip, exclude_list + s, e - s - 1) == 0) ||
+		strnicmp(hostname, exclude_list + s, e - s - 1) == 0)
+		return 0; /* IP/hostname range excluded. do not use proxy. */
+
+	} else {
+	    /* no wildcard at either end, so let's try an absolute
+	     * match (ie. a specific IP)
+	     */
+
+	    if (addr && strnicmp(hostip, exclude_list + s, e - s) == 0)
+		return 0; /* IP/hostname excluded. do not use proxy. */
+	    if (strnicmp(hostname, exclude_list + s, e - s) == 0)
+		return 0; /* IP/hostname excluded. do not use proxy. */
+	}
+
+	s = e;
+
+	/* Make sure we really have reached the next comma or end-of-string */
+	while (exclude_list[s] &&
+	       !isspace((unsigned char)exclude_list[s]) &&
+	       exclude_list[s] != ',') s++;
+    }
+
+    /* no matches in the exclude list, so use the proxy */
+    return 1;
+}
+
+static char *dns_log_msg(const char *host, int addressfamily,
+                         const char *reason)
+{
+    return dupprintf("Looking up host \"%s\"%s for %s", host,
+                     (addressfamily == ADDRTYPE_IPV4 ? " (IPv4)" :
+                      addressfamily == ADDRTYPE_IPV6 ? " (IPv6)" :
+                      ""), reason);
+}
+
+SockAddr *name_lookup(const char *host, int port, char **canonicalname,
+                     Conf *conf, int addressfamily, Frontend *frontend,
+                     const char *reason)
+{
+    char *logmsg;
+    if (conf_get_int(conf, CONF_proxy_type) != PROXY_NONE &&
+	do_proxy_dns(conf) &&
+	proxy_for_destination(NULL, host, port, conf)) {
+
+        if (frontend) {
+            logmsg = dupprintf("Leaving host lookup to proxy of \"%s\""
+                               " (for %s)", host, reason);
+            logevent(frontend, logmsg);
+            sfree(logmsg);
+        }
+
+	*canonicalname = dupstr(host);
+	return sk_nonamelookup(host);
+    } else {
+        if (frontend) {
+            logmsg = dns_log_msg(host, addressfamily, reason);
+            logevent(frontend, logmsg);
+            sfree(logmsg);
+        }
+
+        return sk_namelookup(host, canonicalname, addressfamily);
+    }
+}
+
+static const struct SocketVtable ProxySocket_sockvt = {
+    sk_proxy_plug,
+    sk_proxy_close,
+    sk_proxy_write,
+    sk_proxy_write_oob,
+    sk_proxy_write_eof,
+    sk_proxy_flush,
+    sk_proxy_set_frozen,
+    sk_proxy_socket_error,
+    NULL, /* peer_info */
+};
+
+static const struct PlugVtable ProxySocket_plugvt = {
+    plug_proxy_log,
+    plug_proxy_closing,
+    plug_proxy_receive,
+    plug_proxy_sent,
+    plug_proxy_accepting
+};
+
+Socket *new_connection(SockAddr *addr, const char *hostname,
+                       int port, int privport,
+                       int oobinline, int nodelay, int keepalive,
+                       Plug *plug, Conf *conf)
+{
+    if (conf_get_int(conf, CONF_proxy_type) != PROXY_NONE &&
+	proxy_for_destination(addr, hostname, port, conf))
+    {
+	ProxySocket *ret;
+	SockAddr *proxy_addr;
+	char *proxy_canonical_name;
+        const char *proxy_type;
+	Socket *sret;
+	int type;
+
+	if ((sret = platform_new_connection(addr, hostname, port, privport,
+					    oobinline, nodelay, keepalive,
+					    plug, conf)) !=
+	    NULL)
+	    return sret;
+
+	ret = snew(ProxySocket);
+	ret->sock.vt = &ProxySocket_sockvt;
+	ret->plugimpl.vt = &ProxySocket_plugvt;
+	ret->conf = conf_copy(conf);
+	ret->plug = plug;
+	ret->remote_addr = addr;       /* will need to be freed on close */
+	ret->remote_port = port;
+
+	ret->error = NULL;
+	ret->pending_flush = 0;
+	ret->pending_eof = 0;
+	ret->freeze = 0;
+
+	bufchain_init(&ret->pending_input_data);
+	bufchain_init(&ret->pending_output_data);
+	bufchain_init(&ret->pending_oob_output_data);
+
+	ret->sub_socket = NULL;
+	ret->state = PROXY_STATE_NEW;
+	ret->negotiate = NULL;
+
+	type = conf_get_int(conf, CONF_proxy_type);
+	if (type == PROXY_HTTP) {
+	    ret->negotiate = proxy_http_negotiate;
+            proxy_type = "HTTP";
+	} else if (type == PROXY_SOCKS4) {
+            ret->negotiate = proxy_socks4_negotiate;
+            proxy_type = "SOCKS 4";
+	} else if (type == PROXY_SOCKS5) {
+            ret->negotiate = proxy_socks5_negotiate;
+            proxy_type = "SOCKS 5";
+	} else if (type == PROXY_TELNET) {
+	    ret->negotiate = proxy_telnet_negotiate;
+            proxy_type = "Telnet";
+	} else {
+	    ret->error = "Proxy error: Unknown proxy method";
+	    return &ret->sock;
+	}
+
+        {
+            char *logmsg = dupprintf("Will use %s proxy at %s:%d to connect"
+                                      " to %s:%d", proxy_type,
+                                      conf_get_str(conf, CONF_proxy_host),
+                                      conf_get_int(conf, CONF_proxy_port),
+                                      hostname, port);
+            plug_log(plug, 2, NULL, 0, logmsg, 0);
+            sfree(logmsg);
+        }
+
+        {
+            char *logmsg = dns_log_msg(conf_get_str(conf, CONF_proxy_host),
+                                       conf_get_int(conf, CONF_addressfamily),
+                                       "proxy");
+            plug_log(plug, 2, NULL, 0, logmsg, 0);
+            sfree(logmsg);
+        }
+
+	/* look-up proxy */
+	proxy_addr = sk_namelookup(conf_get_str(conf, CONF_proxy_host),
+				   &proxy_canonical_name,
+				   conf_get_int(conf, CONF_addressfamily));
+	if (sk_addr_error(proxy_addr) != NULL) {
+	    ret->error = "Proxy error: Unable to resolve proxy host name";
+            sk_addr_free(proxy_addr);
+	    return &ret->sock;
+	}
+	sfree(proxy_canonical_name);
+
+        {
+            char addrbuf[256], *logmsg;
+            sk_getaddr(proxy_addr, addrbuf, lenof(addrbuf));
+            logmsg = dupprintf("Connecting to %s proxy at %s port %d",
+                               proxy_type, addrbuf,
+                               conf_get_int(conf, CONF_proxy_port));
+            plug_log(plug, 2, NULL, 0, logmsg, 0);
+            sfree(logmsg);
+        }
+
+	/* create the actual socket we will be using,
+	 * connected to our proxy server and port.
+	 */
+	ret->sub_socket = sk_new(proxy_addr,
+				 conf_get_int(conf, CONF_proxy_port),
+				 privport, oobinline,
+				 nodelay, keepalive, &ret->plugimpl,
+				 #ifdef MPEXT
+				 conf_get_int(conf, CONF_connect_timeout), conf_get_int(conf, CONF_sndbuf)
+				 #endif
+				 );
+	if (sk_socket_error(ret->sub_socket) != NULL)
+	    return &ret->sock;
+
+	/* start the proxy negotiation process... */
+	sk_set_frozen(ret->sub_socket, 0);
+	ret->negotiate(ret, PROXY_CHANGE_NEW);
+
+	return &ret->sock;
+    }
+
+    /* no proxy, so just return the direct socket */
+    return sk_new(addr, port, privport, oobinline, nodelay, keepalive, plug,
+      #ifdef MPEXT
+      conf_get_int(conf, CONF_connect_timeout), conf_get_int(conf, CONF_sndbuf)
+      #endif
+      );
+}
+
+Socket *new_listener(const char *srcaddr, int port, Plug *plug,
+                     int local_host_only, Conf *conf, int addressfamily)
+{
+    /* TODO: SOCKS (and potentially others) support inbound
+     * TODO: connections via the proxy. support them.
+     */
+
+    return sk_newlistener(srcaddr, port, plug, local_host_only, addressfamily);
+}
+
+/* ----------------------------------------------------------------------
+ * HTTP CONNECT proxy type.
+ */
+
+static int get_line_end (char * data, int len)
+{
+    int off = 0;
+
+    while (off < len)
+    {
+	if (data[off] == '\n') {
+	    /* we have a newline */
+	    off++;
+
+	    /* is that the only thing on this line? */
+	    if (off <= 2) return off;
+
+	    /* if not, then there is the possibility that this header
+	     * continues onto the next line, if it starts with a space
+	     * or a tab.
+	     */
+
+	    if (off + 1 < len &&
+		data[off+1] != ' ' &&
+		data[off+1] != '\t') return off;
+
+	    /* the line does continue, so we have to keep going
+	     * until we see an the header's "real" end of line.
+	     */
+	    off++;
+	}
+
+	off++;
+    }
+
+    return -1;
+}
+
+int proxy_http_negotiate (ProxySocket *p, int change)
+{
+    if (p->state == PROXY_STATE_NEW) {
+	/* we are just beginning the proxy negotiate process,
+	 * so we'll send off the initial bits of the request.
+	 * for this proxy method, it's just a simple HTTP
+	 * request
+	 */
+	char *buf, dest[512];
+	char *username, *password;
+
+	sk_getaddr(p->remote_addr, dest, lenof(dest));
+
+	buf = dupprintf("CONNECT %s:%i HTTP/1.1\r\nHost: %s:%i\r\n",
+			dest, p->remote_port, dest, p->remote_port);
+	sk_write(p->sub_socket, buf, strlen(buf));
+	sfree(buf);
+
+	username = conf_get_str(p->conf, CONF_proxy_username);
+	password = conf_get_str(p->conf, CONF_proxy_password);
+	if (username[0] || password[0]) {
+	    char *buf, *buf2;
+	    int i, j, len;
+	    buf = dupprintf("%s:%s", username, password);
+	    len = strlen(buf);
+	    buf2 = snewn(len * 4 / 3 + 100, char);
+	    sprintf(buf2, "Proxy-Authorization: Basic ");
+	    for (i = 0, j = strlen(buf2); i < len; i += 3, j += 4)
+		base64_encode_atom((unsigned char *)(buf+i),
+				   (len-i > 3 ? 3 : len-i), buf2+j);
+	    strcpy(buf2+j, "\r\n");
+	    sk_write(p->sub_socket, buf2, strlen(buf2));
+	    sfree(buf);
+	    sfree(buf2);
+	}
+
+	sk_write(p->sub_socket, "\r\n", 2);
+
+	p->state = 1;
+	return 0;
+    }
+
+    if (change == PROXY_CHANGE_CLOSING) {
+	/* if our proxy negotiation process involves closing and opening
+	 * new sockets, then we would want to intercept this closing
+	 * callback when we were expecting it. if we aren't anticipating
+	 * a socket close, then some error must have occurred. we'll
+	 * just pass those errors up to the backend.
+	 */
+	plug_closing(p->plug, p->closing_error_msg, p->closing_error_code,
+		     p->closing_calling_back);
+	return 0; /* ignored */
+    }
+
+    if (change == PROXY_CHANGE_SENT) {
+	/* some (or all) of what we wrote to the proxy was sent.
+	 * we don't do anything new, however, until we receive the
+	 * proxy's response. we might want to set a timer so we can
+	 * timeout the proxy negotiation after a while...
+	 */
+	return 0;
+    }
+
+    if (change == PROXY_CHANGE_ACCEPTING) {
+	/* we should _never_ see this, as we are using our socket to
+	 * connect to a proxy, not accepting inbound connections.
+	 * what should we do? close the socket with an appropriate
+	 * error message?
+	 */
+	return plug_accepting(p->plug,
+                              p->accepting_constructor, p->accepting_ctx);
+    }
+
+    if (change == PROXY_CHANGE_RECEIVE) {
+	/* we have received data from the underlying socket, which
+	 * we'll need to parse, process, and respond to appropriately.
+	 */
+
+	char *data, *datap;
+	int len;
+	int eol;
+
+	if (p->state == 1) {
+
+	    int min_ver, maj_ver, status;
+
+	    /* get the status line */
+	    len = bufchain_size(&p->pending_input_data);
+	    assert(len > 0);	       /* or we wouldn't be here */
+	    data = snewn(len+1, char);
+	    bufchain_fetch(&p->pending_input_data, data, len);
+	    /*
+	     * We must NUL-terminate this data, because Windows
+	     * sscanf appears to require a NUL at the end of the
+	     * string because it strlens it _first_. Sigh.
+	     */
+	    data[len] = '\0';
+
+	    eol = get_line_end(data, len);
+	    if (eol < 0) {
+		sfree(data);
+		return 1;
+	    }
+
+	    status = -1;
+	    /* We can't rely on whether the %n incremented the sscanf return */
+	    if (sscanf((char *)data, "HTTP/%i.%i %n",
+		       &maj_ver, &min_ver, &status) < 2 || status == -1) {
+		plug_closing(p->plug, "Proxy error: HTTP response was absent",
+			     PROXY_ERROR_GENERAL, 0);
+		sfree(data);
+		return 1;
+	    }
+
+	    /* remove the status line from the input buffer. */
+	    bufchain_consume(&p->pending_input_data, eol);
+	    if (data[status] != '2') {
+		/* error */
+		char *buf;
+		data[eol] = '\0';
+		while (eol > status &&
+		       (data[eol-1] == '\r' || data[eol-1] == '\n'))
+		    data[--eol] = '\0';
+		buf = dupprintf("Proxy error: %s", data+status);
+		plug_closing(p->plug, buf, PROXY_ERROR_GENERAL, 0);
+		sfree(buf);
+		sfree(data);
+		return 1;
+	    }
+
+	    sfree(data);
+
+	    p->state = 2;
+	}
+
+	if (p->state == 2) {
+
+	    /* get headers. we're done when we get a
+	     * header of length 2, (ie. just "\r\n")
+	     */
+
+	    len = bufchain_size(&p->pending_input_data);
+	    assert(len > 0);	       /* or we wouldn't be here */
+	    data = snewn(len, char);
+	    datap = data;
+	    bufchain_fetch(&p->pending_input_data, data, len);
+
+	    eol = get_line_end(datap, len);
+	    if (eol < 0) {
+		sfree(data);
+		return 1;
+	    }
+	    while (eol > 2)
+	    {
+		bufchain_consume(&p->pending_input_data, eol);
+		datap += eol;
+		len   -= eol;
+		eol = get_line_end(datap, len);
+	    }
+
+	    if (eol == 2) {
+		/* we're done */
+		bufchain_consume(&p->pending_input_data, 2);
+		proxy_activate(p);
+		/* proxy activate will have dealt with
+		 * whatever is left of the buffer */
+		sfree(data);
+		return 1;
+	    }
+
+	    sfree(data);
+	    return 1;
+	}
+    }
+
+    plug_closing(p->plug, "Proxy error: unexpected proxy error",
+		 PROXY_ERROR_UNEXPECTED, 0);
+    return 1;
+}
+
+/* ----------------------------------------------------------------------
+ * SOCKS proxy type.
+ */
+
+/* SOCKS version 4 */
+int proxy_socks4_negotiate (ProxySocket *p, int change)
+{
+    if (p->state == PROXY_CHANGE_NEW) {
+
+	/* request format:
+	 *  version number (1 byte) = 4
+	 *  command code (1 byte)
+	 *    1 = CONNECT
+	 *    2 = BIND
+	 *  dest. port (2 bytes) [network order]
+	 *  dest. address (4 bytes)
+	 *  user ID (variable length, null terminated string)
+	 */
+
+        strbuf *command = strbuf_new();
+        char hostname[512];
+        int write_hostname = FALSE;
+
+        put_byte(command, 4);          /* SOCKS version 4 */
+        put_byte(command, 1);          /* CONNECT command */
+        put_uint16(command, p->remote_port);
+
+	switch (sk_addrtype(p->remote_addr)) {
+          case ADDRTYPE_IPV4:
+            {
+                char addr[4];
+                sk_addrcopy(p->remote_addr, addr);
+                put_data(command, addr, 4);
+                break;
+            }
+          case ADDRTYPE_NAME:
+            sk_getaddr(p->remote_addr, hostname, lenof(hostname));
+            put_uint32(command, 1);
+            write_hostname = TRUE;
+            break;
+          case ADDRTYPE_IPV6:
+            p->error = "Proxy error: SOCKS version 4 does not support IPv6";
+            strbuf_free(command);
+            return 1;
+	}
+
+        put_asciz(command, conf_get_str(p->conf, CONF_proxy_username));
+        if (write_hostname)
+            put_asciz(command, hostname);
+	sk_write(p->sub_socket, command->s, command->len);
+	strbuf_free(command);
+
+	p->state = 1;
+	return 0;
+    }
+
+    if (change == PROXY_CHANGE_CLOSING) {
+	/* if our proxy negotiation process involves closing and opening
+	 * new sockets, then we would want to intercept this closing
+	 * callback when we were expecting it. if we aren't anticipating
+	 * a socket close, then some error must have occurred. we'll
+	 * just pass those errors up to the backend.
+	 */
+	plug_closing(p->plug, p->closing_error_msg, p->closing_error_code,
+		     p->closing_calling_back);
+	return 0; /* ignored */
+    }
+
+    if (change == PROXY_CHANGE_SENT) {
+	/* some (or all) of what we wrote to the proxy was sent.
+	 * we don't do anything new, however, until we receive the
+	 * proxy's response. we might want to set a timer so we can
+	 * timeout the proxy negotiation after a while...
+	 */
+	return 0;
+    }
+
+    if (change == PROXY_CHANGE_ACCEPTING) {
+	/* we should _never_ see this, as we are using our socket to
+	 * connect to a proxy, not accepting inbound connections.
+	 * what should we do? close the socket with an appropriate
+	 * error message?
+	 */
+	return plug_accepting(p->plug,
+                              p->accepting_constructor, p->accepting_ctx);
+    }
+
+    if (change == PROXY_CHANGE_RECEIVE) {
+	/* we have received data from the underlying socket, which
+	 * we'll need to parse, process, and respond to appropriately.
+	 */
+
+	if (p->state == 1) {
+	    /* response format:
+	     *  version number (1 byte) = 4
+	     *  reply code (1 byte)
+	     *    90 = request granted
+	     *    91 = request rejected or failed
+	     *    92 = request rejected due to lack of IDENTD on client
+	     *    93 = request rejected due to difference in user ID 
+	     *         (what we sent vs. what IDENTD said)
+	     *  dest. port (2 bytes)
+	     *  dest. address (4 bytes)
+	     */
+
+	    char data[8];
+
+	    if (bufchain_size(&p->pending_input_data) < 8)
+		return 1;	       /* not got anything yet */
+	    
+	    /* get the response */
+	    bufchain_fetch(&p->pending_input_data, data, 8);
+
+	    if (data[0] != 0) {
+		plug_closing(p->plug, "Proxy error: SOCKS proxy responded with "
+				      "unexpected reply code version",
+			     PROXY_ERROR_GENERAL, 0);
+		return 1;
+	    }
+
+	    if (data[1] != 90) {
+
+		switch (data[1]) {
+		  case 92:
+		    plug_closing(p->plug, "Proxy error: SOCKS server wanted IDENTD on client",
+				 PROXY_ERROR_GENERAL, 0);
+		    break;
+		  case 93:
+		    plug_closing(p->plug, "Proxy error: Username and IDENTD on client don't agree",
+				 PROXY_ERROR_GENERAL, 0);
+		    break;
+		  case 91:
+		  default:
+		    plug_closing(p->plug, "Proxy error: Error while communicating with proxy",
+				 PROXY_ERROR_GENERAL, 0);
+		    break;
+		}
+
+		return 1;
+	    }
+	    bufchain_consume(&p->pending_input_data, 8);
+
+	    /* we're done */
+	    proxy_activate(p);
+	    /* proxy activate will have dealt with
+	     * whatever is left of the buffer */
+	    return 1;
+	}
+    }
+
+    plug_closing(p->plug, "Proxy error: unexpected proxy error",
+		 PROXY_ERROR_UNEXPECTED, 0);
+    return 1;
+}
+
+/* SOCKS version 5 */
+int proxy_socks5_negotiate (ProxySocket *p, int change)
+{
+    if (p->state == PROXY_CHANGE_NEW) {
+
+	/* initial command:
+	 *  version number (1 byte) = 5
+	 *  number of available authentication methods (1 byte)
+	 *  available authentication methods (1 byte * previous value)
+	 *    authentication methods:
+	 *     0x00 = no authentication
+	 *     0x01 = GSSAPI
+	 *     0x02 = username/password
+	 *     0x03 = CHAP
+	 */
+
+	strbuf *command;
+	char *username, *password;
+        int method_count_offset, methods_start;
+
+        command = strbuf_new();
+	put_byte(command, 5);          /* SOCKS version 5 */
+	username = conf_get_str(p->conf, CONF_proxy_username);
+	password = conf_get_str(p->conf, CONF_proxy_password);
+
+        method_count_offset = command->len;
+        put_byte(command, 0);
+        methods_start = command->len;
+
+        put_byte(command, 0x00);       /* no authentication */
+
+	if (username[0] || password[0]) {
+	    proxy_socks5_offerencryptedauth(BinarySink_UPCAST(command));
+            put_byte(command, 0x02);    /* username/password */
+	}
+
+        command->u[method_count_offset] = command->len - methods_start;
+
+	sk_write(p->sub_socket, command->s, command->len);
+        strbuf_free(command);
+
+	p->state = 1;
+	return 0;
+    }
+
+    if (change == PROXY_CHANGE_CLOSING) {
+	/* if our proxy negotiation process involves closing and opening
+	 * new sockets, then we would want to intercept this closing
+	 * callback when we were expecting it. if we aren't anticipating
+	 * a socket close, then some error must have occurred. we'll
+	 * just pass those errors up to the backend.
+	 */
+        plug_closing(p->plug, p->closing_error_msg, p->closing_error_code,
+		     p->closing_calling_back);
+	return 0; /* ignored */
+    }
+
+    if (change == PROXY_CHANGE_SENT) {
+	/* some (or all) of what we wrote to the proxy was sent.
+	 * we don't do anything new, however, until we receive the
+	 * proxy's response. we might want to set a timer so we can
+	 * timeout the proxy negotiation after a while...
+	 */
+	return 0;
+    }
+
+    if (change == PROXY_CHANGE_ACCEPTING) {
+	/* we should _never_ see this, as we are using our socket to
+	 * connect to a proxy, not accepting inbound connections.
+	 * what should we do? close the socket with an appropriate
+	 * error message?
+	 */
+	return plug_accepting(p->plug,
+                              p->accepting_constructor, p->accepting_ctx);
+    }
+
+    if (change == PROXY_CHANGE_RECEIVE) {
+	/* we have received data from the underlying socket, which
+	 * we'll need to parse, process, and respond to appropriately.
+	 */
+
+	if (p->state == 1) {
+
+	    /* initial response:
+	     *  version number (1 byte) = 5
+	     *  authentication method (1 byte)
+	     *    authentication methods:
+	     *     0x00 = no authentication
+	     *     0x01 = GSSAPI
+	     *     0x02 = username/password
+	     *     0x03 = CHAP
+	     *     0xff = no acceptable methods
+	     */
+	    char data[2];
+
+	    if (bufchain_size(&p->pending_input_data) < 2)
+		return 1;	       /* not got anything yet */
+
+	    /* get the response */
+	    bufchain_fetch(&p->pending_input_data, data, 2);
+
+	    if (data[0] != 5) {
+		plug_closing(p->plug, "Proxy error: SOCKS proxy returned unexpected version",
+			     PROXY_ERROR_GENERAL, 0);
+		return 1;
+	    }
+
+	    if (data[1] == 0x00) p->state = 2; /* no authentication needed */
+	    else if (data[1] == 0x01) p->state = 4; /* GSSAPI authentication */
+	    else if (data[1] == 0x02) p->state = 5; /* username/password authentication */
+	    else if (data[1] == 0x03) p->state = 6; /* CHAP authentication */
+	    else {
+		plug_closing(p->plug, "Proxy error: SOCKS proxy did not accept our authentication",
+			     PROXY_ERROR_GENERAL, 0);
+		return 1;
+	    }
+	    bufchain_consume(&p->pending_input_data, 2);
+	}
+
+	if (p->state == 7) {
+
+	    /* password authentication reply format:
+	     *  version number (1 bytes) = 1
+	     *  reply code (1 byte)
+	     *    0 = succeeded
+	     *    >0 = failed
+	     */
+	    char data[2];
+
+	    if (bufchain_size(&p->pending_input_data) < 2)
+		return 1;	       /* not got anything yet */
+
+	    /* get the response */
+	    bufchain_fetch(&p->pending_input_data, data, 2);
+
+	    if (data[0] != 1) {
+		plug_closing(p->plug, "Proxy error: SOCKS password "
+			     "subnegotiation contained wrong version number",
+			     PROXY_ERROR_GENERAL, 0);
+		return 1;
+	    }
+
+	    if (data[1] != 0) {
+
+		plug_closing(p->plug, "Proxy error: SOCKS proxy refused"
+			     " password authentication",
+			     PROXY_ERROR_GENERAL, 0);
+		return 1;
+	    }
+
+	    bufchain_consume(&p->pending_input_data, 2);
+	    p->state = 2;	       /* now proceed as authenticated */
+	}
+
+	if (p->state == 8) {
+	    int ret;
+	    ret = proxy_socks5_handlechap(p);
+	    if (ret) return ret;
+	}
+
+	if (p->state == 2) {
+
+	    /* request format:
+	     *  version number (1 byte) = 5
+	     *  command code (1 byte)
+	     *    1 = CONNECT
+	     *    2 = BIND
+	     *    3 = UDP ASSOCIATE
+	     *  reserved (1 byte) = 0x00
+	     *  address type (1 byte)
+	     *    1 = IPv4
+	     *    3 = domainname (first byte has length, no terminating null)
+	     *    4 = IPv6
+	     *  dest. address (variable)
+	     *  dest. port (2 bytes) [network order]
+	     */
+
+	    strbuf *command = strbuf_new();
+	    put_byte(command, 5);      /* SOCKS version 5 */
+	    put_byte(command, 1);      /* CONNECT command */
+	    put_byte(command, 0x00);   /* reserved byte */
+
+	    switch (sk_addrtype(p->remote_addr)) {
+              case ADDRTYPE_IPV4:
+		put_byte(command, 1);  /* IPv4 */
+		sk_addrcopy(p->remote_addr, strbuf_append(command, 4));
+                break;
+              case ADDRTYPE_IPV6:
+		put_byte(command, 4);  /* IPv6 */
+		sk_addrcopy(p->remote_addr, strbuf_append(command, 16));
+                break;
+              case ADDRTYPE_NAME:
+                {
+                    char hostname[512];
+                    put_byte(command, 3);  /* domain name */
+                    sk_getaddr(p->remote_addr, hostname, lenof(hostname));
+                    if (!put_pstring(command, hostname)) {
+                        p->error = "Proxy error: SOCKS 5 cannot "
+                            "support host names longer than 255 chars";
+                        strbuf_free(command);
+                        return 1;
+                    }
+                }
+                break;
+	    }
+
+            put_uint16(command, p->remote_port);
+
+	    sk_write(p->sub_socket, command->s, command->len);
+
+            strbuf_free(command);
+
+	    p->state = 3;
+	    return 1;
+	}
+
+	if (p->state == 3) {
+
+	    /* reply format:
+	     *  version number (1 bytes) = 5
+	     *  reply code (1 byte)
+	     *    0 = succeeded
+	     *    1 = general SOCKS server failure
+	     *    2 = connection not allowed by ruleset
+	     *    3 = network unreachable
+	     *    4 = host unreachable
+	     *    5 = connection refused
+	     *    6 = TTL expired
+	     *    7 = command not supported
+	     *    8 = address type not supported
+	     * reserved (1 byte) = x00
+	     * address type (1 byte)
+	     *    1 = IPv4
+	     *    3 = domainname (first byte has length, no terminating null)
+	     *    4 = IPv6
+	     * server bound address (variable)
+	     * server bound port (2 bytes) [network order]
+	     */
+	    char data[5];
+	    int len;
+
+	    /* First 5 bytes of packet are enough to tell its length. */ 
+	    if (bufchain_size(&p->pending_input_data) < 5)
+		return 1;	       /* not got anything yet */
+
+	    /* get the response */
+	    bufchain_fetch(&p->pending_input_data, data, 5);
+
+	    if (data[0] != 5) {
+		plug_closing(p->plug, "Proxy error: SOCKS proxy returned wrong version number",
+			     PROXY_ERROR_GENERAL, 0);
+		return 1;
+	    }
+
+	    if (data[1] != 0) {
+		char buf[256];
+
+		strcpy(buf, "Proxy error: ");
+
+		switch (data[1]) {
+		  case 1: strcat(buf, "General SOCKS server failure"); break;
+		  case 2: strcat(buf, "Connection not allowed by ruleset"); break;
+		  case 3: strcat(buf, "Network unreachable"); break;
+		  case 4: strcat(buf, "Host unreachable"); break;
+		  case 5: strcat(buf, "Connection refused"); break;
+		  case 6: strcat(buf, "TTL expired"); break;
+		  case 7: strcat(buf, "Command not supported"); break;
+		  case 8: strcat(buf, "Address type not supported"); break;
+		  default: sprintf(buf+strlen(buf),
+				   "Unrecognised SOCKS error code %d",
+				   data[1]);
+		    break;
+		}
+		plug_closing(p->plug, buf, PROXY_ERROR_GENERAL, 0);
+
+		return 1;
+	    }
+
+	    /*
+	     * Eat the rest of the reply packet.
+	     */
+	    len = 6;		       /* first 4 bytes, last 2 */
+	    switch (data[3]) {
+	      case 1: len += 4; break; /* IPv4 address */
+	      case 4: len += 16; break;/* IPv6 address */
+	      case 3: len += (unsigned char)data[4]; break; /* domain name */
+	      default:
+		plug_closing(p->plug, "Proxy error: SOCKS proxy returned "
+			     "unrecognised address format",
+			     PROXY_ERROR_GENERAL, 0);
+		return 1;
+	    }
+	    if (bufchain_size(&p->pending_input_data) < len)
+		return 1;	       /* not got whole reply yet */
+	    bufchain_consume(&p->pending_input_data, len);
+
+	    /* we're done */
+	    proxy_activate(p);
+	    return 1;
+	}
+
+	if (p->state == 4) {
+	    /* TODO: Handle GSSAPI authentication */
+	    plug_closing(p->plug, "Proxy error: We don't support GSSAPI authentication",
+			 PROXY_ERROR_GENERAL, 0);
+	    return 1;
+	}
+
+	if (p->state == 5) {
+            const char *username = conf_get_str(p->conf, CONF_proxy_username);
+            const char *password = conf_get_str(p->conf, CONF_proxy_password);
+	    if (username[0] || password[0]) {
+                strbuf *auth = strbuf_new();
+		put_byte(auth, 1); /* version number of subnegotiation */
+                if (!put_pstring(auth, username)) {
+                    p->error = "Proxy error: SOCKS 5 authentication cannot "
+                        "support usernames longer than 255 chars";
+                    strbuf_free(auth);
+                    return 1;
+                }
+                if (!put_pstring(auth, password)) {
+                    p->error = "Proxy error: SOCKS 5 authentication cannot "
+                        "support passwords longer than 255 chars";
+                    strbuf_free(auth);
+                    return 1;
+                }
+		sk_write(p->sub_socket, auth->s, auth->len);
+                strbuf_free(auth);
+		p->state = 7;
+	    } else 
+		plug_closing(p->plug, "Proxy error: Server chose "
+			     "username/password authentication but we "
+			     "didn't offer it!",
+			 PROXY_ERROR_GENERAL, 0);
+	    return 1;
+	}
+
+	if (p->state == 6) {
+	    int ret;
+	    ret = proxy_socks5_selectchap(p);
+	    if (ret) return ret;
+	}
+
+    }
+
+    plug_closing(p->plug, "Proxy error: Unexpected proxy error",
+		 PROXY_ERROR_UNEXPECTED, 0);
+    return 1;
+}
+
+/* ----------------------------------------------------------------------
+ * `Telnet' proxy type.
+ *
+ * (This is for ad-hoc proxies where you connect to the proxy's
+ * telnet port and send a command such as `connect host port'. The
+ * command is configurable, since this proxy type is typically not
+ * standardised or at all well-defined.)
+ */
+
+char *format_telnet_command(SockAddr *addr, int port, Conf *conf)
+{
+    char *fmt = conf_get_str(conf, CONF_proxy_telnet_command);
+    char *ret = NULL;
+    int retlen = 0, retsize = 0;
+    int so = 0, eo = 0;
+#define ENSURE(n) do { \
+    if (retsize < retlen + n) { \
+	retsize = retlen + n + 512; \
+	ret = sresize(ret, retsize, char); \
+    } \
+} while (0)
+
+    /* we need to escape \\, \%, \r, \n, \t, \x??, \0???, 
+     * %%, %host, %port, %user, and %pass
+     */
+
+    while (fmt[eo] != 0) {
+
+	/* scan forward until we hit end-of-line,
+	 * or an escape character (\ or %) */
+	while (fmt[eo] != 0 && fmt[eo] != '%' && fmt[eo] != '\\')
+	    eo++;
+
+	/* if we hit eol, break out of our escaping loop */
+	if (fmt[eo] == 0) break;
+
+	/* if there was any unescaped text before the escape
+	 * character, send that now */
+	if (eo != so) {
+	    ENSURE(eo - so);
+	    memcpy(ret + retlen, fmt + so, eo - so);
+	    retlen += eo - so;
+	}
+
+	so = eo++;
+
+	/* if the escape character was the last character of
+	 * the line, we'll just stop and send it. */
+	if (fmt[eo] == 0) break;
+
+	if (fmt[so] == '\\') {
+
+	    /* we recognize \\, \%, \r, \n, \t, \x??.
+	     * anything else, we just send unescaped (including the \).
+	     */
+
+	    switch (fmt[eo]) {
+
+	      case '\\':
+		ENSURE(1);
+		ret[retlen++] = '\\';
+		eo++;
+		break;
+
+	      case '%':
+		ENSURE(1);
+		ret[retlen++] = '%';
+		eo++;
+		break;
+
+	      case 'r':
+		ENSURE(1);
+		ret[retlen++] = '\r';
+		eo++;
+		break;
+
+	      case 'n':
+		ENSURE(1);
+		ret[retlen++] = '\n';
+		eo++;
+		break;
+
+	      case 't':
+		ENSURE(1);
+		ret[retlen++] = '\t';
+		eo++;
+		break;
+
+	      case 'x':
+	      case 'X':
+		{
+		    /* escaped hexadecimal value (ie. \xff) */
+		    unsigned char v = 0;
+		    int i = 0;
+
+		    for (;;) {
+			eo++;
+			if (fmt[eo] >= '0' && fmt[eo] <= '9')
+			    v += fmt[eo] - '0';
+			else if (fmt[eo] >= 'a' && fmt[eo] <= 'f')
+			    v += fmt[eo] - 'a' + 10;
+			else if (fmt[eo] >= 'A' && fmt[eo] <= 'F')
+			    v += fmt[eo] - 'A' + 10;
+			else {
+			    /* non hex character, so we abort and just
+			     * send the whole thing unescaped (including \x)
+			     */
+			    ENSURE(1);
+			    ret[retlen++] = '\\';
+			    eo = so + 1;
+			    break;
+			}
+
+			/* we only extract two hex characters */
+			if (i == 1) {
+			    ENSURE(1);
+			    ret[retlen++] = v;
+			    eo++;
+			    break;
+			}
+
+			i++;
+			v <<= 4;
+		    }
+		}
+		break;
+
+	      default:
+		ENSURE(2);
+		memcpy(ret+retlen, fmt + so, 2);
+		retlen += 2;
+		eo++;
+		break;
+	    }
+	} else {
+
+	    /* % escape. we recognize %%, %host, %port, %user, %pass.
+	     * %proxyhost, %proxyport. Anything else we just send
+	     * unescaped (including the %).
+	     */
+
+	    if (fmt[eo] == '%') {
+		ENSURE(1);
+		ret[retlen++] = '%';
+		eo++;
+	    }
+	    else if (strnicmp(fmt + eo, "host", 4) == 0) {
+		char dest[512];
+		int destlen;
+		sk_getaddr(addr, dest, lenof(dest));
+		destlen = strlen(dest);
+		ENSURE(destlen);
+		memcpy(ret+retlen, dest, destlen);
+		retlen += destlen;
+		eo += 4;
+	    }
+	    else if (strnicmp(fmt + eo, "port", 4) == 0) {
+		char portstr[8], portlen;
+		portlen = sprintf(portstr, "%i", port);
+		ENSURE(portlen);
+		memcpy(ret + retlen, portstr, portlen);
+		retlen += portlen;
+		eo += 4;
+	    }
+	    else if (strnicmp(fmt + eo, "user", 4) == 0) {
+		char *username = conf_get_str(conf, CONF_proxy_username);
+		int userlen = strlen(username);
+		ENSURE(userlen);
+		memcpy(ret+retlen, username, userlen);
+		retlen += userlen;
+		eo += 4;
+	    }
+	    else if (strnicmp(fmt + eo, "pass", 4) == 0) {
+		char *password = conf_get_str(conf, CONF_proxy_password);
+		int passlen = strlen(password);
+		ENSURE(passlen);
+		memcpy(ret+retlen, password, passlen);
+		retlen += passlen;
+		eo += 4;
+	    }
+	    else if (strnicmp(fmt + eo, "proxyhost", 9) == 0) {
+		char *host = conf_get_str(conf, CONF_proxy_host);
+		int phlen = strlen(host);
+		ENSURE(phlen);
+		memcpy(ret+retlen, host, phlen);
+		retlen += phlen;
+		eo += 9;
+	    }
+	    else if (strnicmp(fmt + eo, "proxyport", 9) == 0) {
+		int port = conf_get_int(conf, CONF_proxy_port);
+                char pport[50];
+		int pplen;
+                sprintf(pport, "%d", port);
+                pplen = strlen(pport);
+		ENSURE(pplen);
+		memcpy(ret+retlen, pport, pplen);
+		retlen += pplen;
+		eo += 9;
+	    }
+	    else {
+		/* we don't escape this, so send the % now, and
+		 * don't advance eo, so that we'll consider the
+		 * text immediately following the % as unescaped.
+		 */
+		ENSURE(1);
+		ret[retlen++] = '%';
+	    }
+	}
+
+	/* resume scanning for additional escapes after this one. */
+	so = eo;
+    }
+
+    /* if there is any unescaped text at the end of the line, send it */
+    if (eo != so) {
+	ENSURE(eo - so);
+	memcpy(ret + retlen, fmt + so, eo - so);
+	retlen += eo - so;
+    }
+
+    ENSURE(1);
+    ret[retlen] = '\0';
+    return ret;
+
+#undef ENSURE
+}
+
+int proxy_telnet_negotiate (ProxySocket *p, int change)
+{
+    if (p->state == PROXY_CHANGE_NEW) {
+	char *formatted_cmd;
+
+	formatted_cmd = format_telnet_command(p->remote_addr, p->remote_port,
+					      p->conf);
+
+        {
+            /*
+             * Re-escape control chars in the command, for logging.
+             */
+            char *reescaped = snewn(4*strlen(formatted_cmd) + 1, char);
+            const char *in;
+            char *out;
+            char *logmsg;
+
+            for (in = formatted_cmd, out = reescaped; *in; in++) {
+                if (*in == '\n') {
+                    *out++ = '\\'; *out++ = 'n';
+                } else if (*in == '\r') {
+                    *out++ = '\\'; *out++ = 'r';
+                } else if (*in == '\t') {
+                    *out++ = '\\'; *out++ = 't';
+                } else if (*in == '\\') {
+                    *out++ = '\\'; *out++ = '\\';
+                } else if ((unsigned)(((unsigned char)*in) - 0x20) <
+                           (0x7F-0x20)) {
+                    *out++ = *in;
+                } else {
+                    out += sprintf(out, "\\x%02X", (unsigned)*in & 0xFF);
+                }
+            }
+            *out = '\0';
+
+            logmsg = dupprintf("Sending Telnet proxy command: %s", reescaped);
+            plug_log(p->plug, 2, NULL, 0, logmsg, 0);
+            sfree(logmsg);
+            sfree(reescaped);
+        }
+
+	sk_write(p->sub_socket, formatted_cmd, strlen(formatted_cmd));
+	sfree(formatted_cmd);
+
+	p->state = 1;
+	return 0;
+    }
+
+    if (change == PROXY_CHANGE_CLOSING) {
+	/* if our proxy negotiation process involves closing and opening
+	 * new sockets, then we would want to intercept this closing
+	 * callback when we were expecting it. if we aren't anticipating
+	 * a socket close, then some error must have occurred. we'll
+	 * just pass those errors up to the backend.
+	 */
+	plug_closing(p->plug, p->closing_error_msg, p->closing_error_code,
+		     p->closing_calling_back);
+	return 0; /* ignored */
+    }
+
+    if (change == PROXY_CHANGE_SENT) {
+	/* some (or all) of what we wrote to the proxy was sent.
+	 * we don't do anything new, however, until we receive the
+	 * proxy's response. we might want to set a timer so we can
+	 * timeout the proxy negotiation after a while...
+	 */
+	return 0;
+    }
+
+    if (change == PROXY_CHANGE_ACCEPTING) {
+	/* we should _never_ see this, as we are using our socket to
+	 * connect to a proxy, not accepting inbound connections.
+	 * what should we do? close the socket with an appropriate
+	 * error message?
+	 */
+	return plug_accepting(p->plug,
+                              p->accepting_constructor, p->accepting_ctx);
+    }
+
+    if (change == PROXY_CHANGE_RECEIVE) {
+	/* we have received data from the underlying socket, which
+	 * we'll need to parse, process, and respond to appropriately.
+	 */
+
+	/* we're done */
+	proxy_activate(p);
+	/* proxy activate will have dealt with
+	 * whatever is left of the buffer */
+	return 1;
+    }
+
+    plug_closing(p->plug, "Proxy error: Unexpected proxy error",
+		 PROXY_ERROR_UNEXPECTED, 0);
+    return 1;
+}
+
+#ifdef MPEXT
+ProxySocket * get_proxy_plug_socket(Plug * p)
+{
+    return FROMFIELD(p, ProxySocket, plugvt);
+}
 #endif