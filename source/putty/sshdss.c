/*
 * Digital Signature Standard implementation for PuTTY.
 */

#include <stdio.h>
#include <stdlib.h>
#include <assert.h>

#include "ssh.h"
#include "mpint.h"
#include "misc.h"

static void dss_freekey(ssh_key *key);    /* forward reference */

static ssh_key *dss_new_pub(const ssh_keyalg *self, ptrlen data)
{
    BinarySource src[1];
    struct dss_key *dss;

    BinarySource_BARE_INIT_PL(src, data);
    if (!ptrlen_eq_string(get_string(src), "ssh-dss"))
	return NULL;

    dss = snew(struct dss_key);
    dss->sshk.vt = &ssh_dss;
    dss->p = get_mp_ssh2(src);
    dss->q = get_mp_ssh2(src);
    dss->g = get_mp_ssh2(src);
    dss->y = get_mp_ssh2(src);
    dss->x = NULL;

    if (get_err(src) ||
        mp_eq_integer(dss->p, 0) || mp_eq_integer(dss->q, 0)) {
        /* Invalid key. */
        dss_freekey(&dss->sshk);
        return NULL;
    }

    return &dss->sshk;
}

static void dss_freekey(ssh_key *key)
{
    struct dss_key *dss = container_of(key, struct dss_key, sshk);
    if (dss->p)
        mp_free(dss->p);
    if (dss->q)
        mp_free(dss->q);
    if (dss->g)
        mp_free(dss->g);
    if (dss->y)
        mp_free(dss->y);
    if (dss->x)
        mp_free(dss->x);
    sfree(dss);
}

static void append_hex_to_strbuf(strbuf *sb, mp_int *x)
{
    if (sb->len > 0)
        put_byte(sb, ',');
    put_data(sb, "0x", 2);
    { // WINSCP
    char *hex = mp_get_hex(x);
    size_t hexlen = strlen(hex);
    put_data(sb, hex, hexlen);
    smemclr(hex, hexlen);
    sfree(hex);
    } // WINSCP
}

static char *dss_cache_str(ssh_key *key)
{
    struct dss_key *dss = container_of(key, struct dss_key, sshk);
    strbuf *sb = strbuf_new();

    if (!dss->p)
	return NULL;

    append_hex_to_strbuf(sb, dss->p);
    append_hex_to_strbuf(sb, dss->q);
    append_hex_to_strbuf(sb, dss->g);
    append_hex_to_strbuf(sb, dss->y);

    return strbuf_to_str(sb);
}

static char *dss_invalid(ssh_key *key, unsigned flags)
{
    /* No validity criterion will stop us from using a DSA key at all */
    return NULL;
}

static bool dss_verify(ssh_key *key, ptrlen sig, ptrlen data)
{
    struct dss_key *dss = container_of(key, struct dss_key, sshk);
    BinarySource src[1];
    unsigned char hash[20];
    bool toret;

    if (!dss->p)
	return false;

    BinarySource_BARE_INIT_PL(src, sig);

    /*
     * Commercial SSH (2.0.13) and OpenSSH disagree over the format
     * of a DSA signature. OpenSSH is in line with RFC 4253:
     * it uses a string "ssh-dss", followed by a 40-byte string
     * containing two 160-bit integers end-to-end. Commercial SSH
     * can't be bothered with the header bit, and considers a DSA
     * signature blob to be _just_ the 40-byte string containing
     * the two 160-bit integers. We tell them apart by measuring
     * the length: length 40 means the commercial-SSH bug, anything
     * else is assumed to be RFC-compliant.
     */
    if (sig.len != 40) {      /* bug not present; read admin fields */
	ptrlen type = get_string(src);
        sig = get_string(src);

        if (get_err(src) || !ptrlen_eq_string(type, "ssh-dss") ||
            sig.len != 40)
            return false;
    }

    /* Now we're sitting on a 40-byte string for sure. */
    { // WINSCP
    mp_int *r = mp_from_bytes_be(make_ptrlen(sig.ptr, 20));
    mp_int *s = mp_from_bytes_be(make_ptrlen((const char *)sig.ptr + 20, 20));
    if (!r || !s) {
        if (r)
            mp_free(r);
        if (s)
            mp_free(s);
	return false;
    }

    /* Basic sanity checks: 0 < r,s < q */
    unsigned invalid = 0;
    invalid |= mp_eq_integer(r, 0);
    invalid |= mp_eq_integer(s, 0);
    invalid |= mp_cmp_hs(r, dss->q);
    invalid |= mp_cmp_hs(s, dss->q);
    if (invalid) {
        mp_free(r);
        mp_free(s);
        return false;
    }

    /*
     * Step 1. w <- s^-1 mod q.
     */
    { // WINSCP
    mp_int *w = mp_invert(s, dss->q);
    if (!w) {
        mp_free(r);
        mp_free(s);
        return false;
    }

    /*
     * Step 2. u1 <- SHA(message) * w mod q.
     */
    hash_simple(&ssh_sha1, data, hash);
    { // WINSCP
    mp_int *sha = mp_from_bytes_be(make_ptrlen(hash, 20));
    mp_int *u1 = mp_modmul(sha, w, dss->q);

    /*
     * Step 3. u2 <- r * w mod q.
     */
    mp_int *u2 = mp_modmul(r, w, dss->q);

    /*
     * Step 4. v <- (g^u1 * y^u2 mod p) mod q.
     */
    mp_int *gu1p = mp_modpow(dss->g, u1, dss->p);
    mp_int *yu2p = mp_modpow(dss->y, u2, dss->p);
    mp_int *gu1yu2p = mp_modmul(gu1p, yu2p, dss->p);
    mp_int *v = mp_mod(gu1yu2p, dss->q);

    /*
     * Step 5. v should now be equal to r.
     */

    toret = mp_cmp_eq(v, r);

    mp_free(w);
    mp_free(sha);
    mp_free(u1);
    mp_free(u2);
    mp_free(gu1p);
    mp_free(yu2p);
    mp_free(gu1yu2p);
    mp_free(v);
    mp_free(r);
    mp_free(s);
    } // WINSCP
    } // WINSCP
    } // WINSCP

    return toret;
}

static void dss_public_blob(ssh_key *key, BinarySink *bs)
{
    struct dss_key *dss = container_of(key, struct dss_key, sshk);

    put_stringz(bs, "ssh-dss");
    put_mp_ssh2(bs, dss->p);
    put_mp_ssh2(bs, dss->q);
    put_mp_ssh2(bs, dss->g);
    put_mp_ssh2(bs, dss->y);
}

static void dss_private_blob(ssh_key *key, BinarySink *bs)
{
    struct dss_key *dss = container_of(key, struct dss_key, sshk);

    put_mp_ssh2(bs, dss->x);
}

static ssh_key *dss_new_priv(const ssh_keyalg *self, ptrlen pub, ptrlen priv)
{
    BinarySource src[1];
    ssh_key *sshk;
    struct dss_key *dss;
    ptrlen hash;
    unsigned char digest[20];
    mp_int *ytest;

    sshk = dss_new_pub(self, pub);
    if (!sshk)
        return NULL;

    dss = container_of(sshk, struct dss_key, sshk);
    BinarySource_BARE_INIT_PL(src, priv);
    dss->x = get_mp_ssh2(src);
    if (get_err(src)) {
        dss_freekey(&dss->sshk);
        return NULL;
    }

    /*
     * Check the obsolete hash in the old DSS key format.
     */
    hash = get_string(src);
    if (hash.len == 20) {
	ssh_hash *h = ssh_hash_new(&ssh_sha1);
	put_mp_ssh2(h, dss->p);
	put_mp_ssh2(h, dss->q);
	put_mp_ssh2(h, dss->g);
	ssh_hash_final(h, digest);
	if (!smemeq(hash.ptr, digest, 20)) {
	    dss_freekey(&dss->sshk);
	    return NULL;
	}
    }

    /*
     * Now ensure g^x mod p really is y.
     */
    ytest = mp_modpow(dss->g, dss->x, dss->p);
    if (!mp_cmp_eq(ytest, dss->y)) {
        mp_free(ytest);
	dss_freekey(&dss->sshk);
	return NULL;
    }
    mp_free(ytest);

    return &dss->sshk;
}

static ssh_key *dss_new_priv_openssh(const ssh_keyalg *self,
                                     BinarySource *src)
{
    struct dss_key *dss;

    dss = snew(struct dss_key);
    dss->sshk.vt = &ssh_dss;

    dss->p = get_mp_ssh2(src);
    dss->q = get_mp_ssh2(src);
    dss->g = get_mp_ssh2(src);
    dss->y = get_mp_ssh2(src);
    dss->x = get_mp_ssh2(src);

    if (get_err(src) ||
        mp_eq_integer(dss->q, 0) || mp_eq_integer(dss->p, 0)) {
        /* Invalid key. */
        dss_freekey(&dss->sshk);
        return NULL;
    }

    return &dss->sshk;
}

static void dss_openssh_blob(ssh_key *key, BinarySink *bs)
{
    struct dss_key *dss = container_of(key, struct dss_key, sshk);

    put_mp_ssh2(bs, dss->p);
    put_mp_ssh2(bs, dss->q);
    put_mp_ssh2(bs, dss->g);
    put_mp_ssh2(bs, dss->y);
    put_mp_ssh2(bs, dss->x);
}

static int dss_pubkey_bits(const ssh_keyalg *self, ptrlen pub)
{
    ssh_key *sshk;
    struct dss_key *dss;
    int ret;

    sshk = dss_new_pub(self, pub);
    if (!sshk)
        return -1;

    dss = container_of(sshk, struct dss_key, sshk);
    ret = mp_get_nbits(dss->p);
    dss_freekey(&dss->sshk);

    return ret;
}

mp_int *dss_gen_k(const char *id_string, mp_int *modulus,
                     mp_int *private_key,
                     unsigned char *digest, int digest_len)
{
    /*
     * The basic DSS signing algorithm is:
     * 
     *  - invent a random k between 1 and q-1 (exclusive).
     *  - Compute r = (g^k mod p) mod q.
     *  - Compute s = k^-1 * (hash + x*r) mod q.
     * 
     * This has the dangerous properties that:
     * 
     *  - if an attacker in possession of the public key _and_ the
     *    signature (for example, the host you just authenticated
     *    to) can guess your k, he can reverse the computation of s
     *    and work out x = r^-1 * (s*k - hash) mod q. That is, he
     *    can deduce the private half of your key, and masquerade
     *    as you for as long as the key is still valid.
     * 
     *  - since r is a function purely of k and the public key, if
     *    the attacker only has a _range of possibilities_ for k
     *    it's easy for him to work through them all and check each
     *    one against r; he'll never be unsure of whether he's got
     *    the right one.
     * 
     *  - if you ever sign two different hashes with the same k, it
     *    will be immediately obvious because the two signatures
     *    will have the same r, and moreover an attacker in
     *    possession of both signatures (and the public key of
     *    course) can compute k = (hash1-hash2) * (s1-s2)^-1 mod q,
     *    and from there deduce x as before.
     * 
     *  - the Bleichenbacher attack on DSA makes use of methods of
     *    generating k which are significantly non-uniformly
     *    distributed; in particular, generating a 160-bit random
     *    number and reducing it mod q is right out.
     * 
     * For this reason we must be pretty careful about how we
     * generate our k. Since this code runs on Windows, with no
     * particularly good system entropy sources, we can't trust our
     * RNG itself to produce properly unpredictable data. Hence, we
     * use a totally different scheme instead.
     * 
     * What we do is to take a SHA-512 (_big_) hash of the private
     * key x, and then feed this into another SHA-512 hash that
     * also includes the message hash being signed. That is:
     * 
     *   proto_k = SHA512 ( SHA512(x) || SHA160(message) )
     * 
     * This number is 512 bits long, so reducing it mod q won't be
     * noticeably non-uniform. So
     * 
     *   k = proto_k mod q
     * 
     * This has the interesting property that it's _deterministic_:
     * signing the same hash twice with the same key yields the
     * same signature.
     * 
     * Despite this determinism, it's still not predictable to an
     * attacker, because in order to repeat the SHA-512
     * construction that created it, the attacker would have to
     * know the private key value x - and by assumption he doesn't,
     * because if he knew that he wouldn't be attacking k!
     *
     * (This trick doesn't, _per se_, protect against reuse of k.
     * Reuse of k is left to chance; all it does is prevent
     * _excessively high_ chances of reuse of k due to entropy
     * problems.)
     * 
     * Thanks to Colin Plumb for the general idea of using x to
     * ensure k is hard to guess, and to the Cambridge University
     * Computer Security Group for helping to argue out all the
     * fine details.
     */
    ssh_hash *h;
    unsigned char digest512[64];

    /*
     * Hash some identifying text plus x.
     */
    h = ssh_hash_new(&ssh_sha512);
    put_asciz(h, id_string);
    put_mp_ssh2(h, private_key);
    ssh_hash_final(h, digest512);

    /*
     * Now hash that digest plus the message hash.
     */
    h = ssh_hash_new(&ssh_sha512);
    put_data(h, digest512, sizeof(digest512));
    put_data(h, digest, digest_len);
    ssh_hash_final(h, digest512);

    /*
     * Now convert the result into a bignum, and coerce it to the
     * range [2,q), which we do by reducing it mod q-2 and adding 2.
     */
    { // WINSCP
    mp_int *modminus2 = mp_copy(modulus);
    mp_sub_integer_into(modminus2, modminus2, 2);
    { // WINSCP
    mp_int *proto_k = mp_from_bytes_be(make_ptrlen(digest512, 64));
    mp_int *k = mp_mod(proto_k, modminus2);
    mp_free(proto_k);
    mp_free(modminus2);
    mp_add_integer_into(k, k, 2);

    smemclr(digest512, sizeof(digest512));

    return k;
    } // WINSCP
    } // WINSCP
}

static void dss_sign(ssh_key *key, ptrlen data, unsigned flags, BinarySink *bs)
{
    struct dss_key *dss = container_of(key, struct dss_key, sshk);
    unsigned char digest[20];
    int i;

    hash_simple(&ssh_sha1, data, digest);

    { // WINSCP
    mp_int *k = dss_gen_k("DSA deterministic k generator", dss->q, dss->x,
                          digest, sizeof(digest));
    mp_int *kinv = mp_invert(k, dss->q);       /* k^-1 mod q */

    /*
     * Now we have k, so just go ahead and compute the signature.
     */
    mp_int *gkp = mp_modpow(dss->g, k, dss->p); /* g^k mod p */
    mp_int *r = mp_mod(gkp, dss->q);        /* r = (g^k mod p) mod q */
    mp_free(gkp);

    { // WINSCP
    mp_int *hash = mp_from_bytes_be(make_ptrlen(digest, 20));
<<<<<<< HEAD
    mp_int *hxr = mp_mul(dss->x, r);
    mp_add_into(hxr, hxr, hash);         /* hash + x*r */
    { // WINSCP
=======
    mp_int *xr = mp_mul(dss->x, r);
    mp_int *hxr = mp_add(xr, hash);         /* hash + x*r */
>>>>>>> 5b185548
    mp_int *s = mp_modmul(kinv, hxr, dss->q); /* s = k^-1 * (hash+x*r) mod q */
    mp_free(hxr);
    mp_free(xr);
    mp_free(kinv);
    mp_free(k);
    mp_free(hash);

    put_stringz(bs, "ssh-dss");
    put_uint32(bs, 40);
    for (i = 0; i < 20; i++)
	put_byte(bs, mp_get_byte(r, 19 - i));
    for (i = 0; i < 20; i++)
        put_byte(bs, mp_get_byte(s, 19 - i));
    mp_free(r);
    mp_free(s);
    } // WINSCP
    } // WINSCP
    } // WINSCP
}

const ssh_keyalg ssh_dss = {
    dss_new_pub,
    dss_new_priv,
    dss_new_priv_openssh,

    dss_freekey,
    dss_invalid,
    dss_sign,
    dss_verify,
    dss_public_blob,
    dss_private_blob,
    dss_openssh_blob,
    dss_cache_str,

    dss_pubkey_bits,

    "ssh-dss",
    "dss",
    NULL,
    0, /* no supported flags */
};
<|MERGE_RESOLUTION|>--- conflicted
+++ resolved
@@ -1,511 +1,506 @@
-/*
- * Digital Signature Standard implementation for PuTTY.
- */
-
-#include <stdio.h>
-#include <stdlib.h>
-#include <assert.h>
-
-#include "ssh.h"
-#include "mpint.h"
-#include "misc.h"
-
-static void dss_freekey(ssh_key *key);    /* forward reference */
-
-static ssh_key *dss_new_pub(const ssh_keyalg *self, ptrlen data)
-{
-    BinarySource src[1];
-    struct dss_key *dss;
-
-    BinarySource_BARE_INIT_PL(src, data);
-    if (!ptrlen_eq_string(get_string(src), "ssh-dss"))
-	return NULL;
-
-    dss = snew(struct dss_key);
-    dss->sshk.vt = &ssh_dss;
-    dss->p = get_mp_ssh2(src);
-    dss->q = get_mp_ssh2(src);
-    dss->g = get_mp_ssh2(src);
-    dss->y = get_mp_ssh2(src);
-    dss->x = NULL;
-
-    if (get_err(src) ||
-        mp_eq_integer(dss->p, 0) || mp_eq_integer(dss->q, 0)) {
-        /* Invalid key. */
-        dss_freekey(&dss->sshk);
-        return NULL;
-    }
-
-    return &dss->sshk;
-}
-
-static void dss_freekey(ssh_key *key)
-{
-    struct dss_key *dss = container_of(key, struct dss_key, sshk);
-    if (dss->p)
-        mp_free(dss->p);
-    if (dss->q)
-        mp_free(dss->q);
-    if (dss->g)
-        mp_free(dss->g);
-    if (dss->y)
-        mp_free(dss->y);
-    if (dss->x)
-        mp_free(dss->x);
-    sfree(dss);
-}
-
-static void append_hex_to_strbuf(strbuf *sb, mp_int *x)
-{
-    if (sb->len > 0)
-        put_byte(sb, ',');
-    put_data(sb, "0x", 2);
-    { // WINSCP
-    char *hex = mp_get_hex(x);
-    size_t hexlen = strlen(hex);
-    put_data(sb, hex, hexlen);
-    smemclr(hex, hexlen);
-    sfree(hex);
-    } // WINSCP
-}
-
-static char *dss_cache_str(ssh_key *key)
-{
-    struct dss_key *dss = container_of(key, struct dss_key, sshk);
-    strbuf *sb = strbuf_new();
-
-    if (!dss->p)
-	return NULL;
-
-    append_hex_to_strbuf(sb, dss->p);
-    append_hex_to_strbuf(sb, dss->q);
-    append_hex_to_strbuf(sb, dss->g);
-    append_hex_to_strbuf(sb, dss->y);
-
-    return strbuf_to_str(sb);
-}
-
-static char *dss_invalid(ssh_key *key, unsigned flags)
-{
-    /* No validity criterion will stop us from using a DSA key at all */
-    return NULL;
-}
-
-static bool dss_verify(ssh_key *key, ptrlen sig, ptrlen data)
-{
-    struct dss_key *dss = container_of(key, struct dss_key, sshk);
-    BinarySource src[1];
-    unsigned char hash[20];
-    bool toret;
-
-    if (!dss->p)
-	return false;
-
-    BinarySource_BARE_INIT_PL(src, sig);
-
-    /*
-     * Commercial SSH (2.0.13) and OpenSSH disagree over the format
-     * of a DSA signature. OpenSSH is in line with RFC 4253:
-     * it uses a string "ssh-dss", followed by a 40-byte string
-     * containing two 160-bit integers end-to-end. Commercial SSH
-     * can't be bothered with the header bit, and considers a DSA
-     * signature blob to be _just_ the 40-byte string containing
-     * the two 160-bit integers. We tell them apart by measuring
-     * the length: length 40 means the commercial-SSH bug, anything
-     * else is assumed to be RFC-compliant.
-     */
-    if (sig.len != 40) {      /* bug not present; read admin fields */
-	ptrlen type = get_string(src);
-        sig = get_string(src);
-
-        if (get_err(src) || !ptrlen_eq_string(type, "ssh-dss") ||
-            sig.len != 40)
-            return false;
-    }
-
-    /* Now we're sitting on a 40-byte string for sure. */
-    { // WINSCP
-    mp_int *r = mp_from_bytes_be(make_ptrlen(sig.ptr, 20));
-    mp_int *s = mp_from_bytes_be(make_ptrlen((const char *)sig.ptr + 20, 20));
-    if (!r || !s) {
-        if (r)
-            mp_free(r);
-        if (s)
-            mp_free(s);
-	return false;
-    }
-
-    /* Basic sanity checks: 0 < r,s < q */
-    unsigned invalid = 0;
-    invalid |= mp_eq_integer(r, 0);
-    invalid |= mp_eq_integer(s, 0);
-    invalid |= mp_cmp_hs(r, dss->q);
-    invalid |= mp_cmp_hs(s, dss->q);
-    if (invalid) {
-        mp_free(r);
-        mp_free(s);
-        return false;
-    }
-
-    /*
-     * Step 1. w <- s^-1 mod q.
-     */
-    { // WINSCP
-    mp_int *w = mp_invert(s, dss->q);
-    if (!w) {
-        mp_free(r);
-        mp_free(s);
-        return false;
-    }
-
-    /*
-     * Step 2. u1 <- SHA(message) * w mod q.
-     */
-    hash_simple(&ssh_sha1, data, hash);
-    { // WINSCP
-    mp_int *sha = mp_from_bytes_be(make_ptrlen(hash, 20));
-    mp_int *u1 = mp_modmul(sha, w, dss->q);
-
-    /*
-     * Step 3. u2 <- r * w mod q.
-     */
-    mp_int *u2 = mp_modmul(r, w, dss->q);
-
-    /*
-     * Step 4. v <- (g^u1 * y^u2 mod p) mod q.
-     */
-    mp_int *gu1p = mp_modpow(dss->g, u1, dss->p);
-    mp_int *yu2p = mp_modpow(dss->y, u2, dss->p);
-    mp_int *gu1yu2p = mp_modmul(gu1p, yu2p, dss->p);
-    mp_int *v = mp_mod(gu1yu2p, dss->q);
-
-    /*
-     * Step 5. v should now be equal to r.
-     */
-
-    toret = mp_cmp_eq(v, r);
-
-    mp_free(w);
-    mp_free(sha);
-    mp_free(u1);
-    mp_free(u2);
-    mp_free(gu1p);
-    mp_free(yu2p);
-    mp_free(gu1yu2p);
-    mp_free(v);
-    mp_free(r);
-    mp_free(s);
-    } // WINSCP
-    } // WINSCP
-    } // WINSCP
-
-    return toret;
-}
-
-static void dss_public_blob(ssh_key *key, BinarySink *bs)
-{
-    struct dss_key *dss = container_of(key, struct dss_key, sshk);
-
-    put_stringz(bs, "ssh-dss");
-    put_mp_ssh2(bs, dss->p);
-    put_mp_ssh2(bs, dss->q);
-    put_mp_ssh2(bs, dss->g);
-    put_mp_ssh2(bs, dss->y);
-}
-
-static void dss_private_blob(ssh_key *key, BinarySink *bs)
-{
-    struct dss_key *dss = container_of(key, struct dss_key, sshk);
-
-    put_mp_ssh2(bs, dss->x);
-}
-
-static ssh_key *dss_new_priv(const ssh_keyalg *self, ptrlen pub, ptrlen priv)
-{
-    BinarySource src[1];
-    ssh_key *sshk;
-    struct dss_key *dss;
-    ptrlen hash;
-    unsigned char digest[20];
-    mp_int *ytest;
-
-    sshk = dss_new_pub(self, pub);
-    if (!sshk)
-        return NULL;
-
-    dss = container_of(sshk, struct dss_key, sshk);
-    BinarySource_BARE_INIT_PL(src, priv);
-    dss->x = get_mp_ssh2(src);
-    if (get_err(src)) {
-        dss_freekey(&dss->sshk);
-        return NULL;
-    }
-
-    /*
-     * Check the obsolete hash in the old DSS key format.
-     */
-    hash = get_string(src);
-    if (hash.len == 20) {
-	ssh_hash *h = ssh_hash_new(&ssh_sha1);
-	put_mp_ssh2(h, dss->p);
-	put_mp_ssh2(h, dss->q);
-	put_mp_ssh2(h, dss->g);
-	ssh_hash_final(h, digest);
-	if (!smemeq(hash.ptr, digest, 20)) {
-	    dss_freekey(&dss->sshk);
-	    return NULL;
-	}
-    }
-
-    /*
-     * Now ensure g^x mod p really is y.
-     */
-    ytest = mp_modpow(dss->g, dss->x, dss->p);
-    if (!mp_cmp_eq(ytest, dss->y)) {
-        mp_free(ytest);
-	dss_freekey(&dss->sshk);
-	return NULL;
-    }
-    mp_free(ytest);
-
-    return &dss->sshk;
-}
-
-static ssh_key *dss_new_priv_openssh(const ssh_keyalg *self,
-                                     BinarySource *src)
-{
-    struct dss_key *dss;
-
-    dss = snew(struct dss_key);
-    dss->sshk.vt = &ssh_dss;
-
-    dss->p = get_mp_ssh2(src);
-    dss->q = get_mp_ssh2(src);
-    dss->g = get_mp_ssh2(src);
-    dss->y = get_mp_ssh2(src);
-    dss->x = get_mp_ssh2(src);
-
-    if (get_err(src) ||
-        mp_eq_integer(dss->q, 0) || mp_eq_integer(dss->p, 0)) {
-        /* Invalid key. */
-        dss_freekey(&dss->sshk);
-        return NULL;
-    }
-
-    return &dss->sshk;
-}
-
-static void dss_openssh_blob(ssh_key *key, BinarySink *bs)
-{
-    struct dss_key *dss = container_of(key, struct dss_key, sshk);
-
-    put_mp_ssh2(bs, dss->p);
-    put_mp_ssh2(bs, dss->q);
-    put_mp_ssh2(bs, dss->g);
-    put_mp_ssh2(bs, dss->y);
-    put_mp_ssh2(bs, dss->x);
-}
-
-static int dss_pubkey_bits(const ssh_keyalg *self, ptrlen pub)
-{
-    ssh_key *sshk;
-    struct dss_key *dss;
-    int ret;
-
-    sshk = dss_new_pub(self, pub);
-    if (!sshk)
-        return -1;
-
-    dss = container_of(sshk, struct dss_key, sshk);
-    ret = mp_get_nbits(dss->p);
-    dss_freekey(&dss->sshk);
-
-    return ret;
-}
-
-mp_int *dss_gen_k(const char *id_string, mp_int *modulus,
-                     mp_int *private_key,
-                     unsigned char *digest, int digest_len)
-{
-    /*
-     * The basic DSS signing algorithm is:
-     * 
-     *  - invent a random k between 1 and q-1 (exclusive).
-     *  - Compute r = (g^k mod p) mod q.
-     *  - Compute s = k^-1 * (hash + x*r) mod q.
-     * 
-     * This has the dangerous properties that:
-     * 
-     *  - if an attacker in possession of the public key _and_ the
-     *    signature (for example, the host you just authenticated
-     *    to) can guess your k, he can reverse the computation of s
-     *    and work out x = r^-1 * (s*k - hash) mod q. That is, he
-     *    can deduce the private half of your key, and masquerade
-     *    as you for as long as the key is still valid.
-     * 
-     *  - since r is a function purely of k and the public key, if
-     *    the attacker only has a _range of possibilities_ for k
-     *    it's easy for him to work through them all and check each
-     *    one against r; he'll never be unsure of whether he's got
-     *    the right one.
-     * 
-     *  - if you ever sign two different hashes with the same k, it
-     *    will be immediately obvious because the two signatures
-     *    will have the same r, and moreover an attacker in
-     *    possession of both signatures (and the public key of
-     *    course) can compute k = (hash1-hash2) * (s1-s2)^-1 mod q,
-     *    and from there deduce x as before.
-     * 
-     *  - the Bleichenbacher attack on DSA makes use of methods of
-     *    generating k which are significantly non-uniformly
-     *    distributed; in particular, generating a 160-bit random
-     *    number and reducing it mod q is right out.
-     * 
-     * For this reason we must be pretty careful about how we
-     * generate our k. Since this code runs on Windows, with no
-     * particularly good system entropy sources, we can't trust our
-     * RNG itself to produce properly unpredictable data. Hence, we
-     * use a totally different scheme instead.
-     * 
-     * What we do is to take a SHA-512 (_big_) hash of the private
-     * key x, and then feed this into another SHA-512 hash that
-     * also includes the message hash being signed. That is:
-     * 
-     *   proto_k = SHA512 ( SHA512(x) || SHA160(message) )
-     * 
-     * This number is 512 bits long, so reducing it mod q won't be
-     * noticeably non-uniform. So
-     * 
-     *   k = proto_k mod q
-     * 
-     * This has the interesting property that it's _deterministic_:
-     * signing the same hash twice with the same key yields the
-     * same signature.
-     * 
-     * Despite this determinism, it's still not predictable to an
-     * attacker, because in order to repeat the SHA-512
-     * construction that created it, the attacker would have to
-     * know the private key value x - and by assumption he doesn't,
-     * because if he knew that he wouldn't be attacking k!
-     *
-     * (This trick doesn't, _per se_, protect against reuse of k.
-     * Reuse of k is left to chance; all it does is prevent
-     * _excessively high_ chances of reuse of k due to entropy
-     * problems.)
-     * 
-     * Thanks to Colin Plumb for the general idea of using x to
-     * ensure k is hard to guess, and to the Cambridge University
-     * Computer Security Group for helping to argue out all the
-     * fine details.
-     */
-    ssh_hash *h;
-    unsigned char digest512[64];
-
-    /*
-     * Hash some identifying text plus x.
-     */
-    h = ssh_hash_new(&ssh_sha512);
-    put_asciz(h, id_string);
-    put_mp_ssh2(h, private_key);
-    ssh_hash_final(h, digest512);
-
-    /*
-     * Now hash that digest plus the message hash.
-     */
-    h = ssh_hash_new(&ssh_sha512);
-    put_data(h, digest512, sizeof(digest512));
-    put_data(h, digest, digest_len);
-    ssh_hash_final(h, digest512);
-
-    /*
-     * Now convert the result into a bignum, and coerce it to the
-     * range [2,q), which we do by reducing it mod q-2 and adding 2.
-     */
-    { // WINSCP
-    mp_int *modminus2 = mp_copy(modulus);
-    mp_sub_integer_into(modminus2, modminus2, 2);
-    { // WINSCP
-    mp_int *proto_k = mp_from_bytes_be(make_ptrlen(digest512, 64));
-    mp_int *k = mp_mod(proto_k, modminus2);
-    mp_free(proto_k);
-    mp_free(modminus2);
-    mp_add_integer_into(k, k, 2);
-
-    smemclr(digest512, sizeof(digest512));
-
-    return k;
-    } // WINSCP
-    } // WINSCP
-}
-
-static void dss_sign(ssh_key *key, ptrlen data, unsigned flags, BinarySink *bs)
-{
-    struct dss_key *dss = container_of(key, struct dss_key, sshk);
-    unsigned char digest[20];
-    int i;
-
-    hash_simple(&ssh_sha1, data, digest);
-
-    { // WINSCP
-    mp_int *k = dss_gen_k("DSA deterministic k generator", dss->q, dss->x,
-                          digest, sizeof(digest));
-    mp_int *kinv = mp_invert(k, dss->q);       /* k^-1 mod q */
-
-    /*
-     * Now we have k, so just go ahead and compute the signature.
-     */
-    mp_int *gkp = mp_modpow(dss->g, k, dss->p); /* g^k mod p */
-    mp_int *r = mp_mod(gkp, dss->q);        /* r = (g^k mod p) mod q */
-    mp_free(gkp);
-
-    { // WINSCP
-    mp_int *hash = mp_from_bytes_be(make_ptrlen(digest, 20));
-<<<<<<< HEAD
-    mp_int *hxr = mp_mul(dss->x, r);
-    mp_add_into(hxr, hxr, hash);         /* hash + x*r */
-    { // WINSCP
-=======
-    mp_int *xr = mp_mul(dss->x, r);
-    mp_int *hxr = mp_add(xr, hash);         /* hash + x*r */
->>>>>>> 5b185548
-    mp_int *s = mp_modmul(kinv, hxr, dss->q); /* s = k^-1 * (hash+x*r) mod q */
-    mp_free(hxr);
-    mp_free(xr);
-    mp_free(kinv);
-    mp_free(k);
-    mp_free(hash);
-
-    put_stringz(bs, "ssh-dss");
-    put_uint32(bs, 40);
-    for (i = 0; i < 20; i++)
-	put_byte(bs, mp_get_byte(r, 19 - i));
-    for (i = 0; i < 20; i++)
-        put_byte(bs, mp_get_byte(s, 19 - i));
-    mp_free(r);
-    mp_free(s);
-    } // WINSCP
-    } // WINSCP
-    } // WINSCP
-}
-
-const ssh_keyalg ssh_dss = {
-    dss_new_pub,
-    dss_new_priv,
-    dss_new_priv_openssh,
-
-    dss_freekey,
-    dss_invalid,
-    dss_sign,
-    dss_verify,
-    dss_public_blob,
-    dss_private_blob,
-    dss_openssh_blob,
-    dss_cache_str,
-
-    dss_pubkey_bits,
-
-    "ssh-dss",
-    "dss",
-    NULL,
-    0, /* no supported flags */
-};
+/*
+ * Digital Signature Standard implementation for PuTTY.
+ */
+
+#include <stdio.h>
+#include <stdlib.h>
+#include <assert.h>
+
+#include "ssh.h"
+#include "mpint.h"
+#include "misc.h"
+
+static void dss_freekey(ssh_key *key);    /* forward reference */
+
+static ssh_key *dss_new_pub(const ssh_keyalg *self, ptrlen data)
+{
+    BinarySource src[1];
+    struct dss_key *dss;
+
+    BinarySource_BARE_INIT_PL(src, data);
+    if (!ptrlen_eq_string(get_string(src), "ssh-dss"))
+	return NULL;
+
+    dss = snew(struct dss_key);
+    dss->sshk.vt = &ssh_dss;
+    dss->p = get_mp_ssh2(src);
+    dss->q = get_mp_ssh2(src);
+    dss->g = get_mp_ssh2(src);
+    dss->y = get_mp_ssh2(src);
+    dss->x = NULL;
+
+    if (get_err(src) ||
+        mp_eq_integer(dss->p, 0) || mp_eq_integer(dss->q, 0)) {
+        /* Invalid key. */
+        dss_freekey(&dss->sshk);
+        return NULL;
+    }
+
+    return &dss->sshk;
+}
+
+static void dss_freekey(ssh_key *key)
+{
+    struct dss_key *dss = container_of(key, struct dss_key, sshk);
+    if (dss->p)
+        mp_free(dss->p);
+    if (dss->q)
+        mp_free(dss->q);
+    if (dss->g)
+        mp_free(dss->g);
+    if (dss->y)
+        mp_free(dss->y);
+    if (dss->x)
+        mp_free(dss->x);
+    sfree(dss);
+}
+
+static void append_hex_to_strbuf(strbuf *sb, mp_int *x)
+{
+    if (sb->len > 0)
+        put_byte(sb, ',');
+    put_data(sb, "0x", 2);
+    { // WINSCP
+    char *hex = mp_get_hex(x);
+    size_t hexlen = strlen(hex);
+    put_data(sb, hex, hexlen);
+    smemclr(hex, hexlen);
+    sfree(hex);
+    } // WINSCP
+}
+
+static char *dss_cache_str(ssh_key *key)
+{
+    struct dss_key *dss = container_of(key, struct dss_key, sshk);
+    strbuf *sb = strbuf_new();
+
+    if (!dss->p)
+	return NULL;
+
+    append_hex_to_strbuf(sb, dss->p);
+    append_hex_to_strbuf(sb, dss->q);
+    append_hex_to_strbuf(sb, dss->g);
+    append_hex_to_strbuf(sb, dss->y);
+
+    return strbuf_to_str(sb);
+}
+
+static char *dss_invalid(ssh_key *key, unsigned flags)
+{
+    /* No validity criterion will stop us from using a DSA key at all */
+    return NULL;
+}
+
+static bool dss_verify(ssh_key *key, ptrlen sig, ptrlen data)
+{
+    struct dss_key *dss = container_of(key, struct dss_key, sshk);
+    BinarySource src[1];
+    unsigned char hash[20];
+    bool toret;
+
+    if (!dss->p)
+	return false;
+
+    BinarySource_BARE_INIT_PL(src, sig);
+
+    /*
+     * Commercial SSH (2.0.13) and OpenSSH disagree over the format
+     * of a DSA signature. OpenSSH is in line with RFC 4253:
+     * it uses a string "ssh-dss", followed by a 40-byte string
+     * containing two 160-bit integers end-to-end. Commercial SSH
+     * can't be bothered with the header bit, and considers a DSA
+     * signature blob to be _just_ the 40-byte string containing
+     * the two 160-bit integers. We tell them apart by measuring
+     * the length: length 40 means the commercial-SSH bug, anything
+     * else is assumed to be RFC-compliant.
+     */
+    if (sig.len != 40) {      /* bug not present; read admin fields */
+	ptrlen type = get_string(src);
+        sig = get_string(src);
+
+        if (get_err(src) || !ptrlen_eq_string(type, "ssh-dss") ||
+            sig.len != 40)
+            return false;
+    }
+
+    /* Now we're sitting on a 40-byte string for sure. */
+    { // WINSCP
+    mp_int *r = mp_from_bytes_be(make_ptrlen(sig.ptr, 20));
+    mp_int *s = mp_from_bytes_be(make_ptrlen((const char *)sig.ptr + 20, 20));
+    if (!r || !s) {
+        if (r)
+            mp_free(r);
+        if (s)
+            mp_free(s);
+	return false;
+    }
+
+    /* Basic sanity checks: 0 < r,s < q */
+    unsigned invalid = 0;
+    invalid |= mp_eq_integer(r, 0);
+    invalid |= mp_eq_integer(s, 0);
+    invalid |= mp_cmp_hs(r, dss->q);
+    invalid |= mp_cmp_hs(s, dss->q);
+    if (invalid) {
+        mp_free(r);
+        mp_free(s);
+        return false;
+    }
+
+    /*
+     * Step 1. w <- s^-1 mod q.
+     */
+    { // WINSCP
+    mp_int *w = mp_invert(s, dss->q);
+    if (!w) {
+        mp_free(r);
+        mp_free(s);
+        return false;
+    }
+
+    /*
+     * Step 2. u1 <- SHA(message) * w mod q.
+     */
+    hash_simple(&ssh_sha1, data, hash);
+    { // WINSCP
+    mp_int *sha = mp_from_bytes_be(make_ptrlen(hash, 20));
+    mp_int *u1 = mp_modmul(sha, w, dss->q);
+
+    /*
+     * Step 3. u2 <- r * w mod q.
+     */
+    mp_int *u2 = mp_modmul(r, w, dss->q);
+
+    /*
+     * Step 4. v <- (g^u1 * y^u2 mod p) mod q.
+     */
+    mp_int *gu1p = mp_modpow(dss->g, u1, dss->p);
+    mp_int *yu2p = mp_modpow(dss->y, u2, dss->p);
+    mp_int *gu1yu2p = mp_modmul(gu1p, yu2p, dss->p);
+    mp_int *v = mp_mod(gu1yu2p, dss->q);
+
+    /*
+     * Step 5. v should now be equal to r.
+     */
+
+    toret = mp_cmp_eq(v, r);
+
+    mp_free(w);
+    mp_free(sha);
+    mp_free(u1);
+    mp_free(u2);
+    mp_free(gu1p);
+    mp_free(yu2p);
+    mp_free(gu1yu2p);
+    mp_free(v);
+    mp_free(r);
+    mp_free(s);
+    } // WINSCP
+    } // WINSCP
+    } // WINSCP
+
+    return toret;
+}
+
+static void dss_public_blob(ssh_key *key, BinarySink *bs)
+{
+    struct dss_key *dss = container_of(key, struct dss_key, sshk);
+
+    put_stringz(bs, "ssh-dss");
+    put_mp_ssh2(bs, dss->p);
+    put_mp_ssh2(bs, dss->q);
+    put_mp_ssh2(bs, dss->g);
+    put_mp_ssh2(bs, dss->y);
+}
+
+static void dss_private_blob(ssh_key *key, BinarySink *bs)
+{
+    struct dss_key *dss = container_of(key, struct dss_key, sshk);
+
+    put_mp_ssh2(bs, dss->x);
+}
+
+static ssh_key *dss_new_priv(const ssh_keyalg *self, ptrlen pub, ptrlen priv)
+{
+    BinarySource src[1];
+    ssh_key *sshk;
+    struct dss_key *dss;
+    ptrlen hash;
+    unsigned char digest[20];
+    mp_int *ytest;
+
+    sshk = dss_new_pub(self, pub);
+    if (!sshk)
+        return NULL;
+
+    dss = container_of(sshk, struct dss_key, sshk);
+    BinarySource_BARE_INIT_PL(src, priv);
+    dss->x = get_mp_ssh2(src);
+    if (get_err(src)) {
+        dss_freekey(&dss->sshk);
+        return NULL;
+    }
+
+    /*
+     * Check the obsolete hash in the old DSS key format.
+     */
+    hash = get_string(src);
+    if (hash.len == 20) {
+	ssh_hash *h = ssh_hash_new(&ssh_sha1);
+	put_mp_ssh2(h, dss->p);
+	put_mp_ssh2(h, dss->q);
+	put_mp_ssh2(h, dss->g);
+	ssh_hash_final(h, digest);
+	if (!smemeq(hash.ptr, digest, 20)) {
+	    dss_freekey(&dss->sshk);
+	    return NULL;
+	}
+    }
+
+    /*
+     * Now ensure g^x mod p really is y.
+     */
+    ytest = mp_modpow(dss->g, dss->x, dss->p);
+    if (!mp_cmp_eq(ytest, dss->y)) {
+        mp_free(ytest);
+	dss_freekey(&dss->sshk);
+	return NULL;
+    }
+    mp_free(ytest);
+
+    return &dss->sshk;
+}
+
+static ssh_key *dss_new_priv_openssh(const ssh_keyalg *self,
+                                     BinarySource *src)
+{
+    struct dss_key *dss;
+
+    dss = snew(struct dss_key);
+    dss->sshk.vt = &ssh_dss;
+
+    dss->p = get_mp_ssh2(src);
+    dss->q = get_mp_ssh2(src);
+    dss->g = get_mp_ssh2(src);
+    dss->y = get_mp_ssh2(src);
+    dss->x = get_mp_ssh2(src);
+
+    if (get_err(src) ||
+        mp_eq_integer(dss->q, 0) || mp_eq_integer(dss->p, 0)) {
+        /* Invalid key. */
+        dss_freekey(&dss->sshk);
+        return NULL;
+    }
+
+    return &dss->sshk;
+}
+
+static void dss_openssh_blob(ssh_key *key, BinarySink *bs)
+{
+    struct dss_key *dss = container_of(key, struct dss_key, sshk);
+
+    put_mp_ssh2(bs, dss->p);
+    put_mp_ssh2(bs, dss->q);
+    put_mp_ssh2(bs, dss->g);
+    put_mp_ssh2(bs, dss->y);
+    put_mp_ssh2(bs, dss->x);
+}
+
+static int dss_pubkey_bits(const ssh_keyalg *self, ptrlen pub)
+{
+    ssh_key *sshk;
+    struct dss_key *dss;
+    int ret;
+
+    sshk = dss_new_pub(self, pub);
+    if (!sshk)
+        return -1;
+
+    dss = container_of(sshk, struct dss_key, sshk);
+    ret = mp_get_nbits(dss->p);
+    dss_freekey(&dss->sshk);
+
+    return ret;
+}
+
+mp_int *dss_gen_k(const char *id_string, mp_int *modulus,
+                     mp_int *private_key,
+                     unsigned char *digest, int digest_len)
+{
+    /*
+     * The basic DSS signing algorithm is:
+     * 
+     *  - invent a random k between 1 and q-1 (exclusive).
+     *  - Compute r = (g^k mod p) mod q.
+     *  - Compute s = k^-1 * (hash + x*r) mod q.
+     * 
+     * This has the dangerous properties that:
+     * 
+     *  - if an attacker in possession of the public key _and_ the
+     *    signature (for example, the host you just authenticated
+     *    to) can guess your k, he can reverse the computation of s
+     *    and work out x = r^-1 * (s*k - hash) mod q. That is, he
+     *    can deduce the private half of your key, and masquerade
+     *    as you for as long as the key is still valid.
+     * 
+     *  - since r is a function purely of k and the public key, if
+     *    the attacker only has a _range of possibilities_ for k
+     *    it's easy for him to work through them all and check each
+     *    one against r; he'll never be unsure of whether he's got
+     *    the right one.
+     * 
+     *  - if you ever sign two different hashes with the same k, it
+     *    will be immediately obvious because the two signatures
+     *    will have the same r, and moreover an attacker in
+     *    possession of both signatures (and the public key of
+     *    course) can compute k = (hash1-hash2) * (s1-s2)^-1 mod q,
+     *    and from there deduce x as before.
+     * 
+     *  - the Bleichenbacher attack on DSA makes use of methods of
+     *    generating k which are significantly non-uniformly
+     *    distributed; in particular, generating a 160-bit random
+     *    number and reducing it mod q is right out.
+     * 
+     * For this reason we must be pretty careful about how we
+     * generate our k. Since this code runs on Windows, with no
+     * particularly good system entropy sources, we can't trust our
+     * RNG itself to produce properly unpredictable data. Hence, we
+     * use a totally different scheme instead.
+     * 
+     * What we do is to take a SHA-512 (_big_) hash of the private
+     * key x, and then feed this into another SHA-512 hash that
+     * also includes the message hash being signed. That is:
+     * 
+     *   proto_k = SHA512 ( SHA512(x) || SHA160(message) )
+     * 
+     * This number is 512 bits long, so reducing it mod q won't be
+     * noticeably non-uniform. So
+     * 
+     *   k = proto_k mod q
+     * 
+     * This has the interesting property that it's _deterministic_:
+     * signing the same hash twice with the same key yields the
+     * same signature.
+     * 
+     * Despite this determinism, it's still not predictable to an
+     * attacker, because in order to repeat the SHA-512
+     * construction that created it, the attacker would have to
+     * know the private key value x - and by assumption he doesn't,
+     * because if he knew that he wouldn't be attacking k!
+     *
+     * (This trick doesn't, _per se_, protect against reuse of k.
+     * Reuse of k is left to chance; all it does is prevent
+     * _excessively high_ chances of reuse of k due to entropy
+     * problems.)
+     * 
+     * Thanks to Colin Plumb for the general idea of using x to
+     * ensure k is hard to guess, and to the Cambridge University
+     * Computer Security Group for helping to argue out all the
+     * fine details.
+     */
+    ssh_hash *h;
+    unsigned char digest512[64];
+
+    /*
+     * Hash some identifying text plus x.
+     */
+    h = ssh_hash_new(&ssh_sha512);
+    put_asciz(h, id_string);
+    put_mp_ssh2(h, private_key);
+    ssh_hash_final(h, digest512);
+
+    /*
+     * Now hash that digest plus the message hash.
+     */
+    h = ssh_hash_new(&ssh_sha512);
+    put_data(h, digest512, sizeof(digest512));
+    put_data(h, digest, digest_len);
+    ssh_hash_final(h, digest512);
+
+    /*
+     * Now convert the result into a bignum, and coerce it to the
+     * range [2,q), which we do by reducing it mod q-2 and adding 2.
+     */
+    { // WINSCP
+    mp_int *modminus2 = mp_copy(modulus);
+    mp_sub_integer_into(modminus2, modminus2, 2);
+    { // WINSCP
+    mp_int *proto_k = mp_from_bytes_be(make_ptrlen(digest512, 64));
+    mp_int *k = mp_mod(proto_k, modminus2);
+    mp_free(proto_k);
+    mp_free(modminus2);
+    mp_add_integer_into(k, k, 2);
+
+    smemclr(digest512, sizeof(digest512));
+
+    return k;
+    } // WINSCP
+    } // WINSCP
+}
+
+static void dss_sign(ssh_key *key, ptrlen data, unsigned flags, BinarySink *bs)
+{
+    struct dss_key *dss = container_of(key, struct dss_key, sshk);
+    unsigned char digest[20];
+    int i;
+
+    hash_simple(&ssh_sha1, data, digest);
+
+    { // WINSCP
+    mp_int *k = dss_gen_k("DSA deterministic k generator", dss->q, dss->x,
+                          digest, sizeof(digest));
+    mp_int *kinv = mp_invert(k, dss->q);       /* k^-1 mod q */
+
+    /*
+     * Now we have k, so just go ahead and compute the signature.
+     */
+    mp_int *gkp = mp_modpow(dss->g, k, dss->p); /* g^k mod p */
+    mp_int *r = mp_mod(gkp, dss->q);        /* r = (g^k mod p) mod q */
+    mp_free(gkp);
+
+    { // WINSCP
+    mp_int *hash = mp_from_bytes_be(make_ptrlen(digest, 20));
+    mp_int *xr = mp_mul(dss->x, r);
+    mp_int *hxr = mp_add(xr, hash);         /* hash + x*r */
+    { // WINSCP
+    mp_int *s = mp_modmul(kinv, hxr, dss->q); /* s = k^-1 * (hash+x*r) mod q */
+    mp_free(hxr);
+    mp_free(xr);
+    mp_free(kinv);
+    mp_free(k);
+    mp_free(hash);
+
+    put_stringz(bs, "ssh-dss");
+    put_uint32(bs, 40);
+    for (i = 0; i < 20; i++)
+	put_byte(bs, mp_get_byte(r, 19 - i));
+    for (i = 0; i < 20; i++)
+        put_byte(bs, mp_get_byte(s, 19 - i));
+    mp_free(r);
+    mp_free(s);
+    } // WINSCP
+    } // WINSCP
+    } // WINSCP
+}
+
+const ssh_keyalg ssh_dss = {
+    dss_new_pub,
+    dss_new_priv,
+    dss_new_priv_openssh,
+
+    dss_freekey,
+    dss_invalid,
+    dss_sign,
+    dss_verify,
+    dss_public_blob,
+    dss_private_blob,
+    dss_openssh_blob,
+    dss_cache_str,
+
+    dss_pubkey_bits,
+
+    "ssh-dss",
+    "dss",
+    NULL,
+    0, /* no supported flags */
+};