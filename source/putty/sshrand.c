/*
 * sshrand.c: manage the global live PRNG instance.
 */

#include "putty.h"
#include "ssh.h"
#include <assert.h>

/* Collect environmental noise every 5 minutes */
#define NOISE_REGULAR_INTERVAL (5*60*TICKSPERSEC)

int random_active = 0;

#ifdef FUZZING

/*
 * Special dummy version of the RNG for use when fuzzing.
 */
void random_add_noise(NoiseSourceId source, const void *noise, int length) { }
void random_ref(void) { }
void random_setup_special(void) { }
void random_unref(void) { }
void random_read(void *out, size_t size)
{
    memset(out, 0x45, size); /* Chosen by eight fair coin tosses */
}
void random_get_savedata(void **data, int *len) { }

#else /* !FUZZING */

/* Dummy structure for the sake of having something to expire_timer_context */
static struct random_timer_context { int dummy; } random_timer_ctx;

static prng *global_prng;
static unsigned long next_noise_collection;

void random_add_noise(NoiseSourceId source, const void *noise, int length)
{
    if (!random_active)
	return;

<<<<<<< HEAD
    /*
     * This function processes HASHINPUT bytes into only HASHSIZE
     * bytes, so _if_ we were getting incredibly high entropy
     * sources then we would be throwing away valuable stuff.
     */
    while (length >= (HASHINPUT - pool.incomingpos)) {
	memcpy(pool.incomingb + pool.incomingpos, p,
	       HASHINPUT - pool.incomingpos);
	p += HASHINPUT - pool.incomingpos;
	length -= HASHINPUT - pool.incomingpos;
	SHATransform((uint32_t *) pool.incoming, (uint32_t *) pool.incomingb);
	for (i = 0; i < HASHSIZE; i++) {
	    if (pool.poolpos >= POOLSIZE)
		pool.poolpos = 0;
	    pool.pool[pool.poolpos++] ^= pool.incoming[i];
	    if (pool.poolpos >= POOLSIZE)
		pool.poolpos = 0;
	}
	if (pool.poolpos < HASHSIZE)
	    random_stir();

	pool.incomingpos = 0;
    }

#ifdef MPEXT
    if (length > 0)
#endif
    memcpy(pool.incomingb + pool.incomingpos, p, length);
    pool.incomingpos += length;
=======
    prng_add_entropy(global_prng, source, make_ptrlen(noise, length));
>>>>>>> c9b8439c
}

static void random_timer(void *ctx, unsigned long now)
{
    if (random_active > 0 && now == next_noise_collection) {
	noise_regular();
	next_noise_collection =
	    schedule_timer(NOISE_REGULAR_INTERVAL, random_timer,
                           &random_timer_ctx);
    }
}

static void random_seed_callback(void *noise, int length)
{
    put_data(global_prng, noise, length);
}

static void random_create(const ssh_hashalg *hashalg)
{
    assert(!global_prng);
    global_prng = prng_new(hashalg);

    prng_seed_begin(global_prng);
    noise_get_heavy(random_seed_callback);
    prng_seed_finish(global_prng);

    next_noise_collection =
        schedule_timer(NOISE_REGULAR_INTERVAL, random_timer,
                       &random_timer_ctx);

    /* noise_get_heavy probably read our random seed file.
     * Therefore (in fact, even if it didn't), we should write a
     * fresh one, in case another instance of ourself starts up
     * before we finish, and also in case an attacker gets hold of
     * the seed data we used. */
    random_save_seed();
}

void random_ref(void)
{
<<<<<<< HEAD
    MPEXT_PUTTY_SECTION_ENTER;
    if (!random_active) {
	memset(&pool, 0, sizeof(pool));    /* just to start with */

	noise_get_heavy(random_add_heavynoise_bitbybit);
	random_stir();
=======
    if (!random_active++)
        random_create(&ssh_sha256);
}
>>>>>>> c9b8439c

void random_setup_special()
{
    random_active++;
<<<<<<< HEAD
    MPEXT_PUTTY_SECTION_LEAVE;
=======
    random_create(&ssh_sha512);
}

void random_reseed(ptrlen seed)
{
    prng_seed_begin(global_prng);
    put_datapl(global_prng, seed);
    prng_seed_finish(global_prng);
>>>>>>> c9b8439c
}

void random_unref(void)
{
    MPEXT_PUTTY_SECTION_ENTER;
    assert(random_active > 0);
    if (random_active == 1) {
        #ifndef MPEXT
        // We control this on our own in PuttyFinalize()
        random_save_seed();
<<<<<<< HEAD
        #endif
        expire_timer_context(&pool);
=======
        expire_timer_context(&random_timer_ctx);
        prng_free(global_prng);
        global_prng = NULL;
>>>>>>> c9b8439c
    }
    random_active--;
    MPEXT_PUTTY_SECTION_LEAVE;
}

void random_read(void *buf, size_t size)
{
<<<<<<< HEAD
    pinitassert(random_active);

    uint8_t *out = (uint8_t *)vout;
    MPEXT_PUTTY_SECTION_ENTER;
    while (size-- > 0) {
        if (pool.poolpos >= POOLSIZE)
            random_stir();

        *out++ = pool.pool[pool.poolpos++];
    }
    MPEXT_PUTTY_SECTION_LEAVE;
=======
    assert(random_active > 0);
    prng_read(global_prng, buf, size);
>>>>>>> c9b8439c
}

void random_get_savedata(void **data, int *len)
{
<<<<<<< HEAD
    void *buf = snewn(POOLSIZE / 2, char);
    MPEXT_PUTTY_SECTION_ENTER;
    random_stir();
    memcpy(buf, pool.pool + pool.poolpos, POOLSIZE / 2);
    *len = POOLSIZE / 2;
    *data = buf;
    random_stir();
    MPEXT_PUTTY_SECTION_LEAVE;
=======
    void *buf = snewn(global_prng->savesize, char);
    random_read(buf, global_prng->savesize);
    *len = global_prng->savesize;
    *data = buf;
>>>>>>> c9b8439c
}

#endif /* FUZZING */
<|MERGE_RESOLUTION|>--- conflicted
+++ resolved
@@ -1,205 +1,133 @@
-/*
- * sshrand.c: manage the global live PRNG instance.
- */
-
-#include "putty.h"
-#include "ssh.h"
-#include <assert.h>
-
-/* Collect environmental noise every 5 minutes */
-#define NOISE_REGULAR_INTERVAL (5*60*TICKSPERSEC)
-
-int random_active = 0;
-
-#ifdef FUZZING
-
-/*
- * Special dummy version of the RNG for use when fuzzing.
- */
-void random_add_noise(NoiseSourceId source, const void *noise, int length) { }
-void random_ref(void) { }
-void random_setup_special(void) { }
-void random_unref(void) { }
-void random_read(void *out, size_t size)
-{
-    memset(out, 0x45, size); /* Chosen by eight fair coin tosses */
-}
-void random_get_savedata(void **data, int *len) { }
-
-#else /* !FUZZING */
-
-/* Dummy structure for the sake of having something to expire_timer_context */
-static struct random_timer_context { int dummy; } random_timer_ctx;
-
-static prng *global_prng;
-static unsigned long next_noise_collection;
-
-void random_add_noise(NoiseSourceId source, const void *noise, int length)
-{
-    if (!random_active)
-	return;
-
-<<<<<<< HEAD
-    /*
-     * This function processes HASHINPUT bytes into only HASHSIZE
-     * bytes, so _if_ we were getting incredibly high entropy
-     * sources then we would be throwing away valuable stuff.
-     */
-    while (length >= (HASHINPUT - pool.incomingpos)) {
-	memcpy(pool.incomingb + pool.incomingpos, p,
-	       HASHINPUT - pool.incomingpos);
-	p += HASHINPUT - pool.incomingpos;
-	length -= HASHINPUT - pool.incomingpos;
-	SHATransform((uint32_t *) pool.incoming, (uint32_t *) pool.incomingb);
-	for (i = 0; i < HASHSIZE; i++) {
-	    if (pool.poolpos >= POOLSIZE)
-		pool.poolpos = 0;
-	    pool.pool[pool.poolpos++] ^= pool.incoming[i];
-	    if (pool.poolpos >= POOLSIZE)
-		pool.poolpos = 0;
-	}
-	if (pool.poolpos < HASHSIZE)
-	    random_stir();
-
-	pool.incomingpos = 0;
-    }
-
-#ifdef MPEXT
-    if (length > 0)
-#endif
-    memcpy(pool.incomingb + pool.incomingpos, p, length);
-    pool.incomingpos += length;
-=======
-    prng_add_entropy(global_prng, source, make_ptrlen(noise, length));
->>>>>>> c9b8439c
-}
-
-static void random_timer(void *ctx, unsigned long now)
-{
-    if (random_active > 0 && now == next_noise_collection) {
-	noise_regular();
-	next_noise_collection =
-	    schedule_timer(NOISE_REGULAR_INTERVAL, random_timer,
-                           &random_timer_ctx);
-    }
-}
-
-static void random_seed_callback(void *noise, int length)
-{
-    put_data(global_prng, noise, length);
-}
-
-static void random_create(const ssh_hashalg *hashalg)
-{
-    assert(!global_prng);
-    global_prng = prng_new(hashalg);
-
-    prng_seed_begin(global_prng);
-    noise_get_heavy(random_seed_callback);
-    prng_seed_finish(global_prng);
-
-    next_noise_collection =
-        schedule_timer(NOISE_REGULAR_INTERVAL, random_timer,
-                       &random_timer_ctx);
-
-    /* noise_get_heavy probably read our random seed file.
-     * Therefore (in fact, even if it didn't), we should write a
-     * fresh one, in case another instance of ourself starts up
-     * before we finish, and also in case an attacker gets hold of
-     * the seed data we used. */
-    random_save_seed();
-}
-
-void random_ref(void)
-{
-<<<<<<< HEAD
-    MPEXT_PUTTY_SECTION_ENTER;
-    if (!random_active) {
-	memset(&pool, 0, sizeof(pool));    /* just to start with */
-
-	noise_get_heavy(random_add_heavynoise_bitbybit);
-	random_stir();
-=======
-    if (!random_active++)
-        random_create(&ssh_sha256);
-}
->>>>>>> c9b8439c
-
-void random_setup_special()
-{
-    random_active++;
-<<<<<<< HEAD
-    MPEXT_PUTTY_SECTION_LEAVE;
-=======
-    random_create(&ssh_sha512);
-}
-
-void random_reseed(ptrlen seed)
-{
-    prng_seed_begin(global_prng);
-    put_datapl(global_prng, seed);
-    prng_seed_finish(global_prng);
->>>>>>> c9b8439c
-}
-
-void random_unref(void)
-{
-    MPEXT_PUTTY_SECTION_ENTER;
-    assert(random_active > 0);
-    if (random_active == 1) {
-        #ifndef MPEXT
-        // We control this on our own in PuttyFinalize()
-        random_save_seed();
-<<<<<<< HEAD
-        #endif
-        expire_timer_context(&pool);
-=======
-        expire_timer_context(&random_timer_ctx);
-        prng_free(global_prng);
-        global_prng = NULL;
->>>>>>> c9b8439c
-    }
-    random_active--;
-    MPEXT_PUTTY_SECTION_LEAVE;
-}
-
-void random_read(void *buf, size_t size)
-{
-<<<<<<< HEAD
-    pinitassert(random_active);
-
-    uint8_t *out = (uint8_t *)vout;
-    MPEXT_PUTTY_SECTION_ENTER;
-    while (size-- > 0) {
-        if (pool.poolpos >= POOLSIZE)
-            random_stir();
-
-        *out++ = pool.pool[pool.poolpos++];
-    }
-    MPEXT_PUTTY_SECTION_LEAVE;
-=======
-    assert(random_active > 0);
-    prng_read(global_prng, buf, size);
->>>>>>> c9b8439c
-}
-
-void random_get_savedata(void **data, int *len)
-{
-<<<<<<< HEAD
-    void *buf = snewn(POOLSIZE / 2, char);
-    MPEXT_PUTTY_SECTION_ENTER;
-    random_stir();
-    memcpy(buf, pool.pool + pool.poolpos, POOLSIZE / 2);
-    *len = POOLSIZE / 2;
-    *data = buf;
-    random_stir();
-    MPEXT_PUTTY_SECTION_LEAVE;
-=======
-    void *buf = snewn(global_prng->savesize, char);
-    random_read(buf, global_prng->savesize);
-    *len = global_prng->savesize;
-    *data = buf;
->>>>>>> c9b8439c
-}
-
-#endif /* FUZZING */
+/*
+ * sshrand.c: manage the global live PRNG instance.
+ */
+
+#include "putty.h"
+#include "ssh.h"
+#include <assert.h>
+
+/* Collect environmental noise every 5 minutes */
+#define NOISE_REGULAR_INTERVAL (5*60*TICKSPERSEC)
+
+int random_active = 0;
+
+#ifdef FUZZING
+
+/*
+ * Special dummy version of the RNG for use when fuzzing.
+ */
+void random_add_noise(NoiseSourceId source, const void *noise, int length) { }
+void random_ref(void) { }
+void random_setup_special(void) { }
+void random_unref(void) { }
+void random_read(void *out, size_t size)
+{
+    memset(out, 0x45, size); /* Chosen by eight fair coin tosses */
+}
+void random_get_savedata(void **data, int *len) { }
+
+#else /* !FUZZING */
+
+/* Dummy structure for the sake of having something to expire_timer_context */
+static struct random_timer_context { int dummy; } random_timer_ctx;
+
+static prng *global_prng;
+static unsigned long next_noise_collection;
+
+void random_add_noise(NoiseSourceId source, const void *noise, int length)
+{
+    if (!random_active)
+	return;
+
+    prng_add_entropy(global_prng, source, make_ptrlen(noise, length));
+}
+
+static void random_timer(void *ctx, unsigned long now)
+{
+    if (random_active > 0 && now == next_noise_collection) {
+	noise_regular();
+	next_noise_collection =
+	    schedule_timer(NOISE_REGULAR_INTERVAL, random_timer,
+                           &random_timer_ctx);
+    }
+}
+
+static void random_seed_callback(void *noise, int length)
+{
+    put_data(global_prng, noise, length);
+}
+
+static void random_create(const ssh_hashalg *hashalg)
+{
+    assert(!global_prng);
+    global_prng = prng_new(hashalg);
+
+    prng_seed_begin(global_prng);
+    noise_get_heavy(random_seed_callback);
+    prng_seed_finish(global_prng);
+
+    next_noise_collection =
+        schedule_timer(NOISE_REGULAR_INTERVAL, random_timer,
+                       &random_timer_ctx);
+
+    /* noise_get_heavy probably read our random seed file.
+     * Therefore (in fact, even if it didn't), we should write a
+     * fresh one, in case another instance of ourself starts up
+     * before we finish, and also in case an attacker gets hold of
+     * the seed data we used. */
+    random_save_seed();
+}
+
+void random_ref(void)
+{
+    if (!random_active++)
+        random_create(&ssh_sha256);
+}
+
+void random_setup_special()
+{
+    random_active++;
+    random_create(&ssh_sha512);
+}
+
+void random_reseed(ptrlen seed)
+{
+    prng_seed_begin(global_prng);
+    put_datapl(global_prng, seed);
+    prng_seed_finish(global_prng);
+}
+
+void random_unref(void)
+{
+    MPEXT_PUTTY_SECTION_ENTER;
+    assert(random_active > 0);
+    if (random_active == 1) {
+        #ifndef MPEXT
+        // We control this on our own in PuttyFinalize()
+        random_save_seed();
+        #endif
+        expire_timer_context(&random_timer_ctx);
+        prng_free(global_prng);
+        global_prng = NULL;
+    }
+    random_active--;
+    MPEXT_PUTTY_SECTION_LEAVE;
+}
+
+void random_read(void *buf, size_t size)
+{
+    MPEXT_PUTTY_SECTION_ENTER;
+    assert(random_active > 0);
+    prng_read(global_prng, buf, size);
+    MPEXT_PUTTY_SECTION_LEAVE;
+}
+
+void random_get_savedata(void **data, int *len)
+{
+    void *buf = snewn(global_prng->savesize, char);
+    random_read(buf, global_prng->savesize);
+    *len = global_prng->savesize;
+    *data = buf;
+}
+
+#endif /* FUZZING */