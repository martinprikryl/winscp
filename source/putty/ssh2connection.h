--- conflicted
+++ resolved
@@ -1,236 +1,232 @@
-#ifndef PUTTY_SSH2CONNECTION_H
-#define PUTTY_SSH2CONNECTION_H
-
-struct outstanding_channel_request;
-struct outstanding_global_request;
-
-struct ssh2_connection_state {
-    int crState;
-
-    Ssh *ssh;
-
-    ssh_sharing_state *connshare;
-    char *peer_verstring;
-
-    mainchan *mainchan;
-    SshChannel *mainchan_sc;
-    bool ldisc_opts[LD_N_OPTIONS];
-    int session_attempt, session_status;
-    int term_width, term_height;
-<<<<<<< HEAD
-    int want_user_input;
-    int ready; // WINSCP
-=======
-    bool want_user_input;
->>>>>>> 2cb66551
-
-    bool ssh_is_simple;
-    bool persistent;
-
-    Conf *conf;
-
-    tree234 *channels;		       /* indexed by local id */
-    bool all_channels_throttled;
-
-    bool X11_fwd_enabled;
-    tree234 *x11authtree;
-
-    bool got_pty;
-    bool agent_fwd_enabled;
-
-    tree234 *rportfwds;
-    PortFwdManager *portfwdmgr;
-    bool portfwdmgr_configured;
-
-    const SftpServerVtable *sftpserver_vt;
-
-    /*
-     * These store the list of global requests that we're waiting for
-     * replies to. (REQUEST_FAILURE doesn't come with any indication
-     * of what message caused it, so we have to keep track of the
-     * queue ourselves.)
-     */
-    struct outstanding_global_request *globreq_head, *globreq_tail;
-
-    ConnectionLayer cl;
-    PacketProtocolLayer ppl;
-};
-
-typedef void (*gr_handler_fn_t)(struct ssh2_connection_state *s,
-                                PktIn *pktin, void *ctx);
-void ssh2_queue_global_request_handler(
-    struct ssh2_connection_state *s, gr_handler_fn_t handler, void *ctx);
-
-struct ssh2_channel {
-    struct ssh2_connection_state *connlayer;
-
-    unsigned remoteid, localid;
-    int type;
-    /* True if we opened this channel but server hasn't confirmed. */
-    bool halfopen;
-
-    /* Bitmap of whether we've sent/received CHANNEL_EOF and
-     * CHANNEL_CLOSE. */
-#define CLOSES_SENT_EOF    1
-#define CLOSES_SENT_CLOSE  2
-#define CLOSES_RCVD_EOF    4
-#define CLOSES_RCVD_CLOSE  8
-    int closes;
-
-    /*
-     * This flag indicates that an EOF is pending on the outgoing side
-     * of the channel: that is, wherever we're getting the data for
-     * this channel has sent us some data followed by EOF. We can't
-     * actually send the EOF until we've finished sending the data, so
-     * we set this flag instead to remind us to do so once our buffer
-     * is clear.
-     */
-    bool pending_eof;
-
-    /*
-     * True if this channel is causing the underlying connection to be
-     * throttled.
-     */
-    bool throttling_conn;
-
-    /*
-     * True if we currently have backed-up data on the direction of
-     * this channel pointing out of the SSH connection, and therefore
-     * would prefer the 'Channel' implementation not to read further
-     * local input if possible.
-     */
-    bool throttled_by_backlog;
-
-    bufchain outbuffer, errbuffer;
-    unsigned remwindow, remmaxpkt;
-    /* locwindow is signed so we can cope with excess data. */
-    int locwindow, locmaxwin;
-    /*
-     * remlocwin is the amount of local window that we think
-     * the remote end had available to it after it sent the
-     * last data packet or window adjust ack.
-     */
-    int remlocwin;
-
-    /*
-     * These store the list of channel requests that we're waiting for
-     * replies to. (CHANNEL_FAILURE doesn't come with any indication
-     * of what message caused it, so we have to keep track of the
-     * queue ourselves.)
-     */
-    struct outstanding_channel_request *chanreq_head, *chanreq_tail;
-
-    enum { THROTTLED, UNTHROTTLING, UNTHROTTLED } throttle_state;
-
-    ssh_sharing_connstate *sharectx; /* sharing context, if this is a
-                                      * downstream channel */
-    Channel *chan;      /* handle the client side of this channel, if not */
-    SshChannel sc;      /* entry point for chan to talk back to */
-};
-
-typedef void (*cr_handler_fn_t)(struct ssh2_channel *, PktIn *, void *);
-
-void ssh2_channel_init(struct ssh2_channel *c);
-PktOut *ssh2_chanreq_init(struct ssh2_channel *c, const char *type,
-                          cr_handler_fn_t handler, void *ctx);
-
-typedef enum ChanopenOutcome {
-    CHANOPEN_RESULT_FAILURE,
-    CHANOPEN_RESULT_SUCCESS,
-    CHANOPEN_RESULT_DOWNSTREAM,
-} ChanopenOutcome;
-
-typedef struct ChanopenResult {
-    ChanopenOutcome outcome;
-    union {
-        struct {
-            char *wire_message;        /* must be freed by recipient */
-            unsigned reason_code;
-        } failure;
-        struct {
-            Channel *channel;
-        } success;
-        struct {
-            ssh_sharing_connstate *share_ctx;
-        } downstream;
-    } u;
-} ChanopenResult;
-
-PktOut *ssh2_chanopen_init(struct ssh2_channel *c, const char *type);
-
-PktOut *ssh2_portfwd_chanopen(
-    struct ssh2_connection_state *s, struct ssh2_channel *c,
-    const char *hostname, int port,
-    const char *description, const SocketPeerInfo *peerinfo);
-
-struct ssh_rportfwd *ssh2_rportfwd_alloc(
-    ConnectionLayer *cl,
-    const char *shost, int sport, const char *dhost, int dport,
-    int addressfamily, const char *log_description, PortFwdRecord *pfr,
-    ssh_sharing_connstate *share_ctx);
-void ssh2_rportfwd_remove(
-    ConnectionLayer *cl, struct ssh_rportfwd *rpf);
-SshChannel *ssh2_session_open(ConnectionLayer *cl, Channel *chan);
-SshChannel *ssh2_serverside_x11_open(
-    ConnectionLayer *cl, Channel *chan, const SocketPeerInfo *pi);
-SshChannel *ssh2_serverside_agent_open(ConnectionLayer *cl, Channel *chan);
-
-void ssh2channel_send_exit_status(SshChannel *c, int status);
-void ssh2channel_send_exit_signal(
-    SshChannel *c, ptrlen signame, bool core_dumped, ptrlen msg);
-void ssh2channel_send_exit_signal_numeric(
-    SshChannel *c, int signum, bool core_dumped, ptrlen msg);
-void ssh2channel_request_x11_forwarding(
-    SshChannel *c, bool want_reply, const char *authproto,
-    const char *authdata, int screen_number, bool oneshot);
-void ssh2channel_request_agent_forwarding(SshChannel *c, bool want_reply);
-void ssh2channel_request_pty(
-    SshChannel *c, bool want_reply, Conf *conf, int w, int h);
-bool ssh2channel_send_env_var(
-    SshChannel *c, bool want_reply, const char *var, const char *value);
-void ssh2channel_start_shell(SshChannel *c, bool want_reply);
-void ssh2channel_start_command(
-    SshChannel *c, bool want_reply, const char *command);
-bool ssh2channel_start_subsystem(
-    SshChannel *c, bool want_reply, const char *subsystem);
-bool ssh2channel_send_env_var(
-    SshChannel *c, bool want_reply, const char *var, const char *value);
-bool ssh2channel_send_serial_break(
-    SshChannel *c, bool want_reply, int length);
-bool ssh2channel_send_signal(
-    SshChannel *c, bool want_reply, const char *signame);
-void ssh2channel_send_terminal_size_change(SshChannel *c, int w, int h);
-
-#define CHANOPEN_RETURN_FAILURE(code, msgparams) do             \
-    {                                                           \
-        ChanopenResult toret;                                   \
-        toret.outcome = CHANOPEN_RESULT_FAILURE;                \
-        toret.u.failure.reason_code = code;                     \
-        toret.u.failure.wire_message = dupprintf msgparams;     \
-        return toret;                                           \
-    } while (0)
-
-#define CHANOPEN_RETURN_SUCCESS(chan) do                \
-    {                                                   \
-        ChanopenResult toret;                           \
-        toret.outcome = CHANOPEN_RESULT_SUCCESS;        \
-        toret.u.success.channel = chan;                 \
-        return toret;                                   \
-    } while (0)
-
-#define CHANOPEN_RETURN_DOWNSTREAM(shctx) do            \
-    {                                                   \
-        ChanopenResult toret;                           \
-        toret.outcome = CHANOPEN_RESULT_DOWNSTREAM;     \
-        toret.u.downstream.share_ctx = shctx;           \
-        return toret;                                   \
-    } while (0)
-
-ChanopenResult ssh2_connection_parse_channel_open(
-    struct ssh2_connection_state *s, ptrlen type,
-    PktIn *pktin, SshChannel *sc);
-
-bool ssh2_connection_parse_global_request(
-    struct ssh2_connection_state *s, ptrlen type, PktIn *pktin);
-
-#endif /* PUTTY_SSH2CONNECTION_H */
+#ifndef PUTTY_SSH2CONNECTION_H
+#define PUTTY_SSH2CONNECTION_H
+
+struct outstanding_channel_request;
+struct outstanding_global_request;
+
+struct ssh2_connection_state {
+    int crState;
+
+    Ssh *ssh;
+
+    ssh_sharing_state *connshare;
+    char *peer_verstring;
+
+    mainchan *mainchan;
+    SshChannel *mainchan_sc;
+    bool ldisc_opts[LD_N_OPTIONS];
+    int session_attempt, session_status;
+    int term_width, term_height;
+    bool want_user_input;
+    int ready; // WINSCP
+
+    bool ssh_is_simple;
+    bool persistent;
+
+    Conf *conf;
+
+    tree234 *channels;		       /* indexed by local id */
+    bool all_channels_throttled;
+
+    bool X11_fwd_enabled;
+    tree234 *x11authtree;
+
+    bool got_pty;
+    bool agent_fwd_enabled;
+
+    tree234 *rportfwds;
+    PortFwdManager *portfwdmgr;
+    bool portfwdmgr_configured;
+
+    const SftpServerVtable *sftpserver_vt;
+
+    /*
+     * These store the list of global requests that we're waiting for
+     * replies to. (REQUEST_FAILURE doesn't come with any indication
+     * of what message caused it, so we have to keep track of the
+     * queue ourselves.)
+     */
+    struct outstanding_global_request *globreq_head, *globreq_tail;
+
+    ConnectionLayer cl;
+    PacketProtocolLayer ppl;
+};
+
+typedef void (*gr_handler_fn_t)(struct ssh2_connection_state *s,
+                                PktIn *pktin, void *ctx);
+void ssh2_queue_global_request_handler(
+    struct ssh2_connection_state *s, gr_handler_fn_t handler, void *ctx);
+
+struct ssh2_channel {
+    struct ssh2_connection_state *connlayer;
+
+    unsigned remoteid, localid;
+    int type;
+    /* True if we opened this channel but server hasn't confirmed. */
+    bool halfopen;
+
+    /* Bitmap of whether we've sent/received CHANNEL_EOF and
+     * CHANNEL_CLOSE. */
+#define CLOSES_SENT_EOF    1
+#define CLOSES_SENT_CLOSE  2
+#define CLOSES_RCVD_EOF    4
+#define CLOSES_RCVD_CLOSE  8
+    int closes;
+
+    /*
+     * This flag indicates that an EOF is pending on the outgoing side
+     * of the channel: that is, wherever we're getting the data for
+     * this channel has sent us some data followed by EOF. We can't
+     * actually send the EOF until we've finished sending the data, so
+     * we set this flag instead to remind us to do so once our buffer
+     * is clear.
+     */
+    bool pending_eof;
+
+    /*
+     * True if this channel is causing the underlying connection to be
+     * throttled.
+     */
+    bool throttling_conn;
+
+    /*
+     * True if we currently have backed-up data on the direction of
+     * this channel pointing out of the SSH connection, and therefore
+     * would prefer the 'Channel' implementation not to read further
+     * local input if possible.
+     */
+    bool throttled_by_backlog;
+
+    bufchain outbuffer, errbuffer;
+    unsigned remwindow, remmaxpkt;
+    /* locwindow is signed so we can cope with excess data. */
+    int locwindow, locmaxwin;
+    /*
+     * remlocwin is the amount of local window that we think
+     * the remote end had available to it after it sent the
+     * last data packet or window adjust ack.
+     */
+    int remlocwin;
+
+    /*
+     * These store the list of channel requests that we're waiting for
+     * replies to. (CHANNEL_FAILURE doesn't come with any indication
+     * of what message caused it, so we have to keep track of the
+     * queue ourselves.)
+     */
+    struct outstanding_channel_request *chanreq_head, *chanreq_tail;
+
+    enum { THROTTLED, UNTHROTTLING, UNTHROTTLED } throttle_state;
+
+    ssh_sharing_connstate *sharectx; /* sharing context, if this is a
+                                      * downstream channel */
+    Channel *chan;      /* handle the client side of this channel, if not */
+    SshChannel sc;      /* entry point for chan to talk back to */
+};
+
+typedef void (*cr_handler_fn_t)(struct ssh2_channel *, PktIn *, void *);
+
+void ssh2_channel_init(struct ssh2_channel *c);
+PktOut *ssh2_chanreq_init(struct ssh2_channel *c, const char *type,
+                          cr_handler_fn_t handler, void *ctx);
+
+typedef enum ChanopenOutcome {
+    CHANOPEN_RESULT_FAILURE,
+    CHANOPEN_RESULT_SUCCESS,
+    CHANOPEN_RESULT_DOWNSTREAM,
+} ChanopenOutcome;
+
+typedef struct ChanopenResult {
+    ChanopenOutcome outcome;
+    union {
+        struct {
+            char *wire_message;        /* must be freed by recipient */
+            unsigned reason_code;
+        } failure;
+        struct {
+            Channel *channel;
+        } success;
+        struct {
+            ssh_sharing_connstate *share_ctx;
+        } downstream;
+    } u;
+} ChanopenResult;
+
+PktOut *ssh2_chanopen_init(struct ssh2_channel *c, const char *type);
+
+PktOut *ssh2_portfwd_chanopen(
+    struct ssh2_connection_state *s, struct ssh2_channel *c,
+    const char *hostname, int port,
+    const char *description, const SocketPeerInfo *peerinfo);
+
+struct ssh_rportfwd *ssh2_rportfwd_alloc(
+    ConnectionLayer *cl,
+    const char *shost, int sport, const char *dhost, int dport,
+    int addressfamily, const char *log_description, PortFwdRecord *pfr,
+    ssh_sharing_connstate *share_ctx);
+void ssh2_rportfwd_remove(
+    ConnectionLayer *cl, struct ssh_rportfwd *rpf);
+SshChannel *ssh2_session_open(ConnectionLayer *cl, Channel *chan);
+SshChannel *ssh2_serverside_x11_open(
+    ConnectionLayer *cl, Channel *chan, const SocketPeerInfo *pi);
+SshChannel *ssh2_serverside_agent_open(ConnectionLayer *cl, Channel *chan);
+
+void ssh2channel_send_exit_status(SshChannel *c, int status);
+void ssh2channel_send_exit_signal(
+    SshChannel *c, ptrlen signame, bool core_dumped, ptrlen msg);
+void ssh2channel_send_exit_signal_numeric(
+    SshChannel *c, int signum, bool core_dumped, ptrlen msg);
+void ssh2channel_request_x11_forwarding(
+    SshChannel *c, bool want_reply, const char *authproto,
+    const char *authdata, int screen_number, bool oneshot);
+void ssh2channel_request_agent_forwarding(SshChannel *c, bool want_reply);
+void ssh2channel_request_pty(
+    SshChannel *c, bool want_reply, Conf *conf, int w, int h);
+bool ssh2channel_send_env_var(
+    SshChannel *c, bool want_reply, const char *var, const char *value);
+void ssh2channel_start_shell(SshChannel *c, bool want_reply);
+void ssh2channel_start_command(
+    SshChannel *c, bool want_reply, const char *command);
+bool ssh2channel_start_subsystem(
+    SshChannel *c, bool want_reply, const char *subsystem);
+bool ssh2channel_send_env_var(
+    SshChannel *c, bool want_reply, const char *var, const char *value);
+bool ssh2channel_send_serial_break(
+    SshChannel *c, bool want_reply, int length);
+bool ssh2channel_send_signal(
+    SshChannel *c, bool want_reply, const char *signame);
+void ssh2channel_send_terminal_size_change(SshChannel *c, int w, int h);
+
+#define CHANOPEN_RETURN_FAILURE(code, msgparams) do             \
+    {                                                           \
+        ChanopenResult toret;                                   \
+        toret.outcome = CHANOPEN_RESULT_FAILURE;                \
+        toret.u.failure.reason_code = code;                     \
+        toret.u.failure.wire_message = dupprintf msgparams;     \
+        return toret;                                           \
+    } while (0)
+
+#define CHANOPEN_RETURN_SUCCESS(chan) do                \
+    {                                                   \
+        ChanopenResult toret;                           \
+        toret.outcome = CHANOPEN_RESULT_SUCCESS;        \
+        toret.u.success.channel = chan;                 \
+        return toret;                                   \
+    } while (0)
+
+#define CHANOPEN_RETURN_DOWNSTREAM(shctx) do            \
+    {                                                   \
+        ChanopenResult toret;                           \
+        toret.outcome = CHANOPEN_RESULT_DOWNSTREAM;     \
+        toret.u.downstream.share_ctx = shctx;           \
+        return toret;                                   \
+    } while (0)
+
+ChanopenResult ssh2_connection_parse_channel_open(
+    struct ssh2_connection_state *s, ptrlen type,
+    PktIn *pktin, SshChannel *sc);
+
+bool ssh2_connection_parse_global_request(
+    struct ssh2_connection_state *s, ptrlen type, PktIn *pktin);
+
+#endif /* PUTTY_SSH2CONNECTION_H */