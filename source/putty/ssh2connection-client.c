/*
 * Client-specific parts of the SSH-2 connection layer.
 */

#include <assert.h>

#include "putty.h"
#include "ssh.h"
#include "sshbpp.h"
#include "sshppl.h"
#include "sshchan.h"
#include "sshcr.h"
#include "ssh2connection.h"

static ChanopenResult chan_open_x11(
    struct ssh2_connection_state *s, SshChannel *sc,
    ptrlen peeraddr, int peerport)
{
    PacketProtocolLayer *ppl = &s->ppl; /* for ppl_logevent */
    char *peeraddr_str;
    Channel *ch;

    ppl_logevent("Received X11 connect request from %.*s:%d",
                 PTRLEN_PRINTF(peeraddr), peerport);

    if (!s->X11_fwd_enabled && !s->connshare) {
        CHANOPEN_RETURN_FAILURE(
            SSH2_OPEN_ADMINISTRATIVELY_PROHIBITED,
            ("X11 forwarding is not enabled"));
    }

    peeraddr_str = peeraddr.ptr ? mkstr(peeraddr) : NULL;
    ch = x11_new_channel(
        s->x11authtree, sc, peeraddr_str, peerport, s->connshare != NULL);
    sfree(peeraddr_str);
    ppl_logevent("Opened X11 forward channel");
    CHANOPEN_RETURN_SUCCESS(ch);
}

static ChanopenResult chan_open_forwarded_tcpip(
    struct ssh2_connection_state *s, SshChannel *sc,
    ptrlen fwdaddr, int fwdport, ptrlen peeraddr, int peerport)
{
    PacketProtocolLayer *ppl = &s->ppl; /* for ppl_logevent */
    struct ssh_rportfwd pf, *realpf;
    Channel *ch;
    char *err;

    ppl_logevent("Received remote port %.*s:%d open request from %.*s:%d",
                 PTRLEN_PRINTF(fwdaddr), fwdport,
                 PTRLEN_PRINTF(peeraddr), peerport);

    pf.shost = mkstr(fwdaddr);
    pf.sport = fwdport;
    realpf = find234(s->rportfwds, &pf, NULL);
    sfree(pf.shost);

    if (realpf == NULL) {
        CHANOPEN_RETURN_FAILURE(
            SSH2_OPEN_ADMINISTRATIVELY_PROHIBITED,
            ("Remote port is not recognised"));
    }

    if (realpf->share_ctx) {
        /*
         * This port forwarding is on behalf of a connection-sharing
         * downstream.
         */
        CHANOPEN_RETURN_DOWNSTREAM(realpf->share_ctx);
    }

    err = portfwdmgr_connect(
        s->portfwdmgr, &ch, realpf->dhost, realpf->dport,
        sc, realpf->addressfamily);
    ppl_logevent("Attempting to forward remote port to %s:%d",
                 realpf->dhost, realpf->dport);
    if (err != NULL) {
        ppl_logevent("Port open failed: %s", err);
        sfree(err);
        CHANOPEN_RETURN_FAILURE(
            SSH2_OPEN_CONNECT_FAILED,
            ("Port open failed"));
    }

    ppl_logevent("Forwarded port opened successfully");
    CHANOPEN_RETURN_SUCCESS(ch);
}

static ChanopenResult chan_open_auth_agent(
    struct ssh2_connection_state *s, SshChannel *sc)
{
    if (!s->agent_fwd_enabled) {
        CHANOPEN_RETURN_FAILURE(
            SSH2_OPEN_ADMINISTRATIVELY_PROHIBITED,
            ("Agent forwarding is not enabled"));
    }

    CHANOPEN_RETURN_SUCCESS(agentf_new(sc));
}

ChanopenResult ssh2_connection_parse_channel_open(
    struct ssh2_connection_state *s, ptrlen type,
    PktIn *pktin, SshChannel *sc)
{
    if (ptrlen_eq_string(type, "x11")) {
        ptrlen peeraddr = get_string(pktin);
        int peerport = get_uint32(pktin);

        return chan_open_x11(s, sc, peeraddr, peerport);
    } else if (ptrlen_eq_string(type, "forwarded-tcpip")) {
        ptrlen fwdaddr = get_string(pktin);
        int fwdport = toint(get_uint32(pktin));
        ptrlen peeraddr = get_string(pktin);
        int peerport = toint(get_uint32(pktin));

        return chan_open_forwarded_tcpip(
            s, sc, fwdaddr, fwdport, peeraddr, peerport);
    } else if (ptrlen_eq_string(type, "auth-agent@openssh.com")) {
        return chan_open_auth_agent(s, sc);
    } else {
        CHANOPEN_RETURN_FAILURE(
            SSH2_OPEN_UNKNOWN_CHANNEL_TYPE,
            ("Unsupported channel type requested"));
    }
}

bool ssh2_connection_parse_global_request(
    struct ssh2_connection_state *s, ptrlen type, PktIn *pktin)
{
    /*
     * We don't know of any global requests that an SSH client needs
     * to honour.
     */
    return false;
}

PktOut *ssh2_portfwd_chanopen(
    struct ssh2_connection_state *s, struct ssh2_channel *c,
    const char *hostname, int port,
    const char *description, const SocketPeerInfo *peerinfo)
{
    PacketProtocolLayer *ppl = &s->ppl; /* for ppl_logevent */
    PktOut *pktout;

    /*
     * In client mode, this function is called by portfwdmgr in
     * response to PortListeners that were set up in
     * portfwdmgr_config, which means that the hostname and port
     * parameters will indicate the host we want to tell the server to
     * connect _to_.
     */

    ppl_logevent("Opening connection to %s:%d for %s",
                 hostname, port, description);

    pktout = ssh2_chanopen_init(c, "direct-tcpip");
    {
        char *trimmed_host = host_strduptrim(hostname);
        put_stringz(pktout, trimmed_host);
        sfree(trimmed_host);
    }
    put_uint32(pktout, port);

    /*
     * We make up values for the originator data; partly it's too much
     * hassle to keep track, and partly I'm not convinced the server
     * should be told details like that about my local network
     * configuration. The "originator IP address" is syntactically a
     * numeric IP address, and some servers (e.g., Tectia) get upset
     * if it doesn't match this syntax.
     */
    put_stringz(pktout, "0.0.0.0");
    put_uint32(pktout, 0);

    return pktout;
}

static int ssh2_rportfwd_cmp(void *av, void *bv)
{
    struct ssh_rportfwd *a = (struct ssh_rportfwd *) av;
    struct ssh_rportfwd *b = (struct ssh_rportfwd *) bv;
    int i;
    if ( (i = strcmp(a->shost, b->shost)) != 0)
        return i < 0 ? -1 : +1;
    if (a->sport > b->sport)
        return +1;
    if (a->sport < b->sport)
        return -1;
    return 0;
}

static void ssh2_rportfwd_globreq_response(struct ssh2_connection_state *s,
                                           PktIn *pktin, void *ctx)
{
    PacketProtocolLayer *ppl = &s->ppl; /* for ppl_logevent */
    struct ssh_rportfwd *rpf = (struct ssh_rportfwd *)ctx;

    if (pktin->type == SSH2_MSG_REQUEST_SUCCESS) {
        ppl_logevent("Remote port forwarding from %s enabled",
                     rpf->log_description);
    } else {
        ppl_logevent("Remote port forwarding from %s refused",
                     rpf->log_description);

	{ // WINSCP
        struct ssh_rportfwd *realpf = del234(s->rportfwds, rpf);
        assert(realpf == rpf);
        portfwdmgr_close(s->portfwdmgr, rpf->pfr);
        free_rportfwd(rpf);
	} // WINSCP
    }
}

struct ssh_rportfwd *ssh2_rportfwd_alloc(
    ConnectionLayer *cl,
    const char *shost, int sport, const char *dhost, int dport,
    int addressfamily, const char *log_description, PortFwdRecord *pfr,
    ssh_sharing_connstate *share_ctx)
{
    struct ssh2_connection_state *s =
        container_of(cl, struct ssh2_connection_state, cl);
    struct ssh_rportfwd *rpf = snew(struct ssh_rportfwd);

    if (!s->rportfwds)
        s->rportfwds = newtree234(ssh2_rportfwd_cmp);

    rpf->shost = dupstr(shost);
    rpf->sport = sport;
    rpf->dhost = dupstr(dhost);
    rpf->dport = dport;
    rpf->addressfamily = addressfamily;
    rpf->log_description = dupstr(log_description);
    rpf->pfr = pfr;
    rpf->share_ctx = share_ctx;

    if (add234(s->rportfwds, rpf) != rpf) {
        free_rportfwd(rpf);
        return NULL;
    }

    if (!rpf->share_ctx) {
        PktOut *pktout = ssh_bpp_new_pktout(
            s->ppl.bpp, SSH2_MSG_GLOBAL_REQUEST);
        put_stringz(pktout, "tcpip-forward");
        put_bool(pktout, true);       /* want reply */
        put_stringz(pktout, rpf->shost);
        put_uint32(pktout, rpf->sport);
        pq_push(s->ppl.out_pq, pktout);

        ssh2_queue_global_request_handler(
            s, ssh2_rportfwd_globreq_response, rpf);
    }

    return rpf;
}

void ssh2_rportfwd_remove(ConnectionLayer *cl, struct ssh_rportfwd *rpf)
{
    struct ssh2_connection_state *s =
        container_of(cl, struct ssh2_connection_state, cl);

    if (rpf->share_ctx) {
        /*
         * We don't manufacture a cancel-tcpip-forward message for
         * remote port forwardings being removed on behalf of a
         * downstream; we just pass through the one the downstream
         * sent to us.
         */
    } else {
        PktOut *pktout = ssh_bpp_new_pktout(
            s->ppl.bpp, SSH2_MSG_GLOBAL_REQUEST);
        put_stringz(pktout, "cancel-tcpip-forward");
        put_bool(pktout, false);           /* _don't_ want reply */
        put_stringz(pktout, rpf->shost);
        put_uint32(pktout, rpf->sport);
        pq_push(s->ppl.out_pq, pktout);
    }

    assert(s->rportfwds);
    { // WINSCP
    struct ssh_rportfwd *realpf = del234(s->rportfwds, rpf);
    assert(realpf == rpf);
    } // WINSCP
    free_rportfwd(rpf);
}

SshChannel *ssh2_session_open(ConnectionLayer *cl, Channel *chan)
{
    struct ssh2_connection_state *s =
        container_of(cl, struct ssh2_connection_state, cl);
    PacketProtocolLayer *ppl = &s->ppl; /* for ppl_logevent */
    struct ssh2_channel *c = snew(struct ssh2_channel);
    PktOut *pktout;

    c->connlayer = s;
    ssh2_channel_init(c);
    c->halfopen = true;
    c->chan = chan;

    ppl_logevent("Opening main session channel");

    pktout = ssh2_chanopen_init(c, "session");
    pq_push(s->ppl.out_pq, pktout);

    return &c->sc;
}

SshChannel *ssh2_serverside_x11_open(
    ConnectionLayer *cl, Channel *chan, const SocketPeerInfo *pi)
{
    unreachable("Should never be called in the client");
}

SshChannel *ssh2_serverside_agent_open(ConnectionLayer *cl, Channel *chan)
{
    unreachable("Should never be called in the client");
}

static void ssh2_channel_response(
    struct ssh2_channel *c, PktIn *pkt, void *ctx)
{
<<<<<<< HEAD
=======
    /* If pkt==NULL (because this handler has been called in response
     * to CHANNEL_CLOSE arriving while the request was still
     * outstanding), we treat that the same as CHANNEL_FAILURE. */
>>>>>>> bdb218e2
    chan_request_response(c->chan,
                          pkt && pkt->type == SSH2_MSG_CHANNEL_SUCCESS);
}

void ssh2channel_start_shell(SshChannel *sc, bool want_reply)
{
    struct ssh2_channel *c = container_of(sc, struct ssh2_channel, sc);
    struct ssh2_connection_state *s = c->connlayer;

    PktOut *pktout = ssh2_chanreq_init(
        c, "shell", want_reply ? ssh2_channel_response : NULL, NULL);
    pq_push(s->ppl.out_pq, pktout);
}

void ssh2channel_start_command(
    SshChannel *sc, bool want_reply, const char *command)
{
    struct ssh2_channel *c = container_of(sc, struct ssh2_channel, sc);
    struct ssh2_connection_state *s = c->connlayer;

    PktOut *pktout = ssh2_chanreq_init(
        c, "exec", want_reply ? ssh2_channel_response : NULL, NULL);
    put_stringz(pktout, command);
    pq_push(s->ppl.out_pq, pktout);
}

bool ssh2channel_start_subsystem(
    SshChannel *sc, bool want_reply, const char *subsystem)
{
    struct ssh2_channel *c = container_of(sc, struct ssh2_channel, sc);
    struct ssh2_connection_state *s = c->connlayer;

    PktOut *pktout = ssh2_chanreq_init(
        c, "subsystem", want_reply ? ssh2_channel_response : NULL, NULL);
    put_stringz(pktout, subsystem);
    pq_push(s->ppl.out_pq, pktout);

    return true;
}

void ssh2channel_send_exit_status(SshChannel *sc, int status)
{
    unreachable("Should never be called in the client");
}

void ssh2channel_send_exit_signal(
    SshChannel *sc, ptrlen signame, bool core_dumped, ptrlen msg)
{
    unreachable("Should never be called in the client");
}

void ssh2channel_send_exit_signal_numeric(
    SshChannel *sc, int signum, bool core_dumped, ptrlen msg)
{
    unreachable("Should never be called in the client");
}

void ssh2channel_request_x11_forwarding(
    SshChannel *sc, bool want_reply, const char *authproto,
    const char *authdata, int screen_number, bool oneshot)
{
    struct ssh2_channel *c = container_of(sc, struct ssh2_channel, sc);
    struct ssh2_connection_state *s = c->connlayer;

    PktOut *pktout = ssh2_chanreq_init(
        c, "x11-req", want_reply ? ssh2_channel_response : NULL, NULL);
    put_bool(pktout, oneshot);
    put_stringz(pktout, authproto);
    put_stringz(pktout, authdata);
    put_uint32(pktout, screen_number);
    pq_push(s->ppl.out_pq, pktout);
}

void ssh2channel_request_agent_forwarding(SshChannel *sc, bool want_reply)
{
    struct ssh2_channel *c = container_of(sc, struct ssh2_channel, sc);
    struct ssh2_connection_state *s = c->connlayer;

    PktOut *pktout = ssh2_chanreq_init(
        c, "auth-agent-req@openssh.com",
        want_reply ? ssh2_channel_response : NULL, NULL);
    pq_push(s->ppl.out_pq, pktout);
}

void ssh2channel_request_pty(
    SshChannel *sc, bool want_reply, Conf *conf, int w, int h)
{
    struct ssh2_channel *c = container_of(sc, struct ssh2_channel, sc);
    struct ssh2_connection_state *s = c->connlayer;
    strbuf *modebuf;

    PktOut *pktout = ssh2_chanreq_init(
        c, "pty-req", want_reply ? ssh2_channel_response : NULL, NULL);
    put_stringz(pktout, conf_get_str(conf, CONF_termtype));
    put_uint32(pktout, w);
    put_uint32(pktout, h);
    put_uint32(pktout, 0);             /* pixel width */
    put_uint32(pktout, 0);             /* pixel height */
    modebuf = strbuf_new();
    write_ttymodes_to_packet(
        BinarySink_UPCAST(modebuf), 2,
        get_ttymodes_from_conf(s->ppl.seat, conf));
    put_stringsb(pktout, modebuf);
    pq_push(s->ppl.out_pq, pktout);
}

bool ssh2channel_send_env_var(
    SshChannel *sc, bool want_reply, const char *var, const char *value)
{
    struct ssh2_channel *c = container_of(sc, struct ssh2_channel, sc);
    struct ssh2_connection_state *s = c->connlayer;

    PktOut *pktout = ssh2_chanreq_init(
        c, "env", want_reply ? ssh2_channel_response : NULL, NULL);
    put_stringz(pktout, var);
    put_stringz(pktout, value);
    pq_push(s->ppl.out_pq, pktout);

    return true;
}

bool ssh2channel_send_serial_break(SshChannel *sc, bool want_reply, int length)
{
    struct ssh2_channel *c = container_of(sc, struct ssh2_channel, sc);
    struct ssh2_connection_state *s = c->connlayer;

    PktOut *pktout = ssh2_chanreq_init(
        c, "break", want_reply ? ssh2_channel_response : NULL, NULL);
    put_uint32(pktout, length);
    pq_push(s->ppl.out_pq, pktout);

    return true;
}

bool ssh2channel_send_signal(
    SshChannel *sc, bool want_reply, const char *signame)
{
    struct ssh2_channel *c = container_of(sc, struct ssh2_channel, sc);
    struct ssh2_connection_state *s = c->connlayer;

    PktOut *pktout = ssh2_chanreq_init(
        c, "signal", want_reply ? ssh2_channel_response : NULL, NULL);
    put_stringz(pktout, signame);
    pq_push(s->ppl.out_pq, pktout);

    return true;
}

void ssh2channel_send_terminal_size_change(SshChannel *sc, int w, int h)
{
    struct ssh2_channel *c = container_of(sc, struct ssh2_channel, sc);
    struct ssh2_connection_state *s = c->connlayer;

    PktOut *pktout = ssh2_chanreq_init(c, "window-change", NULL, NULL);
    put_uint32(pktout, w);
    put_uint32(pktout, h);
    put_uint32(pktout, 0);             /* pixel width */
    put_uint32(pktout, 0);             /* pixel height */
    pq_push(s->ppl.out_pq, pktout);
}

bool ssh2_connection_need_antispoof_prompt(struct ssh2_connection_state *s)
{
    return !seat_set_trust_status(s->ppl.seat, false);
}
<|MERGE_RESOLUTION|>--- conflicted
+++ resolved
@@ -1,492 +1,489 @@
-/*
- * Client-specific parts of the SSH-2 connection layer.
- */
-
-#include <assert.h>
-
-#include "putty.h"
-#include "ssh.h"
-#include "sshbpp.h"
-#include "sshppl.h"
-#include "sshchan.h"
-#include "sshcr.h"
-#include "ssh2connection.h"
-
-static ChanopenResult chan_open_x11(
-    struct ssh2_connection_state *s, SshChannel *sc,
-    ptrlen peeraddr, int peerport)
-{
-    PacketProtocolLayer *ppl = &s->ppl; /* for ppl_logevent */
-    char *peeraddr_str;
-    Channel *ch;
-
-    ppl_logevent("Received X11 connect request from %.*s:%d",
-                 PTRLEN_PRINTF(peeraddr), peerport);
-
-    if (!s->X11_fwd_enabled && !s->connshare) {
-        CHANOPEN_RETURN_FAILURE(
-            SSH2_OPEN_ADMINISTRATIVELY_PROHIBITED,
-            ("X11 forwarding is not enabled"));
-    }
-
-    peeraddr_str = peeraddr.ptr ? mkstr(peeraddr) : NULL;
-    ch = x11_new_channel(
-        s->x11authtree, sc, peeraddr_str, peerport, s->connshare != NULL);
-    sfree(peeraddr_str);
-    ppl_logevent("Opened X11 forward channel");
-    CHANOPEN_RETURN_SUCCESS(ch);
-}
-
-static ChanopenResult chan_open_forwarded_tcpip(
-    struct ssh2_connection_state *s, SshChannel *sc,
-    ptrlen fwdaddr, int fwdport, ptrlen peeraddr, int peerport)
-{
-    PacketProtocolLayer *ppl = &s->ppl; /* for ppl_logevent */
-    struct ssh_rportfwd pf, *realpf;
-    Channel *ch;
-    char *err;
-
-    ppl_logevent("Received remote port %.*s:%d open request from %.*s:%d",
-                 PTRLEN_PRINTF(fwdaddr), fwdport,
-                 PTRLEN_PRINTF(peeraddr), peerport);
-
-    pf.shost = mkstr(fwdaddr);
-    pf.sport = fwdport;
-    realpf = find234(s->rportfwds, &pf, NULL);
-    sfree(pf.shost);
-
-    if (realpf == NULL) {
-        CHANOPEN_RETURN_FAILURE(
-            SSH2_OPEN_ADMINISTRATIVELY_PROHIBITED,
-            ("Remote port is not recognised"));
-    }
-
-    if (realpf->share_ctx) {
-        /*
-         * This port forwarding is on behalf of a connection-sharing
-         * downstream.
-         */
-        CHANOPEN_RETURN_DOWNSTREAM(realpf->share_ctx);
-    }
-
-    err = portfwdmgr_connect(
-        s->portfwdmgr, &ch, realpf->dhost, realpf->dport,
-        sc, realpf->addressfamily);
-    ppl_logevent("Attempting to forward remote port to %s:%d",
-                 realpf->dhost, realpf->dport);
-    if (err != NULL) {
-        ppl_logevent("Port open failed: %s", err);
-        sfree(err);
-        CHANOPEN_RETURN_FAILURE(
-            SSH2_OPEN_CONNECT_FAILED,
-            ("Port open failed"));
-    }
-
-    ppl_logevent("Forwarded port opened successfully");
-    CHANOPEN_RETURN_SUCCESS(ch);
-}
-
-static ChanopenResult chan_open_auth_agent(
-    struct ssh2_connection_state *s, SshChannel *sc)
-{
-    if (!s->agent_fwd_enabled) {
-        CHANOPEN_RETURN_FAILURE(
-            SSH2_OPEN_ADMINISTRATIVELY_PROHIBITED,
-            ("Agent forwarding is not enabled"));
-    }
-
-    CHANOPEN_RETURN_SUCCESS(agentf_new(sc));
-}
-
-ChanopenResult ssh2_connection_parse_channel_open(
-    struct ssh2_connection_state *s, ptrlen type,
-    PktIn *pktin, SshChannel *sc)
-{
-    if (ptrlen_eq_string(type, "x11")) {
-        ptrlen peeraddr = get_string(pktin);
-        int peerport = get_uint32(pktin);
-
-        return chan_open_x11(s, sc, peeraddr, peerport);
-    } else if (ptrlen_eq_string(type, "forwarded-tcpip")) {
-        ptrlen fwdaddr = get_string(pktin);
-        int fwdport = toint(get_uint32(pktin));
-        ptrlen peeraddr = get_string(pktin);
-        int peerport = toint(get_uint32(pktin));
-
-        return chan_open_forwarded_tcpip(
-            s, sc, fwdaddr, fwdport, peeraddr, peerport);
-    } else if (ptrlen_eq_string(type, "auth-agent@openssh.com")) {
-        return chan_open_auth_agent(s, sc);
-    } else {
-        CHANOPEN_RETURN_FAILURE(
-            SSH2_OPEN_UNKNOWN_CHANNEL_TYPE,
-            ("Unsupported channel type requested"));
-    }
-}
-
-bool ssh2_connection_parse_global_request(
-    struct ssh2_connection_state *s, ptrlen type, PktIn *pktin)
-{
-    /*
-     * We don't know of any global requests that an SSH client needs
-     * to honour.
-     */
-    return false;
-}
-
-PktOut *ssh2_portfwd_chanopen(
-    struct ssh2_connection_state *s, struct ssh2_channel *c,
-    const char *hostname, int port,
-    const char *description, const SocketPeerInfo *peerinfo)
-{
-    PacketProtocolLayer *ppl = &s->ppl; /* for ppl_logevent */
-    PktOut *pktout;
-
-    /*
-     * In client mode, this function is called by portfwdmgr in
-     * response to PortListeners that were set up in
-     * portfwdmgr_config, which means that the hostname and port
-     * parameters will indicate the host we want to tell the server to
-     * connect _to_.
-     */
-
-    ppl_logevent("Opening connection to %s:%d for %s",
-                 hostname, port, description);
-
-    pktout = ssh2_chanopen_init(c, "direct-tcpip");
-    {
-        char *trimmed_host = host_strduptrim(hostname);
-        put_stringz(pktout, trimmed_host);
-        sfree(trimmed_host);
-    }
-    put_uint32(pktout, port);
-
-    /*
-     * We make up values for the originator data; partly it's too much
-     * hassle to keep track, and partly I'm not convinced the server
-     * should be told details like that about my local network
-     * configuration. The "originator IP address" is syntactically a
-     * numeric IP address, and some servers (e.g., Tectia) get upset
-     * if it doesn't match this syntax.
-     */
-    put_stringz(pktout, "0.0.0.0");
-    put_uint32(pktout, 0);
-
-    return pktout;
-}
-
-static int ssh2_rportfwd_cmp(void *av, void *bv)
-{
-    struct ssh_rportfwd *a = (struct ssh_rportfwd *) av;
-    struct ssh_rportfwd *b = (struct ssh_rportfwd *) bv;
-    int i;
-    if ( (i = strcmp(a->shost, b->shost)) != 0)
-        return i < 0 ? -1 : +1;
-    if (a->sport > b->sport)
-        return +1;
-    if (a->sport < b->sport)
-        return -1;
-    return 0;
-}
-
-static void ssh2_rportfwd_globreq_response(struct ssh2_connection_state *s,
-                                           PktIn *pktin, void *ctx)
-{
-    PacketProtocolLayer *ppl = &s->ppl; /* for ppl_logevent */
-    struct ssh_rportfwd *rpf = (struct ssh_rportfwd *)ctx;
-
-    if (pktin->type == SSH2_MSG_REQUEST_SUCCESS) {
-        ppl_logevent("Remote port forwarding from %s enabled",
-                     rpf->log_description);
-    } else {
-        ppl_logevent("Remote port forwarding from %s refused",
-                     rpf->log_description);
-
-	{ // WINSCP
-        struct ssh_rportfwd *realpf = del234(s->rportfwds, rpf);
-        assert(realpf == rpf);
-        portfwdmgr_close(s->portfwdmgr, rpf->pfr);
-        free_rportfwd(rpf);
-	} // WINSCP
-    }
-}
-
-struct ssh_rportfwd *ssh2_rportfwd_alloc(
-    ConnectionLayer *cl,
-    const char *shost, int sport, const char *dhost, int dport,
-    int addressfamily, const char *log_description, PortFwdRecord *pfr,
-    ssh_sharing_connstate *share_ctx)
-{
-    struct ssh2_connection_state *s =
-        container_of(cl, struct ssh2_connection_state, cl);
-    struct ssh_rportfwd *rpf = snew(struct ssh_rportfwd);
-
-    if (!s->rportfwds)
-        s->rportfwds = newtree234(ssh2_rportfwd_cmp);
-
-    rpf->shost = dupstr(shost);
-    rpf->sport = sport;
-    rpf->dhost = dupstr(dhost);
-    rpf->dport = dport;
-    rpf->addressfamily = addressfamily;
-    rpf->log_description = dupstr(log_description);
-    rpf->pfr = pfr;
-    rpf->share_ctx = share_ctx;
-
-    if (add234(s->rportfwds, rpf) != rpf) {
-        free_rportfwd(rpf);
-        return NULL;
-    }
-
-    if (!rpf->share_ctx) {
-        PktOut *pktout = ssh_bpp_new_pktout(
-            s->ppl.bpp, SSH2_MSG_GLOBAL_REQUEST);
-        put_stringz(pktout, "tcpip-forward");
-        put_bool(pktout, true);       /* want reply */
-        put_stringz(pktout, rpf->shost);
-        put_uint32(pktout, rpf->sport);
-        pq_push(s->ppl.out_pq, pktout);
-
-        ssh2_queue_global_request_handler(
-            s, ssh2_rportfwd_globreq_response, rpf);
-    }
-
-    return rpf;
-}
-
-void ssh2_rportfwd_remove(ConnectionLayer *cl, struct ssh_rportfwd *rpf)
-{
-    struct ssh2_connection_state *s =
-        container_of(cl, struct ssh2_connection_state, cl);
-
-    if (rpf->share_ctx) {
-        /*
-         * We don't manufacture a cancel-tcpip-forward message for
-         * remote port forwardings being removed on behalf of a
-         * downstream; we just pass through the one the downstream
-         * sent to us.
-         */
-    } else {
-        PktOut *pktout = ssh_bpp_new_pktout(
-            s->ppl.bpp, SSH2_MSG_GLOBAL_REQUEST);
-        put_stringz(pktout, "cancel-tcpip-forward");
-        put_bool(pktout, false);           /* _don't_ want reply */
-        put_stringz(pktout, rpf->shost);
-        put_uint32(pktout, rpf->sport);
-        pq_push(s->ppl.out_pq, pktout);
-    }
-
-    assert(s->rportfwds);
-    { // WINSCP
-    struct ssh_rportfwd *realpf = del234(s->rportfwds, rpf);
-    assert(realpf == rpf);
-    } // WINSCP
-    free_rportfwd(rpf);
-}
-
-SshChannel *ssh2_session_open(ConnectionLayer *cl, Channel *chan)
-{
-    struct ssh2_connection_state *s =
-        container_of(cl, struct ssh2_connection_state, cl);
-    PacketProtocolLayer *ppl = &s->ppl; /* for ppl_logevent */
-    struct ssh2_channel *c = snew(struct ssh2_channel);
-    PktOut *pktout;
-
-    c->connlayer = s;
-    ssh2_channel_init(c);
-    c->halfopen = true;
-    c->chan = chan;
-
-    ppl_logevent("Opening main session channel");
-
-    pktout = ssh2_chanopen_init(c, "session");
-    pq_push(s->ppl.out_pq, pktout);
-
-    return &c->sc;
-}
-
-SshChannel *ssh2_serverside_x11_open(
-    ConnectionLayer *cl, Channel *chan, const SocketPeerInfo *pi)
-{
-    unreachable("Should never be called in the client");
-}
-
-SshChannel *ssh2_serverside_agent_open(ConnectionLayer *cl, Channel *chan)
-{
-    unreachable("Should never be called in the client");
-}
-
-static void ssh2_channel_response(
-    struct ssh2_channel *c, PktIn *pkt, void *ctx)
-{
-<<<<<<< HEAD
-=======
-    /* If pkt==NULL (because this handler has been called in response
-     * to CHANNEL_CLOSE arriving while the request was still
-     * outstanding), we treat that the same as CHANNEL_FAILURE. */
->>>>>>> bdb218e2
-    chan_request_response(c->chan,
-                          pkt && pkt->type == SSH2_MSG_CHANNEL_SUCCESS);
-}
-
-void ssh2channel_start_shell(SshChannel *sc, bool want_reply)
-{
-    struct ssh2_channel *c = container_of(sc, struct ssh2_channel, sc);
-    struct ssh2_connection_state *s = c->connlayer;
-
-    PktOut *pktout = ssh2_chanreq_init(
-        c, "shell", want_reply ? ssh2_channel_response : NULL, NULL);
-    pq_push(s->ppl.out_pq, pktout);
-}
-
-void ssh2channel_start_command(
-    SshChannel *sc, bool want_reply, const char *command)
-{
-    struct ssh2_channel *c = container_of(sc, struct ssh2_channel, sc);
-    struct ssh2_connection_state *s = c->connlayer;
-
-    PktOut *pktout = ssh2_chanreq_init(
-        c, "exec", want_reply ? ssh2_channel_response : NULL, NULL);
-    put_stringz(pktout, command);
-    pq_push(s->ppl.out_pq, pktout);
-}
-
-bool ssh2channel_start_subsystem(
-    SshChannel *sc, bool want_reply, const char *subsystem)
-{
-    struct ssh2_channel *c = container_of(sc, struct ssh2_channel, sc);
-    struct ssh2_connection_state *s = c->connlayer;
-
-    PktOut *pktout = ssh2_chanreq_init(
-        c, "subsystem", want_reply ? ssh2_channel_response : NULL, NULL);
-    put_stringz(pktout, subsystem);
-    pq_push(s->ppl.out_pq, pktout);
-
-    return true;
-}
-
-void ssh2channel_send_exit_status(SshChannel *sc, int status)
-{
-    unreachable("Should never be called in the client");
-}
-
-void ssh2channel_send_exit_signal(
-    SshChannel *sc, ptrlen signame, bool core_dumped, ptrlen msg)
-{
-    unreachable("Should never be called in the client");
-}
-
-void ssh2channel_send_exit_signal_numeric(
-    SshChannel *sc, int signum, bool core_dumped, ptrlen msg)
-{
-    unreachable("Should never be called in the client");
-}
-
-void ssh2channel_request_x11_forwarding(
-    SshChannel *sc, bool want_reply, const char *authproto,
-    const char *authdata, int screen_number, bool oneshot)
-{
-    struct ssh2_channel *c = container_of(sc, struct ssh2_channel, sc);
-    struct ssh2_connection_state *s = c->connlayer;
-
-    PktOut *pktout = ssh2_chanreq_init(
-        c, "x11-req", want_reply ? ssh2_channel_response : NULL, NULL);
-    put_bool(pktout, oneshot);
-    put_stringz(pktout, authproto);
-    put_stringz(pktout, authdata);
-    put_uint32(pktout, screen_number);
-    pq_push(s->ppl.out_pq, pktout);
-}
-
-void ssh2channel_request_agent_forwarding(SshChannel *sc, bool want_reply)
-{
-    struct ssh2_channel *c = container_of(sc, struct ssh2_channel, sc);
-    struct ssh2_connection_state *s = c->connlayer;
-
-    PktOut *pktout = ssh2_chanreq_init(
-        c, "auth-agent-req@openssh.com",
-        want_reply ? ssh2_channel_response : NULL, NULL);
-    pq_push(s->ppl.out_pq, pktout);
-}
-
-void ssh2channel_request_pty(
-    SshChannel *sc, bool want_reply, Conf *conf, int w, int h)
-{
-    struct ssh2_channel *c = container_of(sc, struct ssh2_channel, sc);
-    struct ssh2_connection_state *s = c->connlayer;
-    strbuf *modebuf;
-
-    PktOut *pktout = ssh2_chanreq_init(
-        c, "pty-req", want_reply ? ssh2_channel_response : NULL, NULL);
-    put_stringz(pktout, conf_get_str(conf, CONF_termtype));
-    put_uint32(pktout, w);
-    put_uint32(pktout, h);
-    put_uint32(pktout, 0);             /* pixel width */
-    put_uint32(pktout, 0);             /* pixel height */
-    modebuf = strbuf_new();
-    write_ttymodes_to_packet(
-        BinarySink_UPCAST(modebuf), 2,
-        get_ttymodes_from_conf(s->ppl.seat, conf));
-    put_stringsb(pktout, modebuf);
-    pq_push(s->ppl.out_pq, pktout);
-}
-
-bool ssh2channel_send_env_var(
-    SshChannel *sc, bool want_reply, const char *var, const char *value)
-{
-    struct ssh2_channel *c = container_of(sc, struct ssh2_channel, sc);
-    struct ssh2_connection_state *s = c->connlayer;
-
-    PktOut *pktout = ssh2_chanreq_init(
-        c, "env", want_reply ? ssh2_channel_response : NULL, NULL);
-    put_stringz(pktout, var);
-    put_stringz(pktout, value);
-    pq_push(s->ppl.out_pq, pktout);
-
-    return true;
-}
-
-bool ssh2channel_send_serial_break(SshChannel *sc, bool want_reply, int length)
-{
-    struct ssh2_channel *c = container_of(sc, struct ssh2_channel, sc);
-    struct ssh2_connection_state *s = c->connlayer;
-
-    PktOut *pktout = ssh2_chanreq_init(
-        c, "break", want_reply ? ssh2_channel_response : NULL, NULL);
-    put_uint32(pktout, length);
-    pq_push(s->ppl.out_pq, pktout);
-
-    return true;
-}
-
-bool ssh2channel_send_signal(
-    SshChannel *sc, bool want_reply, const char *signame)
-{
-    struct ssh2_channel *c = container_of(sc, struct ssh2_channel, sc);
-    struct ssh2_connection_state *s = c->connlayer;
-
-    PktOut *pktout = ssh2_chanreq_init(
-        c, "signal", want_reply ? ssh2_channel_response : NULL, NULL);
-    put_stringz(pktout, signame);
-    pq_push(s->ppl.out_pq, pktout);
-
-    return true;
-}
-
-void ssh2channel_send_terminal_size_change(SshChannel *sc, int w, int h)
-{
-    struct ssh2_channel *c = container_of(sc, struct ssh2_channel, sc);
-    struct ssh2_connection_state *s = c->connlayer;
-
-    PktOut *pktout = ssh2_chanreq_init(c, "window-change", NULL, NULL);
-    put_uint32(pktout, w);
-    put_uint32(pktout, h);
-    put_uint32(pktout, 0);             /* pixel width */
-    put_uint32(pktout, 0);             /* pixel height */
-    pq_push(s->ppl.out_pq, pktout);
-}
-
-bool ssh2_connection_need_antispoof_prompt(struct ssh2_connection_state *s)
-{
-    return !seat_set_trust_status(s->ppl.seat, false);
-}
+/*
+ * Client-specific parts of the SSH-2 connection layer.
+ */
+
+#include <assert.h>
+
+#include "putty.h"
+#include "ssh.h"
+#include "sshbpp.h"
+#include "sshppl.h"
+#include "sshchan.h"
+#include "sshcr.h"
+#include "ssh2connection.h"
+
+static ChanopenResult chan_open_x11(
+    struct ssh2_connection_state *s, SshChannel *sc,
+    ptrlen peeraddr, int peerport)
+{
+    PacketProtocolLayer *ppl = &s->ppl; /* for ppl_logevent */
+    char *peeraddr_str;
+    Channel *ch;
+
+    ppl_logevent("Received X11 connect request from %.*s:%d",
+                 PTRLEN_PRINTF(peeraddr), peerport);
+
+    if (!s->X11_fwd_enabled && !s->connshare) {
+        CHANOPEN_RETURN_FAILURE(
+            SSH2_OPEN_ADMINISTRATIVELY_PROHIBITED,
+            ("X11 forwarding is not enabled"));
+    }
+
+    peeraddr_str = peeraddr.ptr ? mkstr(peeraddr) : NULL;
+    ch = x11_new_channel(
+        s->x11authtree, sc, peeraddr_str, peerport, s->connshare != NULL);
+    sfree(peeraddr_str);
+    ppl_logevent("Opened X11 forward channel");
+    CHANOPEN_RETURN_SUCCESS(ch);
+}
+
+static ChanopenResult chan_open_forwarded_tcpip(
+    struct ssh2_connection_state *s, SshChannel *sc,
+    ptrlen fwdaddr, int fwdport, ptrlen peeraddr, int peerport)
+{
+    PacketProtocolLayer *ppl = &s->ppl; /* for ppl_logevent */
+    struct ssh_rportfwd pf, *realpf;
+    Channel *ch;
+    char *err;
+
+    ppl_logevent("Received remote port %.*s:%d open request from %.*s:%d",
+                 PTRLEN_PRINTF(fwdaddr), fwdport,
+                 PTRLEN_PRINTF(peeraddr), peerport);
+
+    pf.shost = mkstr(fwdaddr);
+    pf.sport = fwdport;
+    realpf = find234(s->rportfwds, &pf, NULL);
+    sfree(pf.shost);
+
+    if (realpf == NULL) {
+        CHANOPEN_RETURN_FAILURE(
+            SSH2_OPEN_ADMINISTRATIVELY_PROHIBITED,
+            ("Remote port is not recognised"));
+    }
+
+    if (realpf->share_ctx) {
+        /*
+         * This port forwarding is on behalf of a connection-sharing
+         * downstream.
+         */
+        CHANOPEN_RETURN_DOWNSTREAM(realpf->share_ctx);
+    }
+
+    err = portfwdmgr_connect(
+        s->portfwdmgr, &ch, realpf->dhost, realpf->dport,
+        sc, realpf->addressfamily);
+    ppl_logevent("Attempting to forward remote port to %s:%d",
+                 realpf->dhost, realpf->dport);
+    if (err != NULL) {
+        ppl_logevent("Port open failed: %s", err);
+        sfree(err);
+        CHANOPEN_RETURN_FAILURE(
+            SSH2_OPEN_CONNECT_FAILED,
+            ("Port open failed"));
+    }
+
+    ppl_logevent("Forwarded port opened successfully");
+    CHANOPEN_RETURN_SUCCESS(ch);
+}
+
+static ChanopenResult chan_open_auth_agent(
+    struct ssh2_connection_state *s, SshChannel *sc)
+{
+    if (!s->agent_fwd_enabled) {
+        CHANOPEN_RETURN_FAILURE(
+            SSH2_OPEN_ADMINISTRATIVELY_PROHIBITED,
+            ("Agent forwarding is not enabled"));
+    }
+
+    CHANOPEN_RETURN_SUCCESS(agentf_new(sc));
+}
+
+ChanopenResult ssh2_connection_parse_channel_open(
+    struct ssh2_connection_state *s, ptrlen type,
+    PktIn *pktin, SshChannel *sc)
+{
+    if (ptrlen_eq_string(type, "x11")) {
+        ptrlen peeraddr = get_string(pktin);
+        int peerport = get_uint32(pktin);
+
+        return chan_open_x11(s, sc, peeraddr, peerport);
+    } else if (ptrlen_eq_string(type, "forwarded-tcpip")) {
+        ptrlen fwdaddr = get_string(pktin);
+        int fwdport = toint(get_uint32(pktin));
+        ptrlen peeraddr = get_string(pktin);
+        int peerport = toint(get_uint32(pktin));
+
+        return chan_open_forwarded_tcpip(
+            s, sc, fwdaddr, fwdport, peeraddr, peerport);
+    } else if (ptrlen_eq_string(type, "auth-agent@openssh.com")) {
+        return chan_open_auth_agent(s, sc);
+    } else {
+        CHANOPEN_RETURN_FAILURE(
+            SSH2_OPEN_UNKNOWN_CHANNEL_TYPE,
+            ("Unsupported channel type requested"));
+    }
+}
+
+bool ssh2_connection_parse_global_request(
+    struct ssh2_connection_state *s, ptrlen type, PktIn *pktin)
+{
+    /*
+     * We don't know of any global requests that an SSH client needs
+     * to honour.
+     */
+    return false;
+}
+
+PktOut *ssh2_portfwd_chanopen(
+    struct ssh2_connection_state *s, struct ssh2_channel *c,
+    const char *hostname, int port,
+    const char *description, const SocketPeerInfo *peerinfo)
+{
+    PacketProtocolLayer *ppl = &s->ppl; /* for ppl_logevent */
+    PktOut *pktout;
+
+    /*
+     * In client mode, this function is called by portfwdmgr in
+     * response to PortListeners that were set up in
+     * portfwdmgr_config, which means that the hostname and port
+     * parameters will indicate the host we want to tell the server to
+     * connect _to_.
+     */
+
+    ppl_logevent("Opening connection to %s:%d for %s",
+                 hostname, port, description);
+
+    pktout = ssh2_chanopen_init(c, "direct-tcpip");
+    {
+        char *trimmed_host = host_strduptrim(hostname);
+        put_stringz(pktout, trimmed_host);
+        sfree(trimmed_host);
+    }
+    put_uint32(pktout, port);
+
+    /*
+     * We make up values for the originator data; partly it's too much
+     * hassle to keep track, and partly I'm not convinced the server
+     * should be told details like that about my local network
+     * configuration. The "originator IP address" is syntactically a
+     * numeric IP address, and some servers (e.g., Tectia) get upset
+     * if it doesn't match this syntax.
+     */
+    put_stringz(pktout, "0.0.0.0");
+    put_uint32(pktout, 0);
+
+    return pktout;
+}
+
+static int ssh2_rportfwd_cmp(void *av, void *bv)
+{
+    struct ssh_rportfwd *a = (struct ssh_rportfwd *) av;
+    struct ssh_rportfwd *b = (struct ssh_rportfwd *) bv;
+    int i;
+    if ( (i = strcmp(a->shost, b->shost)) != 0)
+        return i < 0 ? -1 : +1;
+    if (a->sport > b->sport)
+        return +1;
+    if (a->sport < b->sport)
+        return -1;
+    return 0;
+}
+
+static void ssh2_rportfwd_globreq_response(struct ssh2_connection_state *s,
+                                           PktIn *pktin, void *ctx)
+{
+    PacketProtocolLayer *ppl = &s->ppl; /* for ppl_logevent */
+    struct ssh_rportfwd *rpf = (struct ssh_rportfwd *)ctx;
+
+    if (pktin->type == SSH2_MSG_REQUEST_SUCCESS) {
+        ppl_logevent("Remote port forwarding from %s enabled",
+                     rpf->log_description);
+    } else {
+        ppl_logevent("Remote port forwarding from %s refused",
+                     rpf->log_description);
+
+	{ // WINSCP
+        struct ssh_rportfwd *realpf = del234(s->rportfwds, rpf);
+        assert(realpf == rpf);
+        portfwdmgr_close(s->portfwdmgr, rpf->pfr);
+        free_rportfwd(rpf);
+	} // WINSCP
+    }
+}
+
+struct ssh_rportfwd *ssh2_rportfwd_alloc(
+    ConnectionLayer *cl,
+    const char *shost, int sport, const char *dhost, int dport,
+    int addressfamily, const char *log_description, PortFwdRecord *pfr,
+    ssh_sharing_connstate *share_ctx)
+{
+    struct ssh2_connection_state *s =
+        container_of(cl, struct ssh2_connection_state, cl);
+    struct ssh_rportfwd *rpf = snew(struct ssh_rportfwd);
+
+    if (!s->rportfwds)
+        s->rportfwds = newtree234(ssh2_rportfwd_cmp);
+
+    rpf->shost = dupstr(shost);
+    rpf->sport = sport;
+    rpf->dhost = dupstr(dhost);
+    rpf->dport = dport;
+    rpf->addressfamily = addressfamily;
+    rpf->log_description = dupstr(log_description);
+    rpf->pfr = pfr;
+    rpf->share_ctx = share_ctx;
+
+    if (add234(s->rportfwds, rpf) != rpf) {
+        free_rportfwd(rpf);
+        return NULL;
+    }
+
+    if (!rpf->share_ctx) {
+        PktOut *pktout = ssh_bpp_new_pktout(
+            s->ppl.bpp, SSH2_MSG_GLOBAL_REQUEST);
+        put_stringz(pktout, "tcpip-forward");
+        put_bool(pktout, true);       /* want reply */
+        put_stringz(pktout, rpf->shost);
+        put_uint32(pktout, rpf->sport);
+        pq_push(s->ppl.out_pq, pktout);
+
+        ssh2_queue_global_request_handler(
+            s, ssh2_rportfwd_globreq_response, rpf);
+    }
+
+    return rpf;
+}
+
+void ssh2_rportfwd_remove(ConnectionLayer *cl, struct ssh_rportfwd *rpf)
+{
+    struct ssh2_connection_state *s =
+        container_of(cl, struct ssh2_connection_state, cl);
+
+    if (rpf->share_ctx) {
+        /*
+         * We don't manufacture a cancel-tcpip-forward message for
+         * remote port forwardings being removed on behalf of a
+         * downstream; we just pass through the one the downstream
+         * sent to us.
+         */
+    } else {
+        PktOut *pktout = ssh_bpp_new_pktout(
+            s->ppl.bpp, SSH2_MSG_GLOBAL_REQUEST);
+        put_stringz(pktout, "cancel-tcpip-forward");
+        put_bool(pktout, false);           /* _don't_ want reply */
+        put_stringz(pktout, rpf->shost);
+        put_uint32(pktout, rpf->sport);
+        pq_push(s->ppl.out_pq, pktout);
+    }
+
+    assert(s->rportfwds);
+    { // WINSCP
+    struct ssh_rportfwd *realpf = del234(s->rportfwds, rpf);
+    assert(realpf == rpf);
+    } // WINSCP
+    free_rportfwd(rpf);
+}
+
+SshChannel *ssh2_session_open(ConnectionLayer *cl, Channel *chan)
+{
+    struct ssh2_connection_state *s =
+        container_of(cl, struct ssh2_connection_state, cl);
+    PacketProtocolLayer *ppl = &s->ppl; /* for ppl_logevent */
+    struct ssh2_channel *c = snew(struct ssh2_channel);
+    PktOut *pktout;
+
+    c->connlayer = s;
+    ssh2_channel_init(c);
+    c->halfopen = true;
+    c->chan = chan;
+
+    ppl_logevent("Opening main session channel");
+
+    pktout = ssh2_chanopen_init(c, "session");
+    pq_push(s->ppl.out_pq, pktout);
+
+    return &c->sc;
+}
+
+SshChannel *ssh2_serverside_x11_open(
+    ConnectionLayer *cl, Channel *chan, const SocketPeerInfo *pi)
+{
+    unreachable("Should never be called in the client");
+}
+
+SshChannel *ssh2_serverside_agent_open(ConnectionLayer *cl, Channel *chan)
+{
+    unreachable("Should never be called in the client");
+}
+
+static void ssh2_channel_response(
+    struct ssh2_channel *c, PktIn *pkt, void *ctx)
+{
+    /* If pkt==NULL (because this handler has been called in response
+     * to CHANNEL_CLOSE arriving while the request was still
+     * outstanding), we treat that the same as CHANNEL_FAILURE. */
+    chan_request_response(c->chan,
+                          pkt && pkt->type == SSH2_MSG_CHANNEL_SUCCESS);
+}
+
+void ssh2channel_start_shell(SshChannel *sc, bool want_reply)
+{
+    struct ssh2_channel *c = container_of(sc, struct ssh2_channel, sc);
+    struct ssh2_connection_state *s = c->connlayer;
+
+    PktOut *pktout = ssh2_chanreq_init(
+        c, "shell", want_reply ? ssh2_channel_response : NULL, NULL);
+    pq_push(s->ppl.out_pq, pktout);
+}
+
+void ssh2channel_start_command(
+    SshChannel *sc, bool want_reply, const char *command)
+{
+    struct ssh2_channel *c = container_of(sc, struct ssh2_channel, sc);
+    struct ssh2_connection_state *s = c->connlayer;
+
+    PktOut *pktout = ssh2_chanreq_init(
+        c, "exec", want_reply ? ssh2_channel_response : NULL, NULL);
+    put_stringz(pktout, command);
+    pq_push(s->ppl.out_pq, pktout);
+}
+
+bool ssh2channel_start_subsystem(
+    SshChannel *sc, bool want_reply, const char *subsystem)
+{
+    struct ssh2_channel *c = container_of(sc, struct ssh2_channel, sc);
+    struct ssh2_connection_state *s = c->connlayer;
+
+    PktOut *pktout = ssh2_chanreq_init(
+        c, "subsystem", want_reply ? ssh2_channel_response : NULL, NULL);
+    put_stringz(pktout, subsystem);
+    pq_push(s->ppl.out_pq, pktout);
+
+    return true;
+}
+
+void ssh2channel_send_exit_status(SshChannel *sc, int status)
+{
+    unreachable("Should never be called in the client");
+}
+
+void ssh2channel_send_exit_signal(
+    SshChannel *sc, ptrlen signame, bool core_dumped, ptrlen msg)
+{
+    unreachable("Should never be called in the client");
+}
+
+void ssh2channel_send_exit_signal_numeric(
+    SshChannel *sc, int signum, bool core_dumped, ptrlen msg)
+{
+    unreachable("Should never be called in the client");
+}
+
+void ssh2channel_request_x11_forwarding(
+    SshChannel *sc, bool want_reply, const char *authproto,
+    const char *authdata, int screen_number, bool oneshot)
+{
+    struct ssh2_channel *c = container_of(sc, struct ssh2_channel, sc);
+    struct ssh2_connection_state *s = c->connlayer;
+
+    PktOut *pktout = ssh2_chanreq_init(
+        c, "x11-req", want_reply ? ssh2_channel_response : NULL, NULL);
+    put_bool(pktout, oneshot);
+    put_stringz(pktout, authproto);
+    put_stringz(pktout, authdata);
+    put_uint32(pktout, screen_number);
+    pq_push(s->ppl.out_pq, pktout);
+}
+
+void ssh2channel_request_agent_forwarding(SshChannel *sc, bool want_reply)
+{
+    struct ssh2_channel *c = container_of(sc, struct ssh2_channel, sc);
+    struct ssh2_connection_state *s = c->connlayer;
+
+    PktOut *pktout = ssh2_chanreq_init(
+        c, "auth-agent-req@openssh.com",
+        want_reply ? ssh2_channel_response : NULL, NULL);
+    pq_push(s->ppl.out_pq, pktout);
+}
+
+void ssh2channel_request_pty(
+    SshChannel *sc, bool want_reply, Conf *conf, int w, int h)
+{
+    struct ssh2_channel *c = container_of(sc, struct ssh2_channel, sc);
+    struct ssh2_connection_state *s = c->connlayer;
+    strbuf *modebuf;
+
+    PktOut *pktout = ssh2_chanreq_init(
+        c, "pty-req", want_reply ? ssh2_channel_response : NULL, NULL);
+    put_stringz(pktout, conf_get_str(conf, CONF_termtype));
+    put_uint32(pktout, w);
+    put_uint32(pktout, h);
+    put_uint32(pktout, 0);             /* pixel width */
+    put_uint32(pktout, 0);             /* pixel height */
+    modebuf = strbuf_new();
+    write_ttymodes_to_packet(
+        BinarySink_UPCAST(modebuf), 2,
+        get_ttymodes_from_conf(s->ppl.seat, conf));
+    put_stringsb(pktout, modebuf);
+    pq_push(s->ppl.out_pq, pktout);
+}
+
+bool ssh2channel_send_env_var(
+    SshChannel *sc, bool want_reply, const char *var, const char *value)
+{
+    struct ssh2_channel *c = container_of(sc, struct ssh2_channel, sc);
+    struct ssh2_connection_state *s = c->connlayer;
+
+    PktOut *pktout = ssh2_chanreq_init(
+        c, "env", want_reply ? ssh2_channel_response : NULL, NULL);
+    put_stringz(pktout, var);
+    put_stringz(pktout, value);
+    pq_push(s->ppl.out_pq, pktout);
+
+    return true;
+}
+
+bool ssh2channel_send_serial_break(SshChannel *sc, bool want_reply, int length)
+{
+    struct ssh2_channel *c = container_of(sc, struct ssh2_channel, sc);
+    struct ssh2_connection_state *s = c->connlayer;
+
+    PktOut *pktout = ssh2_chanreq_init(
+        c, "break", want_reply ? ssh2_channel_response : NULL, NULL);
+    put_uint32(pktout, length);
+    pq_push(s->ppl.out_pq, pktout);
+
+    return true;
+}
+
+bool ssh2channel_send_signal(
+    SshChannel *sc, bool want_reply, const char *signame)
+{
+    struct ssh2_channel *c = container_of(sc, struct ssh2_channel, sc);
+    struct ssh2_connection_state *s = c->connlayer;
+
+    PktOut *pktout = ssh2_chanreq_init(
+        c, "signal", want_reply ? ssh2_channel_response : NULL, NULL);
+    put_stringz(pktout, signame);
+    pq_push(s->ppl.out_pq, pktout);
+
+    return true;
+}
+
+void ssh2channel_send_terminal_size_change(SshChannel *sc, int w, int h)
+{
+    struct ssh2_channel *c = container_of(sc, struct ssh2_channel, sc);
+    struct ssh2_connection_state *s = c->connlayer;
+
+    PktOut *pktout = ssh2_chanreq_init(c, "window-change", NULL, NULL);
+    put_uint32(pktout, w);
+    put_uint32(pktout, h);
+    put_uint32(pktout, 0);             /* pixel width */
+    put_uint32(pktout, 0);             /* pixel height */
+    pq_push(s->ppl.out_pq, pktout);
+}
+
+bool ssh2_connection_need_antispoof_prompt(struct ssh2_connection_state *s)
+{
+    return !seat_set_trust_status(s->ppl.seat, false);
+}