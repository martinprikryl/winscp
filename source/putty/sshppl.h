--- conflicted
+++ resolved
@@ -1,181 +1,178 @@
-/*
- * Abstraction of the various layers of SSH packet-level protocol,
- * general enough to take in all three of the main SSH-2 layers and
- * both of the SSH-1 phases.
- */
-
-#ifndef PUTTY_SSHPPL_H
-#define PUTTY_SSHPPL_H
-
-typedef void (*packet_handler_fn_t)(PacketProtocolLayer *ppl, PktIn *pktin);
-
-struct PacketProtocolLayerVtable {
-    void (*free)(PacketProtocolLayer *);
-    void (*process_queue)(PacketProtocolLayer *ppl);
-    bool (*get_specials)(
-        PacketProtocolLayer *ppl, add_special_fn_t add_special, void *ctx);
-    void (*special_cmd)(
-        PacketProtocolLayer *ppl, SessionSpecialCode code, int arg);
-    bool (*want_user_input)(PacketProtocolLayer *ppl);
-    void (*got_user_input)(PacketProtocolLayer *ppl);
-    void (*reconfigure)(PacketProtocolLayer *ppl, Conf *conf);
-    size_t (*queued_data_size)(PacketProtocolLayer *ppl);
-
-    /* Protocol-level name of this layer. */
-    const char *name;
-
-    unsigned int (*winscp_query)(PacketProtocolLayer *ppl, int query);
-};
-
-struct PacketProtocolLayer {
-    const struct PacketProtocolLayerVtable *vt;
-
-    /* Link to the underlying SSH BPP. */
-    BinaryPacketProtocol *bpp;
-
-    /* Queue from which the layer receives its input packets, and one
-     * to put its output packets on. */
-    PktInQueue *in_pq;
-    PktOutQueue *out_pq;
-
-    /* Idempotent callback that in_pq will be linked to, causing a
-     * call to the process_queue method. in_pq points to this, so it
-     * will be automatically triggered by pushing things on the
-     * layer's input queue, but it can also be triggered on purpose. */
-    IdempotentCallback ic_process_queue;
-
-    /* Owner's pointer to this layer. Permits a layer to unilaterally
-     * abdicate in favour of a replacement, by overwriting this
-     * pointer and then freeing itself. */
-    PacketProtocolLayer **selfptr;
-
-    /* Bufchain of keyboard input from the user, for login prompts and
-     * similar. */
-    bufchain *user_input;
-
-    /* Logging and error-reporting facilities. */
-    LogContext *logctx;
-    Seat *seat;             /* for dialog boxes, session output etc */
-    Ssh *ssh;   /* for session termination + assorted connection-layer ops */
-
-    /* Known bugs in the remote implementation. */
-    unsigned remote_bugs;
-};
-
-static inline void ssh_ppl_process_queue(PacketProtocolLayer *ppl)
-{ ppl->vt->process_queue(ppl); }
-static inline bool ssh_ppl_get_specials(
-    PacketProtocolLayer *ppl, add_special_fn_t add_special, void *ctx)
-{ return ppl->vt->get_specials(ppl, add_special, ctx); }
-static inline void ssh_ppl_special_cmd(
-    PacketProtocolLayer *ppl, SessionSpecialCode code, int arg)
-{ ppl->vt->special_cmd(ppl, code, arg); }
-static inline bool ssh_ppl_want_user_input(PacketProtocolLayer *ppl)
-{ return ppl->vt->want_user_input(ppl); }
-static inline void ssh_ppl_got_user_input(PacketProtocolLayer *ppl)
-{ ppl->vt->got_user_input(ppl); }
-static inline void ssh_ppl_reconfigure(PacketProtocolLayer *ppl, Conf *conf)
-{ ppl->vt->reconfigure(ppl, conf); }
-<<<<<<< HEAD
-static inline unsigned int ssh_ppl_winscp_query(PacketProtocolLayer *ppl, int query)
-{ return ppl->vt->winscp_query(ppl, query); }
-=======
-static inline size_t ssh_ppl_queued_data_size(PacketProtocolLayer *ppl)
-{ return ppl->vt->queued_data_size(ppl); }
->>>>>>> bdec885e
-
-/* ssh_ppl_free is more than just a macro wrapper on the vtable; it
- * does centralised parts of the freeing too. */
-void ssh_ppl_free(PacketProtocolLayer *ppl);
-
-/* Helper routine to point a PPL at its input and output queues. Also
- * sets up the IdempotentCallback on the input queue to trigger a call
- * to process_queue whenever packets are added to it. */
-void ssh_ppl_setup_queues(PacketProtocolLayer *ppl,
-                          PktInQueue *inq, PktOutQueue *outq);
-
-/* Routine a PPL can call to abdicate in favour of a replacement, by
- * overwriting ppl->selfptr. Has the side effect of freeing 'old', so
- * if 'old' actually called this (which is likely) then it should
- * avoid dereferencing itself on return from this function! */
-void ssh_ppl_replace(PacketProtocolLayer *old, PacketProtocolLayer *new);
-
-/* Default implementation of queued_data_size, which just adds up the
- * sizes of all the packets in pq_out. A layer can override this if it
- * has other things to take into account as well. */
-size_t ssh_ppl_default_queued_data_size(PacketProtocolLayer *ppl);
-
-PacketProtocolLayer *ssh1_login_new(
-    Conf *conf, const char *host, int port,
-    PacketProtocolLayer *successor_layer);
-PacketProtocolLayer *ssh1_connection_new(
-    Ssh *ssh, Conf *conf, ConnectionLayer **cl_out);
-
-struct DataTransferStats;
-struct ssh_connection_shared_gss_state;
-PacketProtocolLayer *ssh2_transport_new(
-    Conf *conf, const char *host, int port, const char *fullhostname,
-    const char *client_greeting, const char *server_greeting,
-    struct ssh_connection_shared_gss_state *shgss,
-    struct DataTransferStats *stats, PacketProtocolLayer *higher_layer,
-    const SshServerConfig *ssc);
-PacketProtocolLayer *ssh2_userauth_new(
-    PacketProtocolLayer *successor_layer,
-    const char *hostname, const char *fullhostname,
-    Filename *keyfile, bool show_banner, bool tryagent,
-    const char *default_username, bool change_username,
-    bool try_ki_auth,
-    bool try_gssapi_auth, bool try_gssapi_kex_auth,
-    bool gssapi_fwd, struct ssh_connection_shared_gss_state *shgss,
-    const char * loghost, bool change_password); // WINSCP
-PacketProtocolLayer *ssh2_connection_new(
-    Ssh *ssh, ssh_sharing_state *connshare, bool is_simple,
-    Conf *conf, const char *peer_verstring, ConnectionLayer **cl_out);
-
-/* Can't put this in the userauth constructor without having a
- * dependency loop at setup time (transport and userauth can't _both_
- * be constructed second and given a pointer to the other). */
-void ssh2_userauth_set_transport_layer(PacketProtocolLayer *userauth,
-                                       PacketProtocolLayer *transport);
-
-/* Convenience macro for protocol layers to send formatted strings to
- * the Event Log. Assumes a function parameter called 'ppl' is in
- * scope. */
-#define ppl_logevent(...) ( \
-        logevent_and_free((ppl)->logctx, dupprintf(__VA_ARGS__)))
-
-/* Convenience macro for protocol layers to send formatted strings to
- * the terminal. Also expects 'ppl' to be in scope. */
-#define ppl_printf(...) \
-    ssh_ppl_user_output_string_and_free(ppl, dupprintf(__VA_ARGS__))
-void ssh_ppl_user_output_string_and_free(PacketProtocolLayer *ppl, char *text);
-
-/* Methods for userauth to communicate back to the transport layer */
-ptrlen ssh2_transport_get_session_id(PacketProtocolLayer *ssh2_transport_ptr);
-void ssh2_transport_notify_auth_done(PacketProtocolLayer *ssh2_transport_ptr);
-
-/* Shared method between ssh2 layers (defined in ssh2transport.c) to
- * handle the common packets between login and connection: DISCONNECT,
- * DEBUG and IGNORE. Those messages are handled by the ssh2transport
- * layer if we have one, but in bare ssh2-connection mode they have to
- * be handled by ssh2connection. */
-bool ssh2_common_filter_queue(PacketProtocolLayer *ppl);
-
-/* Methods for ssh1login to pass protocol flags to ssh1connection */
-void ssh1_connection_set_protoflags(
-    PacketProtocolLayer *ppl, int local, int remote);
-
-/* Shared get_specials method between the two ssh1 layers */
-bool ssh1_common_get_specials(PacketProtocolLayer *, add_special_fn_t, void *);
-
-/* Other shared functions between ssh1 layers  */
-bool ssh1_common_filter_queue(PacketProtocolLayer *ppl);
-void ssh1_compute_session_id(
-    unsigned char *session_id, const unsigned char *cookie,
-    RSAKey *hostkey, RSAKey *servkey);
-
-/* Method used by the SSH server */
-void ssh2_transport_provide_hostkeys(PacketProtocolLayer *ssh2_transport_ptr,
-                                     ssh_key *const *hostkeys, int nhostkeys);
-
-#endif /* PUTTY_SSHPPL_H */
+/*
+ * Abstraction of the various layers of SSH packet-level protocol,
+ * general enough to take in all three of the main SSH-2 layers and
+ * both of the SSH-1 phases.
+ */
+
+#ifndef PUTTY_SSHPPL_H
+#define PUTTY_SSHPPL_H
+
+typedef void (*packet_handler_fn_t)(PacketProtocolLayer *ppl, PktIn *pktin);
+
+struct PacketProtocolLayerVtable {
+    void (*free)(PacketProtocolLayer *);
+    void (*process_queue)(PacketProtocolLayer *ppl);
+    bool (*get_specials)(
+        PacketProtocolLayer *ppl, add_special_fn_t add_special, void *ctx);
+    void (*special_cmd)(
+        PacketProtocolLayer *ppl, SessionSpecialCode code, int arg);
+    bool (*want_user_input)(PacketProtocolLayer *ppl);
+    void (*got_user_input)(PacketProtocolLayer *ppl);
+    void (*reconfigure)(PacketProtocolLayer *ppl, Conf *conf);
+    size_t (*queued_data_size)(PacketProtocolLayer *ppl);
+
+    /* Protocol-level name of this layer. */
+    const char *name;
+
+    unsigned int (*winscp_query)(PacketProtocolLayer *ppl, int query);
+};
+
+struct PacketProtocolLayer {
+    const struct PacketProtocolLayerVtable *vt;
+
+    /* Link to the underlying SSH BPP. */
+    BinaryPacketProtocol *bpp;
+
+    /* Queue from which the layer receives its input packets, and one
+     * to put its output packets on. */
+    PktInQueue *in_pq;
+    PktOutQueue *out_pq;
+
+    /* Idempotent callback that in_pq will be linked to, causing a
+     * call to the process_queue method. in_pq points to this, so it
+     * will be automatically triggered by pushing things on the
+     * layer's input queue, but it can also be triggered on purpose. */
+    IdempotentCallback ic_process_queue;
+
+    /* Owner's pointer to this layer. Permits a layer to unilaterally
+     * abdicate in favour of a replacement, by overwriting this
+     * pointer and then freeing itself. */
+    PacketProtocolLayer **selfptr;
+
+    /* Bufchain of keyboard input from the user, for login prompts and
+     * similar. */
+    bufchain *user_input;
+
+    /* Logging and error-reporting facilities. */
+    LogContext *logctx;
+    Seat *seat;             /* for dialog boxes, session output etc */
+    Ssh *ssh;   /* for session termination + assorted connection-layer ops */
+
+    /* Known bugs in the remote implementation. */
+    unsigned remote_bugs;
+};
+
+static inline void ssh_ppl_process_queue(PacketProtocolLayer *ppl)
+{ ppl->vt->process_queue(ppl); }
+static inline bool ssh_ppl_get_specials(
+    PacketProtocolLayer *ppl, add_special_fn_t add_special, void *ctx)
+{ return ppl->vt->get_specials(ppl, add_special, ctx); }
+static inline void ssh_ppl_special_cmd(
+    PacketProtocolLayer *ppl, SessionSpecialCode code, int arg)
+{ ppl->vt->special_cmd(ppl, code, arg); }
+static inline bool ssh_ppl_want_user_input(PacketProtocolLayer *ppl)
+{ return ppl->vt->want_user_input(ppl); }
+static inline void ssh_ppl_got_user_input(PacketProtocolLayer *ppl)
+{ ppl->vt->got_user_input(ppl); }
+static inline void ssh_ppl_reconfigure(PacketProtocolLayer *ppl, Conf *conf)
+{ ppl->vt->reconfigure(ppl, conf); }
+static inline size_t ssh_ppl_queued_data_size(PacketProtocolLayer *ppl)
+{ return ppl->vt->queued_data_size(ppl); }
+static inline unsigned int ssh_ppl_winscp_query(PacketProtocolLayer *ppl, int query)
+{ return ppl->vt->winscp_query(ppl, query); }
+
+/* ssh_ppl_free is more than just a macro wrapper on the vtable; it
+ * does centralised parts of the freeing too. */
+void ssh_ppl_free(PacketProtocolLayer *ppl);
+
+/* Helper routine to point a PPL at its input and output queues. Also
+ * sets up the IdempotentCallback on the input queue to trigger a call
+ * to process_queue whenever packets are added to it. */
+void ssh_ppl_setup_queues(PacketProtocolLayer *ppl,
+                          PktInQueue *inq, PktOutQueue *outq);
+
+/* Routine a PPL can call to abdicate in favour of a replacement, by
+ * overwriting ppl->selfptr. Has the side effect of freeing 'old', so
+ * if 'old' actually called this (which is likely) then it should
+ * avoid dereferencing itself on return from this function! */
+void ssh_ppl_replace(PacketProtocolLayer *old, PacketProtocolLayer *new);
+
+/* Default implementation of queued_data_size, which just adds up the
+ * sizes of all the packets in pq_out. A layer can override this if it
+ * has other things to take into account as well. */
+size_t ssh_ppl_default_queued_data_size(PacketProtocolLayer *ppl);
+
+PacketProtocolLayer *ssh1_login_new(
+    Conf *conf, const char *host, int port,
+    PacketProtocolLayer *successor_layer);
+PacketProtocolLayer *ssh1_connection_new(
+    Ssh *ssh, Conf *conf, ConnectionLayer **cl_out);
+
+struct DataTransferStats;
+struct ssh_connection_shared_gss_state;
+PacketProtocolLayer *ssh2_transport_new(
+    Conf *conf, const char *host, int port, const char *fullhostname,
+    const char *client_greeting, const char *server_greeting,
+    struct ssh_connection_shared_gss_state *shgss,
+    struct DataTransferStats *stats, PacketProtocolLayer *higher_layer,
+    const SshServerConfig *ssc);
+PacketProtocolLayer *ssh2_userauth_new(
+    PacketProtocolLayer *successor_layer,
+    const char *hostname, const char *fullhostname,
+    Filename *keyfile, bool show_banner, bool tryagent,
+    const char *default_username, bool change_username,
+    bool try_ki_auth,
+    bool try_gssapi_auth, bool try_gssapi_kex_auth,
+    bool gssapi_fwd, struct ssh_connection_shared_gss_state *shgss,
+    const char * loghost, bool change_password); // WINSCP
+PacketProtocolLayer *ssh2_connection_new(
+    Ssh *ssh, ssh_sharing_state *connshare, bool is_simple,
+    Conf *conf, const char *peer_verstring, ConnectionLayer **cl_out);
+
+/* Can't put this in the userauth constructor without having a
+ * dependency loop at setup time (transport and userauth can't _both_
+ * be constructed second and given a pointer to the other). */
+void ssh2_userauth_set_transport_layer(PacketProtocolLayer *userauth,
+                                       PacketProtocolLayer *transport);
+
+/* Convenience macro for protocol layers to send formatted strings to
+ * the Event Log. Assumes a function parameter called 'ppl' is in
+ * scope. */
+#define ppl_logevent(...) ( \
+        logevent_and_free((ppl)->logctx, dupprintf(__VA_ARGS__)))
+
+/* Convenience macro for protocol layers to send formatted strings to
+ * the terminal. Also expects 'ppl' to be in scope. */
+#define ppl_printf(...) \
+    ssh_ppl_user_output_string_and_free(ppl, dupprintf(__VA_ARGS__))
+void ssh_ppl_user_output_string_and_free(PacketProtocolLayer *ppl, char *text);
+
+/* Methods for userauth to communicate back to the transport layer */
+ptrlen ssh2_transport_get_session_id(PacketProtocolLayer *ssh2_transport_ptr);
+void ssh2_transport_notify_auth_done(PacketProtocolLayer *ssh2_transport_ptr);
+
+/* Shared method between ssh2 layers (defined in ssh2transport.c) to
+ * handle the common packets between login and connection: DISCONNECT,
+ * DEBUG and IGNORE. Those messages are handled by the ssh2transport
+ * layer if we have one, but in bare ssh2-connection mode they have to
+ * be handled by ssh2connection. */
+bool ssh2_common_filter_queue(PacketProtocolLayer *ppl);
+
+/* Methods for ssh1login to pass protocol flags to ssh1connection */
+void ssh1_connection_set_protoflags(
+    PacketProtocolLayer *ppl, int local, int remote);
+
+/* Shared get_specials method between the two ssh1 layers */
+bool ssh1_common_get_specials(PacketProtocolLayer *, add_special_fn_t, void *);
+
+/* Other shared functions between ssh1 layers  */
+bool ssh1_common_filter_queue(PacketProtocolLayer *ppl);
+void ssh1_compute_session_id(
+    unsigned char *session_id, const unsigned char *cookie,
+    RSAKey *hostkey, RSAKey *servkey);
+
+/* Method used by the SSH server */
+void ssh2_transport_provide_hostkeys(PacketProtocolLayer *ssh2_transport_ptr,
+                                     ssh_key *const *hostkeys, int nhostkeys);
+
+#endif /* PUTTY_SSHPPL_H */