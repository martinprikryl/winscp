/*
 * Session logging.
 */

#include <stdio.h>
#include <stdlib.h>
#include <ctype.h>

#include <time.h>
#include <assert.h>

#include "putty.h"

/* log session to file stuff ... */
struct LogContext {
    FILE *lgfp;
    enum { L_CLOSED, L_OPENING, L_OPEN, L_ERROR } state;
    bufchain queue;
    Filename *currlogfilename;
    LogPolicy *lp;
    Conf *conf;
    int logtype;                       /* cached out of conf */
};

static Filename *xlatlognam(Filename *s, char *hostname, int port,
                            struct tm *tm);

/*
 * Internal wrapper function which must be called for _all_ output
 * to the log file. It takes care of opening the log file if it
 * isn't open, buffering data if it's in the process of being
 * opened asynchronously, etc.
 */
static void logwrite(LogContext *ctx, ptrlen data)
{
    /*
     * In state L_CLOSED, we call logfopen, which will set the state
     * to one of L_OPENING, L_OPEN or L_ERROR. Hence we process all of
     * those three _after_ processing L_CLOSED.
     */
    if (ctx->state == L_CLOSED)
        logfopen(ctx);

    if (ctx->state == L_OPENING) {
        bufchain_add(&ctx->queue, data.ptr, data.len);
    } else if (ctx->state == L_OPEN) {
        assert(ctx->lgfp);
        if (fwrite(data.ptr, 1, data.len, ctx->lgfp) < data.len) {
            logfclose(ctx);
            ctx->state = L_ERROR;
            lp_eventlog(ctx->lp, "Disabled writing session log "
                        "due to error while writing");
        }
    }                                  /* else L_ERROR, so ignore the write */
}

/*
 * Convenience wrapper on logwrite() which printf-formats the
 * string.
 */
static void logprintf(LogContext *ctx, const char *fmt, ...)
{
    va_list ap;
    char *data;

    va_start(ap, fmt);
    data = dupvprintf(fmt, ap);
    va_end(ap);

    logwrite(ctx, ptrlen_from_asciz(data));
    sfree(data);
}

/*
 * Flush any open log file.
 */
void logflush(LogContext *ctx)
{
    if (ctx->logtype > 0)
        if (ctx->state == L_OPEN)
            fflush(ctx->lgfp);
}

static void logfopen_callback(void *vctx, int mode)
{
    LogContext *ctx = (LogContext *)vctx;
    char buf[256], *event;
    struct tm tm;
    const char *fmode;
    bool shout = false;

    if (mode == 0) {
        ctx->state = L_ERROR;          /* disable logging */
    } else {
        fmode = (mode == 1 ? "ab" : "wb");
        ctx->lgfp = f_open(ctx->currlogfilename, fmode, false);
        if (ctx->lgfp) {
            ctx->state = L_OPEN;
        } else {
            ctx->state = L_ERROR;
            shout = true;
        }
    }

    if (ctx->state == L_OPEN && conf_get_bool(ctx->conf, CONF_logheader)) {
        /* Write header line into log file. */
        tm = ltime();
        strftime(buf, 24, "%Y.%m.%d %H:%M:%S", &tm);
        logprintf(ctx, "=~=~=~=~=~=~=~=~=~=~=~= PuTTY log %s"
                  " =~=~=~=~=~=~=~=~=~=~=~=\r\n", buf);
    }

<<<<<<< HEAD
    event = dupprintf(WINSCP_BOM "%s session log (%s mode) to file: %s",
		      ctx->state == L_ERROR ?
		      (mode == 0 ? "Disabled writing" : "Error writing") :
		      (mode == 1 ? "Appending" : "Writing new"),
		      (ctx->logtype == LGTYP_ASCII ? "ASCII" :
		       ctx->logtype == LGTYP_DEBUG ? "raw" :
		       ctx->logtype == LGTYP_PACKETS ? "SSH packets" :
		       ctx->logtype == LGTYP_SSHRAW ? "SSH raw data" :
		       "unknown"),
		      filename_to_str(ctx->currlogfilename));
=======
    event = dupprintf("%s session log (%s mode) to file: %s",
                      ctx->state == L_ERROR ?
                      (mode == 0 ? "Disabled writing" : "Error writing") :
                      (mode == 1 ? "Appending" : "Writing new"),
                      (ctx->logtype == LGTYP_ASCII ? "ASCII" :
                       ctx->logtype == LGTYP_DEBUG ? "raw" :
                       ctx->logtype == LGTYP_PACKETS ? "SSH packets" :
                       ctx->logtype == LGTYP_SSHRAW ? "SSH raw data" :
                       "unknown"),
                      filename_to_str(ctx->currlogfilename));
>>>>>>> 59f0cf60
    lp_eventlog(ctx->lp, event);
    if (shout) {
        /*
         * If we failed to open the log file due to filesystem error
         * (as opposed to user action such as clicking Cancel in the
         * askappend box), we should log it more prominently.
         */
        lp_logging_error(ctx->lp, event);
    }
    sfree(event);

    /*
     * Having either succeeded or failed in opening the log file,
     * we should write any queued data out.
     */
    assert(ctx->state != L_OPENING);   /* make _sure_ it won't be requeued */
    while (bufchain_size(&ctx->queue)) {
        ptrlen data = bufchain_prefix(&ctx->queue);
        logwrite(ctx, data);
        bufchain_consume(&ctx->queue, data.len);
    }
    logflush(ctx);
}

/*
 * Open the log file. Takes care of detecting an already-existing
 * file and asking the user whether they want to append, overwrite
 * or cancel logging.
 */
void logfopen(LogContext *ctx)
{
    struct tm tm;
    int mode;

    /* Prevent repeat calls */
    if (ctx->state != L_CLOSED)
        return;

    if (!ctx->logtype)
        return;

    tm = ltime();

    /* substitute special codes in file name */
    if (ctx->currlogfilename)
        filename_free(ctx->currlogfilename);
    ctx->currlogfilename =
        xlatlognam(conf_get_filename(ctx->conf, CONF_logfilename),
                   conf_get_str(ctx->conf, CONF_host),
                   conf_get_int(ctx->conf, CONF_port), &tm);

    if (open_for_write_would_lose_data(ctx->currlogfilename)) {
        int logxfovr = conf_get_int(ctx->conf, CONF_logxfovr);
        if (logxfovr != LGXF_ASK) {
            mode = ((logxfovr == LGXF_OVR) ? 2 : 1);
        } else
            mode = lp_askappend(ctx->lp, ctx->currlogfilename,
                                logfopen_callback, ctx);
    } else
        mode = 2;                      /* create == overwrite */

    if (mode < 0)
        ctx->state = L_OPENING;
    else
        logfopen_callback(ctx, mode);  /* open the file */
}

void logfclose(LogContext *ctx)
{
    if (ctx->lgfp) {
        fclose(ctx->lgfp);
        ctx->lgfp = NULL;
    }
    ctx->state = L_CLOSED;
}

/*
 * Log session traffic.
 */
void logtraffic(LogContext *ctx, unsigned char c, int logmode)
{
    if (ctx->logtype > 0) {
        if (ctx->logtype == logmode)
            logwrite(ctx, make_ptrlen(&c, 1));
    }
}

static void logevent_internal(LogContext *ctx, const char *event)
{
    if (ctx->logtype == LGTYP_PACKETS || ctx->logtype == LGTYP_SSHRAW) {
        logprintf(ctx, "Event Log: %s\r\n", event);
        logflush(ctx);
    }
    lp_eventlog(ctx->lp, event);
}

void logevent(LogContext *ctx, const char *event)
{
    if (!ctx)
        return;

    /*
     * Replace newlines in Event Log messages with spaces. (Sometimes
     * the same message string is reused for the Event Log and a GUI
     * dialog box; newlines are sometimes appropriate in the latter,
     * but never in the former.)
     */
    if (strchr(event, '\n') || strchr(event, '\r')) {
        char *dup = dupstr(event);
        char *p = dup, *q = dup;
        while (*p) {
            if (*p == '\r' || *p == '\n') {
                do {
                    p++;
                } while (*p == '\r' || *p == '\n');
                *q++ = ' ';
            } else {
                *q++ = *p++;
            }
        }
        *q = '\0';
        logevent_internal(ctx, dup);
        sfree(dup);
    } else {
        logevent_internal(ctx, event);
    }
}

void logevent_and_free(LogContext *ctx, char *event)
{
    logevent(ctx, event);
    sfree(event);
}

void logeventvf(LogContext *ctx, const char *fmt, va_list ap)
{
    logevent_and_free(ctx, dupvprintf(fmt, ap));
}

void logeventf(LogContext *ctx, const char *fmt, ...)
{
    va_list ap;

    va_start(ap, fmt);
    logeventvf(ctx, fmt, ap);
    va_end(ap);
}

/*
 * Log an SSH packet.
 * If n_blanks != 0, blank or omit some parts.
 * Set of blanking areas must be in increasing order.
 */
void log_packet(LogContext *ctx, int direction, int type,
                const char *texttype, const void *data, size_t len,
                int n_blanks, const struct logblank_t *blanks,
                const unsigned long *seq,
                unsigned downstream_id, const char *additional_log_text)
{
    char dumpdata[128], smalldata[5];
    size_t p = 0, b = 0, omitted = 0;
    int output_pos = 0; /* NZ if pending output in dumpdata */

    if (!(ctx->logtype == LGTYP_SSHRAW ||
          (ctx->logtype == LGTYP_PACKETS && texttype)))
        return;

    /* Packet header. */
    if (texttype) {
        logprintf(ctx, "%s packet ",
                  direction == PKT_INCOMING ? "Incoming" : "Outgoing");

        if (seq)
            logprintf(ctx, "#0x%lx, ", *seq);

        logprintf(ctx, "type %d / 0x%02x (%s)", type, type, texttype);

        if (downstream_id) {
            logprintf(ctx, " on behalf of downstream #%u", downstream_id);
            if (additional_log_text)
                logprintf(ctx, " (%s)", additional_log_text);
        }

        logprintf(ctx, "\r\n");
    } else {
        /*
         * Raw data is logged with a timestamp, so that it's possible
         * to determine whether a mysterious delay occurred at the
         * client or server end. (Timestamping the raw data avoids
         * cluttering the normal case of only logging decrypted SSH
         * messages, and also adds conceptual rigour in the case where
         * an SSH message arrives in several pieces.)
         */
        char buf[256];
        struct tm tm;
        tm = ltime();
        strftime(buf, 24, "%Y-%m-%d %H:%M:%S", &tm);
        logprintf(ctx, "%s raw data at %s\r\n",
                  direction == PKT_INCOMING ? "Incoming" : "Outgoing",
                  buf);
    }

    /*
     * Output a hex/ASCII dump of the packet body, blanking/omitting
     * parts as specified.
     */
    while (p < len) {
        int blktype;

        /* Move to a current entry in the blanking array. */
        while ((b < n_blanks) &&
               (p >= blanks[b].offset + blanks[b].len))
            b++;
        /* Work out what type of blanking to apply to
         * this byte. */
        blktype = PKTLOG_EMIT; /* default */
        if ((b < n_blanks) &&
            (p >= blanks[b].offset) &&
            (p < blanks[b].offset + blanks[b].len))
            blktype = blanks[b].type;

        /* If we're about to stop omitting, it's time to say how
         * much we omitted. */
        if ((blktype != PKTLOG_OMIT) && omitted) {
            logprintf(ctx, "  (%d byte%s omitted)\r\n",
                      omitted, (omitted==1?"":"s"));
            omitted = 0;
        }

        /* (Re-)initialise dumpdata as necessary
         * (start of row, or if we've just stopped omitting) */
        if (!output_pos && !omitted)
            sprintf(dumpdata, "  %08zx%*s\r\n", p-(p%16), 1+3*16+2+16, "");

        /* Deal with the current byte. */
        if (blktype == PKTLOG_OMIT) {
            omitted++;
        } else {
            int c;
            if (blktype == PKTLOG_BLANK) {
                c = 'X';
                sprintf(smalldata, "XX");
            } else {  /* PKTLOG_EMIT */
                c = ((unsigned char *)data)[p];
                sprintf(smalldata, "%02x", c);
            }
            dumpdata[10+2+3*(p%16)] = smalldata[0];
            dumpdata[10+2+3*(p%16)+1] = smalldata[1];
            dumpdata[10+1+3*16+2+(p%16)] = (c >= 0x20 && c < 0x7F ? c : '.');
            output_pos = (p%16) + 1;
        }

        p++;

        /* Flush row if necessary */
        if (((p % 16) == 0) || (p == len) || omitted) {
            if (output_pos) {
                strcpy(dumpdata + 10+1+3*16+2+output_pos, "\r\n");
                logwrite(ctx, ptrlen_from_asciz(dumpdata));
                output_pos = 0;
            }
        }

    }

    /* Tidy up */
    if (omitted)
        logprintf(ctx, "  (%d byte%s omitted)\r\n",
                  omitted, (omitted==1?"":"s"));
    logflush(ctx);
}

LogContext *log_init(LogPolicy *lp, Conf *conf)
{
    LogContext *ctx = snew(LogContext);
    ctx->lgfp = NULL;
    ctx->state = L_CLOSED;
    ctx->lp = lp;
    ctx->conf = conf_copy(conf);
    ctx->logtype = conf_get_int(ctx->conf, CONF_logtype);
    ctx->currlogfilename = NULL;
    bufchain_init(&ctx->queue);
    return ctx;
}

// WINSCP
LogPolicy *log_get_logpolicy(LogContext *ctx)
{
    return ctx->lp;
}

void log_free(LogContext *ctx)
{
    logfclose(ctx);
    bufchain_clear(&ctx->queue);
    if (ctx->currlogfilename)
        filename_free(ctx->currlogfilename);
    conf_free(ctx->conf);
    sfree(ctx);
}

void log_reconfig(LogContext *ctx, Conf *conf)
{
    bool reset_logging;

    if (!filename_equal(conf_get_filename(ctx->conf, CONF_logfilename),
                        conf_get_filename(conf, CONF_logfilename)) ||
        conf_get_int(ctx->conf, CONF_logtype) !=
        conf_get_int(conf, CONF_logtype))
        reset_logging = true;
    else
        reset_logging = false;

    if (reset_logging)
        logfclose(ctx);

    conf_free(ctx->conf);
    ctx->conf = conf_copy(conf);

    ctx->logtype = conf_get_int(ctx->conf, CONF_logtype);

    if (reset_logging)
        logfopen(ctx);
}

/*
 * translate format codes into time/date strings
 * and insert them into log file name
 *
 * "&Y":YYYY   "&m":MM   "&d":DD   "&T":hhmmss   "&h":<hostname>   "&&":&
 */
static Filename *xlatlognam(Filename *src, char *hostname, int port,
                            struct tm *tm)
{
    char buf[32], *bufp;
    int size;
    strbuf *buffer;
    const char *s;
    Filename *ret;

    buffer = strbuf_new();
    s = filename_to_str(src);

    while (*s) {
        bool sanitise = false;
        /* Let (bufp, len) be the string to append. */
        bufp = buf;                    /* don't usually override this */
        if (*s == '&') {
            char c;
            s++;
            size = 0;
            if (*s) switch (c = *s++, tolower((unsigned char)c)) {
              case 'y':
                size = strftime(buf, sizeof(buf), "%Y", tm);
                break;
              case 'm':
                size = strftime(buf, sizeof(buf), "%m", tm);
                break;
              case 'd':
                size = strftime(buf, sizeof(buf), "%d", tm);
                break;
              case 't':
                size = strftime(buf, sizeof(buf), "%H%M%S", tm);
                break;
              case 'h':
                bufp = hostname;
                size = strlen(bufp);
                break;
              case 'p':
                size = sprintf(buf, "%d", port);
                break;
              default:
                buf[0] = '&';
                size = 1;
                if (c != '&')
                    buf[size++] = c;
            }
            /* Never allow path separators - or any other illegal
             * filename character - to come out of any of these
             * auto-format directives. E.g. 'hostname' can contain
             * colons, if it's an IPv6 address, and colons aren't
             * legal in filenames on Windows. */
            sanitise = true;
        } else {
            buf[0] = *s++;
            size = 1;
        }
        while (size-- > 0) {
            char c = *bufp++;
            if (sanitise)
                c = filename_char_sanitise(c);
            put_byte(buffer, c);
        }
    }

    ret = filename_from_str(buffer->s);
    strbuf_free(buffer);
    return ret;
}
<|MERGE_RESOLUTION|>--- conflicted
+++ resolved
@@ -1,534 +1,521 @@
-/*
- * Session logging.
- */
-
-#include <stdio.h>
-#include <stdlib.h>
-#include <ctype.h>
-
-#include <time.h>
-#include <assert.h>
-
-#include "putty.h"
-
-/* log session to file stuff ... */
-struct LogContext {
-    FILE *lgfp;
-    enum { L_CLOSED, L_OPENING, L_OPEN, L_ERROR } state;
-    bufchain queue;
-    Filename *currlogfilename;
-    LogPolicy *lp;
-    Conf *conf;
-    int logtype;                       /* cached out of conf */
-};
-
-static Filename *xlatlognam(Filename *s, char *hostname, int port,
-                            struct tm *tm);
-
-/*
- * Internal wrapper function which must be called for _all_ output
- * to the log file. It takes care of opening the log file if it
- * isn't open, buffering data if it's in the process of being
- * opened asynchronously, etc.
- */
-static void logwrite(LogContext *ctx, ptrlen data)
-{
-    /*
-     * In state L_CLOSED, we call logfopen, which will set the state
-     * to one of L_OPENING, L_OPEN or L_ERROR. Hence we process all of
-     * those three _after_ processing L_CLOSED.
-     */
-    if (ctx->state == L_CLOSED)
-        logfopen(ctx);
-
-    if (ctx->state == L_OPENING) {
-        bufchain_add(&ctx->queue, data.ptr, data.len);
-    } else if (ctx->state == L_OPEN) {
-        assert(ctx->lgfp);
-        if (fwrite(data.ptr, 1, data.len, ctx->lgfp) < data.len) {
-            logfclose(ctx);
-            ctx->state = L_ERROR;
-            lp_eventlog(ctx->lp, "Disabled writing session log "
-                        "due to error while writing");
-        }
-    }                                  /* else L_ERROR, so ignore the write */
-}
-
-/*
- * Convenience wrapper on logwrite() which printf-formats the
- * string.
- */
-static void logprintf(LogContext *ctx, const char *fmt, ...)
-{
-    va_list ap;
-    char *data;
-
-    va_start(ap, fmt);
-    data = dupvprintf(fmt, ap);
-    va_end(ap);
-
-    logwrite(ctx, ptrlen_from_asciz(data));
-    sfree(data);
-}
-
-/*
- * Flush any open log file.
- */
-void logflush(LogContext *ctx)
-{
-    if (ctx->logtype > 0)
-        if (ctx->state == L_OPEN)
-            fflush(ctx->lgfp);
-}
-
-static void logfopen_callback(void *vctx, int mode)
-{
-    LogContext *ctx = (LogContext *)vctx;
-    char buf[256], *event;
-    struct tm tm;
-    const char *fmode;
-    bool shout = false;
-
-    if (mode == 0) {
-        ctx->state = L_ERROR;          /* disable logging */
-    } else {
-        fmode = (mode == 1 ? "ab" : "wb");
-        ctx->lgfp = f_open(ctx->currlogfilename, fmode, false);
-        if (ctx->lgfp) {
-            ctx->state = L_OPEN;
-        } else {
-            ctx->state = L_ERROR;
-            shout = true;
-        }
-    }
-
-    if (ctx->state == L_OPEN && conf_get_bool(ctx->conf, CONF_logheader)) {
-        /* Write header line into log file. */
-        tm = ltime();
-        strftime(buf, 24, "%Y.%m.%d %H:%M:%S", &tm);
-        logprintf(ctx, "=~=~=~=~=~=~=~=~=~=~=~= PuTTY log %s"
-                  " =~=~=~=~=~=~=~=~=~=~=~=\r\n", buf);
-    }
-
-<<<<<<< HEAD
-    event = dupprintf(WINSCP_BOM "%s session log (%s mode) to file: %s",
-		      ctx->state == L_ERROR ?
-		      (mode == 0 ? "Disabled writing" : "Error writing") :
-		      (mode == 1 ? "Appending" : "Writing new"),
-		      (ctx->logtype == LGTYP_ASCII ? "ASCII" :
-		       ctx->logtype == LGTYP_DEBUG ? "raw" :
-		       ctx->logtype == LGTYP_PACKETS ? "SSH packets" :
-		       ctx->logtype == LGTYP_SSHRAW ? "SSH raw data" :
-		       "unknown"),
-		      filename_to_str(ctx->currlogfilename));
-=======
-    event = dupprintf("%s session log (%s mode) to file: %s",
-                      ctx->state == L_ERROR ?
-                      (mode == 0 ? "Disabled writing" : "Error writing") :
-                      (mode == 1 ? "Appending" : "Writing new"),
-                      (ctx->logtype == LGTYP_ASCII ? "ASCII" :
-                       ctx->logtype == LGTYP_DEBUG ? "raw" :
-                       ctx->logtype == LGTYP_PACKETS ? "SSH packets" :
-                       ctx->logtype == LGTYP_SSHRAW ? "SSH raw data" :
-                       "unknown"),
-                      filename_to_str(ctx->currlogfilename));
->>>>>>> 59f0cf60
-    lp_eventlog(ctx->lp, event);
-    if (shout) {
-        /*
-         * If we failed to open the log file due to filesystem error
-         * (as opposed to user action such as clicking Cancel in the
-         * askappend box), we should log it more prominently.
-         */
-        lp_logging_error(ctx->lp, event);
-    }
-    sfree(event);
-
-    /*
-     * Having either succeeded or failed in opening the log file,
-     * we should write any queued data out.
-     */
-    assert(ctx->state != L_OPENING);   /* make _sure_ it won't be requeued */
-    while (bufchain_size(&ctx->queue)) {
-        ptrlen data = bufchain_prefix(&ctx->queue);
-        logwrite(ctx, data);
-        bufchain_consume(&ctx->queue, data.len);
-    }
-    logflush(ctx);
-}
-
-/*
- * Open the log file. Takes care of detecting an already-existing
- * file and asking the user whether they want to append, overwrite
- * or cancel logging.
- */
-void logfopen(LogContext *ctx)
-{
-    struct tm tm;
-    int mode;
-
-    /* Prevent repeat calls */
-    if (ctx->state != L_CLOSED)
-        return;
-
-    if (!ctx->logtype)
-        return;
-
-    tm = ltime();
-
-    /* substitute special codes in file name */
-    if (ctx->currlogfilename)
-        filename_free(ctx->currlogfilename);
-    ctx->currlogfilename =
-        xlatlognam(conf_get_filename(ctx->conf, CONF_logfilename),
-                   conf_get_str(ctx->conf, CONF_host),
-                   conf_get_int(ctx->conf, CONF_port), &tm);
-
-    if (open_for_write_would_lose_data(ctx->currlogfilename)) {
-        int logxfovr = conf_get_int(ctx->conf, CONF_logxfovr);
-        if (logxfovr != LGXF_ASK) {
-            mode = ((logxfovr == LGXF_OVR) ? 2 : 1);
-        } else
-            mode = lp_askappend(ctx->lp, ctx->currlogfilename,
-                                logfopen_callback, ctx);
-    } else
-        mode = 2;                      /* create == overwrite */
-
-    if (mode < 0)
-        ctx->state = L_OPENING;
-    else
-        logfopen_callback(ctx, mode);  /* open the file */
-}
-
-void logfclose(LogContext *ctx)
-{
-    if (ctx->lgfp) {
-        fclose(ctx->lgfp);
-        ctx->lgfp = NULL;
-    }
-    ctx->state = L_CLOSED;
-}
-
-/*
- * Log session traffic.
- */
-void logtraffic(LogContext *ctx, unsigned char c, int logmode)
-{
-    if (ctx->logtype > 0) {
-        if (ctx->logtype == logmode)
-            logwrite(ctx, make_ptrlen(&c, 1));
-    }
-}
-
-static void logevent_internal(LogContext *ctx, const char *event)
-{
-    if (ctx->logtype == LGTYP_PACKETS || ctx->logtype == LGTYP_SSHRAW) {
-        logprintf(ctx, "Event Log: %s\r\n", event);
-        logflush(ctx);
-    }
-    lp_eventlog(ctx->lp, event);
-}
-
-void logevent(LogContext *ctx, const char *event)
-{
-    if (!ctx)
-        return;
-
-    /*
-     * Replace newlines in Event Log messages with spaces. (Sometimes
-     * the same message string is reused for the Event Log and a GUI
-     * dialog box; newlines are sometimes appropriate in the latter,
-     * but never in the former.)
-     */
-    if (strchr(event, '\n') || strchr(event, '\r')) {
-        char *dup = dupstr(event);
-        char *p = dup, *q = dup;
-        while (*p) {
-            if (*p == '\r' || *p == '\n') {
-                do {
-                    p++;
-                } while (*p == '\r' || *p == '\n');
-                *q++ = ' ';
-            } else {
-                *q++ = *p++;
-            }
-        }
-        *q = '\0';
-        logevent_internal(ctx, dup);
-        sfree(dup);
-    } else {
-        logevent_internal(ctx, event);
-    }
-}
-
-void logevent_and_free(LogContext *ctx, char *event)
-{
-    logevent(ctx, event);
-    sfree(event);
-}
-
-void logeventvf(LogContext *ctx, const char *fmt, va_list ap)
-{
-    logevent_and_free(ctx, dupvprintf(fmt, ap));
-}
-
-void logeventf(LogContext *ctx, const char *fmt, ...)
-{
-    va_list ap;
-
-    va_start(ap, fmt);
-    logeventvf(ctx, fmt, ap);
-    va_end(ap);
-}
-
-/*
- * Log an SSH packet.
- * If n_blanks != 0, blank or omit some parts.
- * Set of blanking areas must be in increasing order.
- */
-void log_packet(LogContext *ctx, int direction, int type,
-                const char *texttype, const void *data, size_t len,
-                int n_blanks, const struct logblank_t *blanks,
-                const unsigned long *seq,
-                unsigned downstream_id, const char *additional_log_text)
-{
-    char dumpdata[128], smalldata[5];
-    size_t p = 0, b = 0, omitted = 0;
-    int output_pos = 0; /* NZ if pending output in dumpdata */
-
-    if (!(ctx->logtype == LGTYP_SSHRAW ||
-          (ctx->logtype == LGTYP_PACKETS && texttype)))
-        return;
-
-    /* Packet header. */
-    if (texttype) {
-        logprintf(ctx, "%s packet ",
-                  direction == PKT_INCOMING ? "Incoming" : "Outgoing");
-
-        if (seq)
-            logprintf(ctx, "#0x%lx, ", *seq);
-
-        logprintf(ctx, "type %d / 0x%02x (%s)", type, type, texttype);
-
-        if (downstream_id) {
-            logprintf(ctx, " on behalf of downstream #%u", downstream_id);
-            if (additional_log_text)
-                logprintf(ctx, " (%s)", additional_log_text);
-        }
-
-        logprintf(ctx, "\r\n");
-    } else {
-        /*
-         * Raw data is logged with a timestamp, so that it's possible
-         * to determine whether a mysterious delay occurred at the
-         * client or server end. (Timestamping the raw data avoids
-         * cluttering the normal case of only logging decrypted SSH
-         * messages, and also adds conceptual rigour in the case where
-         * an SSH message arrives in several pieces.)
-         */
-        char buf[256];
-        struct tm tm;
-        tm = ltime();
-        strftime(buf, 24, "%Y-%m-%d %H:%M:%S", &tm);
-        logprintf(ctx, "%s raw data at %s\r\n",
-                  direction == PKT_INCOMING ? "Incoming" : "Outgoing",
-                  buf);
-    }
-
-    /*
-     * Output a hex/ASCII dump of the packet body, blanking/omitting
-     * parts as specified.
-     */
-    while (p < len) {
-        int blktype;
-
-        /* Move to a current entry in the blanking array. */
-        while ((b < n_blanks) &&
-               (p >= blanks[b].offset + blanks[b].len))
-            b++;
-        /* Work out what type of blanking to apply to
-         * this byte. */
-        blktype = PKTLOG_EMIT; /* default */
-        if ((b < n_blanks) &&
-            (p >= blanks[b].offset) &&
-            (p < blanks[b].offset + blanks[b].len))
-            blktype = blanks[b].type;
-
-        /* If we're about to stop omitting, it's time to say how
-         * much we omitted. */
-        if ((blktype != PKTLOG_OMIT) && omitted) {
-            logprintf(ctx, "  (%d byte%s omitted)\r\n",
-                      omitted, (omitted==1?"":"s"));
-            omitted = 0;
-        }
-
-        /* (Re-)initialise dumpdata as necessary
-         * (start of row, or if we've just stopped omitting) */
-        if (!output_pos && !omitted)
-            sprintf(dumpdata, "  %08zx%*s\r\n", p-(p%16), 1+3*16+2+16, "");
-
-        /* Deal with the current byte. */
-        if (blktype == PKTLOG_OMIT) {
-            omitted++;
-        } else {
-            int c;
-            if (blktype == PKTLOG_BLANK) {
-                c = 'X';
-                sprintf(smalldata, "XX");
-            } else {  /* PKTLOG_EMIT */
-                c = ((unsigned char *)data)[p];
-                sprintf(smalldata, "%02x", c);
-            }
-            dumpdata[10+2+3*(p%16)] = smalldata[0];
-            dumpdata[10+2+3*(p%16)+1] = smalldata[1];
-            dumpdata[10+1+3*16+2+(p%16)] = (c >= 0x20 && c < 0x7F ? c : '.');
-            output_pos = (p%16) + 1;
-        }
-
-        p++;
-
-        /* Flush row if necessary */
-        if (((p % 16) == 0) || (p == len) || omitted) {
-            if (output_pos) {
-                strcpy(dumpdata + 10+1+3*16+2+output_pos, "\r\n");
-                logwrite(ctx, ptrlen_from_asciz(dumpdata));
-                output_pos = 0;
-            }
-        }
-
-    }
-
-    /* Tidy up */
-    if (omitted)
-        logprintf(ctx, "  (%d byte%s omitted)\r\n",
-                  omitted, (omitted==1?"":"s"));
-    logflush(ctx);
-}
-
-LogContext *log_init(LogPolicy *lp, Conf *conf)
-{
-    LogContext *ctx = snew(LogContext);
-    ctx->lgfp = NULL;
-    ctx->state = L_CLOSED;
-    ctx->lp = lp;
-    ctx->conf = conf_copy(conf);
-    ctx->logtype = conf_get_int(ctx->conf, CONF_logtype);
-    ctx->currlogfilename = NULL;
-    bufchain_init(&ctx->queue);
-    return ctx;
-}
-
-// WINSCP
-LogPolicy *log_get_logpolicy(LogContext *ctx)
-{
-    return ctx->lp;
-}
-
-void log_free(LogContext *ctx)
-{
-    logfclose(ctx);
-    bufchain_clear(&ctx->queue);
-    if (ctx->currlogfilename)
-        filename_free(ctx->currlogfilename);
-    conf_free(ctx->conf);
-    sfree(ctx);
-}
-
-void log_reconfig(LogContext *ctx, Conf *conf)
-{
-    bool reset_logging;
-
-    if (!filename_equal(conf_get_filename(ctx->conf, CONF_logfilename),
-                        conf_get_filename(conf, CONF_logfilename)) ||
-        conf_get_int(ctx->conf, CONF_logtype) !=
-        conf_get_int(conf, CONF_logtype))
-        reset_logging = true;
-    else
-        reset_logging = false;
-
-    if (reset_logging)
-        logfclose(ctx);
-
-    conf_free(ctx->conf);
-    ctx->conf = conf_copy(conf);
-
-    ctx->logtype = conf_get_int(ctx->conf, CONF_logtype);
-
-    if (reset_logging)
-        logfopen(ctx);
-}
-
-/*
- * translate format codes into time/date strings
- * and insert them into log file name
- *
- * "&Y":YYYY   "&m":MM   "&d":DD   "&T":hhmmss   "&h":<hostname>   "&&":&
- */
-static Filename *xlatlognam(Filename *src, char *hostname, int port,
-                            struct tm *tm)
-{
-    char buf[32], *bufp;
-    int size;
-    strbuf *buffer;
-    const char *s;
-    Filename *ret;
-
-    buffer = strbuf_new();
-    s = filename_to_str(src);
-
-    while (*s) {
-        bool sanitise = false;
-        /* Let (bufp, len) be the string to append. */
-        bufp = buf;                    /* don't usually override this */
-        if (*s == '&') {
-            char c;
-            s++;
-            size = 0;
-            if (*s) switch (c = *s++, tolower((unsigned char)c)) {
-              case 'y':
-                size = strftime(buf, sizeof(buf), "%Y", tm);
-                break;
-              case 'm':
-                size = strftime(buf, sizeof(buf), "%m", tm);
-                break;
-              case 'd':
-                size = strftime(buf, sizeof(buf), "%d", tm);
-                break;
-              case 't':
-                size = strftime(buf, sizeof(buf), "%H%M%S", tm);
-                break;
-              case 'h':
-                bufp = hostname;
-                size = strlen(bufp);
-                break;
-              case 'p':
-                size = sprintf(buf, "%d", port);
-                break;
-              default:
-                buf[0] = '&';
-                size = 1;
-                if (c != '&')
-                    buf[size++] = c;
-            }
-            /* Never allow path separators - or any other illegal
-             * filename character - to come out of any of these
-             * auto-format directives. E.g. 'hostname' can contain
-             * colons, if it's an IPv6 address, and colons aren't
-             * legal in filenames on Windows. */
-            sanitise = true;
-        } else {
-            buf[0] = *s++;
-            size = 1;
-        }
-        while (size-- > 0) {
-            char c = *bufp++;
-            if (sanitise)
-                c = filename_char_sanitise(c);
-            put_byte(buffer, c);
-        }
-    }
-
-    ret = filename_from_str(buffer->s);
-    strbuf_free(buffer);
-    return ret;
-}
+/*
+ * Session logging.
+ */
+
+#include <stdio.h>
+#include <stdlib.h>
+#include <ctype.h>
+
+#include <time.h>
+#include <assert.h>
+
+#include "putty.h"
+
+/* log session to file stuff ... */
+struct LogContext {
+    FILE *lgfp;
+    enum { L_CLOSED, L_OPENING, L_OPEN, L_ERROR } state;
+    bufchain queue;
+    Filename *currlogfilename;
+    LogPolicy *lp;
+    Conf *conf;
+    int logtype;                       /* cached out of conf */
+};
+
+static Filename *xlatlognam(Filename *s, char *hostname, int port,
+                            struct tm *tm);
+
+/*
+ * Internal wrapper function which must be called for _all_ output
+ * to the log file. It takes care of opening the log file if it
+ * isn't open, buffering data if it's in the process of being
+ * opened asynchronously, etc.
+ */
+static void logwrite(LogContext *ctx, ptrlen data)
+{
+    /*
+     * In state L_CLOSED, we call logfopen, which will set the state
+     * to one of L_OPENING, L_OPEN or L_ERROR. Hence we process all of
+     * those three _after_ processing L_CLOSED.
+     */
+    if (ctx->state == L_CLOSED)
+        logfopen(ctx);
+
+    if (ctx->state == L_OPENING) {
+        bufchain_add(&ctx->queue, data.ptr, data.len);
+    } else if (ctx->state == L_OPEN) {
+        assert(ctx->lgfp);
+        if (fwrite(data.ptr, 1, data.len, ctx->lgfp) < data.len) {
+            logfclose(ctx);
+            ctx->state = L_ERROR;
+            lp_eventlog(ctx->lp, "Disabled writing session log "
+                        "due to error while writing");
+        }
+    }                                  /* else L_ERROR, so ignore the write */
+}
+
+/*
+ * Convenience wrapper on logwrite() which printf-formats the
+ * string.
+ */
+static void logprintf(LogContext *ctx, const char *fmt, ...)
+{
+    va_list ap;
+    char *data;
+
+    va_start(ap, fmt);
+    data = dupvprintf(fmt, ap);
+    va_end(ap);
+
+    logwrite(ctx, ptrlen_from_asciz(data));
+    sfree(data);
+}
+
+/*
+ * Flush any open log file.
+ */
+void logflush(LogContext *ctx)
+{
+    if (ctx->logtype > 0)
+        if (ctx->state == L_OPEN)
+            fflush(ctx->lgfp);
+}
+
+static void logfopen_callback(void *vctx, int mode)
+{
+    LogContext *ctx = (LogContext *)vctx;
+    char buf[256], *event;
+    struct tm tm;
+    const char *fmode;
+    bool shout = false;
+
+    if (mode == 0) {
+        ctx->state = L_ERROR;          /* disable logging */
+    } else {
+        fmode = (mode == 1 ? "ab" : "wb");
+        ctx->lgfp = f_open(ctx->currlogfilename, fmode, false);
+        if (ctx->lgfp) {
+            ctx->state = L_OPEN;
+        } else {
+            ctx->state = L_ERROR;
+            shout = true;
+        }
+    }
+
+    if (ctx->state == L_OPEN && conf_get_bool(ctx->conf, CONF_logheader)) {
+        /* Write header line into log file. */
+        tm = ltime();
+        strftime(buf, 24, "%Y.%m.%d %H:%M:%S", &tm);
+        logprintf(ctx, "=~=~=~=~=~=~=~=~=~=~=~= PuTTY log %s"
+                  " =~=~=~=~=~=~=~=~=~=~=~=\r\n", buf);
+    }
+
+    event = dupprintf(WINSCP_BOM "%s session log (%s mode) to file: %s",
+                      ctx->state == L_ERROR ?
+                      (mode == 0 ? "Disabled writing" : "Error writing") :
+                      (mode == 1 ? "Appending" : "Writing new"),
+                      (ctx->logtype == LGTYP_ASCII ? "ASCII" :
+                       ctx->logtype == LGTYP_DEBUG ? "raw" :
+                       ctx->logtype == LGTYP_PACKETS ? "SSH packets" :
+                       ctx->logtype == LGTYP_SSHRAW ? "SSH raw data" :
+                       "unknown"),
+                      filename_to_str(ctx->currlogfilename));
+    lp_eventlog(ctx->lp, event);
+    if (shout) {
+        /*
+         * If we failed to open the log file due to filesystem error
+         * (as opposed to user action such as clicking Cancel in the
+         * askappend box), we should log it more prominently.
+         */
+        lp_logging_error(ctx->lp, event);
+    }
+    sfree(event);
+
+    /*
+     * Having either succeeded or failed in opening the log file,
+     * we should write any queued data out.
+     */
+    assert(ctx->state != L_OPENING);   /* make _sure_ it won't be requeued */
+    while (bufchain_size(&ctx->queue)) {
+        ptrlen data = bufchain_prefix(&ctx->queue);
+        logwrite(ctx, data);
+        bufchain_consume(&ctx->queue, data.len);
+    }
+    logflush(ctx);
+}
+
+/*
+ * Open the log file. Takes care of detecting an already-existing
+ * file and asking the user whether they want to append, overwrite
+ * or cancel logging.
+ */
+void logfopen(LogContext *ctx)
+{
+    struct tm tm;
+    int mode;
+
+    /* Prevent repeat calls */
+    if (ctx->state != L_CLOSED)
+        return;
+
+    if (!ctx->logtype)
+        return;
+
+    tm = ltime();
+
+    /* substitute special codes in file name */
+    if (ctx->currlogfilename)
+        filename_free(ctx->currlogfilename);
+    ctx->currlogfilename =
+        xlatlognam(conf_get_filename(ctx->conf, CONF_logfilename),
+                   conf_get_str(ctx->conf, CONF_host),
+                   conf_get_int(ctx->conf, CONF_port), &tm);
+
+    if (open_for_write_would_lose_data(ctx->currlogfilename)) {
+        int logxfovr = conf_get_int(ctx->conf, CONF_logxfovr);
+        if (logxfovr != LGXF_ASK) {
+            mode = ((logxfovr == LGXF_OVR) ? 2 : 1);
+        } else
+            mode = lp_askappend(ctx->lp, ctx->currlogfilename,
+                                logfopen_callback, ctx);
+    } else
+        mode = 2;                      /* create == overwrite */
+
+    if (mode < 0)
+        ctx->state = L_OPENING;
+    else
+        logfopen_callback(ctx, mode);  /* open the file */
+}
+
+void logfclose(LogContext *ctx)
+{
+    if (ctx->lgfp) {
+        fclose(ctx->lgfp);
+        ctx->lgfp = NULL;
+    }
+    ctx->state = L_CLOSED;
+}
+
+/*
+ * Log session traffic.
+ */
+void logtraffic(LogContext *ctx, unsigned char c, int logmode)
+{
+    if (ctx->logtype > 0) {
+        if (ctx->logtype == logmode)
+            logwrite(ctx, make_ptrlen(&c, 1));
+    }
+}
+
+static void logevent_internal(LogContext *ctx, const char *event)
+{
+    if (ctx->logtype == LGTYP_PACKETS || ctx->logtype == LGTYP_SSHRAW) {
+        logprintf(ctx, "Event Log: %s\r\n", event);
+        logflush(ctx);
+    }
+    lp_eventlog(ctx->lp, event);
+}
+
+void logevent(LogContext *ctx, const char *event)
+{
+    if (!ctx)
+        return;
+
+    /*
+     * Replace newlines in Event Log messages with spaces. (Sometimes
+     * the same message string is reused for the Event Log and a GUI
+     * dialog box; newlines are sometimes appropriate in the latter,
+     * but never in the former.)
+     */
+    if (strchr(event, '\n') || strchr(event, '\r')) {
+        char *dup = dupstr(event);
+        char *p = dup, *q = dup;
+        while (*p) {
+            if (*p == '\r' || *p == '\n') {
+                do {
+                    p++;
+                } while (*p == '\r' || *p == '\n');
+                *q++ = ' ';
+            } else {
+                *q++ = *p++;
+            }
+        }
+        *q = '\0';
+        logevent_internal(ctx, dup);
+        sfree(dup);
+    } else {
+        logevent_internal(ctx, event);
+    }
+}
+
+void logevent_and_free(LogContext *ctx, char *event)
+{
+    logevent(ctx, event);
+    sfree(event);
+}
+
+void logeventvf(LogContext *ctx, const char *fmt, va_list ap)
+{
+    logevent_and_free(ctx, dupvprintf(fmt, ap));
+}
+
+void logeventf(LogContext *ctx, const char *fmt, ...)
+{
+    va_list ap;
+
+    va_start(ap, fmt);
+    logeventvf(ctx, fmt, ap);
+    va_end(ap);
+}
+
+/*
+ * Log an SSH packet.
+ * If n_blanks != 0, blank or omit some parts.
+ * Set of blanking areas must be in increasing order.
+ */
+void log_packet(LogContext *ctx, int direction, int type,
+                const char *texttype, const void *data, size_t len,
+                int n_blanks, const struct logblank_t *blanks,
+                const unsigned long *seq,
+                unsigned downstream_id, const char *additional_log_text)
+{
+    char dumpdata[128], smalldata[5];
+    size_t p = 0, b = 0, omitted = 0;
+    int output_pos = 0; /* NZ if pending output in dumpdata */
+
+    if (!(ctx->logtype == LGTYP_SSHRAW ||
+          (ctx->logtype == LGTYP_PACKETS && texttype)))
+        return;
+
+    /* Packet header. */
+    if (texttype) {
+        logprintf(ctx, "%s packet ",
+                  direction == PKT_INCOMING ? "Incoming" : "Outgoing");
+
+        if (seq)
+            logprintf(ctx, "#0x%lx, ", *seq);
+
+        logprintf(ctx, "type %d / 0x%02x (%s)", type, type, texttype);
+
+        if (downstream_id) {
+            logprintf(ctx, " on behalf of downstream #%u", downstream_id);
+            if (additional_log_text)
+                logprintf(ctx, " (%s)", additional_log_text);
+        }
+
+        logprintf(ctx, "\r\n");
+    } else {
+        /*
+         * Raw data is logged with a timestamp, so that it's possible
+         * to determine whether a mysterious delay occurred at the
+         * client or server end. (Timestamping the raw data avoids
+         * cluttering the normal case of only logging decrypted SSH
+         * messages, and also adds conceptual rigour in the case where
+         * an SSH message arrives in several pieces.)
+         */
+        char buf[256];
+        struct tm tm;
+        tm = ltime();
+        strftime(buf, 24, "%Y-%m-%d %H:%M:%S", &tm);
+        logprintf(ctx, "%s raw data at %s\r\n",
+                  direction == PKT_INCOMING ? "Incoming" : "Outgoing",
+                  buf);
+    }
+
+    /*
+     * Output a hex/ASCII dump of the packet body, blanking/omitting
+     * parts as specified.
+     */
+    while (p < len) {
+        int blktype;
+
+        /* Move to a current entry in the blanking array. */
+        while ((b < n_blanks) &&
+               (p >= blanks[b].offset + blanks[b].len))
+            b++;
+        /* Work out what type of blanking to apply to
+         * this byte. */
+        blktype = PKTLOG_EMIT; /* default */
+        if ((b < n_blanks) &&
+            (p >= blanks[b].offset) &&
+            (p < blanks[b].offset + blanks[b].len))
+            blktype = blanks[b].type;
+
+        /* If we're about to stop omitting, it's time to say how
+         * much we omitted. */
+        if ((blktype != PKTLOG_OMIT) && omitted) {
+            logprintf(ctx, "  (%d byte%s omitted)\r\n",
+                      omitted, (omitted==1?"":"s"));
+            omitted = 0;
+        }
+
+        /* (Re-)initialise dumpdata as necessary
+         * (start of row, or if we've just stopped omitting) */
+        if (!output_pos && !omitted)
+            sprintf(dumpdata, "  %08zx%*s\r\n", p-(p%16), 1+3*16+2+16, "");
+
+        /* Deal with the current byte. */
+        if (blktype == PKTLOG_OMIT) {
+            omitted++;
+        } else {
+            int c;
+            if (blktype == PKTLOG_BLANK) {
+                c = 'X';
+                sprintf(smalldata, "XX");
+            } else {  /* PKTLOG_EMIT */
+                c = ((unsigned char *)data)[p];
+                sprintf(smalldata, "%02x", c);
+            }
+            dumpdata[10+2+3*(p%16)] = smalldata[0];
+            dumpdata[10+2+3*(p%16)+1] = smalldata[1];
+            dumpdata[10+1+3*16+2+(p%16)] = (c >= 0x20 && c < 0x7F ? c : '.');
+            output_pos = (p%16) + 1;
+        }
+
+        p++;
+
+        /* Flush row if necessary */
+        if (((p % 16) == 0) || (p == len) || omitted) {
+            if (output_pos) {
+                strcpy(dumpdata + 10+1+3*16+2+output_pos, "\r\n");
+                logwrite(ctx, ptrlen_from_asciz(dumpdata));
+                output_pos = 0;
+            }
+        }
+
+    }
+
+    /* Tidy up */
+    if (omitted)
+        logprintf(ctx, "  (%d byte%s omitted)\r\n",
+                  omitted, (omitted==1?"":"s"));
+    logflush(ctx);
+}
+
+LogContext *log_init(LogPolicy *lp, Conf *conf)
+{
+    LogContext *ctx = snew(LogContext);
+    ctx->lgfp = NULL;
+    ctx->state = L_CLOSED;
+    ctx->lp = lp;
+    ctx->conf = conf_copy(conf);
+    ctx->logtype = conf_get_int(ctx->conf, CONF_logtype);
+    ctx->currlogfilename = NULL;
+    bufchain_init(&ctx->queue);
+    return ctx;
+}
+
+// WINSCP
+LogPolicy *log_get_logpolicy(LogContext *ctx)
+{
+    return ctx->lp;
+}
+
+void log_free(LogContext *ctx)
+{
+    logfclose(ctx);
+    bufchain_clear(&ctx->queue);
+    if (ctx->currlogfilename)
+        filename_free(ctx->currlogfilename);
+    conf_free(ctx->conf);
+    sfree(ctx);
+}
+
+void log_reconfig(LogContext *ctx, Conf *conf)
+{
+    bool reset_logging;
+
+    if (!filename_equal(conf_get_filename(ctx->conf, CONF_logfilename),
+                        conf_get_filename(conf, CONF_logfilename)) ||
+        conf_get_int(ctx->conf, CONF_logtype) !=
+        conf_get_int(conf, CONF_logtype))
+        reset_logging = true;
+    else
+        reset_logging = false;
+
+    if (reset_logging)
+        logfclose(ctx);
+
+    conf_free(ctx->conf);
+    ctx->conf = conf_copy(conf);
+
+    ctx->logtype = conf_get_int(ctx->conf, CONF_logtype);
+
+    if (reset_logging)
+        logfopen(ctx);
+}
+
+/*
+ * translate format codes into time/date strings
+ * and insert them into log file name
+ *
+ * "&Y":YYYY   "&m":MM   "&d":DD   "&T":hhmmss   "&h":<hostname>   "&&":&
+ */
+static Filename *xlatlognam(Filename *src, char *hostname, int port,
+                            struct tm *tm)
+{
+    char buf[32], *bufp;
+    int size;
+    strbuf *buffer;
+    const char *s;
+    Filename *ret;
+
+    buffer = strbuf_new();
+    s = filename_to_str(src);
+
+    while (*s) {
+        bool sanitise = false;
+        /* Let (bufp, len) be the string to append. */
+        bufp = buf;                    /* don't usually override this */
+        if (*s == '&') {
+            char c;
+            s++;
+            size = 0;
+            if (*s) switch (c = *s++, tolower((unsigned char)c)) {
+              case 'y':
+                size = strftime(buf, sizeof(buf), "%Y", tm);
+                break;
+              case 'm':
+                size = strftime(buf, sizeof(buf), "%m", tm);
+                break;
+              case 'd':
+                size = strftime(buf, sizeof(buf), "%d", tm);
+                break;
+              case 't':
+                size = strftime(buf, sizeof(buf), "%H%M%S", tm);
+                break;
+              case 'h':
+                bufp = hostname;
+                size = strlen(bufp);
+                break;
+              case 'p':
+                size = sprintf(buf, "%d", port);
+                break;
+              default:
+                buf[0] = '&';
+                size = 1;
+                if (c != '&')
+                    buf[size++] = c;
+            }
+            /* Never allow path separators - or any other illegal
+             * filename character - to come out of any of these
+             * auto-format directives. E.g. 'hostname' can contain
+             * colons, if it's an IPv6 address, and colons aren't
+             * legal in filenames on Windows. */
+            sanitise = true;
+        } else {
+            buf[0] = *s++;
+            size = 1;
+        }
+        while (size-- > 0) {
+            char c = *bufp++;
+            if (sanitise)
+                c = filename_char_sanitise(c);
+            put_byte(buffer, c);
+        }
+    }
+
+    ret = filename_from_str(buffer->s);
+    strbuf_free(buffer);
+    return ret;
+}