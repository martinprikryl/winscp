/*
 * be_misc.c: helper functions shared between main network backends.
 */

#include <assert.h>
#include <string.h>

#include "putty.h"
#include "network.h"

void backend_socket_log(Seat *seat, LogContext *logctx,
                        int type, SockAddr *addr, int port,
                        const char *error_msg, int error_code, Conf *conf,
                        bool session_started)
{
    char addrbuf[256], *msg;

    switch (type) {
      case 0:
        sk_getaddr(addr, addrbuf, lenof(addrbuf));
        if (sk_addr_needs_port(addr)) {
            msg = dupprintf("Connecting to %s port %d", addrbuf, port);
        } else {
            msg = dupprintf("Connecting to %s", addrbuf);
        }
        break;
      case 1:
        sk_getaddr(addr, addrbuf, lenof(addrbuf));
        msg = dupprintf("Failed to connect to %s: %s", addrbuf, error_msg);
        break;
      case 2:
        /* Proxy-related log messages have their own identifying
         * prefix already, put on by our caller. */
        {
            int len, log_to_term;

            /* Suffix \r\n temporarily, so we can log to the terminal. */
            msg = dupprintf("%s\r\n", error_msg);
            len = strlen(msg);
            assert(len >= 2);

            log_to_term = conf_get_int(conf, CONF_proxy_log_to_term);
            if (log_to_term == AUTO)
                log_to_term = session_started ? FORCE_OFF : FORCE_ON;
            if (log_to_term == FORCE_ON)
                seat_stderr(seat, msg, len);

            msg[len-2] = '\0';         /* remove the \r\n again */
        }
        break;
      default:
        msg = NULL;  /* shouldn't happen, but placate optimiser */
        break;
    }

    if (msg) {
        logevent(logctx, msg);
        sfree(msg);
    }
}

void psb_init(ProxyStderrBuf *psb)
{
    psb->size = 0;
}

void log_proxy_stderr(Plug *plug, ProxyStderrBuf *psb,
                      const void *vdata, size_t len)
{
    const char *data = (const char *)vdata;

    /*
     * This helper function allows us to collect the data written to a
     * local proxy command's standard error in whatever size chunks we
     * happen to get from its pipe, and whenever we have a complete
     * line, we pass it to plug_log.
     *
     * (We also do this when the buffer in psb fills up, to avoid just
     * allocating more and more memory forever, and also to keep Event
     * Log lines reasonably bounded in size.)
     *
     * Prerequisites: a plug to log to, and a ProxyStderrBuf stored
     * somewhere to collect any not-yet-output partial line.
     */

    while (len > 0) {
        /*
         * Copy as much data into psb->buf as will fit.
         */
        assert(psb->size < lenof(psb->buf));
        size_t to_consume = lenof(psb->buf) - psb->size;
        if (to_consume > len)
            to_consume = len;
        memcpy(psb->buf + psb->size, data, to_consume);
        data += to_consume;
        len -= to_consume;
        psb->size += to_consume;

        /*
         * Output any full lines in psb->buf.
         */
<<<<<<< HEAD
        { // WINSCP
        size_t msglen = bufchain_size(buf);
        assert(msglen < ~(size_t)0);
        msg = snewn(msglen+1, char);
        bufchain_fetch(buf, msg, msglen);
        bufchain_consume(buf, msglen);
        while (msglen > 0 && (msg[msglen-1] == '\n' || msg[msglen-1] == '\r'))
            msglen--;
        msg[msglen] = '\0';
        fullmsg = dupprintf("proxy: %s", msg);
        plug_log(plug, 2, NULL, 0, fullmsg, 0);
        sfree(fullmsg);
        sfree(msg);
=======
        size_t pos = 0;
        while (pos < psb->size) {
            char *nlpos = memchr(psb->buf + pos, '\n', psb->size - pos);
            if (!nlpos)
                break;

            /*
             * Found a newline in the buffer, so we can output a line.
             */
            size_t endpos = nlpos - psb->buf;
            while (endpos > pos && (psb->buf[endpos-1] == '\n' ||
                                    psb->buf[endpos-1] == '\r'))
                endpos--;
            char *msg = dupprintf(
                "proxy: %.*s", (int)(endpos - pos), psb->buf + pos);
            plug_log(plug, 2, NULL, 0, msg, 0);
            sfree(msg);

            pos = nlpos - psb->buf + 1;
            assert(pos <= psb->size);
        }
>>>>>>> c8474497

        /*
         * If the buffer is completely full and we didn't output
         * anything, then output the whole thing, flagging it as a
         * truncated line.
         */
<<<<<<< HEAD
        pos += nlpos+1 - (data + pos);
        } // WINSCP
    }
=======
        if (pos == 0 && psb->size == lenof(psb->buf)) {
            char *msg = dupprintf(
                "proxy (partial line): %.*s", (int)psb->size, psb->buf);
            plug_log(plug, 2, NULL, 0, msg, 0);
            sfree(msg);
>>>>>>> c8474497

            pos = psb->size = 0;
        }

        /*
         * Now move any remaining data up to the front of the buffer.
         */
        size_t newsize = psb->size - pos;
        if (newsize)
            memmove(psb->buf, psb->buf + pos, newsize);
        psb->size = newsize;

        /*
         * And loop round again if there's more data to be read from
         * our input.
         */
    }
}
<|MERGE_RESOLUTION|>--- conflicted
+++ resolved
@@ -1,173 +1,151 @@
-/*
- * be_misc.c: helper functions shared between main network backends.
- */
-
-#include <assert.h>
-#include <string.h>
-
-#include "putty.h"
-#include "network.h"
-
-void backend_socket_log(Seat *seat, LogContext *logctx,
-                        int type, SockAddr *addr, int port,
-                        const char *error_msg, int error_code, Conf *conf,
-                        bool session_started)
-{
-    char addrbuf[256], *msg;
-
-    switch (type) {
-      case 0:
-        sk_getaddr(addr, addrbuf, lenof(addrbuf));
-        if (sk_addr_needs_port(addr)) {
-            msg = dupprintf("Connecting to %s port %d", addrbuf, port);
-        } else {
-            msg = dupprintf("Connecting to %s", addrbuf);
-        }
-        break;
-      case 1:
-        sk_getaddr(addr, addrbuf, lenof(addrbuf));
-        msg = dupprintf("Failed to connect to %s: %s", addrbuf, error_msg);
-        break;
-      case 2:
-        /* Proxy-related log messages have their own identifying
-         * prefix already, put on by our caller. */
-        {
-            int len, log_to_term;
-
-            /* Suffix \r\n temporarily, so we can log to the terminal. */
-            msg = dupprintf("%s\r\n", error_msg);
-            len = strlen(msg);
-            assert(len >= 2);
-
-            log_to_term = conf_get_int(conf, CONF_proxy_log_to_term);
-            if (log_to_term == AUTO)
-                log_to_term = session_started ? FORCE_OFF : FORCE_ON;
-            if (log_to_term == FORCE_ON)
-                seat_stderr(seat, msg, len);
-
-            msg[len-2] = '\0';         /* remove the \r\n again */
-        }
-        break;
-      default:
-        msg = NULL;  /* shouldn't happen, but placate optimiser */
-        break;
-    }
-
-    if (msg) {
-        logevent(logctx, msg);
-        sfree(msg);
-    }
-}
-
-void psb_init(ProxyStderrBuf *psb)
-{
-    psb->size = 0;
-}
-
-void log_proxy_stderr(Plug *plug, ProxyStderrBuf *psb,
-                      const void *vdata, size_t len)
-{
-    const char *data = (const char *)vdata;
-
-    /*
-     * This helper function allows us to collect the data written to a
-     * local proxy command's standard error in whatever size chunks we
-     * happen to get from its pipe, and whenever we have a complete
-     * line, we pass it to plug_log.
-     *
-     * (We also do this when the buffer in psb fills up, to avoid just
-     * allocating more and more memory forever, and also to keep Event
-     * Log lines reasonably bounded in size.)
-     *
-     * Prerequisites: a plug to log to, and a ProxyStderrBuf stored
-     * somewhere to collect any not-yet-output partial line.
-     */
-
-    while (len > 0) {
-        /*
-         * Copy as much data into psb->buf as will fit.
-         */
-        assert(psb->size < lenof(psb->buf));
-        size_t to_consume = lenof(psb->buf) - psb->size;
-        if (to_consume > len)
-            to_consume = len;
-        memcpy(psb->buf + psb->size, data, to_consume);
-        data += to_consume;
-        len -= to_consume;
-        psb->size += to_consume;
-
-        /*
-         * Output any full lines in psb->buf.
-         */
-<<<<<<< HEAD
-        { // WINSCP
-        size_t msglen = bufchain_size(buf);
-        assert(msglen < ~(size_t)0);
-        msg = snewn(msglen+1, char);
-        bufchain_fetch(buf, msg, msglen);
-        bufchain_consume(buf, msglen);
-        while (msglen > 0 && (msg[msglen-1] == '\n' || msg[msglen-1] == '\r'))
-            msglen--;
-        msg[msglen] = '\0';
-        fullmsg = dupprintf("proxy: %s", msg);
-        plug_log(plug, 2, NULL, 0, fullmsg, 0);
-        sfree(fullmsg);
-        sfree(msg);
-=======
-        size_t pos = 0;
-        while (pos < psb->size) {
-            char *nlpos = memchr(psb->buf + pos, '\n', psb->size - pos);
-            if (!nlpos)
-                break;
-
-            /*
-             * Found a newline in the buffer, so we can output a line.
-             */
-            size_t endpos = nlpos - psb->buf;
-            while (endpos > pos && (psb->buf[endpos-1] == '\n' ||
-                                    psb->buf[endpos-1] == '\r'))
-                endpos--;
-            char *msg = dupprintf(
-                "proxy: %.*s", (int)(endpos - pos), psb->buf + pos);
-            plug_log(plug, 2, NULL, 0, msg, 0);
-            sfree(msg);
-
-            pos = nlpos - psb->buf + 1;
-            assert(pos <= psb->size);
-        }
->>>>>>> c8474497
-
-        /*
-         * If the buffer is completely full and we didn't output
-         * anything, then output the whole thing, flagging it as a
-         * truncated line.
-         */
-<<<<<<< HEAD
-        pos += nlpos+1 - (data + pos);
-        } // WINSCP
-    }
-=======
-        if (pos == 0 && psb->size == lenof(psb->buf)) {
-            char *msg = dupprintf(
-                "proxy (partial line): %.*s", (int)psb->size, psb->buf);
-            plug_log(plug, 2, NULL, 0, msg, 0);
-            sfree(msg);
->>>>>>> c8474497
-
-            pos = psb->size = 0;
-        }
-
-        /*
-         * Now move any remaining data up to the front of the buffer.
-         */
-        size_t newsize = psb->size - pos;
-        if (newsize)
-            memmove(psb->buf, psb->buf + pos, newsize);
-        psb->size = newsize;
-
-        /*
-         * And loop round again if there's more data to be read from
-         * our input.
-         */
-    }
-}
+/*
+ * be_misc.c: helper functions shared between main network backends.
+ */
+
+#include <assert.h>
+#include <string.h>
+
+#include "putty.h"
+#include "network.h"
+
+void backend_socket_log(Seat *seat, LogContext *logctx,
+                        int type, SockAddr *addr, int port,
+                        const char *error_msg, int error_code, Conf *conf,
+                        bool session_started)
+{
+    char addrbuf[256], *msg;
+
+    switch (type) {
+      case 0:
+        sk_getaddr(addr, addrbuf, lenof(addrbuf));
+        if (sk_addr_needs_port(addr)) {
+            msg = dupprintf("Connecting to %s port %d", addrbuf, port);
+        } else {
+            msg = dupprintf("Connecting to %s", addrbuf);
+        }
+        break;
+      case 1:
+        sk_getaddr(addr, addrbuf, lenof(addrbuf));
+        msg = dupprintf("Failed to connect to %s: %s", addrbuf, error_msg);
+        break;
+      case 2:
+        /* Proxy-related log messages have their own identifying
+         * prefix already, put on by our caller. */
+        {
+            int len, log_to_term;
+
+            /* Suffix \r\n temporarily, so we can log to the terminal. */
+            msg = dupprintf("%s\r\n", error_msg);
+            len = strlen(msg);
+            assert(len >= 2);
+
+            log_to_term = conf_get_int(conf, CONF_proxy_log_to_term);
+            if (log_to_term == AUTO)
+                log_to_term = session_started ? FORCE_OFF : FORCE_ON;
+            if (log_to_term == FORCE_ON)
+                seat_stderr(seat, msg, len);
+
+            msg[len-2] = '\0';         /* remove the \r\n again */
+        }
+        break;
+      default:
+        msg = NULL;  /* shouldn't happen, but placate optimiser */
+        break;
+    }
+
+    if (msg) {
+        logevent(logctx, msg);
+        sfree(msg);
+    }
+}
+
+void psb_init(ProxyStderrBuf *psb)
+{
+    psb->size = 0;
+}
+
+void log_proxy_stderr(Plug *plug, ProxyStderrBuf *psb,
+                      const void *vdata, size_t len)
+{
+    const char *data = (const char *)vdata;
+
+    /*
+     * This helper function allows us to collect the data written to a
+     * local proxy command's standard error in whatever size chunks we
+     * happen to get from its pipe, and whenever we have a complete
+     * line, we pass it to plug_log.
+     *
+     * (We also do this when the buffer in psb fills up, to avoid just
+     * allocating more and more memory forever, and also to keep Event
+     * Log lines reasonably bounded in size.)
+     *
+     * Prerequisites: a plug to log to, and a ProxyStderrBuf stored
+     * somewhere to collect any not-yet-output partial line.
+     */
+
+    while (len > 0) {
+        /*
+         * Copy as much data into psb->buf as will fit.
+         */
+        assert(psb->size < lenof(psb->buf));
+        size_t to_consume = lenof(psb->buf) - psb->size;
+        if (to_consume > len)
+            to_consume = len;
+        memcpy(psb->buf + psb->size, data, to_consume);
+        data += to_consume;
+        len -= to_consume;
+        psb->size += to_consume;
+
+        /*
+         * Output any full lines in psb->buf.
+         */
+        size_t pos = 0;
+        while (pos < psb->size) {
+            char *nlpos = memchr(psb->buf + pos, '\n', psb->size - pos);
+            if (!nlpos)
+                break;
+
+            /*
+             * Found a newline in the buffer, so we can output a line.
+             */
+            size_t endpos = nlpos - psb->buf;
+            while (endpos > pos && (psb->buf[endpos-1] == '\n' ||
+                                    psb->buf[endpos-1] == '\r'))
+                endpos--;
+            char *msg = dupprintf(
+                "proxy: %.*s", (int)(endpos - pos), psb->buf + pos);
+            plug_log(plug, 2, NULL, 0, msg, 0);
+            sfree(msg);
+
+            pos = nlpos - psb->buf + 1;
+            assert(pos <= psb->size);
+        }
+
+        /*
+         * If the buffer is completely full and we didn't output
+         * anything, then output the whole thing, flagging it as a
+         * truncated line.
+         */
+        if (pos == 0 && psb->size == lenof(psb->buf)) {
+            char *msg = dupprintf(
+                "proxy (partial line): %.*s", (int)psb->size, psb->buf);
+            plug_log(plug, 2, NULL, 0, msg, 0);
+            sfree(msg);
+
+            pos = psb->size = 0;
+        }
+
+        /*
+         * Now move any remaining data up to the front of the buffer.
+         */
+        size_t newsize = psb->size - pos;
+        if (newsize)
+            memmove(psb->buf, psb->buf + pos, newsize);
+        psb->size = newsize;
+
+        /*
+         * And loop round again if there's more data to be read from
+         * our input.
+         */
+    }
+}