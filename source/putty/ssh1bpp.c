/*
 * Binary packet protocol for SSH-1.
 */

#include <assert.h>

#include "putty.h"
#include "ssh.h"
#include "sshbpp.h"
#include "sshcr.h"

struct ssh1_bpp_state {
    int crState;
    long len, pad, biglen, length, maxlen;
    unsigned char *data;
    unsigned long realcrc, gotcrc;
    int chunk;
    PktIn *pktin;

    ssh1_cipher *cipher;

    struct crcda_ctx *crcda_ctx;

    int pending_compression_request;
    ssh_compressor *compctx;
    ssh_decompressor *decompctx;

    BinaryPacketProtocol bpp;
};

static void ssh1_bpp_free(BinaryPacketProtocol *bpp);
static void ssh1_bpp_handle_input(BinaryPacketProtocol *bpp);
static void ssh1_bpp_handle_output(BinaryPacketProtocol *bpp);
static void ssh1_bpp_queue_disconnect(BinaryPacketProtocol *bpp,
                                      const char *msg, int category);
static PktOut *ssh1_bpp_new_pktout(int type);

static const struct BinaryPacketProtocolVtable ssh1_bpp_vtable = {
    ssh1_bpp_free,
    ssh1_bpp_handle_input,
    ssh1_bpp_handle_output,
    ssh1_bpp_new_pktout,
    ssh1_bpp_queue_disconnect,
};

BinaryPacketProtocol *ssh1_bpp_new(void)
{
    struct ssh1_bpp_state *s = snew(struct ssh1_bpp_state);
    memset(s, 0, sizeof(*s));
    s->bpp.vt = &ssh1_bpp_vtable;
    ssh_bpp_common_setup(&s->bpp);
    return &s->bpp;
}

static void ssh1_bpp_free(BinaryPacketProtocol *bpp)
{
    struct ssh1_bpp_state *s = FROMFIELD(bpp, struct ssh1_bpp_state, bpp);
    if (s->cipher)
        ssh1_cipher_free(s->cipher);
    if (s->compctx)
        ssh_compressor_free(s->compctx);
    if (s->decompctx)
        ssh_decompressor_free(s->decompctx);
    if (s->crcda_ctx)
        crcda_free_context(s->crcda_ctx);
    sfree(s->pktin);
    sfree(s);
}

void ssh1_bpp_new_cipher(BinaryPacketProtocol *bpp,
                         const struct ssh1_cipheralg *cipher,
                         const void *session_key)
{
    struct ssh1_bpp_state *s;
    assert(bpp->vt == &ssh1_bpp_vtable);
    s = FROMFIELD(bpp, struct ssh1_bpp_state, bpp);

    assert(!s->cipher);

    if (cipher) {
        s->cipher = ssh1_cipher_new(cipher);
        ssh1_cipher_sesskey(s->cipher, session_key);

        assert(!s->crcda_ctx);
        s->crcda_ctx = crcda_make_context();
    }
}

#define BPP_READ(ptr, len) do                                   \
    {                                                           \
        crMaybeWaitUntilV(bufchain_try_fetch_consume(           \
                              s->bpp.in_raw, ptr, len));        \
    } while (0)

static void ssh1_bpp_handle_input(BinaryPacketProtocol *bpp)
{
    struct ssh1_bpp_state *s = FROMFIELD(bpp, struct ssh1_bpp_state, bpp);

    crBegin(s->crState);

    while (1) {
        s->maxlen = 0;
        s->length = 0;

        {
            unsigned char lenbuf[4];
            BPP_READ(lenbuf, 4);
            s->len = toint(GET_32BIT_MSB_FIRST(lenbuf));
        }

        if (s->len < 0 || s->len > 262144) { /* SSH1.5-mandated max size */
            s->bpp.error = dupprintf(
                "Extremely large packet length from server suggests"
                " data stream corruption");
            crStopV;
        }

        s->pad = 8 - (s->len % 8);
        s->biglen = s->len + s->pad;
        s->length = s->len - 5;

        /*
         * Allocate the packet to return, now we know its length.
         */
        s->pktin = snew_plus(PktIn, s->biglen);
        s->pktin->qnode.prev = s->pktin->qnode.next = NULL;
        s->pktin->qnode.on_free_queue = FALSE;
        s->pktin->type = 0;

        s->maxlen = s->biglen;
        s->data = snew_plus_get_aux(s->pktin);

        BPP_READ(s->data, s->biglen);

        if (s->cipher && detect_attack(s->crcda_ctx,
                                       s->data, s->biglen, NULL)) {
            s->bpp.error = dupprintf(
                "Network attack (CRC compensation) detected!");
            crStopV;
        }

        if (s->cipher)
            ssh1_cipher_decrypt(s->cipher, s->data, s->biglen);

        s->realcrc = crc32_compute(s->data, s->biglen - 4);
        s->gotcrc = GET_32BIT(s->data + s->biglen - 4);
        if (s->gotcrc != s->realcrc) {
            s->bpp.error = dupprintf(
                "Incorrect CRC received on packet");
            crStopV;
        }

        if (s->decompctx) {
            unsigned char *decompblk;
            int decomplen;
            if (!ssh_decompressor_decompress(
                    s->decompctx, s->data + s->pad, s->length + 1,
                    &decompblk, &decomplen)) {
                s->bpp.error = dupprintf(
                    "Zlib decompression encountered invalid data");
                crStopV;
            }

            if (s->maxlen < s->pad + decomplen) {
                PktIn *old_pktin = s->pktin;

                s->maxlen = s->pad + decomplen;
                s->pktin = snew_plus(PktIn, s->maxlen);
                *s->pktin = *old_pktin; /* structure copy */
                s->data = snew_plus_get_aux(s->pktin);

                smemclr(old_pktin, s->biglen);
                sfree(old_pktin);
            }

            memcpy(s->data + s->pad, decompblk, decomplen);
            sfree(decompblk);
            s->length = decomplen - 1;
        }

        /*
         * Now we can find the bounds of the semantic content of the
         * packet, and the initial type byte.
         */
        s->data += s->pad;
        s->pktin->type = *s->data++;
        BinarySource_INIT(s->pktin, s->data, s->length);

        if (s->bpp.logctx) {
            logblank_t blanks[MAX_BLANKS];
            int nblanks = ssh1_censor_packet(
                s->bpp.pls, s->pktin->type, FALSE,
                make_ptrlen(s->data, s->length), blanks);
            log_packet(s->bpp.logctx, PKT_INCOMING, s->pktin->type,
                       ssh1_pkt_type(s->pktin->type),
                       get_ptr(s->pktin), get_avail(s->pktin), nblanks, blanks,
                       NULL, 0, NULL);
        }

        pq_push(&s->bpp.in_pq, s->pktin);

        {
            int type = s->pktin->type;
            s->pktin = NULL;

            switch (type) {
              case SSH1_MSG_DISCONNECT:
                s->bpp.seen_disconnect = TRUE;
                break;

              case SSH1_SMSG_SUCCESS:
              case SSH1_SMSG_FAILURE:
                if (s->pending_compression_request) {
                    /*
                     * This is the response to
                     * SSH1_CMSG_REQUEST_COMPRESSION.
                     */
                    if (type == SSH1_SMSG_SUCCESS) {
                        /*
                         * If the response was positive, start
                         * compression.
                         */
                        assert(!s->compctx);
                        assert(!s->decompctx);

                        s->compctx = ssh_compressor_new(&ssh_zlib);
                        s->decompctx = ssh_decompressor_new(&ssh_zlib);
                    }

                    /*
                     * Either way, cancel the pending flag, and
                     * schedule a run of our output side in case we
                     * had any packets queued up in the meantime.
                     */
                    s->pending_compression_request = FALSE;
                    queue_idempotent_callback(&s->bpp.ic_out_pq);
                }
                break;
            }
        }
    }
    crFinishV;
}

static PktOut *ssh1_bpp_new_pktout(int pkt_type)
{
    PktOut *pkt = ssh_new_packet();
    pkt->length = 4 + 8;	    /* space for length + max padding */
    put_byte(pkt, pkt_type);
    pkt->prefix = pkt->length;
    pkt->type = pkt_type;
    pkt->downstream_id = 0;
    pkt->additional_log_text = NULL;
    return pkt;
}

static void ssh1_bpp_format_packet(struct ssh1_bpp_state *s, PktOut *pkt)
{
    int pad, biglen, i, pktoffs;
    unsigned long crc;
    int len;

    if (s->bpp.logctx) {
        ptrlen pktdata = make_ptrlen(pkt->data + pkt->prefix,
                                     pkt->length - pkt->prefix);
        logblank_t blanks[MAX_BLANKS];
        int nblanks = ssh1_censor_packet(
            s->bpp.pls, pkt->type, TRUE, pktdata, blanks);
        log_packet(s->bpp.logctx, PKT_OUTGOING, pkt->type,
                   ssh1_pkt_type(pkt->type),
                   pktdata.ptr, pktdata.len, nblanks, blanks,
                   NULL, 0, NULL);
    }

    if (s->compctx) {
        unsigned char *compblk;
        int complen;
        ssh_compressor_compress(s->compctx, pkt->data + 12, pkt->length - 12,
                                &compblk, &complen, 0);
        /* Replace the uncompressed packet data with the compressed
         * version. */
        pkt->length = 12;
        put_data(pkt, compblk, complen);
        sfree(compblk);
    }

    put_uint32(pkt, 0); /* space for CRC */
    len = pkt->length - 4 - 8;  /* len(type+data+CRC) */
    pad = 8 - (len % 8);
    pktoffs = 8 - pad;
    biglen = len + pad;         /* len(padding+type+data+CRC) */

    for (i = pktoffs; i < 4+8; i++)
        pkt->data[i] = random_byte();
    crc = crc32_compute(pkt->data + pktoffs + 4,
                        biglen - 4); /* all ex len */
    PUT_32BIT(pkt->data + pktoffs + 4 + biglen - 4, crc);
    PUT_32BIT(pkt->data + pktoffs, len);

    if (s->cipher)
        ssh1_cipher_encrypt(s->cipher, pkt->data + pktoffs + 4, biglen);

    bufchain_add(s->bpp.out_raw, pkt->data + pktoffs,
                 biglen + 4); /* len(length+padding+type+data+CRC) */
}

<<<<<<< HEAD
    ssh_free_pktout(pkt);
}

#ifdef MPEXT
const ssh1_cipher * ssh1_bpp_get_cipher(BinaryPacketProtocol *bpp)
{
    return FROMFIELD(bpp, struct ssh1_bpp_state, bpp)->cipher;
}
#endif

=======
static void ssh1_bpp_handle_output(BinaryPacketProtocol *bpp)
{
    struct ssh1_bpp_state *s = FROMFIELD(bpp, struct ssh1_bpp_state, bpp);
    PktOut *pkt;

    if (s->pending_compression_request) {
        /*
         * Don't send any output packets while we're awaiting a
         * response to SSH1_CMSG_REQUEST_COMPRESSION, because if they
         * cross over in transit with the responding SSH1_CMSG_SUCCESS
         * then the other end could decode them with the wrong
         * compression settings.
         */
        return;
    }

    while ((pkt = pq_pop(&s->bpp.out_pq)) != NULL) {
        int type = pkt->type;
        ssh1_bpp_format_packet(s, pkt);
        ssh_free_pktout(pkt);

        if (type == SSH1_CMSG_REQUEST_COMPRESSION) {
            /*
             * When we see the actual compression request go past, set
             * the pending flag, and stop processing packets this
             * time.
             */
            s->pending_compression_request = TRUE;
            break;
        }
    }
}

static void ssh1_bpp_queue_disconnect(BinaryPacketProtocol *bpp,
                                      const char *msg, int category)
{
    PktOut *pkt = ssh_bpp_new_pktout(bpp, SSH1_MSG_DISCONNECT);
    put_stringz(pkt, msg);
    pq_push(&bpp->out_pq, pkt);
}

>>>>>>> 270c8216
<|MERGE_RESOLUTION|>--- conflicted
+++ resolved
@@ -1,360 +1,353 @@
-/*
- * Binary packet protocol for SSH-1.
- */
-
-#include <assert.h>
-
-#include "putty.h"
-#include "ssh.h"
-#include "sshbpp.h"
-#include "sshcr.h"
-
-struct ssh1_bpp_state {
-    int crState;
-    long len, pad, biglen, length, maxlen;
-    unsigned char *data;
-    unsigned long realcrc, gotcrc;
-    int chunk;
-    PktIn *pktin;
-
-    ssh1_cipher *cipher;
-
-    struct crcda_ctx *crcda_ctx;
-
-    int pending_compression_request;
-    ssh_compressor *compctx;
-    ssh_decompressor *decompctx;
-
-    BinaryPacketProtocol bpp;
-};
-
-static void ssh1_bpp_free(BinaryPacketProtocol *bpp);
-static void ssh1_bpp_handle_input(BinaryPacketProtocol *bpp);
-static void ssh1_bpp_handle_output(BinaryPacketProtocol *bpp);
-static void ssh1_bpp_queue_disconnect(BinaryPacketProtocol *bpp,
-                                      const char *msg, int category);
-static PktOut *ssh1_bpp_new_pktout(int type);
-
-static const struct BinaryPacketProtocolVtable ssh1_bpp_vtable = {
-    ssh1_bpp_free,
-    ssh1_bpp_handle_input,
-    ssh1_bpp_handle_output,
-    ssh1_bpp_new_pktout,
-    ssh1_bpp_queue_disconnect,
-};
-
-BinaryPacketProtocol *ssh1_bpp_new(void)
-{
-    struct ssh1_bpp_state *s = snew(struct ssh1_bpp_state);
-    memset(s, 0, sizeof(*s));
-    s->bpp.vt = &ssh1_bpp_vtable;
-    ssh_bpp_common_setup(&s->bpp);
-    return &s->bpp;
-}
-
-static void ssh1_bpp_free(BinaryPacketProtocol *bpp)
-{
-    struct ssh1_bpp_state *s = FROMFIELD(bpp, struct ssh1_bpp_state, bpp);
-    if (s->cipher)
-        ssh1_cipher_free(s->cipher);
-    if (s->compctx)
-        ssh_compressor_free(s->compctx);
-    if (s->decompctx)
-        ssh_decompressor_free(s->decompctx);
-    if (s->crcda_ctx)
-        crcda_free_context(s->crcda_ctx);
-    sfree(s->pktin);
-    sfree(s);
-}
-
-void ssh1_bpp_new_cipher(BinaryPacketProtocol *bpp,
-                         const struct ssh1_cipheralg *cipher,
-                         const void *session_key)
-{
-    struct ssh1_bpp_state *s;
-    assert(bpp->vt == &ssh1_bpp_vtable);
-    s = FROMFIELD(bpp, struct ssh1_bpp_state, bpp);
-
-    assert(!s->cipher);
-
-    if (cipher) {
-        s->cipher = ssh1_cipher_new(cipher);
-        ssh1_cipher_sesskey(s->cipher, session_key);
-
-        assert(!s->crcda_ctx);
-        s->crcda_ctx = crcda_make_context();
-    }
-}
-
-#define BPP_READ(ptr, len) do                                   \
-    {                                                           \
-        crMaybeWaitUntilV(bufchain_try_fetch_consume(           \
-                              s->bpp.in_raw, ptr, len));        \
-    } while (0)
-
-static void ssh1_bpp_handle_input(BinaryPacketProtocol *bpp)
-{
-    struct ssh1_bpp_state *s = FROMFIELD(bpp, struct ssh1_bpp_state, bpp);
-
-    crBegin(s->crState);
-
-    while (1) {
-        s->maxlen = 0;
-        s->length = 0;
-
-        {
-            unsigned char lenbuf[4];
-            BPP_READ(lenbuf, 4);
-            s->len = toint(GET_32BIT_MSB_FIRST(lenbuf));
-        }
-
-        if (s->len < 0 || s->len > 262144) { /* SSH1.5-mandated max size */
-            s->bpp.error = dupprintf(
-                "Extremely large packet length from server suggests"
-                " data stream corruption");
-            crStopV;
-        }
-
-        s->pad = 8 - (s->len % 8);
-        s->biglen = s->len + s->pad;
-        s->length = s->len - 5;
-
-        /*
-         * Allocate the packet to return, now we know its length.
-         */
-        s->pktin = snew_plus(PktIn, s->biglen);
-        s->pktin->qnode.prev = s->pktin->qnode.next = NULL;
-        s->pktin->qnode.on_free_queue = FALSE;
-        s->pktin->type = 0;
-
-        s->maxlen = s->biglen;
-        s->data = snew_plus_get_aux(s->pktin);
-
-        BPP_READ(s->data, s->biglen);
-
-        if (s->cipher && detect_attack(s->crcda_ctx,
-                                       s->data, s->biglen, NULL)) {
-            s->bpp.error = dupprintf(
-                "Network attack (CRC compensation) detected!");
-            crStopV;
-        }
-
-        if (s->cipher)
-            ssh1_cipher_decrypt(s->cipher, s->data, s->biglen);
-
-        s->realcrc = crc32_compute(s->data, s->biglen - 4);
-        s->gotcrc = GET_32BIT(s->data + s->biglen - 4);
-        if (s->gotcrc != s->realcrc) {
-            s->bpp.error = dupprintf(
-                "Incorrect CRC received on packet");
-            crStopV;
-        }
-
-        if (s->decompctx) {
-            unsigned char *decompblk;
-            int decomplen;
-            if (!ssh_decompressor_decompress(
-                    s->decompctx, s->data + s->pad, s->length + 1,
-                    &decompblk, &decomplen)) {
-                s->bpp.error = dupprintf(
-                    "Zlib decompression encountered invalid data");
-                crStopV;
-            }
-
-            if (s->maxlen < s->pad + decomplen) {
-                PktIn *old_pktin = s->pktin;
-
-                s->maxlen = s->pad + decomplen;
-                s->pktin = snew_plus(PktIn, s->maxlen);
-                *s->pktin = *old_pktin; /* structure copy */
-                s->data = snew_plus_get_aux(s->pktin);
-
-                smemclr(old_pktin, s->biglen);
-                sfree(old_pktin);
-            }
-
-            memcpy(s->data + s->pad, decompblk, decomplen);
-            sfree(decompblk);
-            s->length = decomplen - 1;
-        }
-
-        /*
-         * Now we can find the bounds of the semantic content of the
-         * packet, and the initial type byte.
-         */
-        s->data += s->pad;
-        s->pktin->type = *s->data++;
-        BinarySource_INIT(s->pktin, s->data, s->length);
-
-        if (s->bpp.logctx) {
-            logblank_t blanks[MAX_BLANKS];
-            int nblanks = ssh1_censor_packet(
-                s->bpp.pls, s->pktin->type, FALSE,
-                make_ptrlen(s->data, s->length), blanks);
-            log_packet(s->bpp.logctx, PKT_INCOMING, s->pktin->type,
-                       ssh1_pkt_type(s->pktin->type),
-                       get_ptr(s->pktin), get_avail(s->pktin), nblanks, blanks,
-                       NULL, 0, NULL);
-        }
-
-        pq_push(&s->bpp.in_pq, s->pktin);
-
-        {
-            int type = s->pktin->type;
-            s->pktin = NULL;
-
-            switch (type) {
-              case SSH1_MSG_DISCONNECT:
-                s->bpp.seen_disconnect = TRUE;
-                break;
-
-              case SSH1_SMSG_SUCCESS:
-              case SSH1_SMSG_FAILURE:
-                if (s->pending_compression_request) {
-                    /*
-                     * This is the response to
-                     * SSH1_CMSG_REQUEST_COMPRESSION.
-                     */
-                    if (type == SSH1_SMSG_SUCCESS) {
-                        /*
-                         * If the response was positive, start
-                         * compression.
-                         */
-                        assert(!s->compctx);
-                        assert(!s->decompctx);
-
-                        s->compctx = ssh_compressor_new(&ssh_zlib);
-                        s->decompctx = ssh_decompressor_new(&ssh_zlib);
-                    }
-
-                    /*
-                     * Either way, cancel the pending flag, and
-                     * schedule a run of our output side in case we
-                     * had any packets queued up in the meantime.
-                     */
-                    s->pending_compression_request = FALSE;
-                    queue_idempotent_callback(&s->bpp.ic_out_pq);
-                }
-                break;
-            }
-        }
-    }
-    crFinishV;
-}
-
-static PktOut *ssh1_bpp_new_pktout(int pkt_type)
-{
-    PktOut *pkt = ssh_new_packet();
-    pkt->length = 4 + 8;	    /* space for length + max padding */
-    put_byte(pkt, pkt_type);
-    pkt->prefix = pkt->length;
-    pkt->type = pkt_type;
-    pkt->downstream_id = 0;
-    pkt->additional_log_text = NULL;
-    return pkt;
-}
-
-static void ssh1_bpp_format_packet(struct ssh1_bpp_state *s, PktOut *pkt)
-{
-    int pad, biglen, i, pktoffs;
-    unsigned long crc;
-    int len;
-
-    if (s->bpp.logctx) {
-        ptrlen pktdata = make_ptrlen(pkt->data + pkt->prefix,
-                                     pkt->length - pkt->prefix);
-        logblank_t blanks[MAX_BLANKS];
-        int nblanks = ssh1_censor_packet(
-            s->bpp.pls, pkt->type, TRUE, pktdata, blanks);
-        log_packet(s->bpp.logctx, PKT_OUTGOING, pkt->type,
-                   ssh1_pkt_type(pkt->type),
-                   pktdata.ptr, pktdata.len, nblanks, blanks,
-                   NULL, 0, NULL);
-    }
-
-    if (s->compctx) {
-        unsigned char *compblk;
-        int complen;
-        ssh_compressor_compress(s->compctx, pkt->data + 12, pkt->length - 12,
-                                &compblk, &complen, 0);
-        /* Replace the uncompressed packet data with the compressed
-         * version. */
-        pkt->length = 12;
-        put_data(pkt, compblk, complen);
-        sfree(compblk);
-    }
-
-    put_uint32(pkt, 0); /* space for CRC */
-    len = pkt->length - 4 - 8;  /* len(type+data+CRC) */
-    pad = 8 - (len % 8);
-    pktoffs = 8 - pad;
-    biglen = len + pad;         /* len(padding+type+data+CRC) */
-
-    for (i = pktoffs; i < 4+8; i++)
-        pkt->data[i] = random_byte();
-    crc = crc32_compute(pkt->data + pktoffs + 4,
-                        biglen - 4); /* all ex len */
-    PUT_32BIT(pkt->data + pktoffs + 4 + biglen - 4, crc);
-    PUT_32BIT(pkt->data + pktoffs, len);
-
-    if (s->cipher)
-        ssh1_cipher_encrypt(s->cipher, pkt->data + pktoffs + 4, biglen);
-
-    bufchain_add(s->bpp.out_raw, pkt->data + pktoffs,
-                 biglen + 4); /* len(length+padding+type+data+CRC) */
-}
-
-<<<<<<< HEAD
-    ssh_free_pktout(pkt);
-}
-
-#ifdef MPEXT
-const ssh1_cipher * ssh1_bpp_get_cipher(BinaryPacketProtocol *bpp)
-{
-    return FROMFIELD(bpp, struct ssh1_bpp_state, bpp)->cipher;
-}
-#endif
-
-=======
-static void ssh1_bpp_handle_output(BinaryPacketProtocol *bpp)
-{
-    struct ssh1_bpp_state *s = FROMFIELD(bpp, struct ssh1_bpp_state, bpp);
-    PktOut *pkt;
-
-    if (s->pending_compression_request) {
-        /*
-         * Don't send any output packets while we're awaiting a
-         * response to SSH1_CMSG_REQUEST_COMPRESSION, because if they
-         * cross over in transit with the responding SSH1_CMSG_SUCCESS
-         * then the other end could decode them with the wrong
-         * compression settings.
-         */
-        return;
-    }
-
-    while ((pkt = pq_pop(&s->bpp.out_pq)) != NULL) {
-        int type = pkt->type;
-        ssh1_bpp_format_packet(s, pkt);
-        ssh_free_pktout(pkt);
-
-        if (type == SSH1_CMSG_REQUEST_COMPRESSION) {
-            /*
-             * When we see the actual compression request go past, set
-             * the pending flag, and stop processing packets this
-             * time.
-             */
-            s->pending_compression_request = TRUE;
-            break;
-        }
-    }
-}
-
-static void ssh1_bpp_queue_disconnect(BinaryPacketProtocol *bpp,
-                                      const char *msg, int category)
-{
-    PktOut *pkt = ssh_bpp_new_pktout(bpp, SSH1_MSG_DISCONNECT);
-    put_stringz(pkt, msg);
-    pq_push(&bpp->out_pq, pkt);
-}
-
->>>>>>> 270c8216
+/*
+ * Binary packet protocol for SSH-1.
+ */
+
+#include <assert.h>
+
+#include "putty.h"
+#include "ssh.h"
+#include "sshbpp.h"
+#include "sshcr.h"
+
+struct ssh1_bpp_state {
+    int crState;
+    long len, pad, biglen, length, maxlen;
+    unsigned char *data;
+    unsigned long realcrc, gotcrc;
+    int chunk;
+    PktIn *pktin;
+
+    ssh1_cipher *cipher;
+
+    struct crcda_ctx *crcda_ctx;
+
+    int pending_compression_request;
+    ssh_compressor *compctx;
+    ssh_decompressor *decompctx;
+
+    BinaryPacketProtocol bpp;
+};
+
+static void ssh1_bpp_free(BinaryPacketProtocol *bpp);
+static void ssh1_bpp_handle_input(BinaryPacketProtocol *bpp);
+static void ssh1_bpp_handle_output(BinaryPacketProtocol *bpp);
+static void ssh1_bpp_queue_disconnect(BinaryPacketProtocol *bpp,
+                                      const char *msg, int category);
+static PktOut *ssh1_bpp_new_pktout(int type);
+
+static const struct BinaryPacketProtocolVtable ssh1_bpp_vtable = {
+    ssh1_bpp_free,
+    ssh1_bpp_handle_input,
+    ssh1_bpp_handle_output,
+    ssh1_bpp_new_pktout,
+    ssh1_bpp_queue_disconnect,
+};
+
+BinaryPacketProtocol *ssh1_bpp_new(void)
+{
+    struct ssh1_bpp_state *s = snew(struct ssh1_bpp_state);
+    memset(s, 0, sizeof(*s));
+    s->bpp.vt = &ssh1_bpp_vtable;
+    ssh_bpp_common_setup(&s->bpp);
+    return &s->bpp;
+}
+
+static void ssh1_bpp_free(BinaryPacketProtocol *bpp)
+{
+    struct ssh1_bpp_state *s = FROMFIELD(bpp, struct ssh1_bpp_state, bpp);
+    if (s->cipher)
+        ssh1_cipher_free(s->cipher);
+    if (s->compctx)
+        ssh_compressor_free(s->compctx);
+    if (s->decompctx)
+        ssh_decompressor_free(s->decompctx);
+    if (s->crcda_ctx)
+        crcda_free_context(s->crcda_ctx);
+    sfree(s->pktin);
+    sfree(s);
+}
+
+void ssh1_bpp_new_cipher(BinaryPacketProtocol *bpp,
+                         const struct ssh1_cipheralg *cipher,
+                         const void *session_key)
+{
+    struct ssh1_bpp_state *s;
+    assert(bpp->vt == &ssh1_bpp_vtable);
+    s = FROMFIELD(bpp, struct ssh1_bpp_state, bpp);
+
+    assert(!s->cipher);
+
+    if (cipher) {
+        s->cipher = ssh1_cipher_new(cipher);
+        ssh1_cipher_sesskey(s->cipher, session_key);
+
+        assert(!s->crcda_ctx);
+        s->crcda_ctx = crcda_make_context();
+    }
+}
+
+#define BPP_READ(ptr, len) do                                   \
+    {                                                           \
+        crMaybeWaitUntilV(bufchain_try_fetch_consume(           \
+                              s->bpp.in_raw, ptr, len));        \
+    } while (0)
+
+static void ssh1_bpp_handle_input(BinaryPacketProtocol *bpp)
+{
+    struct ssh1_bpp_state *s = FROMFIELD(bpp, struct ssh1_bpp_state, bpp);
+
+    crBegin(s->crState);
+
+    while (1) {
+        s->maxlen = 0;
+        s->length = 0;
+
+        {
+            unsigned char lenbuf[4];
+            BPP_READ(lenbuf, 4);
+            s->len = toint(GET_32BIT_MSB_FIRST(lenbuf));
+        }
+
+        if (s->len < 0 || s->len > 262144) { /* SSH1.5-mandated max size */
+            s->bpp.error = dupprintf(
+                "Extremely large packet length from server suggests"
+                " data stream corruption");
+            crStopV;
+        }
+
+        s->pad = 8 - (s->len % 8);
+        s->biglen = s->len + s->pad;
+        s->length = s->len - 5;
+
+        /*
+         * Allocate the packet to return, now we know its length.
+         */
+        s->pktin = snew_plus(PktIn, s->biglen);
+        s->pktin->qnode.prev = s->pktin->qnode.next = NULL;
+        s->pktin->qnode.on_free_queue = FALSE;
+        s->pktin->type = 0;
+
+        s->maxlen = s->biglen;
+        s->data = snew_plus_get_aux(s->pktin);
+
+        BPP_READ(s->data, s->biglen);
+
+        if (s->cipher && detect_attack(s->crcda_ctx,
+                                       s->data, s->biglen, NULL)) {
+            s->bpp.error = dupprintf(
+                "Network attack (CRC compensation) detected!");
+            crStopV;
+        }
+
+        if (s->cipher)
+            ssh1_cipher_decrypt(s->cipher, s->data, s->biglen);
+
+        s->realcrc = crc32_compute(s->data, s->biglen - 4);
+        s->gotcrc = GET_32BIT(s->data + s->biglen - 4);
+        if (s->gotcrc != s->realcrc) {
+            s->bpp.error = dupprintf(
+                "Incorrect CRC received on packet");
+            crStopV;
+        }
+
+        if (s->decompctx) {
+            unsigned char *decompblk;
+            int decomplen;
+            if (!ssh_decompressor_decompress(
+                    s->decompctx, s->data + s->pad, s->length + 1,
+                    &decompblk, &decomplen)) {
+                s->bpp.error = dupprintf(
+                    "Zlib decompression encountered invalid data");
+                crStopV;
+            }
+
+            if (s->maxlen < s->pad + decomplen) {
+                PktIn *old_pktin = s->pktin;
+
+                s->maxlen = s->pad + decomplen;
+                s->pktin = snew_plus(PktIn, s->maxlen);
+                *s->pktin = *old_pktin; /* structure copy */
+                s->data = snew_plus_get_aux(s->pktin);
+
+                smemclr(old_pktin, s->biglen);
+                sfree(old_pktin);
+            }
+
+            memcpy(s->data + s->pad, decompblk, decomplen);
+            sfree(decompblk);
+            s->length = decomplen - 1;
+        }
+
+        /*
+         * Now we can find the bounds of the semantic content of the
+         * packet, and the initial type byte.
+         */
+        s->data += s->pad;
+        s->pktin->type = *s->data++;
+        BinarySource_INIT(s->pktin, s->data, s->length);
+
+        if (s->bpp.logctx) {
+            logblank_t blanks[MAX_BLANKS];
+            int nblanks = ssh1_censor_packet(
+                s->bpp.pls, s->pktin->type, FALSE,
+                make_ptrlen(s->data, s->length), blanks);
+            log_packet(s->bpp.logctx, PKT_INCOMING, s->pktin->type,
+                       ssh1_pkt_type(s->pktin->type),
+                       get_ptr(s->pktin), get_avail(s->pktin), nblanks, blanks,
+                       NULL, 0, NULL);
+        }
+
+        pq_push(&s->bpp.in_pq, s->pktin);
+
+        {
+            int type = s->pktin->type;
+            s->pktin = NULL;
+
+            switch (type) {
+              case SSH1_MSG_DISCONNECT:
+                s->bpp.seen_disconnect = TRUE;
+                break;
+
+              case SSH1_SMSG_SUCCESS:
+              case SSH1_SMSG_FAILURE:
+                if (s->pending_compression_request) {
+                    /*
+                     * This is the response to
+                     * SSH1_CMSG_REQUEST_COMPRESSION.
+                     */
+                    if (type == SSH1_SMSG_SUCCESS) {
+                        /*
+                         * If the response was positive, start
+                         * compression.
+                         */
+                        assert(!s->compctx);
+                        assert(!s->decompctx);
+
+                        s->compctx = ssh_compressor_new(&ssh_zlib);
+                        s->decompctx = ssh_decompressor_new(&ssh_zlib);
+                    }
+
+                    /*
+                     * Either way, cancel the pending flag, and
+                     * schedule a run of our output side in case we
+                     * had any packets queued up in the meantime.
+                     */
+                    s->pending_compression_request = FALSE;
+                    queue_idempotent_callback(&s->bpp.ic_out_pq);
+                }
+                break;
+            }
+        }
+    }
+    crFinishV;
+}
+
+static PktOut *ssh1_bpp_new_pktout(int pkt_type)
+{
+    PktOut *pkt = ssh_new_packet();
+    pkt->length = 4 + 8;	    /* space for length + max padding */
+    put_byte(pkt, pkt_type);
+    pkt->prefix = pkt->length;
+    pkt->type = pkt_type;
+    pkt->downstream_id = 0;
+    pkt->additional_log_text = NULL;
+    return pkt;
+}
+
+static void ssh1_bpp_format_packet(struct ssh1_bpp_state *s, PktOut *pkt)
+{
+    int pad, biglen, i, pktoffs;
+    unsigned long crc;
+    int len;
+
+    if (s->bpp.logctx) {
+        ptrlen pktdata = make_ptrlen(pkt->data + pkt->prefix,
+                                     pkt->length - pkt->prefix);
+        logblank_t blanks[MAX_BLANKS];
+        int nblanks = ssh1_censor_packet(
+            s->bpp.pls, pkt->type, TRUE, pktdata, blanks);
+        log_packet(s->bpp.logctx, PKT_OUTGOING, pkt->type,
+                   ssh1_pkt_type(pkt->type),
+                   pktdata.ptr, pktdata.len, nblanks, blanks,
+                   NULL, 0, NULL);
+    }
+
+    if (s->compctx) {
+        unsigned char *compblk;
+        int complen;
+        ssh_compressor_compress(s->compctx, pkt->data + 12, pkt->length - 12,
+                                &compblk, &complen, 0);
+        /* Replace the uncompressed packet data with the compressed
+         * version. */
+        pkt->length = 12;
+        put_data(pkt, compblk, complen);
+        sfree(compblk);
+    }
+
+    put_uint32(pkt, 0); /* space for CRC */
+    len = pkt->length - 4 - 8;  /* len(type+data+CRC) */
+    pad = 8 - (len % 8);
+    pktoffs = 8 - pad;
+    biglen = len + pad;         /* len(padding+type+data+CRC) */
+
+    for (i = pktoffs; i < 4+8; i++)
+        pkt->data[i] = random_byte();
+    crc = crc32_compute(pkt->data + pktoffs + 4,
+                        biglen - 4); /* all ex len */
+    PUT_32BIT(pkt->data + pktoffs + 4 + biglen - 4, crc);
+    PUT_32BIT(pkt->data + pktoffs, len);
+
+    if (s->cipher)
+        ssh1_cipher_encrypt(s->cipher, pkt->data + pktoffs + 4, biglen);
+
+    bufchain_add(s->bpp.out_raw, pkt->data + pktoffs,
+                 biglen + 4); /* len(length+padding+type+data+CRC) */
+}
+
+static void ssh1_bpp_handle_output(BinaryPacketProtocol *bpp)
+{
+    struct ssh1_bpp_state *s = FROMFIELD(bpp, struct ssh1_bpp_state, bpp);
+    PktOut *pkt;
+
+    if (s->pending_compression_request) {
+        /*
+         * Don't send any output packets while we're awaiting a
+         * response to SSH1_CMSG_REQUEST_COMPRESSION, because if they
+         * cross over in transit with the responding SSH1_CMSG_SUCCESS
+         * then the other end could decode them with the wrong
+         * compression settings.
+         */
+        return;
+    }
+
+    while ((pkt = pq_pop(&s->bpp.out_pq)) != NULL) {
+        int type = pkt->type;
+        ssh1_bpp_format_packet(s, pkt);
+        ssh_free_pktout(pkt);
+
+        if (type == SSH1_CMSG_REQUEST_COMPRESSION) {
+            /*
+             * When we see the actual compression request go past, set
+             * the pending flag, and stop processing packets this
+             * time.
+             */
+            s->pending_compression_request = TRUE;
+            break;
+        }
+    }
+}
+
+static void ssh1_bpp_queue_disconnect(BinaryPacketProtocol *bpp,
+                                      const char *msg, int category)
+{
+    PktOut *pkt = ssh_bpp_new_pktout(bpp, SSH1_MSG_DISCONNECT);
+    put_stringz(pkt, msg);
+    pq_push(&bpp->out_pq, pkt);
+}
+
+#ifdef MPEXT
+const ssh1_cipher * ssh1_bpp_get_cipher(BinaryPacketProtocol *bpp)
+{
+    return FROMFIELD(bpp, struct ssh1_bpp_state, bpp)->cipher;
+}
+#endif