--- conflicted
+++ resolved
@@ -1,1530 +1,1526 @@
-#include <stdio.h>
-#include <string.h>
-
-#include "puttymem.h"
-#include "tree234.h"
-#ifndef WINSCP_VS
-#include "network.h"
-#endif
-#include "int64.h"
-#include "misc.h"
-
-#ifndef WINSCP_VS
-struct ssh_channel;
-
-/*
- * Buffer management constants. There are several of these for
- * various different purposes:
- *
- *  - SSH1_BUFFER_LIMIT is the amount of backlog that must build up
- *    on a local data stream before we throttle the whole SSH
- *    connection (in SSH-1 only). Throttling the whole connection is
- *    pretty drastic so we set this high in the hope it won't
- *    happen very often.
- *
- *  - SSH_MAX_BACKLOG is the amount of backlog that must build up
- *    on the SSH connection itself before we defensively throttle
- *    _all_ local data streams. This is pretty drastic too (though
- *    thankfully unlikely in SSH-2 since the window mechanism should
- *    ensure that the server never has any need to throttle its end
- *    of the connection), so we set this high as well.
- *
- *  - OUR_V2_WINSIZE is the default window size we present on SSH-2
- *    channels.
- *
- *  - OUR_V2_BIGWIN is the window size we advertise for the only
- *    channel in a simple connection.  It must be <= INT_MAX.
- *
- *  - OUR_V2_MAXPKT is the official "maximum packet size" we send
- *    to the remote side. This actually has nothing to do with the
- *    size of the _packet_, but is instead a limit on the amount
- *    of data we're willing to receive in a single SSH2 channel
- *    data message.
- *
- *  - OUR_V2_PACKETLIMIT is actually the maximum size of SSH
- *    _packet_ we're prepared to cope with.  It must be a multiple
- *    of the cipher block size, and must be at least 35000.
- */
-
-#define SSH1_BUFFER_LIMIT 32768
-#define SSH_MAX_BACKLOG 32768
-#define OUR_V2_WINSIZE 16384
-#define OUR_V2_BIGWIN 0x7fffffff
-#define OUR_V2_MAXPKT 0x4000UL
-#define OUR_V2_PACKETLIMIT 0x9000UL
-
-typedef struct PacketQueueNode PacketQueueNode;
-struct PacketQueueNode {
-    PacketQueueNode *next, *prev;
-    int on_free_queue;     /* is this packet scheduled for freeing? */
-};
-
-typedef struct PktIn {
-    int type;
-    unsigned long sequence; /* SSH-2 incoming sequence number */
-    PacketQueueNode qnode;  /* for linking this packet on to a queue */
-    BinarySource_IMPLEMENTATION;
-} PktIn;
-
-typedef struct PktOut {
-    long prefix;            /* bytes up to and including type field */
-    long length;            /* total bytes, including prefix */
-    int type;
-    long minlen;            /* SSH-2: ensure wire length is at least this */
-    unsigned char *data;    /* allocated storage */
-    long maxlen;	    /* amount of storage allocated for `data' */
-
-    /* Extra metadata used in SSH packet logging mode, allowing us to
-     * log in the packet header line that the packet came from a
-     * connection-sharing downstream and what if anything unusual was
-     * done to it. The additional_log_text field is expected to be a
-     * static string - it will not be freed. */
-    unsigned downstream_id;
-    const char *additional_log_text;
-
-    PacketQueueNode qnode;  /* for linking this packet on to a queue */
-    BinarySink_IMPLEMENTATION;
-} PktOut;
-
-typedef struct PacketQueueBase {
-    PacketQueueNode end;
-    struct IdempotentCallback *ic;
-    Seat * seat; // WINSCP
-} PacketQueueBase;
-
-typedef struct PktInQueue {
-    PacketQueueBase pqb;
-    PktIn *(*after)(PacketQueueBase *, PacketQueueNode *prev, int pop);
-} PktInQueue;
-
-typedef struct PktOutQueue {
-    PacketQueueBase pqb;
-    PktOut *(*after)(PacketQueueBase *, PacketQueueNode *prev, int pop);
-} PktOutQueue;
-
-void pq_base_push(PacketQueueBase *pqb, PacketQueueNode *node);
-void pq_base_push_front(PacketQueueBase *pqb, PacketQueueNode *node);
-void pq_base_concatenate(PacketQueueBase *dest,
-                         PacketQueueBase *q1, PacketQueueBase *q2);
-
-void pq_in_init(PktInQueue *pq, Seat * seat); // WINSCP
-void pq_out_init(PktOutQueue *pq, Seat * seat); // WINSCP
-void pq_in_clear(PktInQueue *pq);
-void pq_out_clear(PktOutQueue *pq);
-
-#define pq_push(pq, pkt)                                        \
-    TYPECHECK((pq)->after(&(pq)->pqb, NULL, FALSE) == pkt,      \
-              pq_base_push(&(pq)->pqb, &(pkt)->qnode))
-#define pq_push_front(pq, pkt)                                  \
-    TYPECHECK((pq)->after(&(pq)->pqb, NULL, FALSE) == pkt,      \
-              pq_base_push_front(&(pq)->pqb, &(pkt)->qnode))
-#define pq_peek(pq) ((pq)->after(&(pq)->pqb, &(pq)->pqb.end, FALSE))
-#define pq_pop(pq) ((pq)->after(&(pq)->pqb, &(pq)->pqb.end, TRUE))
-#define pq_concatenate(dst, q1, q2)                                     \
-    TYPECHECK((q1)->after(&(q1)->pqb, NULL, FALSE) ==                   \
-              (dst)->after(&(dst)->pqb, NULL, FALSE) &&                 \
-              (q2)->after(&(q2)->pqb, NULL, FALSE) ==                   \
-              (dst)->after(&(dst)->pqb, NULL, FALSE),                   \
-              pq_base_concatenate(&(dst)->pqb, &(q1)->pqb, &(q2)->pqb))
-
-#define pq_first(pq) pq_peek(pq)
-#define pq_next(pq, pkt) ((pq)->after(&(pq)->pqb, &(pkt)->qnode, FALSE))
-
-/*
- * Packet type contexts, so that ssh2_pkt_type can correctly decode
- * the ambiguous type numbers back into the correct type strings.
- */
-typedef enum {
-    SSH2_PKTCTX_NOKEX,
-    SSH2_PKTCTX_DHGROUP,
-    SSH2_PKTCTX_DHGEX,
-    SSH2_PKTCTX_ECDHKEX,
-    SSH2_PKTCTX_GSSKEX,
-    SSH2_PKTCTX_RSAKEX
-} Pkt_KCtx;
-typedef enum {
-    SSH2_PKTCTX_NOAUTH,
-    SSH2_PKTCTX_PUBLICKEY,
-    SSH2_PKTCTX_PASSWORD,
-    SSH2_PKTCTX_GSSAPI,
-    SSH2_PKTCTX_KBDINTER
-} Pkt_ACtx;
-
-typedef struct PacketLogSettings {
-    int omit_passwords, omit_data;
-    Pkt_KCtx kctx;
-    Pkt_ACtx actx;
-} PacketLogSettings;
-
-#define MAX_BLANKS 4 /* no packet needs more censored sections than this */
-int ssh1_censor_packet(
-    const PacketLogSettings *pls, int type, int sender_is_client,
-    ptrlen pkt, logblank_t *blanks);
-int ssh2_censor_packet(
-    const PacketLogSettings *pls, int type, int sender_is_client,
-    ptrlen pkt, logblank_t *blanks);
-
-PktOut *ssh_new_packet(void);
-void ssh_free_pktout(PktOut *pkt);
-
-Socket *ssh_connection_sharing_init(
-    const char *host, int port, Conf *conf, LogContext *logctx,
-    Plug *sshplug, ssh_sharing_state **state);
-void ssh_connshare_provide_connlayer(ssh_sharing_state *sharestate,
-                                     ConnectionLayer *cl);
-int ssh_share_test_for_upstream(const char *host, int port, Conf *conf);
-void share_got_pkt_from_server(ssh_sharing_connstate *ctx, int type,
-                               const void *pkt, int pktlen);
-void share_activate(ssh_sharing_state *sharestate,
-                    const char *server_verstring);
-void sharestate_free(ssh_sharing_state *state);
-int share_ndownstreams(ssh_sharing_state *state);
-
-void ssh_connshare_log(Ssh *ssh, int event, const char *logtext,
-                       const char *ds_err, const char *us_err);
-void share_setup_x11_channel(ssh_sharing_connstate *cs, share_channel *chan,
-                             unsigned upstream_id, unsigned server_id,
-                             unsigned server_currwin, unsigned server_maxpkt,
-                             unsigned client_adjusted_window,
-                             const char *peer_addr, int peer_port, int endian,
-                             int protomajor, int protominor,
-                             const void *initial_data, int initial_len);
-
-struct X11Display;
-struct X11FakeAuth;
-
-/* Structure definition centralised here because the SSH-1 and SSH-2
- * connection layers both use it. But the client module (portfwd.c)
- * should not try to look inside here. */
-struct ssh_rportfwd {
-    unsigned sport, dport;
-    char *shost, *dhost;
-    int addressfamily;
-    char *log_description; /* name of remote listening port, for logging */
-    ssh_sharing_connstate *share_ctx;
-    PortFwdRecord *pfr;
-};
-void free_rportfwd(struct ssh_rportfwd *rpf);
-
-struct ConnectionLayerVtable {
-    /* Allocate and free remote-to-local port forwardings, called by
-     * PortFwdManager or by connection sharing */
-    struct ssh_rportfwd *(*rportfwd_alloc)(
-        ConnectionLayer *cl,
-        const char *shost, int sport, const char *dhost, int dport,
-        int addressfamily, const char *log_description, PortFwdRecord *pfr,
-        ssh_sharing_connstate *share_ctx);
-    void (*rportfwd_remove)(ConnectionLayer *cl, struct ssh_rportfwd *rpf);
-
-    /* Open a local-to-remote port forwarding channel, called by
-     * PortFwdManager */
-    SshChannel *(*lportfwd_open)(
-        ConnectionLayer *cl, const char *hostname, int port,
-        const char *description, const SocketPeerInfo *peerinfo,
-        Channel *chan);
-
-    /* Initiate opening of a 'session'-type channel */
-    SshChannel *(*session_open)(ConnectionLayer *cl, Channel *chan);
-
-    /* Add an X11 display for ordinary X forwarding */
-    struct X11FakeAuth *(*add_x11_display)(
-        ConnectionLayer *cl, int authtype, struct X11Display *x11disp);
-
-    /* Add and remove X11 displays for connection sharing downstreams */
-    struct X11FakeAuth *(*add_sharing_x11_display)(
-        ConnectionLayer *cl, int authtype, ssh_sharing_connstate *share_cs,
-        share_channel *share_chan);
-    void (*remove_sharing_x11_display)(
-        ConnectionLayer *cl, struct X11FakeAuth *auth);
-
-    /* Pass through an outgoing SSH packet from a downstream */
-    void (*send_packet_from_downstream)(
-        ConnectionLayer *cl, unsigned id, int type,
-        const void *pkt, int pktlen, const char *additional_log_text);
-
-    /* Allocate/free an upstream channel number associated with a
-     * sharing downstream */
-    unsigned (*alloc_sharing_channel)(ConnectionLayer *cl,
-                                      ssh_sharing_connstate *connstate);
-    void (*delete_sharing_channel)(ConnectionLayer *cl, unsigned localid);
-
-    /* Indicate that a downstream has sent a global request with the
-     * want-reply flag, so that when a reply arrives it will be passed
-     * back to that downstrean */
-    void (*sharing_queue_global_request)(
-        ConnectionLayer *cl, ssh_sharing_connstate *connstate);
-
-    /* Indicate that the last downstream has disconnected */
-    void (*sharing_no_more_downstreams)(ConnectionLayer *cl);
-
-    /* Query whether the connection layer is doing agent forwarding */
-    int (*agent_forwarding_permitted)(ConnectionLayer *cl);
-
-    /* Set the size of the main terminal window (if any) */
-    void (*terminal_size)(ConnectionLayer *cl, int width, int height);
-
-    /* Indicate that the backlog on standard output has cleared */
-    void (*stdout_unthrottle)(ConnectionLayer *cl, int bufsize);
-
-    /* Query the size of the backlog on standard _input_ */
-    int (*stdin_backlog)(ConnectionLayer *cl);
-
-    /* Tell the connection layer that the SSH connection itself has
-     * backed up, so it should tell all currently open channels to
-     * cease reading from their local input sources if they can. (Or
-     * tell it that that state of affairs has gone away again.) */
-    void (*throttle_all_channels)(ConnectionLayer *cl, int throttled);
-
-    /* Ask the connection layer about its current preference for
-     * line-discipline options. */
-    int (*ldisc_option)(ConnectionLayer *cl, int option);
-
-    /* Communicate _to_ the connection layer (from the main session
-     * channel) what its preference for line-discipline options is. */
-    void (*set_ldisc_option)(ConnectionLayer *cl, int option, int value);
-
-    /* Communicate to the connection layer whether X and agent
-     * forwarding were successfully enabled (for purposes of
-     * knowing whether to accept subsequent channel-opens). */
-    void (*enable_x_fwd)(ConnectionLayer *cl);
-    void (*enable_agent_fwd)(ConnectionLayer *cl);
-
-    /* Communicate to the connection layer whether the main session
-     * channel currently wants user input. */
-    void (*set_wants_user_input)(ConnectionLayer *cl, int wanted);
-};
-
-struct ConnectionLayer {
-    LogContext *logctx;
-    const struct ConnectionLayerVtable *vt;
-};
-
-#define ssh_rportfwd_alloc(cl, sh, sp, dh, dp, af, ld, pfr, share) \
-    ((cl)->vt->rportfwd_alloc(cl, sh, sp, dh, dp, af, ld, pfr, share))
-#define ssh_rportfwd_remove(cl, rpf) ((cl)->vt->rportfwd_remove(cl, rpf))
-#define ssh_lportfwd_open(cl, h, p, desc, pi, chan) \
-    ((cl)->vt->lportfwd_open(cl, h, p, desc, pi, chan))
-#define ssh_session_open(cl, chan) \
-    ((cl)->vt->session_open(cl, chan))
-#define ssh_add_x11_display(cl, auth, disp) \
-    ((cl)->vt->add_x11_display(cl, auth, disp))
-#define ssh_add_sharing_x11_display(cl, auth, cs, ch)   \
-    ((cl)->vt->add_sharing_x11_display(cl, auth, cs, ch))
-#define ssh_remove_sharing_x11_display(cl, fa)   \
-    ((cl)->vt->remove_sharing_x11_display(cl, fa))
-#define ssh_send_packet_from_downstream(cl, id, type, pkt, len, log)    \
-    ((cl)->vt->send_packet_from_downstream(cl, id, type, pkt, len, log))
-#define ssh_alloc_sharing_channel(cl, cs) \
-    ((cl)->vt->alloc_sharing_channel(cl, cs))
-#define ssh_delete_sharing_channel(cl, ch) \
-    ((cl)->vt->delete_sharing_channel(cl, ch))
-#define ssh_sharing_queue_global_request(cl, cs) \
-    ((cl)->vt->sharing_queue_global_request(cl, cs))
-#define ssh_sharing_no_more_downstreams(cl) \
-    ((cl)->vt->sharing_no_more_downstreams(cl))
-#define ssh_agent_forwarding_permitted(cl) \
-    ((cl)->vt->agent_forwarding_permitted(cl))
-#define ssh_terminal_size(cl, w, h) ((cl)->vt->terminal_size(cl, w, h))
-#define ssh_stdout_unthrottle(cl, bufsize) \
-    ((cl)->vt->stdout_unthrottle(cl, bufsize))
-#define ssh_stdin_backlog(cl) ((cl)->vt->stdin_backlog(cl))
-#define ssh_throttle_all_channels(cl, throttled) \
-    ((cl)->vt->throttle_all_channels(cl, throttled))
-#define ssh_ldisc_option(cl, option) ((cl)->vt->ldisc_option(cl, option))
-#define ssh_set_ldisc_option(cl, opt, val) \
-    ((cl)->vt->set_ldisc_option(cl, opt, val))
-#define ssh_enable_x_fwd(cl) ((cl)->vt->enable_x_fwd(cl))
-#define ssh_enable_agent_fwd(cl) ((cl)->vt->enable_agent_fwd(cl))
-#define ssh_set_wants_user_input(cl, wanted) \
-    ((cl)->vt->set_wants_user_input(cl, wanted))
-
-/* Exports from portfwd.c */
-PortFwdManager *portfwdmgr_new(ConnectionLayer *cl);
-void portfwdmgr_free(PortFwdManager *mgr);
-void portfwdmgr_config(PortFwdManager *mgr, Conf *conf);
-void portfwdmgr_close(PortFwdManager *mgr, PortFwdRecord *pfr);
-void portfwdmgr_close_all(PortFwdManager *mgr);
-char *portfwdmgr_connect(PortFwdManager *mgr, Channel **chan_ret,
-                         char *hostname, int port, SshChannel *c,
-                         int addressfamily);
-
-LogContext *ssh_get_logctx(Ssh *ssh);
-
-/* Communications back to ssh.c from connection layers */
-void ssh_throttle_conn(Ssh *ssh, int adjust);
-void ssh_got_exitcode(Ssh *ssh, int status);
-void ssh_ldisc_update(Ssh *ssh);
-void ssh_got_fallback_cmd(Ssh *ssh);
-
-/* Functions to abort the connection, for various reasons. */
-void ssh_remote_error(Ssh *ssh, const char *fmt, ...);
-void ssh_remote_eof(Ssh *ssh, const char *fmt, ...);
-void ssh_proto_error(Ssh *ssh, const char *fmt, ...);
-void ssh_sw_abort(Ssh *ssh, const char *fmt, ...);
-void ssh_user_close(Ssh *ssh, const char *fmt, ...);
-
-#define SSH_CIPHER_IDEA		1
-#define SSH_CIPHER_DES		2
-#define SSH_CIPHER_3DES		3
-#define SSH_CIPHER_BLOWFISH	6
-
-#ifndef BIGNUM_INTERNAL
-typedef void *Bignum;
-#endif
-
-typedef struct ssh_keyalg ssh_keyalg;
-typedef const struct ssh_keyalg *ssh_key;
-
-struct RSAKey {
-    int bits;
-    int bytes;
-    Bignum modulus;
-    Bignum exponent;
-    Bignum private_exponent;
-    Bignum p;
-    Bignum q;
-    Bignum iqmp;
-    char *comment;
-    ssh_key sshk;
-};
-
-struct dss_key {
-    Bignum p, q, g, y, x;
-    ssh_key sshk;
-};
-
-struct ec_curve;
-
-struct ec_point {
-    const struct ec_curve *curve;
-    Bignum x, y;
-    Bignum z;  /* Jacobian denominator */
-    unsigned char infinity;
-};
-
-void ec_point_free(struct ec_point *point);
-
-/* Weierstrass form curve */
-struct ec_wcurve
-{
-    Bignum a, b, n;
-    struct ec_point G;
-};
-
-/* Montgomery form curve */
-struct ec_mcurve
-{
-    Bignum a, b;
-    struct ec_point G;
-};
-
-/* Edwards form curve */
-struct ec_ecurve
-{
-    Bignum l, d;
-    struct ec_point B;
-};
-
-struct ec_curve {
-    enum { EC_WEIERSTRASS, EC_MONTGOMERY, EC_EDWARDS } type;
-    /* 'name' is the identifier of the curve when it has to appear in
-     * wire protocol encodings, as it does in e.g. the public key and
-     * signature formats for NIST curves. Curves which do not format
-     * their keys or signatures in this way just have name==NULL.
-     *
-     * 'textname' is non-NULL for all curves, and is a human-readable
-     * identification suitable for putting in log messages. */
-    const char *name, *textname;
-    unsigned int fieldBits;
-    Bignum p;
-    union {
-        struct ec_wcurve w;
-        struct ec_mcurve m;
-        struct ec_ecurve e;
-    };
-};
-
-const ssh_keyalg *ec_alg_by_oid(int len, const void *oid,
-                                        const struct ec_curve **curve);
-const unsigned char *ec_alg_oid(const ssh_keyalg *alg, int *oidlen);
-extern const int ec_nist_curve_lengths[], n_ec_nist_curve_lengths;
-int ec_nist_alg_and_curve_by_bits(int bits,
-                                  const struct ec_curve **curve,
-                                  const ssh_keyalg **alg);
-int ec_ed_alg_and_curve_by_bits(int bits,
-                                const struct ec_curve **curve,
-                                const ssh_keyalg **alg);
-
-struct ec_key {
-    struct ec_point publicKey;
-    Bignum privateKey;
-    ssh_key sshk;
-};
-
-struct ec_point *ec_public(const Bignum privateKey, const struct ec_curve *curve);
-
-/*
- * SSH-1 never quite decided which order to store the two components
- * of an RSA key. During connection setup, the server sends its host
- * and server keys with the exponent first; private key files store
- * the modulus first. The agent protocol is even more confusing,
- * because the client specifies a key to the server in one order and
- * the server lists the keys it knows about in the other order!
- */
-typedef enum { RSA_SSH1_EXPONENT_FIRST, RSA_SSH1_MODULUS_FIRST } RsaSsh1Order;
-
-void BinarySource_get_rsa_ssh1_pub(
-    BinarySource *src, struct RSAKey *result, RsaSsh1Order order);
-void BinarySource_get_rsa_ssh1_priv(
-    BinarySource *src, struct RSAKey *rsa);
-int rsa_ssh1_encrypt(unsigned char *data, int length, struct RSAKey *key);
-Bignum rsa_ssh1_decrypt(Bignum input, struct RSAKey *key);
-void rsasanitise(struct RSAKey *key);
-int rsastr_len(struct RSAKey *key);
-void rsastr_fmt(char *str, struct RSAKey *key);
-char *rsa_ssh1_fingerprint(struct RSAKey *key);
-int rsa_verify(struct RSAKey *key);
-void rsa_ssh1_public_blob(BinarySink *bs, struct RSAKey *key,
-                          RsaSsh1Order order);
-int rsa_ssh1_public_blob_len(void *data, int maxlen);
-void freersakey(struct RSAKey *key);
-#endif // WINSCP_VS
-
-typedef uint32 word32;
-
-#ifndef WINSCP_VS
-unsigned long crc32_compute(const void *s, size_t len);
-unsigned long crc32_update(unsigned long crc_input, const void *s, size_t len);
-
-/* SSH CRC compensation attack detector */
-struct crcda_ctx;
-struct crcda_ctx *crcda_make_context(void);
-void crcda_free_context(struct crcda_ctx *ctx);
-int detect_attack(struct crcda_ctx *ctx, unsigned char *buf, uint32 len,
-		  unsigned char *IV);
-
-/*
- * SSH2 RSA key exchange functions
- */
-struct ssh_hashalg;
-struct RSAKey *ssh_rsakex_newkey(const void *data, int len);
-void ssh_rsakex_freekey(struct RSAKey *key);
-int ssh_rsakex_klen(struct RSAKey *key);
-void ssh_rsakex_encrypt(const struct ssh_hashalg *h,
-                        unsigned char *in, int inlen,
-                        unsigned char *out, int outlen, struct RSAKey *key);
-
-/*
- * SSH2 ECDH key exchange functions
- */
-struct ssh_kex;
-const char *ssh_ecdhkex_curve_textname(const struct ssh_kex *kex);
-struct ec_key *ssh_ecdhkex_newkey(const struct ssh_kex *kex);
-void ssh_ecdhkex_freekey(struct ec_key *key);
-void ssh_ecdhkex_getpublic(struct ec_key *key, BinarySink *bs);
-Bignum ssh_ecdhkex_getkey(struct ec_key *key,
-                          const void *remoteKey, int remoteKeyLen);
-
-/*
- * Helper function for k generation in DSA, reused in ECDSA
- */
-Bignum *dss_gen_k(const char *id_string, Bignum modulus, Bignum private_key,
-                  unsigned char *digest, int digest_len);
-
-struct ssh2_cipheralg;
-typedef const struct ssh2_cipheralg *ssh2_cipher;
-
-typedef struct {
-    uint32 h[4];
-} MD5_Core_State;
-
-struct MD5Context {
-    MD5_Core_State core;
-    unsigned char block[64];
-    int blkused;
-    uint32 lenhi, lenlo;
-    BinarySink_IMPLEMENTATION;
-};
-
-void MD5Init(struct MD5Context *context);
-void MD5Final(unsigned char digest[16], struct MD5Context *context);
-void MD5Simple(void const *p, unsigned len, unsigned char output[16]);
-
-struct hmacmd5_context;
-struct hmacmd5_context *hmacmd5_make_context(void);
-void hmacmd5_free_context(struct hmacmd5_context *ctx);
-void hmacmd5_key(struct hmacmd5_context *ctx, void const *key, int len);
-void hmacmd5_do_hmac(struct hmacmd5_context *ctx,
-                     const void *blk, int len, unsigned char *hmac);
-
-int supports_sha_ni(void);
-
-#ifdef MPEXT
-// Resolve ambiguity with OpenSSL
-#define SHA_Init putty_SHA_Init
-#define SHA_Final putty_SHA_Final
-#define SHA256_Init putty_SHA256_Init
-#define SHA256_Final putty_SHA256_Final
-#define SHA512_Init putty_SHA512_Init
-#define SHA512_Final putty_SHA512_Final
-#endif
-
-typedef struct SHA_State {
-    uint32 h[5];
-    unsigned char block[64];
-    int blkused;
-    uint32 lenhi, lenlo;
-    void (*sha1)(struct SHA_State * s, const unsigned char *p, int len);
-    BinarySink_IMPLEMENTATION;
-} SHA_State;
-void SHA_Init(SHA_State * s);
-void SHA_Final(SHA_State * s, unsigned char *output);
-void SHA_Simple(const void *p, int len, unsigned char *output);
-
-void hmac_sha1_simple(const void *key, int keylen,
-                      const void *data, int datalen,
-		      unsigned char *output);
-#endif // WINSCP_VS
-typedef struct SHA256_State {
-    uint32 h[8];
-    unsigned char block[64];
-    int blkused;
-    uint32 lenhi, lenlo;
-    void (*sha256)(struct SHA256_State * s, const unsigned char *p, int len);
-    BinarySink_IMPLEMENTATION;
-} SHA256_State;
-#ifndef WINSCP_VS
-void SHA256_Init(SHA256_State * s);
-void SHA256_Final(SHA256_State * s, unsigned char *output);
-void SHA256_Simple(const void *p, int len, unsigned char *output);
-
-typedef struct {
-    uint64 h[8];
-    unsigned char block[128];
-    int blkused;
-    uint32 len[4];
-    BinarySink_IMPLEMENTATION;
-} SHA512_State;
-#define SHA384_State SHA512_State
-void SHA512_Init(SHA512_State * s);
-void SHA512_Final(SHA512_State * s, unsigned char *output);
-void SHA512_Simple(const void *p, int len, unsigned char *output);
-void SHA384_Init(SHA384_State * s);
-void SHA384_Final(SHA384_State * s, unsigned char *output);
-void SHA384_Simple(const void *p, int len, unsigned char *output);
-
-struct ssh2_macalg;
-
-struct ssh1_cipheralg;
-typedef const struct ssh1_cipheralg *ssh1_cipher;
-
-struct ssh1_cipheralg {
-    ssh1_cipher *(*new)(void);
-    void (*free)(ssh1_cipher *);
-    void (*sesskey)(ssh1_cipher *, const void *key);
-    void (*encrypt)(ssh1_cipher *, void *blk, int len);
-    void (*decrypt)(ssh1_cipher *, void *blk, int len);
-    int blksize;
-    const char *text_name;
-};
-
-#define ssh1_cipher_new(alg) ((alg)->new())
-#define ssh1_cipher_free(ctx) ((*(ctx))->free(ctx))
-#define ssh1_cipher_sesskey(ctx, key) ((*(ctx))->sesskey(ctx, key))
-#define ssh1_cipher_encrypt(ctx, blk, len) ((*(ctx))->encrypt(ctx, blk, len))
-#define ssh1_cipher_decrypt(ctx, blk, len) ((*(ctx))->decrypt(ctx, blk, len))
-
-struct ssh2_cipheralg {
-    ssh2_cipher *(*new)(const struct ssh2_cipheralg *alg);
-    void (*free)(ssh2_cipher *);
-    void (*setiv)(ssh2_cipher *, const void *iv);
-    void (*setkey)(ssh2_cipher *, const void *key);
-    void (*encrypt)(ssh2_cipher *, void *blk, int len);
-    void (*decrypt)(ssh2_cipher *, void *blk, int len);
-    /* Ignored unless SSH_CIPHER_SEPARATE_LENGTH flag set */
-    void (*encrypt_length)(ssh2_cipher *, void *blk, int len,
-                           unsigned long seq);
-    void (*decrypt_length)(ssh2_cipher *, void *blk, int len,
-                           unsigned long seq);
-    const char *name;
-    int blksize;
-    /* real_keybits is the number of bits of entropy genuinely used by
-     * the cipher scheme; it's used for deciding how big a
-     * Diffie-Hellman group is needed to exchange a key for the
-     * cipher. */
-    int real_keybits;
-    /* padded_keybytes is the number of bytes of key data expected as
-     * input to the setkey function; it's used for deciding how much
-     * data needs to be generated from the post-kex generation of key
-     * material. In a sensible cipher which uses all its key bytes for
-     * real work, this will just be real_keybits/8, but in DES-type
-     * ciphers which ignore one bit in each byte, it'll be slightly
-     * different. */
-    int padded_keybytes;
-    unsigned int flags;
-#define SSH_CIPHER_IS_CBC	1
-#define SSH_CIPHER_SEPARATE_LENGTH      2
-    const char *text_name;
-    /* If set, this takes priority over other MAC. */
-    const struct ssh2_macalg *required_mac;
-};
-
-#define ssh2_cipher_new(alg) ((alg)->new(alg))
-#define ssh2_cipher_free(ctx) ((*(ctx))->free(ctx))
-#define ssh2_cipher_setiv(ctx, iv) ((*(ctx))->setiv(ctx, iv))
-#define ssh2_cipher_setkey(ctx, key) ((*(ctx))->setkey(ctx, key))
-#define ssh2_cipher_encrypt(ctx, blk, len) ((*(ctx))->encrypt(ctx, blk, len))
-#define ssh2_cipher_decrypt(ctx, blk, len) ((*(ctx))->decrypt(ctx, blk, len))
-#define ssh2_cipher_encrypt_length(ctx, blk, len, seq) \
-    ((*(ctx))->encrypt_length(ctx, blk, len, seq))
-#define ssh2_cipher_decrypt_length(ctx, blk, len, seq) \
-    ((*(ctx))->decrypt_length(ctx, blk, len, seq))
-#define ssh2_cipher_alg(ctx) (*(ctx))
-
-struct ssh2_ciphers {
-    int nciphers;
-    const struct ssh2_cipheralg *const *list;
-};
-
-struct ssh2_macalg;
-typedef struct ssh2_mac {
-    const struct ssh2_macalg *vt;
-    BinarySink_DELEGATE_IMPLEMENTATION;
-} ssh2_mac;
-
-struct ssh2_macalg {
-    /* Passes in the cipher context */
-    ssh2_mac *(*new)(const struct ssh2_macalg *alg, ssh2_cipher *cipher);
-    void (*free)(ssh2_mac *);
-    void (*setkey)(ssh2_mac *, const void *key);
-    void (*start)(ssh2_mac *);
-    void (*genresult)(ssh2_mac *, unsigned char *);
-    const char *name, *etm_name;
-    int len, keylen;
-    const char *text_name;
-};
-
-#define ssh2_mac_new(alg, cipher) ((alg)->new(alg, cipher))
-#define ssh2_mac_free(ctx) ((ctx)->vt->free(ctx))
-#define ssh2_mac_setkey(ctx, key) ((ctx)->vt->free(ctx, key))
-#define ssh2_mac_start(ctx) ((ctx)->vt->start(ctx))
-#define ssh2_mac_genresult(ctx, out) ((ctx)->vt->genresult(ctx, out))
-#define ssh2_mac_alg(ctx) ((ctx)->vt)
-
-/* Centralised 'methods' for ssh2_mac, defined in sshmac.c */
-int ssh2_mac_verresult(ssh2_mac *, const void *);
-void ssh2_mac_generate(ssh2_mac *, void *, int, unsigned long seq);
-int ssh2_mac_verify(ssh2_mac *, const void *, int, unsigned long seq);
-
-typedef struct ssh_hash {
-    const struct ssh_hashalg *vt;
-    BinarySink_DELEGATE_IMPLEMENTATION;
-} ssh_hash;
-
-struct ssh_hashalg {
-    ssh_hash *(*new)(const struct ssh_hashalg *alg);
-    ssh_hash *(*copy)(ssh_hash *);
-    void (*final)(ssh_hash *, unsigned char *); /* ALSO FREES THE ssh_hash! */
-    void (*free)(ssh_hash *);
-    int hlen; /* output length in bytes */
-    const char *text_name;
-};   
-
-#define ssh_hash_new(alg) ((alg)->new(alg))
-#define ssh_hash_copy(ctx) ((ctx)->vt->copy(ctx))
-#define ssh_hash_final(ctx, out) ((ctx)->vt->final(ctx, out))
-#define ssh_hash_free(ctx) ((ctx)->vt->free(ctx))
-#define ssh_hash_alg(ctx) ((ctx)->vt)
-
-struct ssh_kex {
-    const char *name, *groupname;
-    enum { KEXTYPE_DH, KEXTYPE_RSA, KEXTYPE_ECDH, KEXTYPE_GSS } main_type;
-    const struct ssh_hashalg *hash;
-    const void *extra;                 /* private to the kex methods */
-};
-
-struct ssh_kexes {
-    int nkexes;
-    const struct ssh_kex *const *list;
-};
-
-struct ssh_keyalg {
-    /* Constructors that create an ssh_key */
-    ssh_key *(*new_pub) (const ssh_keyalg *self, ptrlen pub);
-    ssh_key *(*new_priv) (const ssh_keyalg *self, ptrlen pub, ptrlen priv);
-    ssh_key *(*new_priv_openssh) (const ssh_keyalg *self, BinarySource *);
-
-    /* Methods that operate on an existing ssh_key */
-    void (*freekey) (ssh_key *key);
-    void (*sign) (ssh_key *key, const void *data, int datalen, BinarySink *);
-    int (*verify) (ssh_key *key, ptrlen sig, ptrlen data);
-    void (*public_blob)(ssh_key *key, BinarySink *);
-    void (*private_blob)(ssh_key *key, BinarySink *);
-    void (*openssh_blob) (ssh_key *key, BinarySink *);
-    char *(*cache_str) (ssh_key *key);
-
-    /* 'Class methods' that don't deal with an ssh_key at all */
-    int (*pubkey_bits) (const ssh_keyalg *self, ptrlen blob);
-
-    /* Constant data fields giving information about the key type */
-    const char *ssh_id;    /* string identifier in the SSH protocol */
-    const char *cache_id;  /* identifier used in PuTTY's host key cache */
-    const void *extra;     /* private to the public key methods */
-};
-
-#define ssh_key_new_pub(alg, data) ((alg)->new_pub(alg, data))
-#define ssh_key_new_priv(alg, pub, priv) ((alg)->new_priv(alg, pub, priv))
-#define ssh_key_new_priv_openssh(alg, bs) ((alg)->new_priv_openssh(alg, bs))
-
-#define ssh_key_free(key) ((*(key))->freekey(key))
-#define ssh_key_sign(key, data, len, bs) ((*(key))->sign(key, data, len, bs))
-#define ssh_key_verify(key, sig, data) ((*(key))->verify(key, sig, data))
-#define ssh_key_public_blob(key, bs) ((*(key))->public_blob(key, bs))
-#define ssh_key_private_blob(key, bs) ((*(key))->private_blob(key, bs))
-#define ssh_key_openssh_blob(key, bs) ((*(key))->openssh_blob(key, bs))
-#define ssh_key_cache_str(key) ((*(key))->cache_str(key))
-
-#define ssh_key_public_bits(alg, blob) ((alg)->pubkey_bits(alg, blob))
-
-#define ssh_key_alg(key) (*(key))
-#define ssh_key_ssh_id(key) ((*(key))->ssh_id)
-#define ssh_key_cache_id(key) ((*(key))->cache_id)
-
-typedef struct ssh_compressor {
-    const struct ssh_compression_alg *vt;
-} ssh_compressor;
-typedef struct ssh_decompressor {
-    const struct ssh_compression_alg *vt;
-} ssh_decompressor;
-
-struct ssh_compression_alg {
-    const char *name;
-    /* For zlib@openssh.com: if non-NULL, this name will be considered once
-     * userauth has completed successfully. */
-    const char *delayed_name;
-    ssh_compressor *(*compress_new)(void);
-    void (*compress_free)(ssh_compressor *);
-    void (*compress)(ssh_compressor *, unsigned char *block, int len,
-                     unsigned char **outblock, int *outlen,
-                     int minlen);
-    ssh_decompressor *(*decompress_new)(void);
-    void (*decompress_free)(ssh_decompressor *);
-    int (*decompress)(ssh_decompressor *, unsigned char *block, int len,
-                      unsigned char **outblock, int *outlen);
-    const char *text_name;
-};
-
-#define ssh_compressor_new(alg) ((alg)->compress_new())
-#define ssh_compressor_free(comp) ((comp)->vt->compress_free(comp))
-#define ssh_compressor_compress(comp, in, inlen, out, outlen, minlen) \
-    ((comp)->vt->compress(comp, in, inlen, out, outlen, minlen))
-#define ssh_compressor_alg(comp) ((comp)->vt)
-#define ssh_decompressor_new(alg) ((alg)->decompress_new())
-#define ssh_decompressor_free(comp) ((comp)->vt->decompress_free(comp))
-#define ssh_decompressor_decompress(comp, in, inlen, out, outlen) \
-    ((comp)->vt->decompress(comp, in, inlen, out, outlen))
-#define ssh_decompressor_alg(comp) ((comp)->vt)
-
-struct ssh2_userkey {
-    ssh_key *key;                      /* the key itself */
-    char *comment;		       /* the key comment */
-};
-
-/* The maximum length of any hash algorithm used in kex. (bytes) */
-#define SSH2_KEX_MAX_HASH_LEN (64) /* SHA-512 */
-
-extern const struct ssh1_cipheralg ssh1_3des;
-extern const struct ssh1_cipheralg ssh1_des;
-extern const struct ssh1_cipheralg ssh1_blowfish;
-extern const struct ssh2_ciphers ssh2_3des;
-extern const struct ssh2_ciphers ssh2_des;
-extern const struct ssh2_ciphers ssh2_aes;
-extern const struct ssh2_ciphers ssh2_blowfish;
-extern const struct ssh2_ciphers ssh2_arcfour;
-extern const struct ssh2_ciphers ssh2_ccp;
-extern const struct ssh_hashalg ssh_sha1;
-extern const struct ssh_hashalg ssh_sha256;
-extern const struct ssh_hashalg ssh_sha384;
-extern const struct ssh_hashalg ssh_sha512;
-extern const struct ssh_kexes ssh_diffiehellman_group1;
-extern const struct ssh_kexes ssh_diffiehellman_group14;
-extern const struct ssh_kexes ssh_diffiehellman_gex;
-extern const struct ssh_kexes ssh_gssk5_sha1_kex;
-extern const struct ssh_kexes ssh_rsa_kex;
-extern const struct ssh_kexes ssh_ecdh_kex;
-extern const ssh_keyalg ssh_dss;
-extern const ssh_keyalg ssh_rsa;
-extern const ssh_keyalg ssh_ecdsa_ed25519;
-extern const ssh_keyalg ssh_ecdsa_nistp256;
-extern const ssh_keyalg ssh_ecdsa_nistp384;
-extern const ssh_keyalg ssh_ecdsa_nistp521;
-extern const struct ssh2_macalg ssh_hmac_md5;
-extern const struct ssh2_macalg ssh_hmac_sha1;
-extern const struct ssh2_macalg ssh_hmac_sha1_buggy;
-extern const struct ssh2_macalg ssh_hmac_sha1_96;
-extern const struct ssh2_macalg ssh_hmac_sha1_96_buggy;
-extern const struct ssh2_macalg ssh_hmac_sha256;
-extern const struct ssh_compression_alg ssh_zlib;
-
-typedef struct AESContext AESContext;
-AESContext *aes_make_context(void);
-void aes_free_context(AESContext *ctx);
-void aes128_key(AESContext *ctx, const void *key);
-void aes192_key(AESContext *ctx, const void *key);
-void aes256_key(AESContext *ctx, const void *key);
-void aes_iv(AESContext *ctx, const void *iv);
-void aes_ssh2_encrypt_blk(AESContext *ctx, void *blk, int len);
-void aes_ssh2_decrypt_blk(AESContext *ctx, void *blk, int len);
-void aes_ssh2_sdctr(AESContext *ctx, void *blk, int len);
-
-/*
- * PuTTY version number formatted as an SSH version string. 
- */
-extern
-#ifndef MPEXT
-  const
-#endif
-  char sshver[];
-
-/*
- * Gross hack: pscp will try to start SFTP but fall back to scp1 if
- * that fails. This variable is the means by which scp.c can reach
- * into the SSH code and find out which one it got.
- */
-extern int ssh_fallback_cmd(Backend *backend);
-
-void SHATransform(word32 * digest, word32 * data);
-
-/*
- * Check of compiler version
- */
-#ifdef _FORCE_SHA_NI
-#   define COMPILER_SUPPORTS_SHA_NI
-#elif defined(__clang__)
-#   if __has_attribute(target) && __has_include(<shaintrin.h>) && (defined(__x86_64__) || defined(__i386))
-#       define COMPILER_SUPPORTS_SHA_NI
-#   endif
-#elif defined(__GNUC__)
-#    if ((__GNUC__ >= 5) && (defined(__x86_64__) || defined(__i386)))
-#       define COMPILER_SUPPORTS_SHA_NI
-#    endif
-#elif defined (_MSC_VER)
-#   if (defined(_M_X64) || defined(_M_IX86)) && _MSC_VER >= 1900
-#      define COMPILER_SUPPORTS_SHA_NI
-#   endif
-#endif
-
-#ifdef _FORCE_SOFTWARE_SHA
-#   undef COMPILER_SUPPORTS_SHA_NI
-#endif
-
-int random_byte(void);
-void random_add_noise(void *noise, int length);
-void random_add_heavynoise(void *noise, int length);
-
-/* Exports from x11fwd.c */
-enum {
-    X11_TRANS_IPV4 = 0, X11_TRANS_IPV6 = 6, X11_TRANS_UNIX = 256
-};
-struct X11Display {
-    /* Broken-down components of the display name itself */
-    int unixdomain;
-    char *hostname;
-    int displaynum;
-    int screennum;
-    /* OSX sometimes replaces all the above with a full Unix-socket pathname */
-    char *unixsocketpath;
-
-    /* PuTTY networking SockAddr to connect to the display, and associated
-     * gubbins */
-    SockAddr *addr;
-    int port;
-    char *realhost;
-
-    /* Our local auth details for talking to the real X display. */
-    int localauthproto;
-    unsigned char *localauthdata;
-    int localauthdatalen;
-};
-struct X11FakeAuth {
-    /* Auth details we invented for a virtual display on the SSH server. */
-    int proto;
-    unsigned char *data;
-    int datalen;
-    char *protoname;
-    char *datastring;
-
-    /* The encrypted form of the first block, in XDM-AUTHORIZATION-1.
-     * Used as part of the key when these structures are organised
-     * into a tree. See x11_invent_fake_auth for explanation. */
-    unsigned char *xa1_firstblock;
-
-    /*
-     * Used inside x11fwd.c to remember recently seen
-     * XDM-AUTHORIZATION-1 strings, to avoid replay attacks.
-     */
-    tree234 *xdmseen;
-
-    /*
-     * What to do with an X connection matching this auth data.
-     */
-    struct X11Display *disp;
-    ssh_sharing_connstate *share_cs;
-    share_channel *share_chan;
-};
-void *x11_make_greeting(int endian, int protomajor, int protominor,
-                        int auth_proto, const void *auth_data, int auth_len,
-                        const char *peer_ip, int peer_port,
-                        int *outlen);
-int x11_authcmp(void *av, void *bv); /* for putting X11FakeAuth in a tree234 */
-/*
- * x11_setup_display() parses the display variable and fills in an
- * X11Display structure. Some remote auth details are invented;
- * the supplied authtype parameter configures the preferred
- * authorisation protocol to use at the remote end. The local auth
- * details are looked up by calling platform_get_x11_auth.
- *
- * If the returned pointer is NULL, then *error_msg will contain a
- * dynamically allocated error message string.
- */
-extern struct X11Display *x11_setup_display(const char *display, Conf *,
-                                            char **error_msg);
-void x11_free_display(struct X11Display *disp);
-struct X11FakeAuth *x11_invent_fake_auth(tree234 *t, int authtype);
-void x11_free_fake_auth(struct X11FakeAuth *auth);
-Channel *x11_new_channel(tree234 *authtree, SshChannel *c,
-                         const char *peeraddr, int peerport,
-                         int connection_sharing_possible);
-char *x11_display(const char *display);
-/* Platform-dependent X11 functions */
-extern void platform_get_x11_auth(struct X11Display *display, Conf *);
-    /* examine a mostly-filled-in X11Display and fill in localauth* */
-extern const int platform_uses_x11_unix_by_default;
-    /* choose default X transport in the absence of a specified one */
-SockAddr *platform_get_x11_unix_address(const char *path, int displaynum);
-    /* make up a SockAddr naming the address for displaynum */
-char *platform_get_x_display(void);
-    /* allocated local X display string, if any */
-/* Callbacks in x11.c usable _by_ platform X11 functions */
-/*
- * This function does the job of platform_get_x11_auth, provided
- * it is told where to find a normally formatted .Xauthority file:
- * it opens that file, parses it to find an auth record which
- * matches the display details in "display", and fills in the
- * localauth fields.
- *
- * It is expected that most implementations of
- * platform_get_x11_auth() will work by finding their system's
- * .Xauthority file, adjusting the display details if necessary
- * for local oddities like Unix-domain socket transport, and
- * calling this function to do the rest of the work.
- */
-void x11_get_auth_from_authfile(struct X11Display *display,
-				const char *authfilename);
-int x11_identify_auth_proto(ptrlen protoname);
-void *x11_dehexify(ptrlen hex, int *outlen);
-
-Channel *agentf_new(SshChannel *c);
-
-Bignum copybn(Bignum b);
-Bignum bn_power_2(int n);
-void bn_restore_invariant(Bignum b);
-Bignum bignum_from_long(unsigned long n);
-void freebn(Bignum b);
-Bignum modpow(Bignum base, Bignum exp, Bignum mod);
-Bignum modmul(Bignum a, Bignum b, Bignum mod);
-Bignum modsub(const Bignum a, const Bignum b, const Bignum n);
-void decbn(Bignum n);
-extern Bignum Zero, One;
-Bignum bignum_from_bytes(const void *data, int nbytes);
-Bignum bignum_from_bytes_le(const void *data, int nbytes);
-Bignum bignum_random_in_range(const Bignum lower, const Bignum upper);
-int bignum_bitcount(Bignum bn);
-int bignum_byte(Bignum bn, int i);
-int bignum_bit(Bignum bn, int i);
-void bignum_set_bit(Bignum bn, int i, int value);
-Bignum biggcd(Bignum a, Bignum b);
-unsigned short bignum_mod_short(Bignum number, unsigned short modulus);
-Bignum bignum_add_long(Bignum number, unsigned long addend);
-Bignum bigadd(Bignum a, Bignum b);
-Bignum bigsub(Bignum a, Bignum b);
-Bignum bigmul(Bignum a, Bignum b);
-Bignum bigmuladd(Bignum a, Bignum b, Bignum addend);
-Bignum bigdiv(Bignum a, Bignum b);
-Bignum bigmod(Bignum a, Bignum b);
-Bignum modinv(Bignum number, Bignum modulus);
-Bignum bignum_bitmask(Bignum number);
-Bignum bignum_rshift(Bignum number, int shift);
-Bignum bignum_lshift(Bignum number, int shift);
-int bignum_cmp(Bignum a, Bignum b);
-char *bignum_decimal(Bignum x);
-Bignum bignum_from_decimal(const char *decimal);
-
-void BinarySink_put_mp_ssh1(BinarySink *, Bignum);
-void BinarySink_put_mp_ssh2(BinarySink *, Bignum);
-Bignum BinarySource_get_mp_ssh1(BinarySource *);
-Bignum BinarySource_get_mp_ssh2(BinarySource *);
-
-#ifdef DEBUG
-void diagbn(char *prefix, Bignum md);
-#endif
-
-int dh_is_gex(const struct ssh_kex *kex);
-struct dh_ctx;
-struct dh_ctx *dh_setup_group(const struct ssh_kex *kex);
-struct dh_ctx *dh_setup_gex(Bignum pval, Bignum gval);
-void dh_cleanup(struct dh_ctx *);
-Bignum dh_create_e(struct dh_ctx *, int nbits);
-const char *dh_validate_f(struct dh_ctx *, Bignum f);
-Bignum dh_find_K(struct dh_ctx *, Bignum f);
-
-int rsa_ssh1_encrypted(const Filename *filename, char **comment);
-int rsa_ssh1_loadpub(const Filename *filename, BinarySink *bs,
-                     char **commentptr, const char **errorstr);
-int rsa_ssh1_loadkey(const Filename *filename, struct RSAKey *key,
-                     const char *passphrase, const char **errorstr);
-int rsa_ssh1_savekey(const Filename *filename, struct RSAKey *key,
-                     char *passphrase);
-
-extern int base64_decode_atom(const char *atom, unsigned char *out);
-extern int base64_lines(int datalen);
-extern void base64_encode_atom(const unsigned char *data, int n, char *out);
-extern void base64_encode(FILE *fp, const unsigned char *data, int datalen,
-                          int cpl);
-
-/* ssh2_load_userkey can return this as an error */
-extern struct ssh2_userkey ssh2_wrong_passphrase;
-#define SSH2_WRONG_PASSPHRASE (&ssh2_wrong_passphrase)
-
-int ssh2_userkey_encrypted(const Filename *filename, char **comment);
-struct ssh2_userkey *ssh2_load_userkey(const Filename *filename,
-				       const char *passphrase,
-                                       const char **errorstr);
-int ssh2_userkey_loadpub(const Filename *filename, char **algorithm,
-                         BinarySink *bs,
-                         char **commentptr, const char **errorstr);
-int ssh2_save_userkey(const Filename *filename, struct ssh2_userkey *key,
-		      char *passphrase);
-const ssh_keyalg *find_pubkey_alg(const char *name);
-const ssh_keyalg *find_pubkey_alg_len(ptrlen name);
-
-enum {
-    SSH_KEYTYPE_UNOPENABLE,
-    SSH_KEYTYPE_UNKNOWN,
-    SSH_KEYTYPE_SSH1, SSH_KEYTYPE_SSH2,
-    /*
-     * The OpenSSH key types deserve a little explanation. OpenSSH has
-     * two physical formats for private key storage: an old PEM-based
-     * one largely dictated by their use of OpenSSL and full of ASN.1,
-     * and a new one using the same private key formats used over the
-     * wire for talking to ssh-agent. The old format can only support
-     * a subset of the key types, because it needs redesign for each
-     * key type, and after a while they decided to move to the new
-     * format so as not to have to do that.
-     *
-     * On input, key files are identified as either
-     * SSH_KEYTYPE_OPENSSH_PEM or SSH_KEYTYPE_OPENSSH_NEW, describing
-     * accurately which actual format the keys are stored in.
-     *
-     * On output, however, we default to following OpenSSH's own
-     * policy of writing out PEM-style keys for maximum backwards
-     * compatibility if the key type supports it, and otherwise
-     * switching to the new format. So the formats you can select for
-     * output are SSH_KEYTYPE_OPENSSH_NEW (forcing the new format for
-     * any key type), and SSH_KEYTYPE_OPENSSH_AUTO to use the oldest
-     * format supported by whatever key type you're writing out.
-     *
-     * So we have three type codes, but only two of them usable in any
-     * given circumstance. An input key file will never be identified
-     * as AUTO, only PEM or NEW; key export UIs should not be able to
-     * select PEM, only AUTO or NEW.
-     */
-    SSH_KEYTYPE_OPENSSH_AUTO,
-    SSH_KEYTYPE_OPENSSH_PEM,
-    SSH_KEYTYPE_OPENSSH_NEW,
-    SSH_KEYTYPE_SSHCOM,
-    /*
-     * Public-key-only formats, which we still want to be able to read
-     * for various purposes.
-     */
-    SSH_KEYTYPE_SSH1_PUBLIC,
-    SSH_KEYTYPE_SSH2_PUBLIC_RFC4716,
-    SSH_KEYTYPE_SSH2_PUBLIC_OPENSSH
-};
-char *ssh1_pubkey_str(struct RSAKey *ssh1key);
-void ssh1_write_pubkey(FILE *fp, struct RSAKey *ssh1key);
-char *ssh2_pubkey_openssh_str(struct ssh2_userkey *key);
-void ssh2_write_pubkey(FILE *fp, const char *comment,
-                       const void *v_pub_blob, int pub_len,
-                       int keytype);
-char *ssh2_fingerprint_blob(const void *blob, int bloblen);
-char *ssh2_fingerprint(ssh_key *key);
-int key_type(const Filename *filename);
-const char *key_type_to_str(int type);
-#ifdef MPEXT
-int openssh_loadpub_line(char * line, char **algorithm,
-                         BinarySink *bs,
-                         char **commentptr, const char **errorstr);
-#endif
-
-int import_possible(int type);
-int import_target_type(int type);
-int import_encrypted(const Filename *filename, int type, char **comment);
-int import_ssh1(const Filename *filename, int type,
-		struct RSAKey *key, char *passphrase, const char **errmsg_p);
-struct ssh2_userkey *import_ssh2(const Filename *filename, int type,
-				 char *passphrase, const char **errmsg_p);
-int export_ssh1(const Filename *filename, int type,
-		struct RSAKey *key, char *passphrase);
-int export_ssh2(const Filename *filename, int type,
-                struct ssh2_userkey *key, char *passphrase);
-
-void des3_decrypt_pubkey(const void *key, void *blk, int len);
-void des3_encrypt_pubkey(const void *key, void *blk, int len);
-void des3_decrypt_pubkey_ossh(const void *key, const void *iv,
-			      void *blk, int len);
-void des3_encrypt_pubkey_ossh(const void *key, const void *iv,
-			      void *blk, int len);
-void aes256_encrypt_pubkey(const void *key, void *blk, int len);
-void aes256_decrypt_pubkey(const void *key, void *blk, int len);
-
-void des_encrypt_xdmauth(const void *key, void *blk, int len);
-void des_decrypt_xdmauth(const void *key, void *blk, int len);
-
-void openssh_bcrypt(const char *passphrase,
-                    const unsigned char *salt, int saltbytes,
-                    int rounds, unsigned char *out, int outbytes);
-
-/*
- * For progress updates in the key generation utility.
- */
-#define PROGFN_INITIALISE 1
-#define PROGFN_LIN_PHASE 2
-#define PROGFN_EXP_PHASE 3
-#define PROGFN_PHASE_EXTENT 4
-#define PROGFN_READY 5
-#define PROGFN_PROGRESS 6
-typedef void (*progfn_t) (void *param, int action, int phase, int progress);
-
-int rsa_generate(struct RSAKey *key, int bits, progfn_t pfn,
-		 void *pfnparam);
-int dsa_generate(struct dss_key *key, int bits, progfn_t pfn,
-		 void *pfnparam);
-int ec_generate(struct ec_key *key, int bits, progfn_t pfn,
-                void *pfnparam);
-int ec_edgenerate(struct ec_key *key, int bits, progfn_t pfn,
-                  void *pfnparam);
-Bignum primegen(int bits, int modulus, int residue, Bignum factor,
-		int phase, progfn_t pfn, void *pfnparam, unsigned firstbits);
-void invent_firstbits(unsigned *one, unsigned *two);
-
-/*
- * Connection-sharing API provided by platforms. This function must
- * either:
- *  - return SHARE_NONE and do nothing
- *  - return SHARE_DOWNSTREAM and set *sock to a Socket connected to
- *    downplug
- *  - return SHARE_UPSTREAM and set *sock to a Socket connected to
- *    upplug.
- */
-enum { SHARE_NONE, SHARE_DOWNSTREAM, SHARE_UPSTREAM };
-int platform_ssh_share(const char *name, Conf *conf,
-                       Plug *downplug, Plug *upplug, Socket **sock,
-                       char **logtext, char **ds_err, char **us_err,
-                       int can_upstream, int can_downstream);
-void platform_ssh_share_cleanup(const char *name);
-
-/*
- * List macro defining the SSH-1 message type codes.
- */
-#define SSH1_MESSAGE_TYPES(X, y)                        \
-    X(y, SSH1_MSG_DISCONNECT, 1)                        \
-    X(y, SSH1_SMSG_PUBLIC_KEY, 2)                       \
-    X(y, SSH1_CMSG_SESSION_KEY, 3)                      \
-    X(y, SSH1_CMSG_USER, 4)                             \
-    X(y, SSH1_CMSG_AUTH_RSA, 6)                         \
-    X(y, SSH1_SMSG_AUTH_RSA_CHALLENGE, 7)               \
-    X(y, SSH1_CMSG_AUTH_RSA_RESPONSE, 8)                \
-    X(y, SSH1_CMSG_AUTH_PASSWORD, 9)                    \
-    X(y, SSH1_CMSG_REQUEST_PTY, 10)                     \
-    X(y, SSH1_CMSG_WINDOW_SIZE, 11)                     \
-    X(y, SSH1_CMSG_EXEC_SHELL, 12)                      \
-    X(y, SSH1_CMSG_EXEC_CMD, 13)                        \
-    X(y, SSH1_SMSG_SUCCESS, 14)                         \
-    X(y, SSH1_SMSG_FAILURE, 15)                         \
-    X(y, SSH1_CMSG_STDIN_DATA, 16)                      \
-    X(y, SSH1_SMSG_STDOUT_DATA, 17)                     \
-    X(y, SSH1_SMSG_STDERR_DATA, 18)                     \
-    X(y, SSH1_CMSG_EOF, 19)                             \
-    X(y, SSH1_SMSG_EXIT_STATUS, 20)                     \
-    X(y, SSH1_MSG_CHANNEL_OPEN_CONFIRMATION, 21)        \
-    X(y, SSH1_MSG_CHANNEL_OPEN_FAILURE, 22)             \
-    X(y, SSH1_MSG_CHANNEL_DATA, 23)                     \
-    X(y, SSH1_MSG_CHANNEL_CLOSE, 24)                    \
-    X(y, SSH1_MSG_CHANNEL_CLOSE_CONFIRMATION, 25)       \
-    X(y, SSH1_SMSG_X11_OPEN, 27)                        \
-    X(y, SSH1_CMSG_PORT_FORWARD_REQUEST, 28)            \
-    X(y, SSH1_MSG_PORT_OPEN, 29)                        \
-    X(y, SSH1_CMSG_AGENT_REQUEST_FORWARDING, 30)        \
-    X(y, SSH1_SMSG_AGENT_OPEN, 31)                      \
-    X(y, SSH1_MSG_IGNORE, 32)                           \
-    X(y, SSH1_CMSG_EXIT_CONFIRMATION, 33)               \
-    X(y, SSH1_CMSG_X11_REQUEST_FORWARDING, 34)          \
-    X(y, SSH1_CMSG_AUTH_RHOSTS_RSA, 35)                 \
-    X(y, SSH1_MSG_DEBUG, 36)                            \
-    X(y, SSH1_CMSG_REQUEST_COMPRESSION, 37)             \
-    X(y, SSH1_CMSG_AUTH_TIS, 39)                        \
-    X(y, SSH1_SMSG_AUTH_TIS_CHALLENGE, 40)              \
-    X(y, SSH1_CMSG_AUTH_TIS_RESPONSE, 41)               \
-    X(y, SSH1_CMSG_AUTH_CCARD, 70)                      \
-    X(y, SSH1_SMSG_AUTH_CCARD_CHALLENGE, 71)            \
-    X(y, SSH1_CMSG_AUTH_CCARD_RESPONSE, 72)             \
-    /* end of list */
-
-#define SSH1_AUTH_RHOSTS                          1	/* 0x1 */
-#define SSH1_AUTH_RSA                             2	/* 0x2 */
-#define SSH1_AUTH_PASSWORD                        3	/* 0x3 */
-#define SSH1_AUTH_RHOSTS_RSA                      4	/* 0x4 */
-#define SSH1_AUTH_TIS                             5	/* 0x5 */
-#define SSH1_AUTH_CCARD                           16	/* 0x10 */
-
-#define SSH1_PROTOFLAG_SCREEN_NUMBER              1	/* 0x1 */
-/* Mask for protoflags we will echo back to server if seen */
-#define SSH1_PROTOFLAGS_SUPPORTED                 0	/* 0x1 */
-
-/*
- * List macro defining SSH-2 message type codes. Some of these depend
- * on particular contexts (i.e. a previously negotiated kex or auth
- * method)
- */
-#define SSH2_MESSAGE_TYPES(X, K, A, y)                                  \
-    X(y, SSH2_MSG_DISCONNECT, 1)                                        \
-    X(y, SSH2_MSG_IGNORE, 2)                                            \
-    X(y, SSH2_MSG_UNIMPLEMENTED, 3)                                     \
-    X(y, SSH2_MSG_DEBUG, 4)                                             \
-    X(y, SSH2_MSG_SERVICE_REQUEST, 5)                                   \
-    X(y, SSH2_MSG_SERVICE_ACCEPT, 6)                                    \
-    X(y, SSH2_MSG_KEXINIT, 20)                                          \
-    X(y, SSH2_MSG_NEWKEYS, 21)                                          \
-    K(y, SSH2_MSG_KEXDH_INIT, 30, SSH2_PKTCTX_DHGROUP)                  \
-    K(y, SSH2_MSG_KEXDH_REPLY, 31, SSH2_PKTCTX_DHGROUP)                 \
-    K(y, SSH2_MSG_KEX_DH_GEX_REQUEST_OLD, 30, SSH2_PKTCTX_DHGEX)        \
-    K(y, SSH2_MSG_KEX_DH_GEX_REQUEST, 34, SSH2_PKTCTX_DHGEX)            \
-    K(y, SSH2_MSG_KEX_DH_GEX_GROUP, 31, SSH2_PKTCTX_DHGEX)              \
-    K(y, SSH2_MSG_KEX_DH_GEX_INIT, 32, SSH2_PKTCTX_DHGEX)               \
-    K(y, SSH2_MSG_KEX_DH_GEX_REPLY, 33, SSH2_PKTCTX_DHGEX)              \
-    K(y, SSH2_MSG_KEXGSS_INIT, 30, SSH2_PKTCTX_GSSKEX)                  \
-    K(y, SSH2_MSG_KEXGSS_CONTINUE, 31, SSH2_PKTCTX_GSSKEX)              \
-    K(y, SSH2_MSG_KEXGSS_COMPLETE, 32, SSH2_PKTCTX_GSSKEX)              \
-    K(y, SSH2_MSG_KEXGSS_HOSTKEY, 33, SSH2_PKTCTX_GSSKEX)               \
-    K(y, SSH2_MSG_KEXGSS_ERROR, 34, SSH2_PKTCTX_GSSKEX)                 \
-    K(y, SSH2_MSG_KEXGSS_GROUPREQ, 40, SSH2_PKTCTX_GSSKEX)              \
-    K(y, SSH2_MSG_KEXGSS_GROUP, 41, SSH2_PKTCTX_GSSKEX)                 \
-    K(y, SSH2_MSG_KEXRSA_PUBKEY, 30, SSH2_PKTCTX_RSAKEX)                \
-    K(y, SSH2_MSG_KEXRSA_SECRET, 31, SSH2_PKTCTX_RSAKEX)                \
-    K(y, SSH2_MSG_KEXRSA_DONE, 32, SSH2_PKTCTX_RSAKEX)                  \
-    K(y, SSH2_MSG_KEX_ECDH_INIT, 30, SSH2_PKTCTX_ECDHKEX)               \
-    K(y, SSH2_MSG_KEX_ECDH_REPLY, 31, SSH2_PKTCTX_ECDHKEX)              \
-    X(y, SSH2_MSG_USERAUTH_REQUEST, 50)                                 \
-    X(y, SSH2_MSG_USERAUTH_FAILURE, 51)                                 \
-    X(y, SSH2_MSG_USERAUTH_SUCCESS, 52)                                 \
-    X(y, SSH2_MSG_USERAUTH_BANNER, 53)                                  \
-    A(y, SSH2_MSG_USERAUTH_PK_OK, 60, SSH2_PKTCTX_PUBLICKEY)            \
-    A(y, SSH2_MSG_USERAUTH_PASSWD_CHANGEREQ, 60, SSH2_PKTCTX_PASSWORD)  \
-    A(y, SSH2_MSG_USERAUTH_INFO_REQUEST, 60, SSH2_PKTCTX_KBDINTER)      \
-    A(y, SSH2_MSG_USERAUTH_INFO_RESPONSE, 61, SSH2_PKTCTX_KBDINTER)     \
-    A(y, SSH2_MSG_USERAUTH_GSSAPI_RESPONSE, 60, SSH2_PKTCTX_GSSAPI)     \
-    A(y, SSH2_MSG_USERAUTH_GSSAPI_TOKEN, 61, SSH2_PKTCTX_GSSAPI)        \
-    A(y, SSH2_MSG_USERAUTH_GSSAPI_EXCHANGE_COMPLETE, 63, SSH2_PKTCTX_GSSAPI) \
-    A(y, SSH2_MSG_USERAUTH_GSSAPI_ERROR, 64, SSH2_PKTCTX_GSSAPI)        \
-    A(y, SSH2_MSG_USERAUTH_GSSAPI_ERRTOK, 65, SSH2_PKTCTX_GSSAPI)       \
-    A(y, SSH2_MSG_USERAUTH_GSSAPI_MIC, 66, SSH2_PKTCTX_GSSAPI)          \
-    X(y, SSH2_MSG_GLOBAL_REQUEST, 80)                                   \
-    X(y, SSH2_MSG_REQUEST_SUCCESS, 81)                                  \
-    X(y, SSH2_MSG_REQUEST_FAILURE, 82)                                  \
-    X(y, SSH2_MSG_CHANNEL_OPEN, 90)                                     \
-    X(y, SSH2_MSG_CHANNEL_OPEN_CONFIRMATION, 91)                        \
-    X(y, SSH2_MSG_CHANNEL_OPEN_FAILURE, 92)                             \
-    X(y, SSH2_MSG_CHANNEL_WINDOW_ADJUST, 93)                            \
-    X(y, SSH2_MSG_CHANNEL_DATA, 94)                                     \
-    X(y, SSH2_MSG_CHANNEL_EXTENDED_DATA, 95)                            \
-    X(y, SSH2_MSG_CHANNEL_EOF, 96)                                      \
-    X(y, SSH2_MSG_CHANNEL_CLOSE, 97)                                    \
-    X(y, SSH2_MSG_CHANNEL_REQUEST, 98)                                  \
-    X(y, SSH2_MSG_CHANNEL_SUCCESS, 99)                                  \
-    X(y, SSH2_MSG_CHANNEL_FAILURE, 100)                                 \
-    /* end of list */
-
-#define DEF_ENUM_UNIVERSAL(y, name, value) name = value,
-#define DEF_ENUM_CONTEXTUAL(y, name, value, context) name = value,
-enum {
-    SSH1_MESSAGE_TYPES(DEF_ENUM_UNIVERSAL, y)
-    SSH2_MESSAGE_TYPES(DEF_ENUM_UNIVERSAL,
-                       DEF_ENUM_CONTEXTUAL, DEF_ENUM_CONTEXTUAL, y)
-    /* Virtual packet type, for packets too short to even have a type */
-    SSH_MSG_NO_TYPE_CODE = 256
-};
-#undef DEF_ENUM_UNIVERSAL
-#undef DEF_ENUM_CONTEXTUAL
-
-/*
- * SSH-1 agent messages.
- */
-#define SSH1_AGENTC_REQUEST_RSA_IDENTITIES    1
-#define SSH1_AGENT_RSA_IDENTITIES_ANSWER      2
-#define SSH1_AGENTC_RSA_CHALLENGE             3
-#define SSH1_AGENT_RSA_RESPONSE               4
-#define SSH1_AGENTC_ADD_RSA_IDENTITY          7
-#define SSH1_AGENTC_REMOVE_RSA_IDENTITY       8
-#define SSH1_AGENTC_REMOVE_ALL_RSA_IDENTITIES 9	/* openssh private? */
-
-/*
- * Messages common to SSH-1 and OpenSSH's SSH-2.
- */
-#define SSH_AGENT_FAILURE                    5
-#define SSH_AGENT_SUCCESS                    6
-
-/*
- * OpenSSH's SSH-2 agent messages.
- */
-#define SSH2_AGENTC_REQUEST_IDENTITIES          11
-#define SSH2_AGENT_IDENTITIES_ANSWER            12
-#define SSH2_AGENTC_SIGN_REQUEST                13
-#define SSH2_AGENT_SIGN_RESPONSE                14
-#define SSH2_AGENTC_ADD_IDENTITY                17
-#define SSH2_AGENTC_REMOVE_IDENTITY             18
-#define SSH2_AGENTC_REMOVE_ALL_IDENTITIES       19
-
-/*
- * Assorted other SSH-related enumerations.
- */
-#define SSH2_DISCONNECT_HOST_NOT_ALLOWED_TO_CONNECT 1	/* 0x1 */
-#define SSH2_DISCONNECT_PROTOCOL_ERROR            2	/* 0x2 */
-#define SSH2_DISCONNECT_KEY_EXCHANGE_FAILED       3	/* 0x3 */
-#define SSH2_DISCONNECT_HOST_AUTHENTICATION_FAILED 4	/* 0x4 */
-#define SSH2_DISCONNECT_MAC_ERROR                 5	/* 0x5 */
-#define SSH2_DISCONNECT_COMPRESSION_ERROR         6	/* 0x6 */
-#define SSH2_DISCONNECT_SERVICE_NOT_AVAILABLE     7	/* 0x7 */
-#define SSH2_DISCONNECT_PROTOCOL_VERSION_NOT_SUPPORTED 8	/* 0x8 */
-#define SSH2_DISCONNECT_HOST_KEY_NOT_VERIFIABLE   9	/* 0x9 */
-#define SSH2_DISCONNECT_CONNECTION_LOST           10	/* 0xa */
-#define SSH2_DISCONNECT_BY_APPLICATION            11	/* 0xb */
-#define SSH2_DISCONNECT_TOO_MANY_CONNECTIONS      12	/* 0xc */
-#define SSH2_DISCONNECT_AUTH_CANCELLED_BY_USER    13	/* 0xd */
-#define SSH2_DISCONNECT_NO_MORE_AUTH_METHODS_AVAILABLE 14	/* 0xe */
-#define SSH2_DISCONNECT_ILLEGAL_USER_NAME         15	/* 0xf */
-
-#define SSH2_OPEN_ADMINISTRATIVELY_PROHIBITED     1	/* 0x1 */
-#define SSH2_OPEN_CONNECT_FAILED                  2	/* 0x2 */
-#define SSH2_OPEN_UNKNOWN_CHANNEL_TYPE            3	/* 0x3 */
-#define SSH2_OPEN_RESOURCE_SHORTAGE               4	/* 0x4 */
-
-#define SSH2_EXTENDED_DATA_STDERR                 1	/* 0x1 */
-
-enum {
-    /* TTY modes with opcodes defined consistently in the SSH specs. */
-    #define TTYMODE_CHAR(name, val, index) SSH_TTYMODE_##name = val,
-    #define TTYMODE_FLAG(name, val, field, mask) SSH_TTYMODE_##name = val,
-    #include "sshttymodes.h"
-    #undef TTYMODE_CHAR
-    #undef TTYMODE_FLAG
-
-    /* Modes encoded differently between SSH-1 and SSH-2, for which we
-     * make up our own dummy opcodes to avoid confusion. */
-    TTYMODE_dummy = 255,
-    TTYMODE_ISPEED, TTYMODE_OSPEED,
-
-    /* Limiting value that we can use as an array bound below */
-    TTYMODE_LIMIT,
-
-    /* The real opcodes for terminal speeds. */
-    TTYMODE_ISPEED_SSH1 = 192,
-    TTYMODE_OSPEED_SSH1 = 193,
-    TTYMODE_ISPEED_SSH2 = 128,
-    TTYMODE_OSPEED_SSH2 = 129,
-
-    /* And the opcode that ends a list. */
-    TTYMODE_END_OF_LIST = 0
-};
-
-struct ssh_ttymodes {
-    /* A boolean per mode, indicating whether it's set. */
-    int have_mode[TTYMODE_LIMIT];
-
-    /* The actual value for each mode. */
-    unsigned mode_val[TTYMODE_LIMIT];
-};
-
-struct ssh_ttymodes get_ttymodes_from_conf(Seat *seat, Conf *conf);
-void write_ttymodes_to_packet(BinarySink *bs, int ssh_version,
-                              struct ssh_ttymodes modes);
-
-const char *ssh1_pkt_type(int type);
-const char *ssh2_pkt_type(Pkt_KCtx pkt_kctx, Pkt_ACtx pkt_actx, int type);
-int ssh2_pkt_type_code_valid(unsigned type);
-
-/*
- * Need this to warn about support for the original SSH-2 keyfile
- * format.
- */
-void old_keyfile_warning(void);
-
-/*
- * Flags indicating implementation bugs that we know how to mitigate
- * if we think the other end has them.
- */
-#define SSH_IMPL_BUG_LIST(X)                    \
-    X(BUG_CHOKES_ON_SSH1_IGNORE)                \
-    X(BUG_SSH2_HMAC)                            \
-    X(BUG_NEEDS_SSH1_PLAIN_PASSWORD)            \
-    X(BUG_CHOKES_ON_RSA)                        \
-    X(BUG_SSH2_RSA_PADDING)                     \
-    X(BUG_SSH2_DERIVEKEY)                       \
-    X(BUG_SSH2_REKEY)                           \
-    X(BUG_SSH2_PK_SESSIONID)                    \
-    X(BUG_SSH2_MAXPKT)                          \
-    X(BUG_CHOKES_ON_SSH2_IGNORE)                \
-    X(BUG_CHOKES_ON_WINADJ)                     \
-    X(BUG_SENDS_LATE_REQUEST_REPLY)             \
-    X(BUG_SSH2_OLDGEX)                          \
-    /* end of list */
-#define TMP_DECLARE_LOG2_ENUM(thing) log2_##thing,
-enum { SSH_IMPL_BUG_LIST(TMP_DECLARE_LOG2_ENUM) };
-#undef TMP_DECLARE_LOG2_ENUM
-#define TMP_DECLARE_REAL_ENUM(thing) thing = 1 << log2_##thing,
-enum { SSH_IMPL_BUG_LIST(TMP_DECLARE_REAL_ENUM) };
-#undef TMP_DECLARE_REAL_ENUM
-
-/* Shared system for allocating local SSH channel ids. Expects to be
- * passed a tree full of structs that have a field called 'localid' of
- * type unsigned, and will check that! */
-unsigned alloc_channel_id_general(tree234 *channels, size_t localid_offset);
-#define alloc_channel_id(tree, type) \
-    TYPECHECK(&((type *)0)->localid == (unsigned *)0, \
-              alloc_channel_id_general(tree, offsetof(type, localid)))
-
-int first_in_commasep_string(char const *needle, char const *haystack,
-                             int haylen);
-int in_commasep_string(char const *needle, char const *haystack, int haylen);
-void add_to_commasep(strbuf *buf, const char *data);
-int get_commasep_word(ptrlen *list, ptrlen *word);
-
-int verify_ssh_manual_host_key(
-    Conf *conf, const char *fingerprint, ssh_key *key);
-
-<<<<<<< HEAD
-#endif // WINSCP_VS
-
-=======
-typedef struct ssh_transient_hostkey_cache ssh_transient_hostkey_cache;
-ssh_transient_hostkey_cache *ssh_transient_hostkey_cache_new(void);
-void ssh_transient_hostkey_cache_free(ssh_transient_hostkey_cache *thc);
-void ssh_transient_hostkey_cache_add(
-    ssh_transient_hostkey_cache *thc, ssh_key *key);
-int ssh_transient_hostkey_cache_verify(
-    ssh_transient_hostkey_cache *thc, ssh_key *key);
-int ssh_transient_hostkey_cache_has(
-    ssh_transient_hostkey_cache *thc, const ssh_keyalg *alg);
-int ssh_transient_hostkey_cache_non_empty(ssh_transient_hostkey_cache *thc);
-
->>>>>>> b294a58f
+#include <stdio.h>
+#include <string.h>
+
+#include "puttymem.h"
+#include "tree234.h"
+#ifndef WINSCP_VS
+#include "network.h"
+#endif
+#include "int64.h"
+#include "misc.h"
+
+#ifndef WINSCP_VS
+struct ssh_channel;
+
+/*
+ * Buffer management constants. There are several of these for
+ * various different purposes:
+ *
+ *  - SSH1_BUFFER_LIMIT is the amount of backlog that must build up
+ *    on a local data stream before we throttle the whole SSH
+ *    connection (in SSH-1 only). Throttling the whole connection is
+ *    pretty drastic so we set this high in the hope it won't
+ *    happen very often.
+ *
+ *  - SSH_MAX_BACKLOG is the amount of backlog that must build up
+ *    on the SSH connection itself before we defensively throttle
+ *    _all_ local data streams. This is pretty drastic too (though
+ *    thankfully unlikely in SSH-2 since the window mechanism should
+ *    ensure that the server never has any need to throttle its end
+ *    of the connection), so we set this high as well.
+ *
+ *  - OUR_V2_WINSIZE is the default window size we present on SSH-2
+ *    channels.
+ *
+ *  - OUR_V2_BIGWIN is the window size we advertise for the only
+ *    channel in a simple connection.  It must be <= INT_MAX.
+ *
+ *  - OUR_V2_MAXPKT is the official "maximum packet size" we send
+ *    to the remote side. This actually has nothing to do with the
+ *    size of the _packet_, but is instead a limit on the amount
+ *    of data we're willing to receive in a single SSH2 channel
+ *    data message.
+ *
+ *  - OUR_V2_PACKETLIMIT is actually the maximum size of SSH
+ *    _packet_ we're prepared to cope with.  It must be a multiple
+ *    of the cipher block size, and must be at least 35000.
+ */
+
+#define SSH1_BUFFER_LIMIT 32768
+#define SSH_MAX_BACKLOG 32768
+#define OUR_V2_WINSIZE 16384
+#define OUR_V2_BIGWIN 0x7fffffff
+#define OUR_V2_MAXPKT 0x4000UL
+#define OUR_V2_PACKETLIMIT 0x9000UL
+
+typedef struct PacketQueueNode PacketQueueNode;
+struct PacketQueueNode {
+    PacketQueueNode *next, *prev;
+    int on_free_queue;     /* is this packet scheduled for freeing? */
+};
+
+typedef struct PktIn {
+    int type;
+    unsigned long sequence; /* SSH-2 incoming sequence number */
+    PacketQueueNode qnode;  /* for linking this packet on to a queue */
+    BinarySource_IMPLEMENTATION;
+} PktIn;
+
+typedef struct PktOut {
+    long prefix;            /* bytes up to and including type field */
+    long length;            /* total bytes, including prefix */
+    int type;
+    long minlen;            /* SSH-2: ensure wire length is at least this */
+    unsigned char *data;    /* allocated storage */
+    long maxlen;	    /* amount of storage allocated for `data' */
+
+    /* Extra metadata used in SSH packet logging mode, allowing us to
+     * log in the packet header line that the packet came from a
+     * connection-sharing downstream and what if anything unusual was
+     * done to it. The additional_log_text field is expected to be a
+     * static string - it will not be freed. */
+    unsigned downstream_id;
+    const char *additional_log_text;
+
+    PacketQueueNode qnode;  /* for linking this packet on to a queue */
+    BinarySink_IMPLEMENTATION;
+} PktOut;
+
+typedef struct PacketQueueBase {
+    PacketQueueNode end;
+    struct IdempotentCallback *ic;
+    Seat * seat; // WINSCP
+} PacketQueueBase;
+
+typedef struct PktInQueue {
+    PacketQueueBase pqb;
+    PktIn *(*after)(PacketQueueBase *, PacketQueueNode *prev, int pop);
+} PktInQueue;
+
+typedef struct PktOutQueue {
+    PacketQueueBase pqb;
+    PktOut *(*after)(PacketQueueBase *, PacketQueueNode *prev, int pop);
+} PktOutQueue;
+
+void pq_base_push(PacketQueueBase *pqb, PacketQueueNode *node);
+void pq_base_push_front(PacketQueueBase *pqb, PacketQueueNode *node);
+void pq_base_concatenate(PacketQueueBase *dest,
+                         PacketQueueBase *q1, PacketQueueBase *q2);
+
+void pq_in_init(PktInQueue *pq, Seat * seat); // WINSCP
+void pq_out_init(PktOutQueue *pq, Seat * seat); // WINSCP
+void pq_in_clear(PktInQueue *pq);
+void pq_out_clear(PktOutQueue *pq);
+
+#define pq_push(pq, pkt)                                        \
+    TYPECHECK((pq)->after(&(pq)->pqb, NULL, FALSE) == pkt,      \
+              pq_base_push(&(pq)->pqb, &(pkt)->qnode))
+#define pq_push_front(pq, pkt)                                  \
+    TYPECHECK((pq)->after(&(pq)->pqb, NULL, FALSE) == pkt,      \
+              pq_base_push_front(&(pq)->pqb, &(pkt)->qnode))
+#define pq_peek(pq) ((pq)->after(&(pq)->pqb, &(pq)->pqb.end, FALSE))
+#define pq_pop(pq) ((pq)->after(&(pq)->pqb, &(pq)->pqb.end, TRUE))
+#define pq_concatenate(dst, q1, q2)                                     \
+    TYPECHECK((q1)->after(&(q1)->pqb, NULL, FALSE) ==                   \
+              (dst)->after(&(dst)->pqb, NULL, FALSE) &&                 \
+              (q2)->after(&(q2)->pqb, NULL, FALSE) ==                   \
+              (dst)->after(&(dst)->pqb, NULL, FALSE),                   \
+              pq_base_concatenate(&(dst)->pqb, &(q1)->pqb, &(q2)->pqb))
+
+#define pq_first(pq) pq_peek(pq)
+#define pq_next(pq, pkt) ((pq)->after(&(pq)->pqb, &(pkt)->qnode, FALSE))
+
+/*
+ * Packet type contexts, so that ssh2_pkt_type can correctly decode
+ * the ambiguous type numbers back into the correct type strings.
+ */
+typedef enum {
+    SSH2_PKTCTX_NOKEX,
+    SSH2_PKTCTX_DHGROUP,
+    SSH2_PKTCTX_DHGEX,
+    SSH2_PKTCTX_ECDHKEX,
+    SSH2_PKTCTX_GSSKEX,
+    SSH2_PKTCTX_RSAKEX
+} Pkt_KCtx;
+typedef enum {
+    SSH2_PKTCTX_NOAUTH,
+    SSH2_PKTCTX_PUBLICKEY,
+    SSH2_PKTCTX_PASSWORD,
+    SSH2_PKTCTX_GSSAPI,
+    SSH2_PKTCTX_KBDINTER
+} Pkt_ACtx;
+
+typedef struct PacketLogSettings {
+    int omit_passwords, omit_data;
+    Pkt_KCtx kctx;
+    Pkt_ACtx actx;
+} PacketLogSettings;
+
+#define MAX_BLANKS 4 /* no packet needs more censored sections than this */
+int ssh1_censor_packet(
+    const PacketLogSettings *pls, int type, int sender_is_client,
+    ptrlen pkt, logblank_t *blanks);
+int ssh2_censor_packet(
+    const PacketLogSettings *pls, int type, int sender_is_client,
+    ptrlen pkt, logblank_t *blanks);
+
+PktOut *ssh_new_packet(void);
+void ssh_free_pktout(PktOut *pkt);
+
+Socket *ssh_connection_sharing_init(
+    const char *host, int port, Conf *conf, LogContext *logctx,
+    Plug *sshplug, ssh_sharing_state **state);
+void ssh_connshare_provide_connlayer(ssh_sharing_state *sharestate,
+                                     ConnectionLayer *cl);
+int ssh_share_test_for_upstream(const char *host, int port, Conf *conf);
+void share_got_pkt_from_server(ssh_sharing_connstate *ctx, int type,
+                               const void *pkt, int pktlen);
+void share_activate(ssh_sharing_state *sharestate,
+                    const char *server_verstring);
+void sharestate_free(ssh_sharing_state *state);
+int share_ndownstreams(ssh_sharing_state *state);
+
+void ssh_connshare_log(Ssh *ssh, int event, const char *logtext,
+                       const char *ds_err, const char *us_err);
+void share_setup_x11_channel(ssh_sharing_connstate *cs, share_channel *chan,
+                             unsigned upstream_id, unsigned server_id,
+                             unsigned server_currwin, unsigned server_maxpkt,
+                             unsigned client_adjusted_window,
+                             const char *peer_addr, int peer_port, int endian,
+                             int protomajor, int protominor,
+                             const void *initial_data, int initial_len);
+
+struct X11Display;
+struct X11FakeAuth;
+
+/* Structure definition centralised here because the SSH-1 and SSH-2
+ * connection layers both use it. But the client module (portfwd.c)
+ * should not try to look inside here. */
+struct ssh_rportfwd {
+    unsigned sport, dport;
+    char *shost, *dhost;
+    int addressfamily;
+    char *log_description; /* name of remote listening port, for logging */
+    ssh_sharing_connstate *share_ctx;
+    PortFwdRecord *pfr;
+};
+void free_rportfwd(struct ssh_rportfwd *rpf);
+
+struct ConnectionLayerVtable {
+    /* Allocate and free remote-to-local port forwardings, called by
+     * PortFwdManager or by connection sharing */
+    struct ssh_rportfwd *(*rportfwd_alloc)(
+        ConnectionLayer *cl,
+        const char *shost, int sport, const char *dhost, int dport,
+        int addressfamily, const char *log_description, PortFwdRecord *pfr,
+        ssh_sharing_connstate *share_ctx);
+    void (*rportfwd_remove)(ConnectionLayer *cl, struct ssh_rportfwd *rpf);
+
+    /* Open a local-to-remote port forwarding channel, called by
+     * PortFwdManager */
+    SshChannel *(*lportfwd_open)(
+        ConnectionLayer *cl, const char *hostname, int port,
+        const char *description, const SocketPeerInfo *peerinfo,
+        Channel *chan);
+
+    /* Initiate opening of a 'session'-type channel */
+    SshChannel *(*session_open)(ConnectionLayer *cl, Channel *chan);
+
+    /* Add an X11 display for ordinary X forwarding */
+    struct X11FakeAuth *(*add_x11_display)(
+        ConnectionLayer *cl, int authtype, struct X11Display *x11disp);
+
+    /* Add and remove X11 displays for connection sharing downstreams */
+    struct X11FakeAuth *(*add_sharing_x11_display)(
+        ConnectionLayer *cl, int authtype, ssh_sharing_connstate *share_cs,
+        share_channel *share_chan);
+    void (*remove_sharing_x11_display)(
+        ConnectionLayer *cl, struct X11FakeAuth *auth);
+
+    /* Pass through an outgoing SSH packet from a downstream */
+    void (*send_packet_from_downstream)(
+        ConnectionLayer *cl, unsigned id, int type,
+        const void *pkt, int pktlen, const char *additional_log_text);
+
+    /* Allocate/free an upstream channel number associated with a
+     * sharing downstream */
+    unsigned (*alloc_sharing_channel)(ConnectionLayer *cl,
+                                      ssh_sharing_connstate *connstate);
+    void (*delete_sharing_channel)(ConnectionLayer *cl, unsigned localid);
+
+    /* Indicate that a downstream has sent a global request with the
+     * want-reply flag, so that when a reply arrives it will be passed
+     * back to that downstrean */
+    void (*sharing_queue_global_request)(
+        ConnectionLayer *cl, ssh_sharing_connstate *connstate);
+
+    /* Indicate that the last downstream has disconnected */
+    void (*sharing_no_more_downstreams)(ConnectionLayer *cl);
+
+    /* Query whether the connection layer is doing agent forwarding */
+    int (*agent_forwarding_permitted)(ConnectionLayer *cl);
+
+    /* Set the size of the main terminal window (if any) */
+    void (*terminal_size)(ConnectionLayer *cl, int width, int height);
+
+    /* Indicate that the backlog on standard output has cleared */
+    void (*stdout_unthrottle)(ConnectionLayer *cl, int bufsize);
+
+    /* Query the size of the backlog on standard _input_ */
+    int (*stdin_backlog)(ConnectionLayer *cl);
+
+    /* Tell the connection layer that the SSH connection itself has
+     * backed up, so it should tell all currently open channels to
+     * cease reading from their local input sources if they can. (Or
+     * tell it that that state of affairs has gone away again.) */
+    void (*throttle_all_channels)(ConnectionLayer *cl, int throttled);
+
+    /* Ask the connection layer about its current preference for
+     * line-discipline options. */
+    int (*ldisc_option)(ConnectionLayer *cl, int option);
+
+    /* Communicate _to_ the connection layer (from the main session
+     * channel) what its preference for line-discipline options is. */
+    void (*set_ldisc_option)(ConnectionLayer *cl, int option, int value);
+
+    /* Communicate to the connection layer whether X and agent
+     * forwarding were successfully enabled (for purposes of
+     * knowing whether to accept subsequent channel-opens). */
+    void (*enable_x_fwd)(ConnectionLayer *cl);
+    void (*enable_agent_fwd)(ConnectionLayer *cl);
+
+    /* Communicate to the connection layer whether the main session
+     * channel currently wants user input. */
+    void (*set_wants_user_input)(ConnectionLayer *cl, int wanted);
+};
+
+struct ConnectionLayer {
+    LogContext *logctx;
+    const struct ConnectionLayerVtable *vt;
+};
+
+#define ssh_rportfwd_alloc(cl, sh, sp, dh, dp, af, ld, pfr, share) \
+    ((cl)->vt->rportfwd_alloc(cl, sh, sp, dh, dp, af, ld, pfr, share))
+#define ssh_rportfwd_remove(cl, rpf) ((cl)->vt->rportfwd_remove(cl, rpf))
+#define ssh_lportfwd_open(cl, h, p, desc, pi, chan) \
+    ((cl)->vt->lportfwd_open(cl, h, p, desc, pi, chan))
+#define ssh_session_open(cl, chan) \
+    ((cl)->vt->session_open(cl, chan))
+#define ssh_add_x11_display(cl, auth, disp) \
+    ((cl)->vt->add_x11_display(cl, auth, disp))
+#define ssh_add_sharing_x11_display(cl, auth, cs, ch)   \
+    ((cl)->vt->add_sharing_x11_display(cl, auth, cs, ch))
+#define ssh_remove_sharing_x11_display(cl, fa)   \
+    ((cl)->vt->remove_sharing_x11_display(cl, fa))
+#define ssh_send_packet_from_downstream(cl, id, type, pkt, len, log)    \
+    ((cl)->vt->send_packet_from_downstream(cl, id, type, pkt, len, log))
+#define ssh_alloc_sharing_channel(cl, cs) \
+    ((cl)->vt->alloc_sharing_channel(cl, cs))
+#define ssh_delete_sharing_channel(cl, ch) \
+    ((cl)->vt->delete_sharing_channel(cl, ch))
+#define ssh_sharing_queue_global_request(cl, cs) \
+    ((cl)->vt->sharing_queue_global_request(cl, cs))
+#define ssh_sharing_no_more_downstreams(cl) \
+    ((cl)->vt->sharing_no_more_downstreams(cl))
+#define ssh_agent_forwarding_permitted(cl) \
+    ((cl)->vt->agent_forwarding_permitted(cl))
+#define ssh_terminal_size(cl, w, h) ((cl)->vt->terminal_size(cl, w, h))
+#define ssh_stdout_unthrottle(cl, bufsize) \
+    ((cl)->vt->stdout_unthrottle(cl, bufsize))
+#define ssh_stdin_backlog(cl) ((cl)->vt->stdin_backlog(cl))
+#define ssh_throttle_all_channels(cl, throttled) \
+    ((cl)->vt->throttle_all_channels(cl, throttled))
+#define ssh_ldisc_option(cl, option) ((cl)->vt->ldisc_option(cl, option))
+#define ssh_set_ldisc_option(cl, opt, val) \
+    ((cl)->vt->set_ldisc_option(cl, opt, val))
+#define ssh_enable_x_fwd(cl) ((cl)->vt->enable_x_fwd(cl))
+#define ssh_enable_agent_fwd(cl) ((cl)->vt->enable_agent_fwd(cl))
+#define ssh_set_wants_user_input(cl, wanted) \
+    ((cl)->vt->set_wants_user_input(cl, wanted))
+
+/* Exports from portfwd.c */
+PortFwdManager *portfwdmgr_new(ConnectionLayer *cl);
+void portfwdmgr_free(PortFwdManager *mgr);
+void portfwdmgr_config(PortFwdManager *mgr, Conf *conf);
+void portfwdmgr_close(PortFwdManager *mgr, PortFwdRecord *pfr);
+void portfwdmgr_close_all(PortFwdManager *mgr);
+char *portfwdmgr_connect(PortFwdManager *mgr, Channel **chan_ret,
+                         char *hostname, int port, SshChannel *c,
+                         int addressfamily);
+
+LogContext *ssh_get_logctx(Ssh *ssh);
+
+/* Communications back to ssh.c from connection layers */
+void ssh_throttle_conn(Ssh *ssh, int adjust);
+void ssh_got_exitcode(Ssh *ssh, int status);
+void ssh_ldisc_update(Ssh *ssh);
+void ssh_got_fallback_cmd(Ssh *ssh);
+
+/* Functions to abort the connection, for various reasons. */
+void ssh_remote_error(Ssh *ssh, const char *fmt, ...);
+void ssh_remote_eof(Ssh *ssh, const char *fmt, ...);
+void ssh_proto_error(Ssh *ssh, const char *fmt, ...);
+void ssh_sw_abort(Ssh *ssh, const char *fmt, ...);
+void ssh_user_close(Ssh *ssh, const char *fmt, ...);
+
+#define SSH_CIPHER_IDEA		1
+#define SSH_CIPHER_DES		2
+#define SSH_CIPHER_3DES		3
+#define SSH_CIPHER_BLOWFISH	6
+
+#ifndef BIGNUM_INTERNAL
+typedef void *Bignum;
+#endif
+
+typedef struct ssh_keyalg ssh_keyalg;
+typedef const struct ssh_keyalg *ssh_key;
+
+struct RSAKey {
+    int bits;
+    int bytes;
+    Bignum modulus;
+    Bignum exponent;
+    Bignum private_exponent;
+    Bignum p;
+    Bignum q;
+    Bignum iqmp;
+    char *comment;
+    ssh_key sshk;
+};
+
+struct dss_key {
+    Bignum p, q, g, y, x;
+    ssh_key sshk;
+};
+
+struct ec_curve;
+
+struct ec_point {
+    const struct ec_curve *curve;
+    Bignum x, y;
+    Bignum z;  /* Jacobian denominator */
+    unsigned char infinity;
+};
+
+void ec_point_free(struct ec_point *point);
+
+/* Weierstrass form curve */
+struct ec_wcurve
+{
+    Bignum a, b, n;
+    struct ec_point G;
+};
+
+/* Montgomery form curve */
+struct ec_mcurve
+{
+    Bignum a, b;
+    struct ec_point G;
+};
+
+/* Edwards form curve */
+struct ec_ecurve
+{
+    Bignum l, d;
+    struct ec_point B;
+};
+
+struct ec_curve {
+    enum { EC_WEIERSTRASS, EC_MONTGOMERY, EC_EDWARDS } type;
+    /* 'name' is the identifier of the curve when it has to appear in
+     * wire protocol encodings, as it does in e.g. the public key and
+     * signature formats for NIST curves. Curves which do not format
+     * their keys or signatures in this way just have name==NULL.
+     *
+     * 'textname' is non-NULL for all curves, and is a human-readable
+     * identification suitable for putting in log messages. */
+    const char *name, *textname;
+    unsigned int fieldBits;
+    Bignum p;
+    union {
+        struct ec_wcurve w;
+        struct ec_mcurve m;
+        struct ec_ecurve e;
+    };
+};
+
+const ssh_keyalg *ec_alg_by_oid(int len, const void *oid,
+                                        const struct ec_curve **curve);
+const unsigned char *ec_alg_oid(const ssh_keyalg *alg, int *oidlen);
+extern const int ec_nist_curve_lengths[], n_ec_nist_curve_lengths;
+int ec_nist_alg_and_curve_by_bits(int bits,
+                                  const struct ec_curve **curve,
+                                  const ssh_keyalg **alg);
+int ec_ed_alg_and_curve_by_bits(int bits,
+                                const struct ec_curve **curve,
+                                const ssh_keyalg **alg);
+
+struct ec_key {
+    struct ec_point publicKey;
+    Bignum privateKey;
+    ssh_key sshk;
+};
+
+struct ec_point *ec_public(const Bignum privateKey, const struct ec_curve *curve);
+
+/*
+ * SSH-1 never quite decided which order to store the two components
+ * of an RSA key. During connection setup, the server sends its host
+ * and server keys with the exponent first; private key files store
+ * the modulus first. The agent protocol is even more confusing,
+ * because the client specifies a key to the server in one order and
+ * the server lists the keys it knows about in the other order!
+ */
+typedef enum { RSA_SSH1_EXPONENT_FIRST, RSA_SSH1_MODULUS_FIRST } RsaSsh1Order;
+
+void BinarySource_get_rsa_ssh1_pub(
+    BinarySource *src, struct RSAKey *result, RsaSsh1Order order);
+void BinarySource_get_rsa_ssh1_priv(
+    BinarySource *src, struct RSAKey *rsa);
+int rsa_ssh1_encrypt(unsigned char *data, int length, struct RSAKey *key);
+Bignum rsa_ssh1_decrypt(Bignum input, struct RSAKey *key);
+void rsasanitise(struct RSAKey *key);
+int rsastr_len(struct RSAKey *key);
+void rsastr_fmt(char *str, struct RSAKey *key);
+char *rsa_ssh1_fingerprint(struct RSAKey *key);
+int rsa_verify(struct RSAKey *key);
+void rsa_ssh1_public_blob(BinarySink *bs, struct RSAKey *key,
+                          RsaSsh1Order order);
+int rsa_ssh1_public_blob_len(void *data, int maxlen);
+void freersakey(struct RSAKey *key);
+#endif // WINSCP_VS
+
+typedef uint32 word32;
+
+#ifndef WINSCP_VS
+unsigned long crc32_compute(const void *s, size_t len);
+unsigned long crc32_update(unsigned long crc_input, const void *s, size_t len);
+
+/* SSH CRC compensation attack detector */
+struct crcda_ctx;
+struct crcda_ctx *crcda_make_context(void);
+void crcda_free_context(struct crcda_ctx *ctx);
+int detect_attack(struct crcda_ctx *ctx, unsigned char *buf, uint32 len,
+		  unsigned char *IV);
+
+/*
+ * SSH2 RSA key exchange functions
+ */
+struct ssh_hashalg;
+struct RSAKey *ssh_rsakex_newkey(const void *data, int len);
+void ssh_rsakex_freekey(struct RSAKey *key);
+int ssh_rsakex_klen(struct RSAKey *key);
+void ssh_rsakex_encrypt(const struct ssh_hashalg *h,
+                        unsigned char *in, int inlen,
+                        unsigned char *out, int outlen, struct RSAKey *key);
+
+/*
+ * SSH2 ECDH key exchange functions
+ */
+struct ssh_kex;
+const char *ssh_ecdhkex_curve_textname(const struct ssh_kex *kex);
+struct ec_key *ssh_ecdhkex_newkey(const struct ssh_kex *kex);
+void ssh_ecdhkex_freekey(struct ec_key *key);
+void ssh_ecdhkex_getpublic(struct ec_key *key, BinarySink *bs);
+Bignum ssh_ecdhkex_getkey(struct ec_key *key,
+                          const void *remoteKey, int remoteKeyLen);
+
+/*
+ * Helper function for k generation in DSA, reused in ECDSA
+ */
+Bignum *dss_gen_k(const char *id_string, Bignum modulus, Bignum private_key,
+                  unsigned char *digest, int digest_len);
+
+struct ssh2_cipheralg;
+typedef const struct ssh2_cipheralg *ssh2_cipher;
+
+typedef struct {
+    uint32 h[4];
+} MD5_Core_State;
+
+struct MD5Context {
+    MD5_Core_State core;
+    unsigned char block[64];
+    int blkused;
+    uint32 lenhi, lenlo;
+    BinarySink_IMPLEMENTATION;
+};
+
+void MD5Init(struct MD5Context *context);
+void MD5Final(unsigned char digest[16], struct MD5Context *context);
+void MD5Simple(void const *p, unsigned len, unsigned char output[16]);
+
+struct hmacmd5_context;
+struct hmacmd5_context *hmacmd5_make_context(void);
+void hmacmd5_free_context(struct hmacmd5_context *ctx);
+void hmacmd5_key(struct hmacmd5_context *ctx, void const *key, int len);
+void hmacmd5_do_hmac(struct hmacmd5_context *ctx,
+                     const void *blk, int len, unsigned char *hmac);
+
+int supports_sha_ni(void);
+
+#ifdef MPEXT
+// Resolve ambiguity with OpenSSL
+#define SHA_Init putty_SHA_Init
+#define SHA_Final putty_SHA_Final
+#define SHA256_Init putty_SHA256_Init
+#define SHA256_Final putty_SHA256_Final
+#define SHA512_Init putty_SHA512_Init
+#define SHA512_Final putty_SHA512_Final
+#endif
+
+typedef struct SHA_State {
+    uint32 h[5];
+    unsigned char block[64];
+    int blkused;
+    uint32 lenhi, lenlo;
+    void (*sha1)(struct SHA_State * s, const unsigned char *p, int len);
+    BinarySink_IMPLEMENTATION;
+} SHA_State;
+void SHA_Init(SHA_State * s);
+void SHA_Final(SHA_State * s, unsigned char *output);
+void SHA_Simple(const void *p, int len, unsigned char *output);
+
+void hmac_sha1_simple(const void *key, int keylen,
+                      const void *data, int datalen,
+		      unsigned char *output);
+#endif // WINSCP_VS
+typedef struct SHA256_State {
+    uint32 h[8];
+    unsigned char block[64];
+    int blkused;
+    uint32 lenhi, lenlo;
+    void (*sha256)(struct SHA256_State * s, const unsigned char *p, int len);
+    BinarySink_IMPLEMENTATION;
+} SHA256_State;
+#ifndef WINSCP_VS
+void SHA256_Init(SHA256_State * s);
+void SHA256_Final(SHA256_State * s, unsigned char *output);
+void SHA256_Simple(const void *p, int len, unsigned char *output);
+
+typedef struct {
+    uint64 h[8];
+    unsigned char block[128];
+    int blkused;
+    uint32 len[4];
+    BinarySink_IMPLEMENTATION;
+} SHA512_State;
+#define SHA384_State SHA512_State
+void SHA512_Init(SHA512_State * s);
+void SHA512_Final(SHA512_State * s, unsigned char *output);
+void SHA512_Simple(const void *p, int len, unsigned char *output);
+void SHA384_Init(SHA384_State * s);
+void SHA384_Final(SHA384_State * s, unsigned char *output);
+void SHA384_Simple(const void *p, int len, unsigned char *output);
+
+struct ssh2_macalg;
+
+struct ssh1_cipheralg;
+typedef const struct ssh1_cipheralg *ssh1_cipher;
+
+struct ssh1_cipheralg {
+    ssh1_cipher *(*new)(void);
+    void (*free)(ssh1_cipher *);
+    void (*sesskey)(ssh1_cipher *, const void *key);
+    void (*encrypt)(ssh1_cipher *, void *blk, int len);
+    void (*decrypt)(ssh1_cipher *, void *blk, int len);
+    int blksize;
+    const char *text_name;
+};
+
+#define ssh1_cipher_new(alg) ((alg)->new())
+#define ssh1_cipher_free(ctx) ((*(ctx))->free(ctx))
+#define ssh1_cipher_sesskey(ctx, key) ((*(ctx))->sesskey(ctx, key))
+#define ssh1_cipher_encrypt(ctx, blk, len) ((*(ctx))->encrypt(ctx, blk, len))
+#define ssh1_cipher_decrypt(ctx, blk, len) ((*(ctx))->decrypt(ctx, blk, len))
+
+struct ssh2_cipheralg {
+    ssh2_cipher *(*new)(const struct ssh2_cipheralg *alg);
+    void (*free)(ssh2_cipher *);
+    void (*setiv)(ssh2_cipher *, const void *iv);
+    void (*setkey)(ssh2_cipher *, const void *key);
+    void (*encrypt)(ssh2_cipher *, void *blk, int len);
+    void (*decrypt)(ssh2_cipher *, void *blk, int len);
+    /* Ignored unless SSH_CIPHER_SEPARATE_LENGTH flag set */
+    void (*encrypt_length)(ssh2_cipher *, void *blk, int len,
+                           unsigned long seq);
+    void (*decrypt_length)(ssh2_cipher *, void *blk, int len,
+                           unsigned long seq);
+    const char *name;
+    int blksize;
+    /* real_keybits is the number of bits of entropy genuinely used by
+     * the cipher scheme; it's used for deciding how big a
+     * Diffie-Hellman group is needed to exchange a key for the
+     * cipher. */
+    int real_keybits;
+    /* padded_keybytes is the number of bytes of key data expected as
+     * input to the setkey function; it's used for deciding how much
+     * data needs to be generated from the post-kex generation of key
+     * material. In a sensible cipher which uses all its key bytes for
+     * real work, this will just be real_keybits/8, but in DES-type
+     * ciphers which ignore one bit in each byte, it'll be slightly
+     * different. */
+    int padded_keybytes;
+    unsigned int flags;
+#define SSH_CIPHER_IS_CBC	1
+#define SSH_CIPHER_SEPARATE_LENGTH      2
+    const char *text_name;
+    /* If set, this takes priority over other MAC. */
+    const struct ssh2_macalg *required_mac;
+};
+
+#define ssh2_cipher_new(alg) ((alg)->new(alg))
+#define ssh2_cipher_free(ctx) ((*(ctx))->free(ctx))
+#define ssh2_cipher_setiv(ctx, iv) ((*(ctx))->setiv(ctx, iv))
+#define ssh2_cipher_setkey(ctx, key) ((*(ctx))->setkey(ctx, key))
+#define ssh2_cipher_encrypt(ctx, blk, len) ((*(ctx))->encrypt(ctx, blk, len))
+#define ssh2_cipher_decrypt(ctx, blk, len) ((*(ctx))->decrypt(ctx, blk, len))
+#define ssh2_cipher_encrypt_length(ctx, blk, len, seq) \
+    ((*(ctx))->encrypt_length(ctx, blk, len, seq))
+#define ssh2_cipher_decrypt_length(ctx, blk, len, seq) \
+    ((*(ctx))->decrypt_length(ctx, blk, len, seq))
+#define ssh2_cipher_alg(ctx) (*(ctx))
+
+struct ssh2_ciphers {
+    int nciphers;
+    const struct ssh2_cipheralg *const *list;
+};
+
+struct ssh2_macalg;
+typedef struct ssh2_mac {
+    const struct ssh2_macalg *vt;
+    BinarySink_DELEGATE_IMPLEMENTATION;
+} ssh2_mac;
+
+struct ssh2_macalg {
+    /* Passes in the cipher context */
+    ssh2_mac *(*new)(const struct ssh2_macalg *alg, ssh2_cipher *cipher);
+    void (*free)(ssh2_mac *);
+    void (*setkey)(ssh2_mac *, const void *key);
+    void (*start)(ssh2_mac *);
+    void (*genresult)(ssh2_mac *, unsigned char *);
+    const char *name, *etm_name;
+    int len, keylen;
+    const char *text_name;
+};
+
+#define ssh2_mac_new(alg, cipher) ((alg)->new(alg, cipher))
+#define ssh2_mac_free(ctx) ((ctx)->vt->free(ctx))
+#define ssh2_mac_setkey(ctx, key) ((ctx)->vt->free(ctx, key))
+#define ssh2_mac_start(ctx) ((ctx)->vt->start(ctx))
+#define ssh2_mac_genresult(ctx, out) ((ctx)->vt->genresult(ctx, out))
+#define ssh2_mac_alg(ctx) ((ctx)->vt)
+
+/* Centralised 'methods' for ssh2_mac, defined in sshmac.c */
+int ssh2_mac_verresult(ssh2_mac *, const void *);
+void ssh2_mac_generate(ssh2_mac *, void *, int, unsigned long seq);
+int ssh2_mac_verify(ssh2_mac *, const void *, int, unsigned long seq);
+
+typedef struct ssh_hash {
+    const struct ssh_hashalg *vt;
+    BinarySink_DELEGATE_IMPLEMENTATION;
+} ssh_hash;
+
+struct ssh_hashalg {
+    ssh_hash *(*new)(const struct ssh_hashalg *alg);
+    ssh_hash *(*copy)(ssh_hash *);
+    void (*final)(ssh_hash *, unsigned char *); /* ALSO FREES THE ssh_hash! */
+    void (*free)(ssh_hash *);
+    int hlen; /* output length in bytes */
+    const char *text_name;
+};   
+
+#define ssh_hash_new(alg) ((alg)->new(alg))
+#define ssh_hash_copy(ctx) ((ctx)->vt->copy(ctx))
+#define ssh_hash_final(ctx, out) ((ctx)->vt->final(ctx, out))
+#define ssh_hash_free(ctx) ((ctx)->vt->free(ctx))
+#define ssh_hash_alg(ctx) ((ctx)->vt)
+
+struct ssh_kex {
+    const char *name, *groupname;
+    enum { KEXTYPE_DH, KEXTYPE_RSA, KEXTYPE_ECDH, KEXTYPE_GSS } main_type;
+    const struct ssh_hashalg *hash;
+    const void *extra;                 /* private to the kex methods */
+};
+
+struct ssh_kexes {
+    int nkexes;
+    const struct ssh_kex *const *list;
+};
+
+struct ssh_keyalg {
+    /* Constructors that create an ssh_key */
+    ssh_key *(*new_pub) (const ssh_keyalg *self, ptrlen pub);
+    ssh_key *(*new_priv) (const ssh_keyalg *self, ptrlen pub, ptrlen priv);
+    ssh_key *(*new_priv_openssh) (const ssh_keyalg *self, BinarySource *);
+
+    /* Methods that operate on an existing ssh_key */
+    void (*freekey) (ssh_key *key);
+    void (*sign) (ssh_key *key, const void *data, int datalen, BinarySink *);
+    int (*verify) (ssh_key *key, ptrlen sig, ptrlen data);
+    void (*public_blob)(ssh_key *key, BinarySink *);
+    void (*private_blob)(ssh_key *key, BinarySink *);
+    void (*openssh_blob) (ssh_key *key, BinarySink *);
+    char *(*cache_str) (ssh_key *key);
+
+    /* 'Class methods' that don't deal with an ssh_key at all */
+    int (*pubkey_bits) (const ssh_keyalg *self, ptrlen blob);
+
+    /* Constant data fields giving information about the key type */
+    const char *ssh_id;    /* string identifier in the SSH protocol */
+    const char *cache_id;  /* identifier used in PuTTY's host key cache */
+    const void *extra;     /* private to the public key methods */
+};
+
+#define ssh_key_new_pub(alg, data) ((alg)->new_pub(alg, data))
+#define ssh_key_new_priv(alg, pub, priv) ((alg)->new_priv(alg, pub, priv))
+#define ssh_key_new_priv_openssh(alg, bs) ((alg)->new_priv_openssh(alg, bs))
+
+#define ssh_key_free(key) ((*(key))->freekey(key))
+#define ssh_key_sign(key, data, len, bs) ((*(key))->sign(key, data, len, bs))
+#define ssh_key_verify(key, sig, data) ((*(key))->verify(key, sig, data))
+#define ssh_key_public_blob(key, bs) ((*(key))->public_blob(key, bs))
+#define ssh_key_private_blob(key, bs) ((*(key))->private_blob(key, bs))
+#define ssh_key_openssh_blob(key, bs) ((*(key))->openssh_blob(key, bs))
+#define ssh_key_cache_str(key) ((*(key))->cache_str(key))
+
+#define ssh_key_public_bits(alg, blob) ((alg)->pubkey_bits(alg, blob))
+
+#define ssh_key_alg(key) (*(key))
+#define ssh_key_ssh_id(key) ((*(key))->ssh_id)
+#define ssh_key_cache_id(key) ((*(key))->cache_id)
+
+typedef struct ssh_compressor {
+    const struct ssh_compression_alg *vt;
+} ssh_compressor;
+typedef struct ssh_decompressor {
+    const struct ssh_compression_alg *vt;
+} ssh_decompressor;
+
+struct ssh_compression_alg {
+    const char *name;
+    /* For zlib@openssh.com: if non-NULL, this name will be considered once
+     * userauth has completed successfully. */
+    const char *delayed_name;
+    ssh_compressor *(*compress_new)(void);
+    void (*compress_free)(ssh_compressor *);
+    void (*compress)(ssh_compressor *, unsigned char *block, int len,
+                     unsigned char **outblock, int *outlen,
+                     int minlen);
+    ssh_decompressor *(*decompress_new)(void);
+    void (*decompress_free)(ssh_decompressor *);
+    int (*decompress)(ssh_decompressor *, unsigned char *block, int len,
+                      unsigned char **outblock, int *outlen);
+    const char *text_name;
+};
+
+#define ssh_compressor_new(alg) ((alg)->compress_new())
+#define ssh_compressor_free(comp) ((comp)->vt->compress_free(comp))
+#define ssh_compressor_compress(comp, in, inlen, out, outlen, minlen) \
+    ((comp)->vt->compress(comp, in, inlen, out, outlen, minlen))
+#define ssh_compressor_alg(comp) ((comp)->vt)
+#define ssh_decompressor_new(alg) ((alg)->decompress_new())
+#define ssh_decompressor_free(comp) ((comp)->vt->decompress_free(comp))
+#define ssh_decompressor_decompress(comp, in, inlen, out, outlen) \
+    ((comp)->vt->decompress(comp, in, inlen, out, outlen))
+#define ssh_decompressor_alg(comp) ((comp)->vt)
+
+struct ssh2_userkey {
+    ssh_key *key;                      /* the key itself */
+    char *comment;		       /* the key comment */
+};
+
+/* The maximum length of any hash algorithm used in kex. (bytes) */
+#define SSH2_KEX_MAX_HASH_LEN (64) /* SHA-512 */
+
+extern const struct ssh1_cipheralg ssh1_3des;
+extern const struct ssh1_cipheralg ssh1_des;
+extern const struct ssh1_cipheralg ssh1_blowfish;
+extern const struct ssh2_ciphers ssh2_3des;
+extern const struct ssh2_ciphers ssh2_des;
+extern const struct ssh2_ciphers ssh2_aes;
+extern const struct ssh2_ciphers ssh2_blowfish;
+extern const struct ssh2_ciphers ssh2_arcfour;
+extern const struct ssh2_ciphers ssh2_ccp;
+extern const struct ssh_hashalg ssh_sha1;
+extern const struct ssh_hashalg ssh_sha256;
+extern const struct ssh_hashalg ssh_sha384;
+extern const struct ssh_hashalg ssh_sha512;
+extern const struct ssh_kexes ssh_diffiehellman_group1;
+extern const struct ssh_kexes ssh_diffiehellman_group14;
+extern const struct ssh_kexes ssh_diffiehellman_gex;
+extern const struct ssh_kexes ssh_gssk5_sha1_kex;
+extern const struct ssh_kexes ssh_rsa_kex;
+extern const struct ssh_kexes ssh_ecdh_kex;
+extern const ssh_keyalg ssh_dss;
+extern const ssh_keyalg ssh_rsa;
+extern const ssh_keyalg ssh_ecdsa_ed25519;
+extern const ssh_keyalg ssh_ecdsa_nistp256;
+extern const ssh_keyalg ssh_ecdsa_nistp384;
+extern const ssh_keyalg ssh_ecdsa_nistp521;
+extern const struct ssh2_macalg ssh_hmac_md5;
+extern const struct ssh2_macalg ssh_hmac_sha1;
+extern const struct ssh2_macalg ssh_hmac_sha1_buggy;
+extern const struct ssh2_macalg ssh_hmac_sha1_96;
+extern const struct ssh2_macalg ssh_hmac_sha1_96_buggy;
+extern const struct ssh2_macalg ssh_hmac_sha256;
+extern const struct ssh_compression_alg ssh_zlib;
+
+typedef struct AESContext AESContext;
+AESContext *aes_make_context(void);
+void aes_free_context(AESContext *ctx);
+void aes128_key(AESContext *ctx, const void *key);
+void aes192_key(AESContext *ctx, const void *key);
+void aes256_key(AESContext *ctx, const void *key);
+void aes_iv(AESContext *ctx, const void *iv);
+void aes_ssh2_encrypt_blk(AESContext *ctx, void *blk, int len);
+void aes_ssh2_decrypt_blk(AESContext *ctx, void *blk, int len);
+void aes_ssh2_sdctr(AESContext *ctx, void *blk, int len);
+
+/*
+ * PuTTY version number formatted as an SSH version string. 
+ */
+extern
+#ifndef MPEXT
+  const
+#endif
+  char sshver[];
+
+/*
+ * Gross hack: pscp will try to start SFTP but fall back to scp1 if
+ * that fails. This variable is the means by which scp.c can reach
+ * into the SSH code and find out which one it got.
+ */
+extern int ssh_fallback_cmd(Backend *backend);
+
+void SHATransform(word32 * digest, word32 * data);
+
+/*
+ * Check of compiler version
+ */
+#ifdef _FORCE_SHA_NI
+#   define COMPILER_SUPPORTS_SHA_NI
+#elif defined(__clang__)
+#   if __has_attribute(target) && __has_include(<shaintrin.h>) && (defined(__x86_64__) || defined(__i386))
+#       define COMPILER_SUPPORTS_SHA_NI
+#   endif
+#elif defined(__GNUC__)
+#    if ((__GNUC__ >= 5) && (defined(__x86_64__) || defined(__i386)))
+#       define COMPILER_SUPPORTS_SHA_NI
+#    endif
+#elif defined (_MSC_VER)
+#   if (defined(_M_X64) || defined(_M_IX86)) && _MSC_VER >= 1900
+#      define COMPILER_SUPPORTS_SHA_NI
+#   endif
+#endif
+
+#ifdef _FORCE_SOFTWARE_SHA
+#   undef COMPILER_SUPPORTS_SHA_NI
+#endif
+
+int random_byte(void);
+void random_add_noise(void *noise, int length);
+void random_add_heavynoise(void *noise, int length);
+
+/* Exports from x11fwd.c */
+enum {
+    X11_TRANS_IPV4 = 0, X11_TRANS_IPV6 = 6, X11_TRANS_UNIX = 256
+};
+struct X11Display {
+    /* Broken-down components of the display name itself */
+    int unixdomain;
+    char *hostname;
+    int displaynum;
+    int screennum;
+    /* OSX sometimes replaces all the above with a full Unix-socket pathname */
+    char *unixsocketpath;
+
+    /* PuTTY networking SockAddr to connect to the display, and associated
+     * gubbins */
+    SockAddr *addr;
+    int port;
+    char *realhost;
+
+    /* Our local auth details for talking to the real X display. */
+    int localauthproto;
+    unsigned char *localauthdata;
+    int localauthdatalen;
+};
+struct X11FakeAuth {
+    /* Auth details we invented for a virtual display on the SSH server. */
+    int proto;
+    unsigned char *data;
+    int datalen;
+    char *protoname;
+    char *datastring;
+
+    /* The encrypted form of the first block, in XDM-AUTHORIZATION-1.
+     * Used as part of the key when these structures are organised
+     * into a tree. See x11_invent_fake_auth for explanation. */
+    unsigned char *xa1_firstblock;
+
+    /*
+     * Used inside x11fwd.c to remember recently seen
+     * XDM-AUTHORIZATION-1 strings, to avoid replay attacks.
+     */
+    tree234 *xdmseen;
+
+    /*
+     * What to do with an X connection matching this auth data.
+     */
+    struct X11Display *disp;
+    ssh_sharing_connstate *share_cs;
+    share_channel *share_chan;
+};
+void *x11_make_greeting(int endian, int protomajor, int protominor,
+                        int auth_proto, const void *auth_data, int auth_len,
+                        const char *peer_ip, int peer_port,
+                        int *outlen);
+int x11_authcmp(void *av, void *bv); /* for putting X11FakeAuth in a tree234 */
+/*
+ * x11_setup_display() parses the display variable and fills in an
+ * X11Display structure. Some remote auth details are invented;
+ * the supplied authtype parameter configures the preferred
+ * authorisation protocol to use at the remote end. The local auth
+ * details are looked up by calling platform_get_x11_auth.
+ *
+ * If the returned pointer is NULL, then *error_msg will contain a
+ * dynamically allocated error message string.
+ */
+extern struct X11Display *x11_setup_display(const char *display, Conf *,
+                                            char **error_msg);
+void x11_free_display(struct X11Display *disp);
+struct X11FakeAuth *x11_invent_fake_auth(tree234 *t, int authtype);
+void x11_free_fake_auth(struct X11FakeAuth *auth);
+Channel *x11_new_channel(tree234 *authtree, SshChannel *c,
+                         const char *peeraddr, int peerport,
+                         int connection_sharing_possible);
+char *x11_display(const char *display);
+/* Platform-dependent X11 functions */
+extern void platform_get_x11_auth(struct X11Display *display, Conf *);
+    /* examine a mostly-filled-in X11Display and fill in localauth* */
+extern const int platform_uses_x11_unix_by_default;
+    /* choose default X transport in the absence of a specified one */
+SockAddr *platform_get_x11_unix_address(const char *path, int displaynum);
+    /* make up a SockAddr naming the address for displaynum */
+char *platform_get_x_display(void);
+    /* allocated local X display string, if any */
+/* Callbacks in x11.c usable _by_ platform X11 functions */
+/*
+ * This function does the job of platform_get_x11_auth, provided
+ * it is told where to find a normally formatted .Xauthority file:
+ * it opens that file, parses it to find an auth record which
+ * matches the display details in "display", and fills in the
+ * localauth fields.
+ *
+ * It is expected that most implementations of
+ * platform_get_x11_auth() will work by finding their system's
+ * .Xauthority file, adjusting the display details if necessary
+ * for local oddities like Unix-domain socket transport, and
+ * calling this function to do the rest of the work.
+ */
+void x11_get_auth_from_authfile(struct X11Display *display,
+				const char *authfilename);
+int x11_identify_auth_proto(ptrlen protoname);
+void *x11_dehexify(ptrlen hex, int *outlen);
+
+Channel *agentf_new(SshChannel *c);
+
+Bignum copybn(Bignum b);
+Bignum bn_power_2(int n);
+void bn_restore_invariant(Bignum b);
+Bignum bignum_from_long(unsigned long n);
+void freebn(Bignum b);
+Bignum modpow(Bignum base, Bignum exp, Bignum mod);
+Bignum modmul(Bignum a, Bignum b, Bignum mod);
+Bignum modsub(const Bignum a, const Bignum b, const Bignum n);
+void decbn(Bignum n);
+extern Bignum Zero, One;
+Bignum bignum_from_bytes(const void *data, int nbytes);
+Bignum bignum_from_bytes_le(const void *data, int nbytes);
+Bignum bignum_random_in_range(const Bignum lower, const Bignum upper);
+int bignum_bitcount(Bignum bn);
+int bignum_byte(Bignum bn, int i);
+int bignum_bit(Bignum bn, int i);
+void bignum_set_bit(Bignum bn, int i, int value);
+Bignum biggcd(Bignum a, Bignum b);
+unsigned short bignum_mod_short(Bignum number, unsigned short modulus);
+Bignum bignum_add_long(Bignum number, unsigned long addend);
+Bignum bigadd(Bignum a, Bignum b);
+Bignum bigsub(Bignum a, Bignum b);
+Bignum bigmul(Bignum a, Bignum b);
+Bignum bigmuladd(Bignum a, Bignum b, Bignum addend);
+Bignum bigdiv(Bignum a, Bignum b);
+Bignum bigmod(Bignum a, Bignum b);
+Bignum modinv(Bignum number, Bignum modulus);
+Bignum bignum_bitmask(Bignum number);
+Bignum bignum_rshift(Bignum number, int shift);
+Bignum bignum_lshift(Bignum number, int shift);
+int bignum_cmp(Bignum a, Bignum b);
+char *bignum_decimal(Bignum x);
+Bignum bignum_from_decimal(const char *decimal);
+
+void BinarySink_put_mp_ssh1(BinarySink *, Bignum);
+void BinarySink_put_mp_ssh2(BinarySink *, Bignum);
+Bignum BinarySource_get_mp_ssh1(BinarySource *);
+Bignum BinarySource_get_mp_ssh2(BinarySource *);
+
+#ifdef DEBUG
+void diagbn(char *prefix, Bignum md);
+#endif
+
+int dh_is_gex(const struct ssh_kex *kex);
+struct dh_ctx;
+struct dh_ctx *dh_setup_group(const struct ssh_kex *kex);
+struct dh_ctx *dh_setup_gex(Bignum pval, Bignum gval);
+void dh_cleanup(struct dh_ctx *);
+Bignum dh_create_e(struct dh_ctx *, int nbits);
+const char *dh_validate_f(struct dh_ctx *, Bignum f);
+Bignum dh_find_K(struct dh_ctx *, Bignum f);
+
+int rsa_ssh1_encrypted(const Filename *filename, char **comment);
+int rsa_ssh1_loadpub(const Filename *filename, BinarySink *bs,
+                     char **commentptr, const char **errorstr);
+int rsa_ssh1_loadkey(const Filename *filename, struct RSAKey *key,
+                     const char *passphrase, const char **errorstr);
+int rsa_ssh1_savekey(const Filename *filename, struct RSAKey *key,
+                     char *passphrase);
+
+extern int base64_decode_atom(const char *atom, unsigned char *out);
+extern int base64_lines(int datalen);
+extern void base64_encode_atom(const unsigned char *data, int n, char *out);
+extern void base64_encode(FILE *fp, const unsigned char *data, int datalen,
+                          int cpl);
+
+/* ssh2_load_userkey can return this as an error */
+extern struct ssh2_userkey ssh2_wrong_passphrase;
+#define SSH2_WRONG_PASSPHRASE (&ssh2_wrong_passphrase)
+
+int ssh2_userkey_encrypted(const Filename *filename, char **comment);
+struct ssh2_userkey *ssh2_load_userkey(const Filename *filename,
+				       const char *passphrase,
+                                       const char **errorstr);
+int ssh2_userkey_loadpub(const Filename *filename, char **algorithm,
+                         BinarySink *bs,
+                         char **commentptr, const char **errorstr);
+int ssh2_save_userkey(const Filename *filename, struct ssh2_userkey *key,
+		      char *passphrase);
+const ssh_keyalg *find_pubkey_alg(const char *name);
+const ssh_keyalg *find_pubkey_alg_len(ptrlen name);
+
+enum {
+    SSH_KEYTYPE_UNOPENABLE,
+    SSH_KEYTYPE_UNKNOWN,
+    SSH_KEYTYPE_SSH1, SSH_KEYTYPE_SSH2,
+    /*
+     * The OpenSSH key types deserve a little explanation. OpenSSH has
+     * two physical formats for private key storage: an old PEM-based
+     * one largely dictated by their use of OpenSSL and full of ASN.1,
+     * and a new one using the same private key formats used over the
+     * wire for talking to ssh-agent. The old format can only support
+     * a subset of the key types, because it needs redesign for each
+     * key type, and after a while they decided to move to the new
+     * format so as not to have to do that.
+     *
+     * On input, key files are identified as either
+     * SSH_KEYTYPE_OPENSSH_PEM or SSH_KEYTYPE_OPENSSH_NEW, describing
+     * accurately which actual format the keys are stored in.
+     *
+     * On output, however, we default to following OpenSSH's own
+     * policy of writing out PEM-style keys for maximum backwards
+     * compatibility if the key type supports it, and otherwise
+     * switching to the new format. So the formats you can select for
+     * output are SSH_KEYTYPE_OPENSSH_NEW (forcing the new format for
+     * any key type), and SSH_KEYTYPE_OPENSSH_AUTO to use the oldest
+     * format supported by whatever key type you're writing out.
+     *
+     * So we have three type codes, but only two of them usable in any
+     * given circumstance. An input key file will never be identified
+     * as AUTO, only PEM or NEW; key export UIs should not be able to
+     * select PEM, only AUTO or NEW.
+     */
+    SSH_KEYTYPE_OPENSSH_AUTO,
+    SSH_KEYTYPE_OPENSSH_PEM,
+    SSH_KEYTYPE_OPENSSH_NEW,
+    SSH_KEYTYPE_SSHCOM,
+    /*
+     * Public-key-only formats, which we still want to be able to read
+     * for various purposes.
+     */
+    SSH_KEYTYPE_SSH1_PUBLIC,
+    SSH_KEYTYPE_SSH2_PUBLIC_RFC4716,
+    SSH_KEYTYPE_SSH2_PUBLIC_OPENSSH
+};
+char *ssh1_pubkey_str(struct RSAKey *ssh1key);
+void ssh1_write_pubkey(FILE *fp, struct RSAKey *ssh1key);
+char *ssh2_pubkey_openssh_str(struct ssh2_userkey *key);
+void ssh2_write_pubkey(FILE *fp, const char *comment,
+                       const void *v_pub_blob, int pub_len,
+                       int keytype);
+char *ssh2_fingerprint_blob(const void *blob, int bloblen);
+char *ssh2_fingerprint(ssh_key *key);
+int key_type(const Filename *filename);
+const char *key_type_to_str(int type);
+#ifdef MPEXT
+int openssh_loadpub_line(char * line, char **algorithm,
+                         BinarySink *bs,
+                         char **commentptr, const char **errorstr);
+#endif
+
+int import_possible(int type);
+int import_target_type(int type);
+int import_encrypted(const Filename *filename, int type, char **comment);
+int import_ssh1(const Filename *filename, int type,
+		struct RSAKey *key, char *passphrase, const char **errmsg_p);
+struct ssh2_userkey *import_ssh2(const Filename *filename, int type,
+				 char *passphrase, const char **errmsg_p);
+int export_ssh1(const Filename *filename, int type,
+		struct RSAKey *key, char *passphrase);
+int export_ssh2(const Filename *filename, int type,
+                struct ssh2_userkey *key, char *passphrase);
+
+void des3_decrypt_pubkey(const void *key, void *blk, int len);
+void des3_encrypt_pubkey(const void *key, void *blk, int len);
+void des3_decrypt_pubkey_ossh(const void *key, const void *iv,
+			      void *blk, int len);
+void des3_encrypt_pubkey_ossh(const void *key, const void *iv,
+			      void *blk, int len);
+void aes256_encrypt_pubkey(const void *key, void *blk, int len);
+void aes256_decrypt_pubkey(const void *key, void *blk, int len);
+
+void des_encrypt_xdmauth(const void *key, void *blk, int len);
+void des_decrypt_xdmauth(const void *key, void *blk, int len);
+
+void openssh_bcrypt(const char *passphrase,
+                    const unsigned char *salt, int saltbytes,
+                    int rounds, unsigned char *out, int outbytes);
+
+/*
+ * For progress updates in the key generation utility.
+ */
+#define PROGFN_INITIALISE 1
+#define PROGFN_LIN_PHASE 2
+#define PROGFN_EXP_PHASE 3
+#define PROGFN_PHASE_EXTENT 4
+#define PROGFN_READY 5
+#define PROGFN_PROGRESS 6
+typedef void (*progfn_t) (void *param, int action, int phase, int progress);
+
+int rsa_generate(struct RSAKey *key, int bits, progfn_t pfn,
+		 void *pfnparam);
+int dsa_generate(struct dss_key *key, int bits, progfn_t pfn,
+		 void *pfnparam);
+int ec_generate(struct ec_key *key, int bits, progfn_t pfn,
+                void *pfnparam);
+int ec_edgenerate(struct ec_key *key, int bits, progfn_t pfn,
+                  void *pfnparam);
+Bignum primegen(int bits, int modulus, int residue, Bignum factor,
+		int phase, progfn_t pfn, void *pfnparam, unsigned firstbits);
+void invent_firstbits(unsigned *one, unsigned *two);
+
+/*
+ * Connection-sharing API provided by platforms. This function must
+ * either:
+ *  - return SHARE_NONE and do nothing
+ *  - return SHARE_DOWNSTREAM and set *sock to a Socket connected to
+ *    downplug
+ *  - return SHARE_UPSTREAM and set *sock to a Socket connected to
+ *    upplug.
+ */
+enum { SHARE_NONE, SHARE_DOWNSTREAM, SHARE_UPSTREAM };
+int platform_ssh_share(const char *name, Conf *conf,
+                       Plug *downplug, Plug *upplug, Socket **sock,
+                       char **logtext, char **ds_err, char **us_err,
+                       int can_upstream, int can_downstream);
+void platform_ssh_share_cleanup(const char *name);
+
+/*
+ * List macro defining the SSH-1 message type codes.
+ */
+#define SSH1_MESSAGE_TYPES(X, y)                        \
+    X(y, SSH1_MSG_DISCONNECT, 1)                        \
+    X(y, SSH1_SMSG_PUBLIC_KEY, 2)                       \
+    X(y, SSH1_CMSG_SESSION_KEY, 3)                      \
+    X(y, SSH1_CMSG_USER, 4)                             \
+    X(y, SSH1_CMSG_AUTH_RSA, 6)                         \
+    X(y, SSH1_SMSG_AUTH_RSA_CHALLENGE, 7)               \
+    X(y, SSH1_CMSG_AUTH_RSA_RESPONSE, 8)                \
+    X(y, SSH1_CMSG_AUTH_PASSWORD, 9)                    \
+    X(y, SSH1_CMSG_REQUEST_PTY, 10)                     \
+    X(y, SSH1_CMSG_WINDOW_SIZE, 11)                     \
+    X(y, SSH1_CMSG_EXEC_SHELL, 12)                      \
+    X(y, SSH1_CMSG_EXEC_CMD, 13)                        \
+    X(y, SSH1_SMSG_SUCCESS, 14)                         \
+    X(y, SSH1_SMSG_FAILURE, 15)                         \
+    X(y, SSH1_CMSG_STDIN_DATA, 16)                      \
+    X(y, SSH1_SMSG_STDOUT_DATA, 17)                     \
+    X(y, SSH1_SMSG_STDERR_DATA, 18)                     \
+    X(y, SSH1_CMSG_EOF, 19)                             \
+    X(y, SSH1_SMSG_EXIT_STATUS, 20)                     \
+    X(y, SSH1_MSG_CHANNEL_OPEN_CONFIRMATION, 21)        \
+    X(y, SSH1_MSG_CHANNEL_OPEN_FAILURE, 22)             \
+    X(y, SSH1_MSG_CHANNEL_DATA, 23)                     \
+    X(y, SSH1_MSG_CHANNEL_CLOSE, 24)                    \
+    X(y, SSH1_MSG_CHANNEL_CLOSE_CONFIRMATION, 25)       \
+    X(y, SSH1_SMSG_X11_OPEN, 27)                        \
+    X(y, SSH1_CMSG_PORT_FORWARD_REQUEST, 28)            \
+    X(y, SSH1_MSG_PORT_OPEN, 29)                        \
+    X(y, SSH1_CMSG_AGENT_REQUEST_FORWARDING, 30)        \
+    X(y, SSH1_SMSG_AGENT_OPEN, 31)                      \
+    X(y, SSH1_MSG_IGNORE, 32)                           \
+    X(y, SSH1_CMSG_EXIT_CONFIRMATION, 33)               \
+    X(y, SSH1_CMSG_X11_REQUEST_FORWARDING, 34)          \
+    X(y, SSH1_CMSG_AUTH_RHOSTS_RSA, 35)                 \
+    X(y, SSH1_MSG_DEBUG, 36)                            \
+    X(y, SSH1_CMSG_REQUEST_COMPRESSION, 37)             \
+    X(y, SSH1_CMSG_AUTH_TIS, 39)                        \
+    X(y, SSH1_SMSG_AUTH_TIS_CHALLENGE, 40)              \
+    X(y, SSH1_CMSG_AUTH_TIS_RESPONSE, 41)               \
+    X(y, SSH1_CMSG_AUTH_CCARD, 70)                      \
+    X(y, SSH1_SMSG_AUTH_CCARD_CHALLENGE, 71)            \
+    X(y, SSH1_CMSG_AUTH_CCARD_RESPONSE, 72)             \
+    /* end of list */
+
+#define SSH1_AUTH_RHOSTS                          1	/* 0x1 */
+#define SSH1_AUTH_RSA                             2	/* 0x2 */
+#define SSH1_AUTH_PASSWORD                        3	/* 0x3 */
+#define SSH1_AUTH_RHOSTS_RSA                      4	/* 0x4 */
+#define SSH1_AUTH_TIS                             5	/* 0x5 */
+#define SSH1_AUTH_CCARD                           16	/* 0x10 */
+
+#define SSH1_PROTOFLAG_SCREEN_NUMBER              1	/* 0x1 */
+/* Mask for protoflags we will echo back to server if seen */
+#define SSH1_PROTOFLAGS_SUPPORTED                 0	/* 0x1 */
+
+/*
+ * List macro defining SSH-2 message type codes. Some of these depend
+ * on particular contexts (i.e. a previously negotiated kex or auth
+ * method)
+ */
+#define SSH2_MESSAGE_TYPES(X, K, A, y)                                  \
+    X(y, SSH2_MSG_DISCONNECT, 1)                                        \
+    X(y, SSH2_MSG_IGNORE, 2)                                            \
+    X(y, SSH2_MSG_UNIMPLEMENTED, 3)                                     \
+    X(y, SSH2_MSG_DEBUG, 4)                                             \
+    X(y, SSH2_MSG_SERVICE_REQUEST, 5)                                   \
+    X(y, SSH2_MSG_SERVICE_ACCEPT, 6)                                    \
+    X(y, SSH2_MSG_KEXINIT, 20)                                          \
+    X(y, SSH2_MSG_NEWKEYS, 21)                                          \
+    K(y, SSH2_MSG_KEXDH_INIT, 30, SSH2_PKTCTX_DHGROUP)                  \
+    K(y, SSH2_MSG_KEXDH_REPLY, 31, SSH2_PKTCTX_DHGROUP)                 \
+    K(y, SSH2_MSG_KEX_DH_GEX_REQUEST_OLD, 30, SSH2_PKTCTX_DHGEX)        \
+    K(y, SSH2_MSG_KEX_DH_GEX_REQUEST, 34, SSH2_PKTCTX_DHGEX)            \
+    K(y, SSH2_MSG_KEX_DH_GEX_GROUP, 31, SSH2_PKTCTX_DHGEX)              \
+    K(y, SSH2_MSG_KEX_DH_GEX_INIT, 32, SSH2_PKTCTX_DHGEX)               \
+    K(y, SSH2_MSG_KEX_DH_GEX_REPLY, 33, SSH2_PKTCTX_DHGEX)              \
+    K(y, SSH2_MSG_KEXGSS_INIT, 30, SSH2_PKTCTX_GSSKEX)                  \
+    K(y, SSH2_MSG_KEXGSS_CONTINUE, 31, SSH2_PKTCTX_GSSKEX)              \
+    K(y, SSH2_MSG_KEXGSS_COMPLETE, 32, SSH2_PKTCTX_GSSKEX)              \
+    K(y, SSH2_MSG_KEXGSS_HOSTKEY, 33, SSH2_PKTCTX_GSSKEX)               \
+    K(y, SSH2_MSG_KEXGSS_ERROR, 34, SSH2_PKTCTX_GSSKEX)                 \
+    K(y, SSH2_MSG_KEXGSS_GROUPREQ, 40, SSH2_PKTCTX_GSSKEX)              \
+    K(y, SSH2_MSG_KEXGSS_GROUP, 41, SSH2_PKTCTX_GSSKEX)                 \
+    K(y, SSH2_MSG_KEXRSA_PUBKEY, 30, SSH2_PKTCTX_RSAKEX)                \
+    K(y, SSH2_MSG_KEXRSA_SECRET, 31, SSH2_PKTCTX_RSAKEX)                \
+    K(y, SSH2_MSG_KEXRSA_DONE, 32, SSH2_PKTCTX_RSAKEX)                  \
+    K(y, SSH2_MSG_KEX_ECDH_INIT, 30, SSH2_PKTCTX_ECDHKEX)               \
+    K(y, SSH2_MSG_KEX_ECDH_REPLY, 31, SSH2_PKTCTX_ECDHKEX)              \
+    X(y, SSH2_MSG_USERAUTH_REQUEST, 50)                                 \
+    X(y, SSH2_MSG_USERAUTH_FAILURE, 51)                                 \
+    X(y, SSH2_MSG_USERAUTH_SUCCESS, 52)                                 \
+    X(y, SSH2_MSG_USERAUTH_BANNER, 53)                                  \
+    A(y, SSH2_MSG_USERAUTH_PK_OK, 60, SSH2_PKTCTX_PUBLICKEY)            \
+    A(y, SSH2_MSG_USERAUTH_PASSWD_CHANGEREQ, 60, SSH2_PKTCTX_PASSWORD)  \
+    A(y, SSH2_MSG_USERAUTH_INFO_REQUEST, 60, SSH2_PKTCTX_KBDINTER)      \
+    A(y, SSH2_MSG_USERAUTH_INFO_RESPONSE, 61, SSH2_PKTCTX_KBDINTER)     \
+    A(y, SSH2_MSG_USERAUTH_GSSAPI_RESPONSE, 60, SSH2_PKTCTX_GSSAPI)     \
+    A(y, SSH2_MSG_USERAUTH_GSSAPI_TOKEN, 61, SSH2_PKTCTX_GSSAPI)        \
+    A(y, SSH2_MSG_USERAUTH_GSSAPI_EXCHANGE_COMPLETE, 63, SSH2_PKTCTX_GSSAPI) \
+    A(y, SSH2_MSG_USERAUTH_GSSAPI_ERROR, 64, SSH2_PKTCTX_GSSAPI)        \
+    A(y, SSH2_MSG_USERAUTH_GSSAPI_ERRTOK, 65, SSH2_PKTCTX_GSSAPI)       \
+    A(y, SSH2_MSG_USERAUTH_GSSAPI_MIC, 66, SSH2_PKTCTX_GSSAPI)          \
+    X(y, SSH2_MSG_GLOBAL_REQUEST, 80)                                   \
+    X(y, SSH2_MSG_REQUEST_SUCCESS, 81)                                  \
+    X(y, SSH2_MSG_REQUEST_FAILURE, 82)                                  \
+    X(y, SSH2_MSG_CHANNEL_OPEN, 90)                                     \
+    X(y, SSH2_MSG_CHANNEL_OPEN_CONFIRMATION, 91)                        \
+    X(y, SSH2_MSG_CHANNEL_OPEN_FAILURE, 92)                             \
+    X(y, SSH2_MSG_CHANNEL_WINDOW_ADJUST, 93)                            \
+    X(y, SSH2_MSG_CHANNEL_DATA, 94)                                     \
+    X(y, SSH2_MSG_CHANNEL_EXTENDED_DATA, 95)                            \
+    X(y, SSH2_MSG_CHANNEL_EOF, 96)                                      \
+    X(y, SSH2_MSG_CHANNEL_CLOSE, 97)                                    \
+    X(y, SSH2_MSG_CHANNEL_REQUEST, 98)                                  \
+    X(y, SSH2_MSG_CHANNEL_SUCCESS, 99)                                  \
+    X(y, SSH2_MSG_CHANNEL_FAILURE, 100)                                 \
+    /* end of list */
+
+#define DEF_ENUM_UNIVERSAL(y, name, value) name = value,
+#define DEF_ENUM_CONTEXTUAL(y, name, value, context) name = value,
+enum {
+    SSH1_MESSAGE_TYPES(DEF_ENUM_UNIVERSAL, y)
+    SSH2_MESSAGE_TYPES(DEF_ENUM_UNIVERSAL,
+                       DEF_ENUM_CONTEXTUAL, DEF_ENUM_CONTEXTUAL, y)
+    /* Virtual packet type, for packets too short to even have a type */
+    SSH_MSG_NO_TYPE_CODE = 256
+};
+#undef DEF_ENUM_UNIVERSAL
+#undef DEF_ENUM_CONTEXTUAL
+
+/*
+ * SSH-1 agent messages.
+ */
+#define SSH1_AGENTC_REQUEST_RSA_IDENTITIES    1
+#define SSH1_AGENT_RSA_IDENTITIES_ANSWER      2
+#define SSH1_AGENTC_RSA_CHALLENGE             3
+#define SSH1_AGENT_RSA_RESPONSE               4
+#define SSH1_AGENTC_ADD_RSA_IDENTITY          7
+#define SSH1_AGENTC_REMOVE_RSA_IDENTITY       8
+#define SSH1_AGENTC_REMOVE_ALL_RSA_IDENTITIES 9	/* openssh private? */
+
+/*
+ * Messages common to SSH-1 and OpenSSH's SSH-2.
+ */
+#define SSH_AGENT_FAILURE                    5
+#define SSH_AGENT_SUCCESS                    6
+
+/*
+ * OpenSSH's SSH-2 agent messages.
+ */
+#define SSH2_AGENTC_REQUEST_IDENTITIES          11
+#define SSH2_AGENT_IDENTITIES_ANSWER            12
+#define SSH2_AGENTC_SIGN_REQUEST                13
+#define SSH2_AGENT_SIGN_RESPONSE                14
+#define SSH2_AGENTC_ADD_IDENTITY                17
+#define SSH2_AGENTC_REMOVE_IDENTITY             18
+#define SSH2_AGENTC_REMOVE_ALL_IDENTITIES       19
+
+/*
+ * Assorted other SSH-related enumerations.
+ */
+#define SSH2_DISCONNECT_HOST_NOT_ALLOWED_TO_CONNECT 1	/* 0x1 */
+#define SSH2_DISCONNECT_PROTOCOL_ERROR            2	/* 0x2 */
+#define SSH2_DISCONNECT_KEY_EXCHANGE_FAILED       3	/* 0x3 */
+#define SSH2_DISCONNECT_HOST_AUTHENTICATION_FAILED 4	/* 0x4 */
+#define SSH2_DISCONNECT_MAC_ERROR                 5	/* 0x5 */
+#define SSH2_DISCONNECT_COMPRESSION_ERROR         6	/* 0x6 */
+#define SSH2_DISCONNECT_SERVICE_NOT_AVAILABLE     7	/* 0x7 */
+#define SSH2_DISCONNECT_PROTOCOL_VERSION_NOT_SUPPORTED 8	/* 0x8 */
+#define SSH2_DISCONNECT_HOST_KEY_NOT_VERIFIABLE   9	/* 0x9 */
+#define SSH2_DISCONNECT_CONNECTION_LOST           10	/* 0xa */
+#define SSH2_DISCONNECT_BY_APPLICATION            11	/* 0xb */
+#define SSH2_DISCONNECT_TOO_MANY_CONNECTIONS      12	/* 0xc */
+#define SSH2_DISCONNECT_AUTH_CANCELLED_BY_USER    13	/* 0xd */
+#define SSH2_DISCONNECT_NO_MORE_AUTH_METHODS_AVAILABLE 14	/* 0xe */
+#define SSH2_DISCONNECT_ILLEGAL_USER_NAME         15	/* 0xf */
+
+#define SSH2_OPEN_ADMINISTRATIVELY_PROHIBITED     1	/* 0x1 */
+#define SSH2_OPEN_CONNECT_FAILED                  2	/* 0x2 */
+#define SSH2_OPEN_UNKNOWN_CHANNEL_TYPE            3	/* 0x3 */
+#define SSH2_OPEN_RESOURCE_SHORTAGE               4	/* 0x4 */
+
+#define SSH2_EXTENDED_DATA_STDERR                 1	/* 0x1 */
+
+enum {
+    /* TTY modes with opcodes defined consistently in the SSH specs. */
+    #define TTYMODE_CHAR(name, val, index) SSH_TTYMODE_##name = val,
+    #define TTYMODE_FLAG(name, val, field, mask) SSH_TTYMODE_##name = val,
+    #include "sshttymodes.h"
+    #undef TTYMODE_CHAR
+    #undef TTYMODE_FLAG
+
+    /* Modes encoded differently between SSH-1 and SSH-2, for which we
+     * make up our own dummy opcodes to avoid confusion. */
+    TTYMODE_dummy = 255,
+    TTYMODE_ISPEED, TTYMODE_OSPEED,
+
+    /* Limiting value that we can use as an array bound below */
+    TTYMODE_LIMIT,
+
+    /* The real opcodes for terminal speeds. */
+    TTYMODE_ISPEED_SSH1 = 192,
+    TTYMODE_OSPEED_SSH1 = 193,
+    TTYMODE_ISPEED_SSH2 = 128,
+    TTYMODE_OSPEED_SSH2 = 129,
+
+    /* And the opcode that ends a list. */
+    TTYMODE_END_OF_LIST = 0
+};
+
+struct ssh_ttymodes {
+    /* A boolean per mode, indicating whether it's set. */
+    int have_mode[TTYMODE_LIMIT];
+
+    /* The actual value for each mode. */
+    unsigned mode_val[TTYMODE_LIMIT];
+};
+
+struct ssh_ttymodes get_ttymodes_from_conf(Seat *seat, Conf *conf);
+void write_ttymodes_to_packet(BinarySink *bs, int ssh_version,
+                              struct ssh_ttymodes modes);
+
+const char *ssh1_pkt_type(int type);
+const char *ssh2_pkt_type(Pkt_KCtx pkt_kctx, Pkt_ACtx pkt_actx, int type);
+int ssh2_pkt_type_code_valid(unsigned type);
+
+/*
+ * Need this to warn about support for the original SSH-2 keyfile
+ * format.
+ */
+void old_keyfile_warning(void);
+
+/*
+ * Flags indicating implementation bugs that we know how to mitigate
+ * if we think the other end has them.
+ */
+#define SSH_IMPL_BUG_LIST(X)                    \
+    X(BUG_CHOKES_ON_SSH1_IGNORE)                \
+    X(BUG_SSH2_HMAC)                            \
+    X(BUG_NEEDS_SSH1_PLAIN_PASSWORD)            \
+    X(BUG_CHOKES_ON_RSA)                        \
+    X(BUG_SSH2_RSA_PADDING)                     \
+    X(BUG_SSH2_DERIVEKEY)                       \
+    X(BUG_SSH2_REKEY)                           \
+    X(BUG_SSH2_PK_SESSIONID)                    \
+    X(BUG_SSH2_MAXPKT)                          \
+    X(BUG_CHOKES_ON_SSH2_IGNORE)                \
+    X(BUG_CHOKES_ON_WINADJ)                     \
+    X(BUG_SENDS_LATE_REQUEST_REPLY)             \
+    X(BUG_SSH2_OLDGEX)                          \
+    /* end of list */
+#define TMP_DECLARE_LOG2_ENUM(thing) log2_##thing,
+enum { SSH_IMPL_BUG_LIST(TMP_DECLARE_LOG2_ENUM) };
+#undef TMP_DECLARE_LOG2_ENUM
+#define TMP_DECLARE_REAL_ENUM(thing) thing = 1 << log2_##thing,
+enum { SSH_IMPL_BUG_LIST(TMP_DECLARE_REAL_ENUM) };
+#undef TMP_DECLARE_REAL_ENUM
+
+/* Shared system for allocating local SSH channel ids. Expects to be
+ * passed a tree full of structs that have a field called 'localid' of
+ * type unsigned, and will check that! */
+unsigned alloc_channel_id_general(tree234 *channels, size_t localid_offset);
+#define alloc_channel_id(tree, type) \
+    TYPECHECK(&((type *)0)->localid == (unsigned *)0, \
+              alloc_channel_id_general(tree, offsetof(type, localid)))
+
+int first_in_commasep_string(char const *needle, char const *haystack,
+                             int haylen);
+int in_commasep_string(char const *needle, char const *haystack, int haylen);
+void add_to_commasep(strbuf *buf, const char *data);
+int get_commasep_word(ptrlen *list, ptrlen *word);
+
+int verify_ssh_manual_host_key(
+    Conf *conf, const char *fingerprint, ssh_key *key);
+
+typedef struct ssh_transient_hostkey_cache ssh_transient_hostkey_cache;
+ssh_transient_hostkey_cache *ssh_transient_hostkey_cache_new(void);
+void ssh_transient_hostkey_cache_free(ssh_transient_hostkey_cache *thc);
+void ssh_transient_hostkey_cache_add(
+    ssh_transient_hostkey_cache *thc, ssh_key *key);
+int ssh_transient_hostkey_cache_verify(
+    ssh_transient_hostkey_cache *thc, ssh_key *key);
+int ssh_transient_hostkey_cache_has(
+    ssh_transient_hostkey_cache *thc, const ssh_keyalg *alg);
+int ssh_transient_hostkey_cache_non_empty(ssh_transient_hostkey_cache *thc);
+
+#endif // WINSCP_VS