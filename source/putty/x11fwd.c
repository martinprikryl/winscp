--- conflicted
+++ resolved
@@ -1,1231 +1,1210 @@
-/*
- * Platform-independent bits of X11 forwarding.
- */
-
-#include <stdio.h>
-#include <stdlib.h>
-#include <assert.h>
-#include <time.h>
-
-#include "putty.h"
-#include "ssh.h"
-#include "sshchan.h"
-#include "tree234.h"
-
-static inline uint16_t GET_16BIT_X11(char endian, const void *p)
-{
-    return endian == 'B' ? GET_16BIT_MSB_FIRST(p) : GET_16BIT_LSB_FIRST(p);
-}
-
-static inline void PUT_16BIT_X11(char endian, void *p, uint16_t value)
-{
-    if (endian == 'B')
-        PUT_16BIT_MSB_FIRST(p, value);
-    else
-        PUT_16BIT_LSB_FIRST(p, value);
-}
-
-const char *const x11_authnames[] = {
-    "", "MIT-MAGIC-COOKIE-1", "XDM-AUTHORIZATION-1"
-};
-
-struct XDMSeen {
-    unsigned int time;
-    unsigned char clientid[6];
-};
-
-typedef struct X11Connection {
-    unsigned char firstpkt[12];        /* first X data packet */
-    tree234 *authtree;
-    struct X11Display *disp;
-    char *auth_protocol;
-    unsigned char *auth_data;
-    int data_read, auth_plen, auth_psize, auth_dlen, auth_dsize;
-    bool verified;
-    bool input_wanted;
-    bool no_data_sent_to_x_client;
-    char *peer_addr;
-    int peer_port;
-    SshChannel *c;               /* channel structure held by SSH backend */
-    Socket *s;
-
-    Plug plug;
-    Channel chan;
-} X11Connection;
-
-static int xdmseen_cmp(void *a, void *b)
-{
-    struct XDMSeen *sa = a, *sb = b;
-    return sa->time > sb->time ? 1 :
-           sa->time < sb->time ? -1 :
-           memcmp(sa->clientid, sb->clientid, sizeof(sa->clientid));
-}
-
-struct X11FakeAuth *x11_invent_fake_auth(tree234 *authtree, int authtype)
-{
-    struct X11FakeAuth *auth = snew(struct X11FakeAuth);
-    int i;
-
-    /*
-     * This function has the job of inventing a set of X11 fake auth
-     * data, and adding it to 'authtree'. We must preserve the
-     * property that for any given actual authorisation attempt, _at
-     * most one_ thing in the tree can possibly match it.
-     *
-     * For MIT-MAGIC-COOKIE-1, that's not too difficult: the match
-     * criterion is simply that the entire cookie is correct, so we
-     * just have to make sure we don't make up two cookies the same.
-     * (Vanishingly unlikely, but we check anyway to be sure, and go
-     * round again inventing a new cookie if add234 tells us the one
-     * we thought of is already in use.)
-     *
-     * For XDM-AUTHORIZATION-1, it's a little more fiddly. The setup
-     * with XA1 is that half the cookie is used as a DES key with
-     * which to CBC-encrypt an assortment of stuff. Happily, the stuff
-     * encrypted _begins_ with the other half of the cookie, and the
-     * IV is always zero, which means that any valid XA1 authorisation
-     * attempt for a given cookie must begin with the same cipher
-     * block, consisting of the DES ECB encryption of the first half
-     * of the cookie using the second half as a key. So we compute
-     * that cipher block here and now, and use it as the sorting key
-     * for distinguishing XA1 entries in the tree.
-     */
-
-    if (authtype == X11_MIT) {
-        auth->proto = X11_MIT;
-
-        /* MIT-MAGIC-COOKIE-1. Cookie size is 128 bits (16 bytes). */
-        auth->datalen = 16;
-        auth->data = snewn(auth->datalen, unsigned char);
-        auth->xa1_firstblock = NULL;
-
-        while (1) {
-            random_read(auth->data, auth->datalen);
-            if (add234(authtree, auth) == auth)
-                break;
-        }
-
-        auth->xdmseen = NULL;
-    } else {
-        assert(authtype == X11_XDM);
-        auth->proto = X11_XDM;
-
-        /* XDM-AUTHORIZATION-1. Cookie size is 16 bytes; byte 8 is zero. */
-        auth->datalen = 16;
-        auth->data = snewn(auth->datalen, unsigned char);
-        auth->xa1_firstblock = snewn(8, unsigned char);
-        memset(auth->xa1_firstblock, 0, 8);
-
-        while (1) {
-            random_read(auth->data, 15);
-            auth->data[15] = auth->data[8];
-            auth->data[8] = 0;
-
-            memcpy(auth->xa1_firstblock, auth->data, 8);
-            des_encrypt_xdmauth(auth->data + 9, auth->xa1_firstblock, 8);
-            if (add234(authtree, auth) == auth)
-                break;
-        }
-
-        auth->xdmseen = newtree234(xdmseen_cmp);
-    }
-    auth->protoname = dupstr(x11_authnames[auth->proto]);
-    auth->datastring = snewn(auth->datalen * 2 + 1, char);
-    for (i = 0; i < auth->datalen; i++)
-        sprintf(auth->datastring + i*2, "%02x",
-                auth->data[i]);
-
-    auth->disp = NULL;
-    auth->share_cs = NULL;
-    auth->share_chan = NULL;
-
-    return auth;
-}
-
-void x11_free_fake_auth(struct X11FakeAuth *auth)
-{
-    if (auth->data)
-        smemclr(auth->data, auth->datalen);
-    sfree(auth->data);
-    sfree(auth->protoname);
-    sfree(auth->datastring);
-    sfree(auth->xa1_firstblock);
-    if (auth->xdmseen != NULL) {
-        struct XDMSeen *seen;
-        while ((seen = delpos234(auth->xdmseen, 0)) != NULL)
-            sfree(seen);
-        freetree234(auth->xdmseen);
-    }
-    sfree(auth);
-}
-
-int x11_authcmp(void *av, void *bv)
-{
-    struct X11FakeAuth *a = (struct X11FakeAuth *)av;
-    struct X11FakeAuth *b = (struct X11FakeAuth *)bv;
-
-    if (a->proto < b->proto)
-        return -1;
-    else if (a->proto > b->proto)
-        return +1;
-
-    if (a->proto == X11_MIT) {
-        if (a->datalen < b->datalen)
-            return -1;
-        else if (a->datalen > b->datalen)
-            return +1;
-
-        return memcmp(a->data, b->data, a->datalen);
-    } else {
-        assert(a->proto == X11_XDM);
-
-        return memcmp(a->xa1_firstblock, b->xa1_firstblock, 8);
-    }
-}
-
-struct X11Display *x11_setup_display(const char *display, Conf *conf,
-                                     char **error_msg)
-{
-    struct X11Display *disp = snew(struct X11Display);
-    char *localcopy;
-
-    *error_msg = NULL;
-
-    if (!display || !*display) {
-        localcopy = platform_get_x_display();
-        if (!localcopy || !*localcopy) {
-            sfree(localcopy);
-            localcopy = dupstr(":0");  /* plausible default for any platform */
-        }
-    } else
-        localcopy = dupstr(display);
-
-    /*
-     * Parse the display name.
-     *
-     * We expect this to have one of the following forms:
-     *
-     *  - the standard X format which looks like
-     *    [ [ protocol '/' ] host ] ':' displaynumber [ '.' screennumber ]
-     *    (X11 also permits a double colon to indicate DECnet, but
-     *    that's not our problem, thankfully!)
-     *
-     *  - only seen in the wild on MacOS (so far): a pathname to a
-     *    Unix-domain socket, which will typically and confusingly
-     *    end in ":0", and which I'm currently distinguishing from
-     *    the standard scheme by noting that it starts with '/'.
-     */
-    if (localcopy[0] == '/') {
-        disp->unixsocketpath = localcopy;
-        disp->unixdomain = true;
-        disp->hostname = NULL;
-        disp->displaynum = -1;
-        disp->screennum = 0;
-        disp->addr = NULL;
-    } else {
-        char *colon, *dot, *slash;
-        char *protocol, *hostname;
-
-        colon = host_strrchr(localcopy, ':');
-        if (!colon) {
-            *error_msg = dupprintf("display name '%s' has no ':number'"
-                                   " suffix", localcopy);
-
-            sfree(disp);
-            sfree(localcopy);
-            return NULL;
-        }
-
-        *colon++ = '\0';
-        dot = strchr(colon, '.');
-        if (dot)
-            *dot++ = '\0';
-
-        disp->displaynum = atoi(colon);
-        if (dot)
-            disp->screennum = atoi(dot);
-        else
-            disp->screennum = 0;
-
-        protocol = NULL;
-        hostname = localcopy;
-        if (colon > localcopy) {
-            slash = strchr(localcopy, '/');
-            if (slash) {
-                *slash++ = '\0';
-                protocol = localcopy;
-                hostname = slash;
-            }
-        }
-
-        disp->hostname = *hostname ? dupstr(hostname) : NULL;
-
-        if (protocol)
-            disp->unixdomain = (!strcmp(protocol, "local") ||
-                                !strcmp(protocol, "unix"));
-        else if (!*hostname || !strcmp(hostname, "unix"))
-            disp->unixdomain = platform_uses_x11_unix_by_default;
-        else
-            disp->unixdomain = false;
-
-        if (!disp->hostname && !disp->unixdomain)
-            disp->hostname = dupstr("localhost");
-
-        disp->unixsocketpath = NULL;
-        disp->addr = NULL;
-
-        sfree(localcopy);
-    }
-
-    /*
-     * Look up the display hostname, if we need to.
-     */
-    if (!disp->unixdomain) {
-        const char *err;
-
-        disp->port = 6000 + disp->displaynum;
-        disp->addr = name_lookup(disp->hostname, disp->port,
-                                 &disp->realhost, conf, ADDRTYPE_UNSPEC,
-                                 NULL, NULL);
-
-        if ((err = sk_addr_error(disp->addr)) != NULL) {
-            *error_msg = dupprintf("unable to resolve host name '%s' in "
-                                   "display name", disp->hostname);
-
-            sk_addr_free(disp->addr);
-            sfree(disp->hostname);
-            sfree(disp->unixsocketpath);
-            sfree(disp);
-            return NULL;
-        }
-    }
-
-    /*
-     * Try upgrading an IP-style localhost display to a Unix-socket
-     * display (as the standard X connection libraries do).
-     */
-    if (!disp->unixdomain && sk_address_is_local(disp->addr)) {
-<<<<<<< HEAD
-	SockAddr *ux = platform_get_x11_unix_address(NULL, disp->displaynum);
-	const char *err = sk_addr_error(ux);
-	if (!err) {
-	    /* Create trial connection to see if there is a useful Unix-domain
-	     * socket */
-	    Socket *s = sk_new(sk_addr_dup(ux), 0, false, false,
-	                       false, false, nullplug,
-	    #ifdef MPEXT
-	    0, 0, NULL
-	    #endif
-	    );
-	    err = sk_socket_error(s);
-	    sk_close(s);
-	}
-	if (err) {
-	    sk_addr_free(ux);
-	} else {
-	    sk_addr_free(disp->addr);
-	    disp->unixdomain = true;
-	    disp->addr = ux;
-	    /* Fill in the rest in a moment */
-	}
-=======
-        SockAddr *ux = platform_get_x11_unix_address(NULL, disp->displaynum);
-        const char *err = sk_addr_error(ux);
-        if (!err) {
-            /* Create trial connection to see if there is a useful Unix-domain
-             * socket */
-            Socket *s = sk_new(sk_addr_dup(ux), 0, false, false,
-                               false, false, nullplug);
-            err = sk_socket_error(s);
-            sk_close(s);
-        }
-        if (err) {
-            sk_addr_free(ux);
-        } else {
-            sk_addr_free(disp->addr);
-            disp->unixdomain = true;
-            disp->addr = ux;
-            /* Fill in the rest in a moment */
-        }
->>>>>>> 59f0cf60
-    }
-
-    if (disp->unixdomain) {
-        if (!disp->addr)
-            disp->addr = platform_get_x11_unix_address(disp->unixsocketpath,
-                                                       disp->displaynum);
-        if (disp->unixsocketpath)
-            disp->realhost = dupstr(disp->unixsocketpath);
-        else
-            disp->realhost = dupprintf("unix:%d", disp->displaynum);
-        disp->port = 0;
-    }
-
-    /*
-     * Fetch the local authorisation details.
-     */
-    disp->localauthproto = X11_NO_AUTH;
-    disp->localauthdata = NULL;
-    disp->localauthdatalen = 0;
-    platform_get_x11_auth(disp, conf);
-
-    return disp;
-}
-
-void x11_free_display(struct X11Display *disp)
-{
-    sfree(disp->hostname);
-    sfree(disp->unixsocketpath);
-    if (disp->localauthdata)
-        smemclr(disp->localauthdata, disp->localauthdatalen);
-    sfree(disp->localauthdata);
-    sk_addr_free(disp->addr);
-    sfree(disp);
-}
-
-#define XDM_MAXSKEW 20*60      /* 20 minute clock skew should be OK */
-
-static const char *x11_verify(unsigned long peer_ip, int peer_port,
-                              tree234 *authtree, char *proto,
-                              unsigned char *data, int dlen,
-                              struct X11FakeAuth **auth_ret)
-{
-    struct X11FakeAuth match_dummy;    /* for passing to find234 */
-    struct X11FakeAuth *auth;
-
-    /*
-     * First, do a lookup in our tree to find the only authorisation
-     * record that _might_ match.
-     */
-    if (!strcmp(proto, x11_authnames[X11_MIT])) {
-        /*
-         * Just look up the whole cookie that was presented to us,
-         * which x11_authcmp will compare against the cookies we
-         * currently believe in.
-         */
-        match_dummy.proto = X11_MIT;
-        match_dummy.datalen = dlen;
-        match_dummy.data = data;
-    } else if (!strcmp(proto, x11_authnames[X11_XDM])) {
-        /*
-         * Look up the first cipher block, against the stored first
-         * cipher blocks for the XDM-AUTHORIZATION-1 cookies we
-         * currently know. (See comment in x11_invent_fake_auth.)
-         */
-        match_dummy.proto = X11_XDM;
-        match_dummy.xa1_firstblock = data;
-    } else {
-        return "Unsupported authorisation protocol";
-    }
-
-    if ((auth = find234(authtree, &match_dummy, 0)) == NULL)
-        return "Authorisation not recognised";
-
-    /*
-     * If we're using MIT-MAGIC-COOKIE-1, that was all we needed. If
-     * we're doing XDM-AUTHORIZATION-1, though, we have to check the
-     * rest of the auth data.
-     */
-    if (auth->proto == X11_XDM) {
-        unsigned long t;
-        time_t tim;
-        int i;
-        struct XDMSeen *seen, *ret;
-
-        if (dlen != 24)
-            return "XDM-AUTHORIZATION-1 data was wrong length";
-        if (peer_port == -1)
-            return "cannot do XDM-AUTHORIZATION-1 without remote address data";
-        des_decrypt_xdmauth(auth->data+9, data, 24);
-        if (memcmp(auth->data, data, 8) != 0)
-            return "XDM-AUTHORIZATION-1 data failed check"; /* cookie wrong */
-        if (GET_32BIT_MSB_FIRST(data+8) != peer_ip)
-            return "XDM-AUTHORIZATION-1 data failed check";   /* IP wrong */
-        if ((int)GET_16BIT_MSB_FIRST(data+12) != peer_port)
-            return "XDM-AUTHORIZATION-1 data failed check";   /* port wrong */
-        t = GET_32BIT_MSB_FIRST(data+14);
-        for (i = 18; i < 24; i++)
-            if (data[i] != 0)          /* zero padding wrong */
-                return "XDM-AUTHORIZATION-1 data failed check";
-        tim = time(NULL);
-        if (((unsigned long)t - (unsigned long)tim
-             + XDM_MAXSKEW) > 2*XDM_MAXSKEW)
-            return "XDM-AUTHORIZATION-1 time stamp was too far out";
-        seen = snew(struct XDMSeen);
-        seen->time = t;
-        memcpy(seen->clientid, data+8, 6);
-        assert(auth->xdmseen != NULL);
-        ret = add234(auth->xdmseen, seen);
-        if (ret != seen) {
-            sfree(seen);
-            return "XDM-AUTHORIZATION-1 data replayed";
-        }
-        /* While we're here, purge entries too old to be replayed. */
-        for (;;) {
-            seen = index234(auth->xdmseen, 0);
-            assert(seen != NULL);
-            if (t - seen->time <= XDM_MAXSKEW)
-                break;
-            sfree(delpos234(auth->xdmseen, 0));
-        }
-    }
-    /* implement other protocols here if ever required */
-
-    *auth_ret = auth;
-    return NULL;
-}
-
-ptrlen BinarySource_get_string_xauth(BinarySource *src)
-{
-    size_t len = get_uint16(src);
-    return get_data(src, len);
-}
-#define get_string_xauth(src) \
-    BinarySource_get_string_xauth(BinarySource_UPCAST(src))
-
-void BinarySink_put_stringpl_xauth(BinarySink *bs, ptrlen pl)
-{
-    assert((pl.len >> 16) == 0);
-    put_uint16(bs, pl.len);
-    put_datapl(bs, pl);
-}
-#define put_stringpl_xauth(bs, ptrlen) \
-    BinarySink_put_stringpl_xauth(BinarySink_UPCAST(bs),ptrlen)
-
-void x11_get_auth_from_authfile(struct X11Display *disp,
-                                const char *authfilename)
-{
-    FILE *authfp;
-    char *buf;
-    int size;
-    BinarySource src[1];
-    int family, protocol;
-    ptrlen addr, protoname, data;
-    char *displaynum_string;
-    int displaynum;
-    bool ideal_match = false;
-    char *ourhostname;
-
-    /* A maximally sized (wildly implausible) .Xauthority record
-     * consists of a 16-bit integer to start with, then four strings,
-     * each of which has a 16-bit length field followed by that many
-     * bytes of data (i.e. up to 0xFFFF bytes). */
-    const size_t MAX_RECORD_SIZE = 2 + 4 * (2+0xFFFF);
-
-    /* We'll want a buffer of twice that size (see below). */
-    const size_t BUF_SIZE = 2 * MAX_RECORD_SIZE;
-
-    /*
-     * Normally we should look for precisely the details specified in
-     * `disp'. However, there's an oddity when the display is local:
-     * displays like "localhost:0" usually have their details stored
-     * in a Unix-domain-socket record (even if there isn't actually a
-     * real Unix-domain socket available, as with OpenSSH's proxy X11
-     * server).
-     *
-     * This is apparently a fudge to get round the meaninglessness of
-     * "localhost" in a shared-home-directory context -- xauth entries
-     * for Unix-domain sockets already disambiguate this by storing
-     * the *local* hostname in the conveniently-blank hostname field,
-     * but IP "localhost" records couldn't do this. So, typically, an
-     * IP "localhost" entry in the auth database isn't present and if
-     * it were it would be ignored.
-     *
-     * However, we don't entirely trust that (say) Windows X servers
-     * won't rely on a straight "localhost" entry, bad idea though
-     * that is; so if we can't find a Unix-domain-socket entry we'll
-     * fall back to an IP-based entry if we can find one.
-     */
-    bool localhost = !disp->unixdomain && sk_address_is_local(disp->addr);
-
-    authfp = fopen(authfilename, "rb");
-    if (!authfp)
-        return;
-
-    ourhostname = get_hostname();
-
-    /*
-     * Allocate enough space to hold two maximally sized records, so
-     * that a full record can start anywhere in the first half. That
-     * way we avoid the accidentally-quadratic algorithm that would
-     * arise if we moved everything to the front of the buffer after
-     * consuming each record; instead, we only move everything to the
-     * front after our current position gets past the half-way mark.
-     * Before then, there's no need to move anyway; so this guarantees
-     * linear time, in that every byte written into this buffer moves
-     * at most once (because every move is from the second half of the
-     * buffer to the first half).
-     */
-    buf = snewn(BUF_SIZE, char);
-    size = fread(buf, 1, BUF_SIZE, authfp);
-    BinarySource_BARE_INIT(src, buf, size);
-
-    while (!ideal_match) {
-        bool match = false;
-
-        if (src->pos >= MAX_RECORD_SIZE) {
-            size -= src->pos;
-            memcpy(buf, buf + src->pos, size);
-            size += fread(buf + size, 1, BUF_SIZE - size, authfp);
-            BinarySource_BARE_INIT(src, buf, size);
-        }
-
-        family = get_uint16(src);
-        addr = get_string_xauth(src);
-        displaynum_string = mkstr(get_string_xauth(src));
-        displaynum = displaynum_string[0] ? atoi(displaynum_string) : -1;
-        sfree(displaynum_string);
-        protoname = get_string_xauth(src);
-        data = get_string_xauth(src);
-        if (get_err(src))
-            break;
-
-        /*
-         * Now we have a full X authority record in memory. See
-         * whether it matches the display we're trying to
-         * authenticate to.
-         *
-         * The details we've just read should be interpreted as
-         * follows:
-         *
-         *  - 'family' is the network address family used to
-         *    connect to the display. 0 means IPv4; 6 means IPv6;
-         *    256 means Unix-domain sockets.
-         *
-         *  - 'addr' is the network address itself. For IPv4 and
-         *    IPv6, this is a string of binary data of the
-         *    appropriate length (respectively 4 and 16 bytes)
-         *    representing the address in big-endian format, e.g.
-         *    7F 00 00 01 means IPv4 localhost. For Unix-domain
-         *    sockets, this is the host name of the machine on
-         *    which the Unix-domain display resides (so that an
-         *    .Xauthority file on a shared file system can contain
-         *    authority entries for Unix-domain displays on
-         *    several machines without them clashing).
-         *
-         *  - 'displaynum' is the display number. An empty display
-         *    number is a wildcard for any display number.
-         *
-         *  - 'protoname' is the authorisation protocol, encoded as
-         *    its canonical string name (i.e. "MIT-MAGIC-COOKIE-1",
-         *    "XDM-AUTHORIZATION-1" or something we don't recognise).
-         *
-         *  - 'data' is the actual authorisation data, stored in
-         *    binary form.
-         */
-
-        if (disp->displaynum < 0 ||
-            (displaynum >= 0 && disp->displaynum != displaynum))
-            continue;                  /* not the one */
-
-        for (protocol = 1; protocol < lenof(x11_authnames); protocol++)
-            if (ptrlen_eq_string(protoname, x11_authnames[protocol]))
-                break;
-        if (protocol == lenof(x11_authnames))
-            continue;  /* don't recognise this protocol, look for another */
-
-        switch (family) {
-          case 0:   /* IPv4 */
-            if (!disp->unixdomain &&
-                sk_addrtype(disp->addr) == ADDRTYPE_IPV4) {
-                char buf[4];
-                sk_addrcopy(disp->addr, buf);
-                if (addr.len == 4 && !memcmp(addr.ptr, buf, 4)) {
-                    match = true;
-                    /* If this is a "localhost" entry, note it down
-                     * but carry on looking for a Unix-domain entry. */
-                    ideal_match = !localhost;
-                }
-            }
-            break;
-          case 6:   /* IPv6 */
-            if (!disp->unixdomain &&
-                sk_addrtype(disp->addr) == ADDRTYPE_IPV6) {
-                char buf[16];
-                sk_addrcopy(disp->addr, buf);
-                if (addr.len == 16 && !memcmp(addr.ptr, buf, 16)) {
-                    match = true;
-                    ideal_match = !localhost;
-                }
-            }
-            break;
-          case 256: /* Unix-domain / localhost */
-            if ((disp->unixdomain || localhost)
-                && ourhostname && ptrlen_eq_string(addr, ourhostname)) {
-                /* A matching Unix-domain socket is always the best
-                 * match. */
-                match = true;
-                ideal_match = true;
-            }
-            break;
-        }
-
-        if (match) {
-            /* Current best guess -- may be overridden if !ideal_match */
-            disp->localauthproto = protocol;
-            sfree(disp->localauthdata); /* free previous guess, if any */
-            disp->localauthdata = snewn(data.len, unsigned char);
-            memcpy(disp->localauthdata, data.ptr, data.len);
-            disp->localauthdatalen = data.len;
-        }
-    }
-
-    fclose(authfp);
-    smemclr(buf, 2 * MAX_RECORD_SIZE);
-    sfree(buf);
-    sfree(ourhostname);
-}
-
-void x11_format_auth_for_authfile(
-    BinarySink *bs, SockAddr *addr, int display_no,
-    ptrlen authproto, ptrlen authdata)
-{
-    if (sk_address_is_special_local(addr)) {
-        char *ourhostname = get_hostname();
-        put_uint16(bs, 256); /* indicates Unix-domain socket */
-        put_stringpl_xauth(bs, ptrlen_from_asciz(ourhostname));
-        sfree(ourhostname);
-    } else if (sk_addrtype(addr) == ADDRTYPE_IPV4) {
-        char ipv4buf[4];
-        sk_addrcopy(addr, ipv4buf);
-        put_uint16(bs, 0); /* indicates IPv4 */
-        put_stringpl_xauth(bs, make_ptrlen(ipv4buf, 4));
-    } else if (sk_addrtype(addr) == ADDRTYPE_IPV6) {
-        char ipv6buf[16];
-        sk_addrcopy(addr, ipv6buf);
-        put_uint16(bs, 6); /* indicates IPv6 */
-        put_stringpl_xauth(bs, make_ptrlen(ipv6buf, 16));
-    } else {
-        unreachable("Bad address type in x11_format_auth_for_authfile");
-    }
-
-    {
-        char *numberbuf = dupprintf("%d", display_no);
-        put_stringpl_xauth(bs, ptrlen_from_asciz(numberbuf));
-        sfree(numberbuf);
-    }
-
-    put_stringpl_xauth(bs, authproto);
-    put_stringpl_xauth(bs, authdata);
-}
-
-static void x11_log(Plug *p, int type, SockAddr *addr, int port,
-                    const char *error_msg, int error_code)
-{
-    /* We have no interface to the logging module here, so we drop these. */
-}
-
-static void x11_send_init_error(struct X11Connection *conn,
-                                const char *err_message);
-
-static void x11_closing(Plug *plug, const char *error_msg, int error_code,
-                        bool calling_back)
-{
-    struct X11Connection *xconn = container_of(
-        plug, struct X11Connection, plug);
-
-    if (error_msg) {
-        /*
-         * Socket error. If we're still at the connection setup stage,
-         * construct an X11 error packet passing on the problem.
-         */
-        if (xconn->no_data_sent_to_x_client) {
-            char *err_message = dupprintf("unable to connect to forwarded "
-                                          "X server: %s", error_msg);
-            x11_send_init_error(xconn, err_message);
-            sfree(err_message);
-        }
-
-        /*
-         * Whether we did that or not, now we slam the connection
-         * shut.
-         */
-        sshfwd_initiate_close(xconn->c, error_msg);
-    } else {
-        /*
-         * Ordinary EOF received on socket. Send an EOF on the SSH
-         * channel.
-         */
-        if (xconn->c)
-            sshfwd_write_eof(xconn->c);
-    }
-}
-
-static void x11_receive(Plug *plug, int urgent, const char *data, size_t len)
-{
-    struct X11Connection *xconn = container_of(
-        plug, struct X11Connection, plug);
-
-    xconn->no_data_sent_to_x_client = false;
-    sshfwd_write(xconn->c, data, len);
-}
-
-static void x11_sent(Plug *plug, size_t bufsize)
-{
-    struct X11Connection *xconn = container_of(
-        plug, struct X11Connection, plug);
-
-    sshfwd_unthrottle(xconn->c, bufsize);
-}
-
-/*
- * When setting up X forwarding, we should send the screen number
- * from the specified local display. This function extracts it from
- * the display string.
- */
-int x11_get_screen_number(char *display)
-{
-    int n;
-
-    n = host_strcspn(display, ":");
-    if (!display[n])
-        return 0;
-    n = strcspn(display, ".");
-    if (!display[n])
-        return 0;
-    return atoi(display + n + 1);
-}
-
-static const PlugVtable X11Connection_plugvt = {
-    x11_log,
-    x11_closing,
-    x11_receive,
-    x11_sent,
-    NULL
-};
-
-static void x11_chan_free(Channel *chan);
-static size_t x11_send(
-    Channel *chan, bool is_stderr, const void *vdata, size_t len);
-static void x11_send_eof(Channel *chan);
-static void x11_set_input_wanted(Channel *chan, bool wanted);
-static char *x11_log_close_msg(Channel *chan);
-
-static const struct ChannelVtable X11Connection_channelvt = {
-    x11_chan_free,
-    chan_remotely_opened_confirmation,
-    chan_remotely_opened_failure,
-    x11_send,
-    x11_send_eof,
-    x11_set_input_wanted,
-    x11_log_close_msg,
-    chan_default_want_close,
-    chan_no_exit_status,
-    chan_no_exit_signal,
-    chan_no_exit_signal_numeric,
-    chan_no_run_shell,
-    chan_no_run_command,
-    chan_no_run_subsystem,
-    chan_no_enable_x11_forwarding,
-    chan_no_enable_agent_forwarding,
-    chan_no_allocate_pty,
-    chan_no_set_env,
-    chan_no_send_break,
-    chan_no_send_signal,
-    chan_no_change_window_size,
-    chan_no_request_response,
-};
-
-/*
- * Called to set up the X11Connection structure, though this does not
- * yet connect to an actual server.
- */
-Channel *x11_new_channel(tree234 *authtree, SshChannel *c,
-                         const char *peeraddr, int peerport,
-                         bool connection_sharing_possible)
-{
-    struct X11Connection *xconn;
-
-    /*
-     * Open socket.
-     */
-    xconn = snew(struct X11Connection);
-    xconn->plug.vt = &X11Connection_plugvt;
-    xconn->chan.vt = &X11Connection_channelvt;
-    xconn->chan.initial_fixed_window_size =
-        (connection_sharing_possible ? 128 : 0);
-    xconn->auth_protocol = NULL;
-    xconn->authtree = authtree;
-    xconn->verified = false;
-    xconn->data_read = 0;
-    xconn->input_wanted = true;
-    xconn->no_data_sent_to_x_client = true;
-    xconn->c = c;
-
-    /*
-     * We don't actually open a local socket to the X server just yet,
-     * because we don't know which one it is. Instead, we'll wait
-     * until we see the incoming authentication data, which may tell
-     * us what display to connect to, or whether we have to divert
-     * this X forwarding channel to a connection-sharing downstream
-     * rather than handling it ourself.
-     */
-    xconn->disp = NULL;
-    xconn->s = NULL;
-
-    /*
-     * Stash the peer address we were given in its original text form.
-     */
-    xconn->peer_addr = peeraddr ? dupstr(peeraddr) : NULL;
-    xconn->peer_port = peerport;
-
-    return &xconn->chan;
-}
-
-static void x11_chan_free(Channel *chan)
-{
-    pinitassert(chan->vt == &X11Connection_channelvt);
-    X11Connection *xconn = container_of(chan, X11Connection, chan);
-
-    if (xconn->auth_protocol) {
-        sfree(xconn->auth_protocol);
-        sfree(xconn->auth_data);
-    }
-
-    if (xconn->s)
-        sk_close(xconn->s);
-
-    sfree(xconn->peer_addr);
-    sfree(xconn);
-}
-
-static void x11_set_input_wanted(Channel *chan, bool wanted)
-{
-    pinitassert(chan->vt == &X11Connection_channelvt);
-    X11Connection *xconn = container_of(chan, X11Connection, chan);
-
-    xconn->input_wanted = wanted;
-    if (xconn->s)
-        sk_set_frozen(xconn->s, !xconn->input_wanted);
-}
-
-static void x11_send_init_error(struct X11Connection *xconn,
-                                const char *err_message)
-{
-    char *full_message;
-    int msglen, msgsize;
-    unsigned char *reply;
-
-    full_message = dupprintf("%s X11 proxy: %s\n", appname, err_message);
-
-    msglen = strlen(full_message);
-    reply = snewn(8 + msglen+1 + 4, unsigned char); /* include zero */
-    msgsize = (msglen + 3) & ~3;
-    reply[0] = 0;              /* failure */
-    reply[1] = msglen;         /* length of reason string */
-    memcpy(reply + 2, xconn->firstpkt + 2, 4);  /* major/minor proto vsn */
-    PUT_16BIT_X11(xconn->firstpkt[0], reply + 6, msgsize >> 2);/* data len */
-    memset(reply + 8, 0, msgsize);
-    memcpy(reply + 8, full_message, msglen);
-    sshfwd_write(xconn->c, reply, 8 + msgsize);
-    sshfwd_write_eof(xconn->c);
-    xconn->no_data_sent_to_x_client = false;
-    sfree(reply);
-    sfree(full_message);
-}
-
-static bool x11_parse_ip(const char *addr_string, unsigned long *ip)
-{
-
-    /*
-     * See if we can make sense of this string as an IPv4 address, for
-     * XDM-AUTHORIZATION-1 purposes.
-     */
-    int i[4];
-    if (addr_string &&
-        4 == sscanf(addr_string, "%d.%d.%d.%d", i+0, i+1, i+2, i+3)) {
-        *ip = (i[0] << 24) | (i[1] << 16) | (i[2] << 8) | i[3];
-        return true;
-    } else {
-        return false;
-    }
-}
-
-/*
- * Called to send data down the raw connection.
- */
-static size_t x11_send(
-    Channel *chan, bool is_stderr, const void *vdata, size_t len)
-{
-    pinitassert(chan->vt == &X11Connection_channelvt);
-    X11Connection *xconn = container_of(chan, X11Connection, chan);
-    const char *data = (const char *)vdata;
-
-    /*
-     * Read the first packet.
-     */
-    while (len > 0 && xconn->data_read < 12)
-        xconn->firstpkt[xconn->data_read++] = (unsigned char) (len--, *data++);
-    if (xconn->data_read < 12)
-        return 0;
-
-    /*
-     * If we have not allocated the auth_protocol and auth_data
-     * strings, do so now.
-     */
-    if (!xconn->auth_protocol) {
-        char endian = xconn->firstpkt[0];
-        xconn->auth_plen = GET_16BIT_X11(endian, xconn->firstpkt + 6);
-        xconn->auth_dlen = GET_16BIT_X11(endian, xconn->firstpkt + 8);
-        xconn->auth_psize = (xconn->auth_plen + 3) & ~3;
-        xconn->auth_dsize = (xconn->auth_dlen + 3) & ~3;
-        /* Leave room for a terminating zero, to make our lives easier. */
-        xconn->auth_protocol = snewn(xconn->auth_psize + 1, char);
-        xconn->auth_data = snewn(xconn->auth_dsize, unsigned char);
-    }
-
-    /*
-     * Read the auth_protocol and auth_data strings.
-     */
-    while (len > 0 &&
-           xconn->data_read < 12 + xconn->auth_psize)
-        xconn->auth_protocol[xconn->data_read++ - 12] = (len--, *data++);
-    while (len > 0 &&
-           xconn->data_read < 12 + xconn->auth_psize + xconn->auth_dsize)
-        xconn->auth_data[xconn->data_read++ - 12 -
-                      xconn->auth_psize] = (unsigned char) (len--, *data++);
-    if (xconn->data_read < 12 + xconn->auth_psize + xconn->auth_dsize)
-        return 0;
-
-    /*
-     * If we haven't verified the authorisation, do so now.
-     */
-    if (!xconn->verified) {
-        const char *err;
-        struct X11FakeAuth *auth_matched = NULL;
-        unsigned long peer_ip;
-        int peer_port;
-        int protomajor, protominor;
-        void *greeting;
-        int greeting_len;
-        unsigned char *socketdata;
-        int socketdatalen;
-        char new_peer_addr[32];
-        int new_peer_port;
-        char endian = xconn->firstpkt[0];
-
-        protomajor = GET_16BIT_X11(endian, xconn->firstpkt + 2);
-        protominor = GET_16BIT_X11(endian, xconn->firstpkt + 4);
-
-        assert(!xconn->s);
-
-        xconn->auth_protocol[xconn->auth_plen] = '\0';  /* ASCIZ */
-
-        peer_ip = 0;                   /* placate optimiser */
-        if (x11_parse_ip(xconn->peer_addr, &peer_ip))
-            peer_port = xconn->peer_port;
-        else
-            peer_port = -1; /* signal no peer address data available */
-
-        err = x11_verify(peer_ip, peer_port,
-                         xconn->authtree, xconn->auth_protocol,
-                         xconn->auth_data, xconn->auth_dlen, &auth_matched);
-        if (err) {
-            x11_send_init_error(xconn, err);
-            return 0;
-        }
-        assert(auth_matched);
-
-        /*
-         * If this auth points to a connection-sharing downstream
-         * rather than an X display we know how to connect to
-         * directly, pass it off to the sharing module now. (This will
-         * have the side effect of freeing xconn.)
-         */
-        if (auth_matched->share_cs) {
-            sshfwd_x11_sharing_handover(xconn->c, auth_matched->share_cs,
-                                        auth_matched->share_chan,
-                                        xconn->peer_addr, xconn->peer_port,
-                                        xconn->firstpkt[0],
-                                        protomajor, protominor, data, len);
-            return 0;
-        }
-
-        /*
-         * Now we know we're going to accept the connection, and what
-         * X display to connect to. Actually connect to it.
-         */
-        xconn->chan.initial_fixed_window_size = 0;
-        sshfwd_window_override_removed(xconn->c);
-        xconn->disp = auth_matched->disp;
-        xconn->s = new_connection(sk_addr_dup(xconn->disp->addr),
-                                  xconn->disp->realhost, xconn->disp->port,
-                                  false, true, false, false, &xconn->plug,
-                                  sshfwd_get_conf(xconn->c));
-        if ((err = sk_socket_error(xconn->s)) != NULL) {
-            char *err_message = dupprintf("unable to connect to"
-                                          " forwarded X server: %s", err);
-            x11_send_init_error(xconn, err_message);
-            sfree(err_message);
-            return 0;
-        }
-
-        /*
-         * Write a new connection header containing our replacement
-         * auth data.
-         */
-        socketdatalen = 0;             /* placate compiler warning */
-        #ifdef MPEXT
-        // placate compiler warning
-        socketdatalen = 0;
-        #endif
-        socketdata = sk_getxdmdata(xconn->s, &socketdatalen);
-        if (socketdata && socketdatalen==6) {
-            sprintf(new_peer_addr, "%d.%d.%d.%d", socketdata[0],
-                    socketdata[1], socketdata[2], socketdata[3]);
-            new_peer_port = GET_16BIT_MSB_FIRST(socketdata + 4);
-        } else {
-            strcpy(new_peer_addr, "0.0.0.0");
-            new_peer_port = 0;
-        }
-
-        greeting = x11_make_greeting(xconn->firstpkt[0],
-                                     protomajor, protominor,
-                                     xconn->disp->localauthproto,
-                                     xconn->disp->localauthdata,
-                                     xconn->disp->localauthdatalen,
-                                     new_peer_addr, new_peer_port,
-                                     &greeting_len);
-
-        sk_write(xconn->s, greeting, greeting_len);
-
-        smemclr(greeting, greeting_len);
-        sfree(greeting);
-
-        /*
-         * Now we're done.
-         */
-        xconn->verified = true;
-    }
-
-    /*
-     * After initialisation, just copy data simply.
-     */
-
-    return sk_write(xconn->s, data, len);
-}
-
-static void x11_send_eof(Channel *chan)
-{
-    pinitassert(chan->vt == &X11Connection_channelvt);
-    X11Connection *xconn = container_of(chan, X11Connection, chan);
-
-    if (xconn->s) {
-        sk_write_eof(xconn->s);
-    } else {
-        /*
-         * If EOF is received from the X client before we've got to
-         * the point of actually connecting to an X server, then we
-         * should send an EOF back to the client so that the
-         * forwarded channel will be terminated.
-         */
-        if (xconn->c)
-            sshfwd_write_eof(xconn->c);
-    }
-}
-
-static char *x11_log_close_msg(Channel *chan)
-{
-    return dupstr("Forwarded X11 connection terminated");
-}
-
-/*
- * Utility functions used by connection sharing to convert textual
- * representations of an X11 auth protocol name + hex cookie into our
- * usual integer protocol id and binary auth data.
- */
-int x11_identify_auth_proto(ptrlen protoname)
-{
-    int protocol;
-
-    for (protocol = 1; protocol < lenof(x11_authnames); protocol++)
-        if (ptrlen_eq_string(protoname, x11_authnames[protocol]))
-            return protocol;
-    return -1;
-}
-
-void *x11_dehexify(ptrlen hexpl, int *outlen)
-{
-    int len, i;
-    unsigned char *ret;
-
-    len = hexpl.len / 2;
-    ret = snewn(len, unsigned char);
-
-    for (i = 0; i < len; i++) {
-        char bytestr[3];
-        unsigned val = 0;
-        bytestr[0] = ((const char *)hexpl.ptr)[2*i];
-        bytestr[1] = ((const char *)hexpl.ptr)[2*i+1];
-        bytestr[2] = '\0';
-        sscanf(bytestr, "%x", &val);
-        ret[i] = val;
-    }
-
-    *outlen = len;
-    return ret;
-}
-
-/*
- * Construct an X11 greeting packet, including making up the right
- * authorisation data.
- */
-void *x11_make_greeting(int endian, int protomajor, int protominor,
-                        int auth_proto, const void *auth_data, int auth_len,
-                        const char *peer_addr, int peer_port,
-                        int *outlen)
-{
-    unsigned char *greeting;
-    unsigned char realauthdata[64];
-    const char *authname;
-    const unsigned char *authdata;
-    int authnamelen, authnamelen_pad;
-    int authdatalen, authdatalen_pad;
-    int greeting_len;
-
-    authname = x11_authnames[auth_proto];
-    authnamelen = strlen(authname);
-    authnamelen_pad = (authnamelen + 3) & ~3;
-
-    if (auth_proto == X11_MIT) {
-        authdata = auth_data;
-        authdatalen = auth_len;
-    } else if (auth_proto == X11_XDM && auth_len == 16) {
-        time_t t;
-        unsigned long peer_ip = 0;
-
-        x11_parse_ip(peer_addr, &peer_ip);
-
-        authdata = realauthdata;
-        authdatalen = 24;
-        memset(realauthdata, 0, authdatalen);
-        memcpy(realauthdata, auth_data, 8);
-        PUT_32BIT_MSB_FIRST(realauthdata+8, peer_ip);
-        PUT_16BIT_MSB_FIRST(realauthdata+12, peer_port);
-        t = time(NULL);
-        PUT_32BIT_MSB_FIRST(realauthdata+14, t);
-
-        des_encrypt_xdmauth((char *)auth_data + 9, realauthdata, authdatalen);
-    } else {
-        authdata = realauthdata;
-        authdatalen = 0;
-    }
-
-    authdatalen_pad = (authdatalen + 3) & ~3;
-    greeting_len = 12 + authnamelen_pad + authdatalen_pad;
-
-    greeting = snewn(greeting_len, unsigned char);
-    memset(greeting, 0, greeting_len);
-    greeting[0] = endian;
-    PUT_16BIT_X11(endian, greeting+2, protomajor);
-    PUT_16BIT_X11(endian, greeting+4, protominor);
-    PUT_16BIT_X11(endian, greeting+6, authnamelen);
-    PUT_16BIT_X11(endian, greeting+8, authdatalen);
-    memcpy(greeting+12, authname, authnamelen);
-    memcpy(greeting+12+authnamelen_pad, authdata, authdatalen);
-
-    smemclr(realauthdata, sizeof(realauthdata));
-
-    *outlen = greeting_len;
-    return greeting;
-}
+/*
+ * Platform-independent bits of X11 forwarding.
+ */
+
+#include <stdio.h>
+#include <stdlib.h>
+#include <assert.h>
+#include <time.h>
+
+#include "putty.h"
+#include "ssh.h"
+#include "sshchan.h"
+#include "tree234.h"
+
+static inline uint16_t GET_16BIT_X11(char endian, const void *p)
+{
+    return endian == 'B' ? GET_16BIT_MSB_FIRST(p) : GET_16BIT_LSB_FIRST(p);
+}
+
+static inline void PUT_16BIT_X11(char endian, void *p, uint16_t value)
+{
+    if (endian == 'B')
+        PUT_16BIT_MSB_FIRST(p, value);
+    else
+        PUT_16BIT_LSB_FIRST(p, value);
+}
+
+const char *const x11_authnames[] = {
+    "", "MIT-MAGIC-COOKIE-1", "XDM-AUTHORIZATION-1"
+};
+
+struct XDMSeen {
+    unsigned int time;
+    unsigned char clientid[6];
+};
+
+typedef struct X11Connection {
+    unsigned char firstpkt[12];        /* first X data packet */
+    tree234 *authtree;
+    struct X11Display *disp;
+    char *auth_protocol;
+    unsigned char *auth_data;
+    int data_read, auth_plen, auth_psize, auth_dlen, auth_dsize;
+    bool verified;
+    bool input_wanted;
+    bool no_data_sent_to_x_client;
+    char *peer_addr;
+    int peer_port;
+    SshChannel *c;               /* channel structure held by SSH backend */
+    Socket *s;
+
+    Plug plug;
+    Channel chan;
+} X11Connection;
+
+static int xdmseen_cmp(void *a, void *b)
+{
+    struct XDMSeen *sa = a, *sb = b;
+    return sa->time > sb->time ? 1 :
+           sa->time < sb->time ? -1 :
+           memcmp(sa->clientid, sb->clientid, sizeof(sa->clientid));
+}
+
+struct X11FakeAuth *x11_invent_fake_auth(tree234 *authtree, int authtype)
+{
+    struct X11FakeAuth *auth = snew(struct X11FakeAuth);
+    int i;
+
+    /*
+     * This function has the job of inventing a set of X11 fake auth
+     * data, and adding it to 'authtree'. We must preserve the
+     * property that for any given actual authorisation attempt, _at
+     * most one_ thing in the tree can possibly match it.
+     *
+     * For MIT-MAGIC-COOKIE-1, that's not too difficult: the match
+     * criterion is simply that the entire cookie is correct, so we
+     * just have to make sure we don't make up two cookies the same.
+     * (Vanishingly unlikely, but we check anyway to be sure, and go
+     * round again inventing a new cookie if add234 tells us the one
+     * we thought of is already in use.)
+     *
+     * For XDM-AUTHORIZATION-1, it's a little more fiddly. The setup
+     * with XA1 is that half the cookie is used as a DES key with
+     * which to CBC-encrypt an assortment of stuff. Happily, the stuff
+     * encrypted _begins_ with the other half of the cookie, and the
+     * IV is always zero, which means that any valid XA1 authorisation
+     * attempt for a given cookie must begin with the same cipher
+     * block, consisting of the DES ECB encryption of the first half
+     * of the cookie using the second half as a key. So we compute
+     * that cipher block here and now, and use it as the sorting key
+     * for distinguishing XA1 entries in the tree.
+     */
+
+    if (authtype == X11_MIT) {
+        auth->proto = X11_MIT;
+
+        /* MIT-MAGIC-COOKIE-1. Cookie size is 128 bits (16 bytes). */
+        auth->datalen = 16;
+        auth->data = snewn(auth->datalen, unsigned char);
+        auth->xa1_firstblock = NULL;
+
+        while (1) {
+            random_read(auth->data, auth->datalen);
+            if (add234(authtree, auth) == auth)
+                break;
+        }
+
+        auth->xdmseen = NULL;
+    } else {
+        assert(authtype == X11_XDM);
+        auth->proto = X11_XDM;
+
+        /* XDM-AUTHORIZATION-1. Cookie size is 16 bytes; byte 8 is zero. */
+        auth->datalen = 16;
+        auth->data = snewn(auth->datalen, unsigned char);
+        auth->xa1_firstblock = snewn(8, unsigned char);
+        memset(auth->xa1_firstblock, 0, 8);
+
+        while (1) {
+            random_read(auth->data, 15);
+            auth->data[15] = auth->data[8];
+            auth->data[8] = 0;
+
+            memcpy(auth->xa1_firstblock, auth->data, 8);
+            des_encrypt_xdmauth(auth->data + 9, auth->xa1_firstblock, 8);
+            if (add234(authtree, auth) == auth)
+                break;
+        }
+
+        auth->xdmseen = newtree234(xdmseen_cmp);
+    }
+    auth->protoname = dupstr(x11_authnames[auth->proto]);
+    auth->datastring = snewn(auth->datalen * 2 + 1, char);
+    for (i = 0; i < auth->datalen; i++)
+        sprintf(auth->datastring + i*2, "%02x",
+                auth->data[i]);
+
+    auth->disp = NULL;
+    auth->share_cs = NULL;
+    auth->share_chan = NULL;
+
+    return auth;
+}
+
+void x11_free_fake_auth(struct X11FakeAuth *auth)
+{
+    if (auth->data)
+        smemclr(auth->data, auth->datalen);
+    sfree(auth->data);
+    sfree(auth->protoname);
+    sfree(auth->datastring);
+    sfree(auth->xa1_firstblock);
+    if (auth->xdmseen != NULL) {
+        struct XDMSeen *seen;
+        while ((seen = delpos234(auth->xdmseen, 0)) != NULL)
+            sfree(seen);
+        freetree234(auth->xdmseen);
+    }
+    sfree(auth);
+}
+
+int x11_authcmp(void *av, void *bv)
+{
+    struct X11FakeAuth *a = (struct X11FakeAuth *)av;
+    struct X11FakeAuth *b = (struct X11FakeAuth *)bv;
+
+    if (a->proto < b->proto)
+        return -1;
+    else if (a->proto > b->proto)
+        return +1;
+
+    if (a->proto == X11_MIT) {
+        if (a->datalen < b->datalen)
+            return -1;
+        else if (a->datalen > b->datalen)
+            return +1;
+
+        return memcmp(a->data, b->data, a->datalen);
+    } else {
+        assert(a->proto == X11_XDM);
+
+        return memcmp(a->xa1_firstblock, b->xa1_firstblock, 8);
+    }
+}
+
+struct X11Display *x11_setup_display(const char *display, Conf *conf,
+                                     char **error_msg)
+{
+    struct X11Display *disp = snew(struct X11Display);
+    char *localcopy;
+
+    *error_msg = NULL;
+
+    if (!display || !*display) {
+        localcopy = platform_get_x_display();
+        if (!localcopy || !*localcopy) {
+            sfree(localcopy);
+            localcopy = dupstr(":0");  /* plausible default for any platform */
+        }
+    } else
+        localcopy = dupstr(display);
+
+    /*
+     * Parse the display name.
+     *
+     * We expect this to have one of the following forms:
+     *
+     *  - the standard X format which looks like
+     *    [ [ protocol '/' ] host ] ':' displaynumber [ '.' screennumber ]
+     *    (X11 also permits a double colon to indicate DECnet, but
+     *    that's not our problem, thankfully!)
+     *
+     *  - only seen in the wild on MacOS (so far): a pathname to a
+     *    Unix-domain socket, which will typically and confusingly
+     *    end in ":0", and which I'm currently distinguishing from
+     *    the standard scheme by noting that it starts with '/'.
+     */
+    if (localcopy[0] == '/') {
+        disp->unixsocketpath = localcopy;
+        disp->unixdomain = true;
+        disp->hostname = NULL;
+        disp->displaynum = -1;
+        disp->screennum = 0;
+        disp->addr = NULL;
+    } else {
+        char *colon, *dot, *slash;
+        char *protocol, *hostname;
+
+        colon = host_strrchr(localcopy, ':');
+        if (!colon) {
+            *error_msg = dupprintf("display name '%s' has no ':number'"
+                                   " suffix", localcopy);
+
+            sfree(disp);
+            sfree(localcopy);
+            return NULL;
+        }
+
+        *colon++ = '\0';
+        dot = strchr(colon, '.');
+        if (dot)
+            *dot++ = '\0';
+
+        disp->displaynum = atoi(colon);
+        if (dot)
+            disp->screennum = atoi(dot);
+        else
+            disp->screennum = 0;
+
+        protocol = NULL;
+        hostname = localcopy;
+        if (colon > localcopy) {
+            slash = strchr(localcopy, '/');
+            if (slash) {
+                *slash++ = '\0';
+                protocol = localcopy;
+                hostname = slash;
+            }
+        }
+
+        disp->hostname = *hostname ? dupstr(hostname) : NULL;
+
+        if (protocol)
+            disp->unixdomain = (!strcmp(protocol, "local") ||
+                                !strcmp(protocol, "unix"));
+        else if (!*hostname || !strcmp(hostname, "unix"))
+            disp->unixdomain = platform_uses_x11_unix_by_default;
+        else
+            disp->unixdomain = false;
+
+        if (!disp->hostname && !disp->unixdomain)
+            disp->hostname = dupstr("localhost");
+
+        disp->unixsocketpath = NULL;
+        disp->addr = NULL;
+
+        sfree(localcopy);
+    }
+
+    /*
+     * Look up the display hostname, if we need to.
+     */
+    if (!disp->unixdomain) {
+        const char *err;
+
+        disp->port = 6000 + disp->displaynum;
+        disp->addr = name_lookup(disp->hostname, disp->port,
+                                 &disp->realhost, conf, ADDRTYPE_UNSPEC,
+                                 NULL, NULL);
+
+        if ((err = sk_addr_error(disp->addr)) != NULL) {
+            *error_msg = dupprintf("unable to resolve host name '%s' in "
+                                   "display name", disp->hostname);
+
+            sk_addr_free(disp->addr);
+            sfree(disp->hostname);
+            sfree(disp->unixsocketpath);
+            sfree(disp);
+            return NULL;
+        }
+    }
+
+    /*
+     * Try upgrading an IP-style localhost display to a Unix-socket
+     * display (as the standard X connection libraries do).
+     */
+    if (!disp->unixdomain && sk_address_is_local(disp->addr)) {
+        SockAddr *ux = platform_get_x11_unix_address(NULL, disp->displaynum);
+        const char *err = sk_addr_error(ux);
+        if (!err) {
+            /* Create trial connection to see if there is a useful Unix-domain
+             * socket */
+            Socket *s = sk_new(sk_addr_dup(ux), 0, false, false,
+	                       false, false, nullplug,
+	    #ifdef MPEXT
+	    0, 0, NULL
+	    #endif
+	    );
+            err = sk_socket_error(s);
+            sk_close(s);
+        }
+        if (err) {
+            sk_addr_free(ux);
+        } else {
+            sk_addr_free(disp->addr);
+            disp->unixdomain = true;
+            disp->addr = ux;
+            /* Fill in the rest in a moment */
+        }
+    }
+
+    if (disp->unixdomain) {
+        if (!disp->addr)
+            disp->addr = platform_get_x11_unix_address(disp->unixsocketpath,
+                                                       disp->displaynum);
+        if (disp->unixsocketpath)
+            disp->realhost = dupstr(disp->unixsocketpath);
+        else
+            disp->realhost = dupprintf("unix:%d", disp->displaynum);
+        disp->port = 0;
+    }
+
+    /*
+     * Fetch the local authorisation details.
+     */
+    disp->localauthproto = X11_NO_AUTH;
+    disp->localauthdata = NULL;
+    disp->localauthdatalen = 0;
+    platform_get_x11_auth(disp, conf);
+
+    return disp;
+}
+
+void x11_free_display(struct X11Display *disp)
+{
+    sfree(disp->hostname);
+    sfree(disp->unixsocketpath);
+    if (disp->localauthdata)
+        smemclr(disp->localauthdata, disp->localauthdatalen);
+    sfree(disp->localauthdata);
+    sk_addr_free(disp->addr);
+    sfree(disp);
+}
+
+#define XDM_MAXSKEW 20*60      /* 20 minute clock skew should be OK */
+
+static const char *x11_verify(unsigned long peer_ip, int peer_port,
+                              tree234 *authtree, char *proto,
+                              unsigned char *data, int dlen,
+                              struct X11FakeAuth **auth_ret)
+{
+    struct X11FakeAuth match_dummy;    /* for passing to find234 */
+    struct X11FakeAuth *auth;
+
+    /*
+     * First, do a lookup in our tree to find the only authorisation
+     * record that _might_ match.
+     */
+    if (!strcmp(proto, x11_authnames[X11_MIT])) {
+        /*
+         * Just look up the whole cookie that was presented to us,
+         * which x11_authcmp will compare against the cookies we
+         * currently believe in.
+         */
+        match_dummy.proto = X11_MIT;
+        match_dummy.datalen = dlen;
+        match_dummy.data = data;
+    } else if (!strcmp(proto, x11_authnames[X11_XDM])) {
+        /*
+         * Look up the first cipher block, against the stored first
+         * cipher blocks for the XDM-AUTHORIZATION-1 cookies we
+         * currently know. (See comment in x11_invent_fake_auth.)
+         */
+        match_dummy.proto = X11_XDM;
+        match_dummy.xa1_firstblock = data;
+    } else {
+        return "Unsupported authorisation protocol";
+    }
+
+    if ((auth = find234(authtree, &match_dummy, 0)) == NULL)
+        return "Authorisation not recognised";
+
+    /*
+     * If we're using MIT-MAGIC-COOKIE-1, that was all we needed. If
+     * we're doing XDM-AUTHORIZATION-1, though, we have to check the
+     * rest of the auth data.
+     */
+    if (auth->proto == X11_XDM) {
+        unsigned long t;
+        time_t tim;
+        int i;
+        struct XDMSeen *seen, *ret;
+
+        if (dlen != 24)
+            return "XDM-AUTHORIZATION-1 data was wrong length";
+        if (peer_port == -1)
+            return "cannot do XDM-AUTHORIZATION-1 without remote address data";
+        des_decrypt_xdmauth(auth->data+9, data, 24);
+        if (memcmp(auth->data, data, 8) != 0)
+            return "XDM-AUTHORIZATION-1 data failed check"; /* cookie wrong */
+        if (GET_32BIT_MSB_FIRST(data+8) != peer_ip)
+            return "XDM-AUTHORIZATION-1 data failed check";   /* IP wrong */
+        if ((int)GET_16BIT_MSB_FIRST(data+12) != peer_port)
+            return "XDM-AUTHORIZATION-1 data failed check";   /* port wrong */
+        t = GET_32BIT_MSB_FIRST(data+14);
+        for (i = 18; i < 24; i++)
+            if (data[i] != 0)          /* zero padding wrong */
+                return "XDM-AUTHORIZATION-1 data failed check";
+        tim = time(NULL);
+        if (((unsigned long)t - (unsigned long)tim
+             + XDM_MAXSKEW) > 2*XDM_MAXSKEW)
+            return "XDM-AUTHORIZATION-1 time stamp was too far out";
+        seen = snew(struct XDMSeen);
+        seen->time = t;
+        memcpy(seen->clientid, data+8, 6);
+        assert(auth->xdmseen != NULL);
+        ret = add234(auth->xdmseen, seen);
+        if (ret != seen) {
+            sfree(seen);
+            return "XDM-AUTHORIZATION-1 data replayed";
+        }
+        /* While we're here, purge entries too old to be replayed. */
+        for (;;) {
+            seen = index234(auth->xdmseen, 0);
+            assert(seen != NULL);
+            if (t - seen->time <= XDM_MAXSKEW)
+                break;
+            sfree(delpos234(auth->xdmseen, 0));
+        }
+    }
+    /* implement other protocols here if ever required */
+
+    *auth_ret = auth;
+    return NULL;
+}
+
+ptrlen BinarySource_get_string_xauth(BinarySource *src)
+{
+    size_t len = get_uint16(src);
+    return get_data(src, len);
+}
+#define get_string_xauth(src) \
+    BinarySource_get_string_xauth(BinarySource_UPCAST(src))
+
+void BinarySink_put_stringpl_xauth(BinarySink *bs, ptrlen pl)
+{
+    assert((pl.len >> 16) == 0);
+    put_uint16(bs, pl.len);
+    put_datapl(bs, pl);
+}
+#define put_stringpl_xauth(bs, ptrlen) \
+    BinarySink_put_stringpl_xauth(BinarySink_UPCAST(bs),ptrlen)
+
+void x11_get_auth_from_authfile(struct X11Display *disp,
+                                const char *authfilename)
+{
+    FILE *authfp;
+    char *buf;
+    int size;
+    BinarySource src[1];
+    int family, protocol;
+    ptrlen addr, protoname, data;
+    char *displaynum_string;
+    int displaynum;
+    bool ideal_match = false;
+    char *ourhostname;
+
+    /* A maximally sized (wildly implausible) .Xauthority record
+     * consists of a 16-bit integer to start with, then four strings,
+     * each of which has a 16-bit length field followed by that many
+     * bytes of data (i.e. up to 0xFFFF bytes). */
+    const size_t MAX_RECORD_SIZE = 2 + 4 * (2+0xFFFF);
+
+    /* We'll want a buffer of twice that size (see below). */
+    const size_t BUF_SIZE = 2 * MAX_RECORD_SIZE;
+
+    /*
+     * Normally we should look for precisely the details specified in
+     * `disp'. However, there's an oddity when the display is local:
+     * displays like "localhost:0" usually have their details stored
+     * in a Unix-domain-socket record (even if there isn't actually a
+     * real Unix-domain socket available, as with OpenSSH's proxy X11
+     * server).
+     *
+     * This is apparently a fudge to get round the meaninglessness of
+     * "localhost" in a shared-home-directory context -- xauth entries
+     * for Unix-domain sockets already disambiguate this by storing
+     * the *local* hostname in the conveniently-blank hostname field,
+     * but IP "localhost" records couldn't do this. So, typically, an
+     * IP "localhost" entry in the auth database isn't present and if
+     * it were it would be ignored.
+     *
+     * However, we don't entirely trust that (say) Windows X servers
+     * won't rely on a straight "localhost" entry, bad idea though
+     * that is; so if we can't find a Unix-domain-socket entry we'll
+     * fall back to an IP-based entry if we can find one.
+     */
+    bool localhost = !disp->unixdomain && sk_address_is_local(disp->addr);
+
+    authfp = fopen(authfilename, "rb");
+    if (!authfp)
+        return;
+
+    ourhostname = get_hostname();
+
+    /*
+     * Allocate enough space to hold two maximally sized records, so
+     * that a full record can start anywhere in the first half. That
+     * way we avoid the accidentally-quadratic algorithm that would
+     * arise if we moved everything to the front of the buffer after
+     * consuming each record; instead, we only move everything to the
+     * front after our current position gets past the half-way mark.
+     * Before then, there's no need to move anyway; so this guarantees
+     * linear time, in that every byte written into this buffer moves
+     * at most once (because every move is from the second half of the
+     * buffer to the first half).
+     */
+    buf = snewn(BUF_SIZE, char);
+    size = fread(buf, 1, BUF_SIZE, authfp);
+    BinarySource_BARE_INIT(src, buf, size);
+
+    while (!ideal_match) {
+        bool match = false;
+
+        if (src->pos >= MAX_RECORD_SIZE) {
+            size -= src->pos;
+            memcpy(buf, buf + src->pos, size);
+            size += fread(buf + size, 1, BUF_SIZE - size, authfp);
+            BinarySource_BARE_INIT(src, buf, size);
+        }
+
+        family = get_uint16(src);
+        addr = get_string_xauth(src);
+        displaynum_string = mkstr(get_string_xauth(src));
+        displaynum = displaynum_string[0] ? atoi(displaynum_string) : -1;
+        sfree(displaynum_string);
+        protoname = get_string_xauth(src);
+        data = get_string_xauth(src);
+        if (get_err(src))
+            break;
+
+        /*
+         * Now we have a full X authority record in memory. See
+         * whether it matches the display we're trying to
+         * authenticate to.
+         *
+         * The details we've just read should be interpreted as
+         * follows:
+         *
+         *  - 'family' is the network address family used to
+         *    connect to the display. 0 means IPv4; 6 means IPv6;
+         *    256 means Unix-domain sockets.
+         *
+         *  - 'addr' is the network address itself. For IPv4 and
+         *    IPv6, this is a string of binary data of the
+         *    appropriate length (respectively 4 and 16 bytes)
+         *    representing the address in big-endian format, e.g.
+         *    7F 00 00 01 means IPv4 localhost. For Unix-domain
+         *    sockets, this is the host name of the machine on
+         *    which the Unix-domain display resides (so that an
+         *    .Xauthority file on a shared file system can contain
+         *    authority entries for Unix-domain displays on
+         *    several machines without them clashing).
+         *
+         *  - 'displaynum' is the display number. An empty display
+         *    number is a wildcard for any display number.
+         *
+         *  - 'protoname' is the authorisation protocol, encoded as
+         *    its canonical string name (i.e. "MIT-MAGIC-COOKIE-1",
+         *    "XDM-AUTHORIZATION-1" or something we don't recognise).
+         *
+         *  - 'data' is the actual authorisation data, stored in
+         *    binary form.
+         */
+
+        if (disp->displaynum < 0 ||
+            (displaynum >= 0 && disp->displaynum != displaynum))
+            continue;                  /* not the one */
+
+        for (protocol = 1; protocol < lenof(x11_authnames); protocol++)
+            if (ptrlen_eq_string(protoname, x11_authnames[protocol]))
+                break;
+        if (protocol == lenof(x11_authnames))
+            continue;  /* don't recognise this protocol, look for another */
+
+        switch (family) {
+          case 0:   /* IPv4 */
+            if (!disp->unixdomain &&
+                sk_addrtype(disp->addr) == ADDRTYPE_IPV4) {
+                char buf[4];
+                sk_addrcopy(disp->addr, buf);
+                if (addr.len == 4 && !memcmp(addr.ptr, buf, 4)) {
+                    match = true;
+                    /* If this is a "localhost" entry, note it down
+                     * but carry on looking for a Unix-domain entry. */
+                    ideal_match = !localhost;
+                }
+            }
+            break;
+          case 6:   /* IPv6 */
+            if (!disp->unixdomain &&
+                sk_addrtype(disp->addr) == ADDRTYPE_IPV6) {
+                char buf[16];
+                sk_addrcopy(disp->addr, buf);
+                if (addr.len == 16 && !memcmp(addr.ptr, buf, 16)) {
+                    match = true;
+                    ideal_match = !localhost;
+                }
+            }
+            break;
+          case 256: /* Unix-domain / localhost */
+            if ((disp->unixdomain || localhost)
+                && ourhostname && ptrlen_eq_string(addr, ourhostname)) {
+                /* A matching Unix-domain socket is always the best
+                 * match. */
+                match = true;
+                ideal_match = true;
+            }
+            break;
+        }
+
+        if (match) {
+            /* Current best guess -- may be overridden if !ideal_match */
+            disp->localauthproto = protocol;
+            sfree(disp->localauthdata); /* free previous guess, if any */
+            disp->localauthdata = snewn(data.len, unsigned char);
+            memcpy(disp->localauthdata, data.ptr, data.len);
+            disp->localauthdatalen = data.len;
+        }
+    }
+
+    fclose(authfp);
+    smemclr(buf, 2 * MAX_RECORD_SIZE);
+    sfree(buf);
+    sfree(ourhostname);
+}
+
+void x11_format_auth_for_authfile(
+    BinarySink *bs, SockAddr *addr, int display_no,
+    ptrlen authproto, ptrlen authdata)
+{
+    if (sk_address_is_special_local(addr)) {
+        char *ourhostname = get_hostname();
+        put_uint16(bs, 256); /* indicates Unix-domain socket */
+        put_stringpl_xauth(bs, ptrlen_from_asciz(ourhostname));
+        sfree(ourhostname);
+    } else if (sk_addrtype(addr) == ADDRTYPE_IPV4) {
+        char ipv4buf[4];
+        sk_addrcopy(addr, ipv4buf);
+        put_uint16(bs, 0); /* indicates IPv4 */
+        put_stringpl_xauth(bs, make_ptrlen(ipv4buf, 4));
+    } else if (sk_addrtype(addr) == ADDRTYPE_IPV6) {
+        char ipv6buf[16];
+        sk_addrcopy(addr, ipv6buf);
+        put_uint16(bs, 6); /* indicates IPv6 */
+        put_stringpl_xauth(bs, make_ptrlen(ipv6buf, 16));
+    } else {
+        unreachable("Bad address type in x11_format_auth_for_authfile");
+    }
+
+    {
+        char *numberbuf = dupprintf("%d", display_no);
+        put_stringpl_xauth(bs, ptrlen_from_asciz(numberbuf));
+        sfree(numberbuf);
+    }
+
+    put_stringpl_xauth(bs, authproto);
+    put_stringpl_xauth(bs, authdata);
+}
+
+static void x11_log(Plug *p, int type, SockAddr *addr, int port,
+                    const char *error_msg, int error_code)
+{
+    /* We have no interface to the logging module here, so we drop these. */
+}
+
+static void x11_send_init_error(struct X11Connection *conn,
+                                const char *err_message);
+
+static void x11_closing(Plug *plug, const char *error_msg, int error_code,
+                        bool calling_back)
+{
+    struct X11Connection *xconn = container_of(
+        plug, struct X11Connection, plug);
+
+    if (error_msg) {
+        /*
+         * Socket error. If we're still at the connection setup stage,
+         * construct an X11 error packet passing on the problem.
+         */
+        if (xconn->no_data_sent_to_x_client) {
+            char *err_message = dupprintf("unable to connect to forwarded "
+                                          "X server: %s", error_msg);
+            x11_send_init_error(xconn, err_message);
+            sfree(err_message);
+        }
+
+        /*
+         * Whether we did that or not, now we slam the connection
+         * shut.
+         */
+        sshfwd_initiate_close(xconn->c, error_msg);
+    } else {
+        /*
+         * Ordinary EOF received on socket. Send an EOF on the SSH
+         * channel.
+         */
+        if (xconn->c)
+            sshfwd_write_eof(xconn->c);
+    }
+}
+
+static void x11_receive(Plug *plug, int urgent, const char *data, size_t len)
+{
+    struct X11Connection *xconn = container_of(
+        plug, struct X11Connection, plug);
+
+    xconn->no_data_sent_to_x_client = false;
+    sshfwd_write(xconn->c, data, len);
+}
+
+static void x11_sent(Plug *plug, size_t bufsize)
+{
+    struct X11Connection *xconn = container_of(
+        plug, struct X11Connection, plug);
+
+    sshfwd_unthrottle(xconn->c, bufsize);
+}
+
+/*
+ * When setting up X forwarding, we should send the screen number
+ * from the specified local display. This function extracts it from
+ * the display string.
+ */
+int x11_get_screen_number(char *display)
+{
+    int n;
+
+    n = host_strcspn(display, ":");
+    if (!display[n])
+        return 0;
+    n = strcspn(display, ".");
+    if (!display[n])
+        return 0;
+    return atoi(display + n + 1);
+}
+
+static const PlugVtable X11Connection_plugvt = {
+    x11_log,
+    x11_closing,
+    x11_receive,
+    x11_sent,
+    NULL
+};
+
+static void x11_chan_free(Channel *chan);
+static size_t x11_send(
+    Channel *chan, bool is_stderr, const void *vdata, size_t len);
+static void x11_send_eof(Channel *chan);
+static void x11_set_input_wanted(Channel *chan, bool wanted);
+static char *x11_log_close_msg(Channel *chan);
+
+static const struct ChannelVtable X11Connection_channelvt = {
+    x11_chan_free,
+    chan_remotely_opened_confirmation,
+    chan_remotely_opened_failure,
+    x11_send,
+    x11_send_eof,
+    x11_set_input_wanted,
+    x11_log_close_msg,
+    chan_default_want_close,
+    chan_no_exit_status,
+    chan_no_exit_signal,
+    chan_no_exit_signal_numeric,
+    chan_no_run_shell,
+    chan_no_run_command,
+    chan_no_run_subsystem,
+    chan_no_enable_x11_forwarding,
+    chan_no_enable_agent_forwarding,
+    chan_no_allocate_pty,
+    chan_no_set_env,
+    chan_no_send_break,
+    chan_no_send_signal,
+    chan_no_change_window_size,
+    chan_no_request_response,
+};
+
+/*
+ * Called to set up the X11Connection structure, though this does not
+ * yet connect to an actual server.
+ */
+Channel *x11_new_channel(tree234 *authtree, SshChannel *c,
+                         const char *peeraddr, int peerport,
+                         bool connection_sharing_possible)
+{
+    struct X11Connection *xconn;
+
+    /*
+     * Open socket.
+     */
+    xconn = snew(struct X11Connection);
+    xconn->plug.vt = &X11Connection_plugvt;
+    xconn->chan.vt = &X11Connection_channelvt;
+    xconn->chan.initial_fixed_window_size =
+        (connection_sharing_possible ? 128 : 0);
+    xconn->auth_protocol = NULL;
+    xconn->authtree = authtree;
+    xconn->verified = false;
+    xconn->data_read = 0;
+    xconn->input_wanted = true;
+    xconn->no_data_sent_to_x_client = true;
+    xconn->c = c;
+
+    /*
+     * We don't actually open a local socket to the X server just yet,
+     * because we don't know which one it is. Instead, we'll wait
+     * until we see the incoming authentication data, which may tell
+     * us what display to connect to, or whether we have to divert
+     * this X forwarding channel to a connection-sharing downstream
+     * rather than handling it ourself.
+     */
+    xconn->disp = NULL;
+    xconn->s = NULL;
+
+    /*
+     * Stash the peer address we were given in its original text form.
+     */
+    xconn->peer_addr = peeraddr ? dupstr(peeraddr) : NULL;
+    xconn->peer_port = peerport;
+
+    return &xconn->chan;
+}
+
+static void x11_chan_free(Channel *chan)
+{
+    pinitassert(chan->vt == &X11Connection_channelvt);
+    X11Connection *xconn = container_of(chan, X11Connection, chan);
+
+    if (xconn->auth_protocol) {
+        sfree(xconn->auth_protocol);
+        sfree(xconn->auth_data);
+    }
+
+    if (xconn->s)
+        sk_close(xconn->s);
+
+    sfree(xconn->peer_addr);
+    sfree(xconn);
+}
+
+static void x11_set_input_wanted(Channel *chan, bool wanted)
+{
+    pinitassert(chan->vt == &X11Connection_channelvt);
+    X11Connection *xconn = container_of(chan, X11Connection, chan);
+
+    xconn->input_wanted = wanted;
+    if (xconn->s)
+        sk_set_frozen(xconn->s, !xconn->input_wanted);
+}
+
+static void x11_send_init_error(struct X11Connection *xconn,
+                                const char *err_message)
+{
+    char *full_message;
+    int msglen, msgsize;
+    unsigned char *reply;
+
+    full_message = dupprintf("%s X11 proxy: %s\n", appname, err_message);
+
+    msglen = strlen(full_message);
+    reply = snewn(8 + msglen+1 + 4, unsigned char); /* include zero */
+    msgsize = (msglen + 3) & ~3;
+    reply[0] = 0;              /* failure */
+    reply[1] = msglen;         /* length of reason string */
+    memcpy(reply + 2, xconn->firstpkt + 2, 4);  /* major/minor proto vsn */
+    PUT_16BIT_X11(xconn->firstpkt[0], reply + 6, msgsize >> 2);/* data len */
+    memset(reply + 8, 0, msgsize);
+    memcpy(reply + 8, full_message, msglen);
+    sshfwd_write(xconn->c, reply, 8 + msgsize);
+    sshfwd_write_eof(xconn->c);
+    xconn->no_data_sent_to_x_client = false;
+    sfree(reply);
+    sfree(full_message);
+}
+
+static bool x11_parse_ip(const char *addr_string, unsigned long *ip)
+{
+
+    /*
+     * See if we can make sense of this string as an IPv4 address, for
+     * XDM-AUTHORIZATION-1 purposes.
+     */
+    int i[4];
+    if (addr_string &&
+        4 == sscanf(addr_string, "%d.%d.%d.%d", i+0, i+1, i+2, i+3)) {
+        *ip = (i[0] << 24) | (i[1] << 16) | (i[2] << 8) | i[3];
+        return true;
+    } else {
+        return false;
+    }
+}
+
+/*
+ * Called to send data down the raw connection.
+ */
+static size_t x11_send(
+    Channel *chan, bool is_stderr, const void *vdata, size_t len)
+{
+    pinitassert(chan->vt == &X11Connection_channelvt);
+    X11Connection *xconn = container_of(chan, X11Connection, chan);
+    const char *data = (const char *)vdata;
+
+    /*
+     * Read the first packet.
+     */
+    while (len > 0 && xconn->data_read < 12)
+        xconn->firstpkt[xconn->data_read++] = (unsigned char) (len--, *data++);
+    if (xconn->data_read < 12)
+        return 0;
+
+    /*
+     * If we have not allocated the auth_protocol and auth_data
+     * strings, do so now.
+     */
+    if (!xconn->auth_protocol) {
+        char endian = xconn->firstpkt[0];
+        xconn->auth_plen = GET_16BIT_X11(endian, xconn->firstpkt + 6);
+        xconn->auth_dlen = GET_16BIT_X11(endian, xconn->firstpkt + 8);
+        xconn->auth_psize = (xconn->auth_plen + 3) & ~3;
+        xconn->auth_dsize = (xconn->auth_dlen + 3) & ~3;
+        /* Leave room for a terminating zero, to make our lives easier. */
+        xconn->auth_protocol = snewn(xconn->auth_psize + 1, char);
+        xconn->auth_data = snewn(xconn->auth_dsize, unsigned char);
+    }
+
+    /*
+     * Read the auth_protocol and auth_data strings.
+     */
+    while (len > 0 &&
+           xconn->data_read < 12 + xconn->auth_psize)
+        xconn->auth_protocol[xconn->data_read++ - 12] = (len--, *data++);
+    while (len > 0 &&
+           xconn->data_read < 12 + xconn->auth_psize + xconn->auth_dsize)
+        xconn->auth_data[xconn->data_read++ - 12 -
+                      xconn->auth_psize] = (unsigned char) (len--, *data++);
+    if (xconn->data_read < 12 + xconn->auth_psize + xconn->auth_dsize)
+        return 0;
+
+    /*
+     * If we haven't verified the authorisation, do so now.
+     */
+    if (!xconn->verified) {
+        const char *err;
+        struct X11FakeAuth *auth_matched = NULL;
+        unsigned long peer_ip;
+        int peer_port;
+        int protomajor, protominor;
+        void *greeting;
+        int greeting_len;
+        unsigned char *socketdata;
+        int socketdatalen;
+        char new_peer_addr[32];
+        int new_peer_port;
+        char endian = xconn->firstpkt[0];
+
+        protomajor = GET_16BIT_X11(endian, xconn->firstpkt + 2);
+        protominor = GET_16BIT_X11(endian, xconn->firstpkt + 4);
+
+        assert(!xconn->s);
+
+        xconn->auth_protocol[xconn->auth_plen] = '\0';  /* ASCIZ */
+
+        peer_ip = 0;                   /* placate optimiser */
+        if (x11_parse_ip(xconn->peer_addr, &peer_ip))
+            peer_port = xconn->peer_port;
+        else
+            peer_port = -1; /* signal no peer address data available */
+
+        err = x11_verify(peer_ip, peer_port,
+                         xconn->authtree, xconn->auth_protocol,
+                         xconn->auth_data, xconn->auth_dlen, &auth_matched);
+        if (err) {
+            x11_send_init_error(xconn, err);
+            return 0;
+        }
+        assert(auth_matched);
+
+        /*
+         * If this auth points to a connection-sharing downstream
+         * rather than an X display we know how to connect to
+         * directly, pass it off to the sharing module now. (This will
+         * have the side effect of freeing xconn.)
+         */
+        if (auth_matched->share_cs) {
+            sshfwd_x11_sharing_handover(xconn->c, auth_matched->share_cs,
+                                        auth_matched->share_chan,
+                                        xconn->peer_addr, xconn->peer_port,
+                                        xconn->firstpkt[0],
+                                        protomajor, protominor, data, len);
+            return 0;
+        }
+
+        /*
+         * Now we know we're going to accept the connection, and what
+         * X display to connect to. Actually connect to it.
+         */
+        xconn->chan.initial_fixed_window_size = 0;
+        sshfwd_window_override_removed(xconn->c);
+        xconn->disp = auth_matched->disp;
+        xconn->s = new_connection(sk_addr_dup(xconn->disp->addr),
+                                  xconn->disp->realhost, xconn->disp->port,
+                                  false, true, false, false, &xconn->plug,
+                                  sshfwd_get_conf(xconn->c));
+        if ((err = sk_socket_error(xconn->s)) != NULL) {
+            char *err_message = dupprintf("unable to connect to"
+                                          " forwarded X server: %s", err);
+            x11_send_init_error(xconn, err_message);
+            sfree(err_message);
+            return 0;
+        }
+
+        /*
+         * Write a new connection header containing our replacement
+         * auth data.
+         */
+        socketdatalen = 0;             /* placate compiler warning */
+        #ifdef MPEXT
+        // placate compiler warning
+        socketdatalen = 0;
+        #endif
+        socketdata = sk_getxdmdata(xconn->s, &socketdatalen);
+        if (socketdata && socketdatalen==6) {
+            sprintf(new_peer_addr, "%d.%d.%d.%d", socketdata[0],
+                    socketdata[1], socketdata[2], socketdata[3]);
+            new_peer_port = GET_16BIT_MSB_FIRST(socketdata + 4);
+        } else {
+            strcpy(new_peer_addr, "0.0.0.0");
+            new_peer_port = 0;
+        }
+
+        greeting = x11_make_greeting(xconn->firstpkt[0],
+                                     protomajor, protominor,
+                                     xconn->disp->localauthproto,
+                                     xconn->disp->localauthdata,
+                                     xconn->disp->localauthdatalen,
+                                     new_peer_addr, new_peer_port,
+                                     &greeting_len);
+
+        sk_write(xconn->s, greeting, greeting_len);
+
+        smemclr(greeting, greeting_len);
+        sfree(greeting);
+
+        /*
+         * Now we're done.
+         */
+        xconn->verified = true;
+    }
+
+    /*
+     * After initialisation, just copy data simply.
+     */
+
+    return sk_write(xconn->s, data, len);
+}
+
+static void x11_send_eof(Channel *chan)
+{
+    pinitassert(chan->vt == &X11Connection_channelvt);
+    X11Connection *xconn = container_of(chan, X11Connection, chan);
+
+    if (xconn->s) {
+        sk_write_eof(xconn->s);
+    } else {
+        /*
+         * If EOF is received from the X client before we've got to
+         * the point of actually connecting to an X server, then we
+         * should send an EOF back to the client so that the
+         * forwarded channel will be terminated.
+         */
+        if (xconn->c)
+            sshfwd_write_eof(xconn->c);
+    }
+}
+
+static char *x11_log_close_msg(Channel *chan)
+{
+    return dupstr("Forwarded X11 connection terminated");
+}
+
+/*
+ * Utility functions used by connection sharing to convert textual
+ * representations of an X11 auth protocol name + hex cookie into our
+ * usual integer protocol id and binary auth data.
+ */
+int x11_identify_auth_proto(ptrlen protoname)
+{
+    int protocol;
+
+    for (protocol = 1; protocol < lenof(x11_authnames); protocol++)
+        if (ptrlen_eq_string(protoname, x11_authnames[protocol]))
+            return protocol;
+    return -1;
+}
+
+void *x11_dehexify(ptrlen hexpl, int *outlen)
+{
+    int len, i;
+    unsigned char *ret;
+
+    len = hexpl.len / 2;
+    ret = snewn(len, unsigned char);
+
+    for (i = 0; i < len; i++) {
+        char bytestr[3];
+        unsigned val = 0;
+        bytestr[0] = ((const char *)hexpl.ptr)[2*i];
+        bytestr[1] = ((const char *)hexpl.ptr)[2*i+1];
+        bytestr[2] = '\0';
+        sscanf(bytestr, "%x", &val);
+        ret[i] = val;
+    }
+
+    *outlen = len;
+    return ret;
+}
+
+/*
+ * Construct an X11 greeting packet, including making up the right
+ * authorisation data.
+ */
+void *x11_make_greeting(int endian, int protomajor, int protominor,
+                        int auth_proto, const void *auth_data, int auth_len,
+                        const char *peer_addr, int peer_port,
+                        int *outlen)
+{
+    unsigned char *greeting;
+    unsigned char realauthdata[64];
+    const char *authname;
+    const unsigned char *authdata;
+    int authnamelen, authnamelen_pad;
+    int authdatalen, authdatalen_pad;
+    int greeting_len;
+
+    authname = x11_authnames[auth_proto];
+    authnamelen = strlen(authname);
+    authnamelen_pad = (authnamelen + 3) & ~3;
+
+    if (auth_proto == X11_MIT) {
+        authdata = auth_data;
+        authdatalen = auth_len;
+    } else if (auth_proto == X11_XDM && auth_len == 16) {
+        time_t t;
+        unsigned long peer_ip = 0;
+
+        x11_parse_ip(peer_addr, &peer_ip);
+
+        authdata = realauthdata;
+        authdatalen = 24;
+        memset(realauthdata, 0, authdatalen);
+        memcpy(realauthdata, auth_data, 8);
+        PUT_32BIT_MSB_FIRST(realauthdata+8, peer_ip);
+        PUT_16BIT_MSB_FIRST(realauthdata+12, peer_port);
+        t = time(NULL);
+        PUT_32BIT_MSB_FIRST(realauthdata+14, t);
+
+        des_encrypt_xdmauth((char *)auth_data + 9, realauthdata, authdatalen);
+    } else {
+        authdata = realauthdata;
+        authdatalen = 0;
+    }
+
+    authdatalen_pad = (authdatalen + 3) & ~3;
+    greeting_len = 12 + authnamelen_pad + authdatalen_pad;
+
+    greeting = snewn(greeting_len, unsigned char);
+    memset(greeting, 0, greeting_len);
+    greeting[0] = endian;
+    PUT_16BIT_X11(endian, greeting+2, protomajor);
+    PUT_16BIT_X11(endian, greeting+4, protominor);
+    PUT_16BIT_X11(endian, greeting+6, authnamelen);
+    PUT_16BIT_X11(endian, greeting+8, authdatalen);
+    memcpy(greeting+12, authname, authnamelen);
+    memcpy(greeting+12+authnamelen_pad, authdata, authdatalen);
+
+    smemclr(realauthdata, sizeof(realauthdata));
+
+    *outlen = greeting_len;
+    return greeting;
+}