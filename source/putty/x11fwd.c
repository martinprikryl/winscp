/*
 * Platform-independent bits of X11 forwarding.
 */

#include <stdio.h>
#include <stdlib.h>
#include <assert.h>
#include <time.h>

#include "putty.h"
#include "ssh.h"
#include "tree234.h"

#define GET_16BIT(endian, cp) \
  (endian=='B' ? GET_16BIT_MSB_FIRST(cp) : GET_16BIT_LSB_FIRST(cp))

#define PUT_16BIT(endian, cp, val) \
  (endian=='B' ? PUT_16BIT_MSB_FIRST(cp, val) : PUT_16BIT_LSB_FIRST(cp, val))

const char *const x11_authnames[] = {
    "", "MIT-MAGIC-COOKIE-1", "XDM-AUTHORIZATION-1"
};

struct XDMSeen {
    unsigned int time;
    unsigned char clientid[6];
};

struct X11Private {
    const struct plug_function_table *fn;
    /* the above variable absolutely *must* be the first in this structure */
    unsigned char firstpkt[12];	       /* first X data packet */
    struct X11Display *disp;
    char *auth_protocol;
    unsigned char *auth_data;
    int data_read, auth_plen, auth_psize, auth_dlen, auth_dsize;
    int verified;
    int throttled, throttle_override;
    unsigned long peer_ip;
    int peer_port;
    void *c;			       /* data used by ssh.c */
    Socket s;
};

static int xdmseen_cmp(void *a, void *b)
{
    struct XDMSeen *sa = a, *sb = b;
    return sa->time > sb->time ? 1 :
	   sa->time < sb->time ? -1 :
           memcmp(sa->clientid, sb->clientid, sizeof(sa->clientid));
}

/* Do-nothing "plug" implementation, used by x11_setup_display() when it
 * creates a trial connection (and then immediately closes it).
 * XXX: bit out of place here, could in principle live in a platform-
 *      independent network.c or something */
static void dummy_plug_log(Plug p, int type, SockAddr addr, int port,
			   const char *error_msg, int error_code) { }
static void dummy_plug_closing
     (Plug p, const char *error_msg, int error_code, int calling_back) { }
static void dummy_plug_receive(Plug p, int urgent, char *data, int len) { }
static void dummy_plug_sent(Plug p, int bufsize) { }
static int dummy_plug_accepting(Plug p, OSSocket sock) { return 1; }
static const struct plug_function_table dummy_plug = {
    dummy_plug_log, dummy_plug_closing, dummy_plug_receive,
    dummy_plug_sent, dummy_plug_accepting
};

struct X11Display *x11_setup_display(char *display, int authtype, Conf *conf)
{
    struct X11Display *disp = snew(struct X11Display);
    char *localcopy;
    int i;

    if (!display || !*display) {
	localcopy = platform_get_x_display();
	if (!localcopy || !*localcopy) {
	    sfree(localcopy);
	    localcopy = dupstr(":0");  /* plausible default for any platform */
	}
    } else
	localcopy = dupstr(display);

    /*
     * Parse the display name.
     *
     * We expect this to have one of the following forms:
     * 
     *  - the standard X format which looks like
     *    [ [ protocol '/' ] host ] ':' displaynumber [ '.' screennumber ]
     *    (X11 also permits a double colon to indicate DECnet, but
     *    that's not our problem, thankfully!)
     *
     * 	- only seen in the wild on MacOS (so far): a pathname to a
     * 	  Unix-domain socket, which will typically and confusingly
     * 	  end in ":0", and which I'm currently distinguishing from
     * 	  the standard scheme by noting that it starts with '/'.
     */
    if (localcopy[0] == '/') {
	disp->unixsocketpath = localcopy;
	disp->unixdomain = TRUE;
	disp->hostname = NULL;
	disp->displaynum = -1;
	disp->screennum = 0;
	disp->addr = NULL;
    } else {
	char *colon, *dot, *slash;
	char *protocol, *hostname;

	colon = strrchr(localcopy, ':');
	if (!colon) {
	    sfree(disp);
	    sfree(localcopy);
	    return NULL;	       /* FIXME: report a specific error? */
	}

	*colon++ = '\0';
	dot = strchr(colon, '.');
	if (dot)
	    *dot++ = '\0';

	disp->displaynum = atoi(colon);
	if (dot)
	    disp->screennum = atoi(dot);
	else
	    disp->screennum = 0;

	protocol = NULL;
	hostname = localcopy;
	if (colon > localcopy) {
	    slash = strchr(localcopy, '/');
	    if (slash) {
		*slash++ = '\0';
		protocol = localcopy;
		hostname = slash;
	    }
	}

	disp->hostname = *hostname ? dupstr(hostname) : NULL;

	if (protocol)
	    disp->unixdomain = (!strcmp(protocol, "local") ||
				!strcmp(protocol, "unix"));
	else if (!*hostname || !strcmp(hostname, "unix"))
	    disp->unixdomain = platform_uses_x11_unix_by_default;
	else
	    disp->unixdomain = FALSE;

	if (!disp->hostname && !disp->unixdomain)
	    disp->hostname = dupstr("localhost");

	disp->unixsocketpath = NULL;
	disp->addr = NULL;

	sfree(localcopy);
    }

    /*
     * Look up the display hostname, if we need to.
     */
    if (!disp->unixdomain) {
	const char *err;

	disp->port = 6000 + disp->displaynum;
	disp->addr = name_lookup(disp->hostname, disp->port,
				 &disp->realhost, conf, ADDRTYPE_UNSPEC);
    
	if ((err = sk_addr_error(disp->addr)) != NULL) {
	    sk_addr_free(disp->addr);
	    sfree(disp->hostname);
	    sfree(disp->unixsocketpath);
	    sfree(disp);
	    return NULL;	       /* FIXME: report an error */
	}
    }

    /*
     * Try upgrading an IP-style localhost display to a Unix-socket
     * display (as the standard X connection libraries do).
     */
    if (!disp->unixdomain && sk_address_is_local(disp->addr)) {
	SockAddr ux = platform_get_x11_unix_address(NULL, disp->displaynum);
	const char *err = sk_addr_error(ux);
	if (!err) {
	    /* Create trial connection to see if there is a useful Unix-domain
	     * socket */
	    const struct plug_function_table *dummy = &dummy_plug;
	    Socket s = sk_new(sk_addr_dup(ux), 0, 0, 0, 0, 0, (Plug)&dummy);
	    err = sk_socket_error(s);
	    sk_close(s);
	}
	if (err) {
	    sk_addr_free(ux);
	} else {
	    sk_addr_free(disp->addr);
	    disp->unixdomain = TRUE;
	    disp->addr = ux;
	    /* Fill in the rest in a moment */
	}
    }

    if (disp->unixdomain) {
	if (!disp->addr)
	    disp->addr = platform_get_x11_unix_address(disp->unixsocketpath,
						       disp->displaynum);
	if (disp->unixsocketpath)
	    disp->realhost = dupstr(disp->unixsocketpath);
	else
	    disp->realhost = dupprintf("unix:%d", disp->displaynum);
	disp->port = 0;
    }

    /*
     * Invent the remote authorisation details.
     */
    if (authtype == X11_MIT) {
	disp->remoteauthproto = X11_MIT;

	/* MIT-MAGIC-COOKIE-1. Cookie size is 128 bits (16 bytes). */
	disp->remoteauthdata = snewn(16, unsigned char);
	for (i = 0; i < 16; i++)
	    disp->remoteauthdata[i] = random_byte();
	disp->remoteauthdatalen = 16;

	disp->xdmseen = NULL;
    } else {
	assert(authtype == X11_XDM);
	disp->remoteauthproto = X11_XDM;

	/* XDM-AUTHORIZATION-1. Cookie size is 16 bytes; byte 8 is zero. */
	disp->remoteauthdata = snewn(16, unsigned char);
	for (i = 0; i < 16; i++)
	    disp->remoteauthdata[i] = (i == 8 ? 0 : random_byte());
	disp->remoteauthdatalen = 16;

	disp->xdmseen = newtree234(xdmseen_cmp);
    }
    disp->remoteauthprotoname = dupstr(x11_authnames[disp->remoteauthproto]);
    disp->remoteauthdatastring = snewn(disp->remoteauthdatalen * 2 + 1, char);
    for (i = 0; i < disp->remoteauthdatalen; i++)
	sprintf(disp->remoteauthdatastring + i*2, "%02x",
		disp->remoteauthdata[i]);

    /*
     * Fetch the local authorisation details.
     */
    disp->localauthproto = X11_NO_AUTH;
    disp->localauthdata = NULL;
    disp->localauthdatalen = 0;
    platform_get_x11_auth(disp, conf);

    return disp;
}

void x11_free_display(struct X11Display *disp)
{
    if (disp->xdmseen != NULL) {
	struct XDMSeen *seen;
	while ((seen = delpos234(disp->xdmseen, 0)) != NULL)
	    sfree(seen);
	freetree234(disp->xdmseen);
    }
    sfree(disp->hostname);
    sfree(disp->unixsocketpath);
    if (disp->localauthdata)
	smemclr(disp->localauthdata, disp->localauthdatalen);
    sfree(disp->localauthdata);
    if (disp->remoteauthdata)
	smemclr(disp->remoteauthdata, disp->remoteauthdatalen);
    sfree(disp->remoteauthdata);
    sfree(disp->remoteauthprotoname);
    sfree(disp->remoteauthdatastring);
    sk_addr_free(disp->addr);
    sfree(disp);
}

#define XDM_MAXSKEW 20*60      /* 20 minute clock skew should be OK */

static char *x11_verify(unsigned long peer_ip, int peer_port,
			struct X11Display *disp, char *proto,
			unsigned char *data, int dlen)
{
    if (strcmp(proto, x11_authnames[disp->remoteauthproto]) != 0)
	return "wrong authorisation protocol attempted";
    if (disp->remoteauthproto == X11_MIT) {
        if (dlen != disp->remoteauthdatalen)
            return "MIT-MAGIC-COOKIE-1 data was wrong length";
        if (memcmp(disp->remoteauthdata, data, dlen) != 0)
            return "MIT-MAGIC-COOKIE-1 data did not match";
    }
    if (disp->remoteauthproto == X11_XDM) {
	unsigned long t;
	time_t tim;
	int i;
	struct XDMSeen *seen, *ret;

        if (dlen != 24)
            return "XDM-AUTHORIZATION-1 data was wrong length";
	if (peer_port == -1)
            return "cannot do XDM-AUTHORIZATION-1 without remote address data";
	des_decrypt_xdmauth(disp->remoteauthdata+9, data, 24);
        if (memcmp(disp->remoteauthdata, data, 8) != 0)
            return "XDM-AUTHORIZATION-1 data failed check"; /* cookie wrong */
	if (GET_32BIT_MSB_FIRST(data+8) != peer_ip)
            return "XDM-AUTHORIZATION-1 data failed check";   /* IP wrong */
	if ((int)GET_16BIT_MSB_FIRST(data+12) != peer_port)
            return "XDM-AUTHORIZATION-1 data failed check";   /* port wrong */
	t = GET_32BIT_MSB_FIRST(data+14);
	for (i = 18; i < 24; i++)
	    if (data[i] != 0)	       /* zero padding wrong */
		return "XDM-AUTHORIZATION-1 data failed check";
	tim = time(NULL);
	if (abs(t - tim) > XDM_MAXSKEW)
	    return "XDM-AUTHORIZATION-1 time stamp was too far out";
	seen = snew(struct XDMSeen);
	seen->time = t;
	memcpy(seen->clientid, data+8, 6);
	assert(disp->xdmseen != NULL);
	ret = add234(disp->xdmseen, seen);
	if (ret != seen) {
	    sfree(seen);
	    return "XDM-AUTHORIZATION-1 data replayed";
	}
	/* While we're here, purge entries too old to be replayed. */
	for (;;) {
	    seen = index234(disp->xdmseen, 0);
	    assert(seen != NULL);
	    if (t - seen->time <= XDM_MAXSKEW)
		break;
	    sfree(delpos234(disp->xdmseen, 0));
	}
    }
    /* implement other protocols here if ever required */
    return NULL;
}

void x11_get_auth_from_authfile(struct X11Display *disp,
				const char *authfilename)
{
    FILE *authfp;
    char *buf, *ptr, *str[4];
    int len[4];
    int family, protocol;
    int ideal_match = FALSE;
    char *ourhostname;

    /*
     * Normally we should look for precisely the details specified in
     * `disp'. However, there's an oddity when the display is local:
     * displays like "localhost:0" usually have their details stored
     * in a Unix-domain-socket record (even if there isn't actually a
     * real Unix-domain socket available, as with OpenSSH's proxy X11
     * server).
     *
     * This is apparently a fudge to get round the meaninglessness of
     * "localhost" in a shared-home-directory context -- xauth entries
     * for Unix-domain sockets already disambiguate this by storing
     * the *local* hostname in the conveniently-blank hostname field,
     * but IP "localhost" records couldn't do this. So, typically, an
     * IP "localhost" entry in the auth database isn't present and if
     * it were it would be ignored.
     *
     * However, we don't entirely trust that (say) Windows X servers
     * won't rely on a straight "localhost" entry, bad idea though
     * that is; so if we can't find a Unix-domain-socket entry we'll
     * fall back to an IP-based entry if we can find one.
     */
    int localhost = !disp->unixdomain && sk_address_is_local(disp->addr);

    authfp = fopen(authfilename, "rb");
    if (!authfp)
	return;

    ourhostname = get_hostname();

    /* Records in .Xauthority contain four strings of up to 64K each */
    buf = snewn(65537 * 4, char);

    while (!ideal_match) {
	int c, i, j, match = FALSE;
	
#define GET do { c = fgetc(authfp); if (c == EOF) goto done; c = (unsigned char)c; } while (0)
	/* Expect a big-endian 2-byte number giving address family */
	GET; family = c;
	GET; family = (family << 8) | c;
	/* Then expect four strings, each composed of a big-endian 2-byte
	 * length field followed by that many bytes of data */
	ptr = buf;
	for (i = 0; i < 4; i++) {
	    GET; len[i] = c;
	    GET; len[i] = (len[i] << 8) | c;
	    str[i] = ptr;
	    for (j = 0; j < len[i]; j++) {
		GET; *ptr++ = c;
	    }
	    *ptr++ = '\0';
	}
#undef GET

	/*
	 * Now we have a full X authority record in memory. See
	 * whether it matches the display we're trying to
	 * authenticate to.
	 *
	 * The details we've just read should be interpreted as
	 * follows:
	 * 
	 *  - 'family' is the network address family used to
	 *    connect to the display. 0 means IPv4; 6 means IPv6;
	 *    256 means Unix-domain sockets.
	 * 
	 *  - str[0] is the network address itself. For IPv4 and
	 *    IPv6, this is a string of binary data of the
	 *    appropriate length (respectively 4 and 16 bytes)
	 *    representing the address in big-endian format, e.g.
	 *    7F 00 00 01 means IPv4 localhost. For Unix-domain
	 *    sockets, this is the host name of the machine on
	 *    which the Unix-domain display resides (so that an
	 *    .Xauthority file on a shared file system can contain
	 *    authority entries for Unix-domain displays on
	 *    several machines without them clashing).
	 * 
	 *  - str[1] is the display number. I've no idea why
	 *    .Xauthority stores this as a string when it has a
	 *    perfectly good integer format, but there we go.
	 * 
	 *  - str[2] is the authorisation method, encoded as its
	 *    canonical string name (i.e. "MIT-MAGIC-COOKIE-1",
	 *    "XDM-AUTHORIZATION-1" or something we don't
	 *    recognise).
	 * 
	 *  - str[3] is the actual authorisation data, stored in
	 *    binary form.
	 */

	if (disp->displaynum < 0 || disp->displaynum != atoi(str[1]))
	    continue;		       /* not the one */

	for (protocol = 1; protocol < lenof(x11_authnames); protocol++)
	    if (!strcmp(str[2], x11_authnames[protocol]))
		break;
	if (protocol == lenof(x11_authnames))
	    continue;  /* don't recognise this protocol, look for another */

	switch (family) {
	  case 0:   /* IPv4 */
	    if (!disp->unixdomain &&
		sk_addrtype(disp->addr) == ADDRTYPE_IPV4) {
		char buf[4];
		sk_addrcopy(disp->addr, buf);
		if (len[0] == 4 && !memcmp(str[0], buf, 4)) {
		    match = TRUE;
		    /* If this is a "localhost" entry, note it down
		     * but carry on looking for a Unix-domain entry. */
		    ideal_match = !localhost;
		}
	    }
	    break;
	  case 6:   /* IPv6 */
	    if (!disp->unixdomain &&
		sk_addrtype(disp->addr) == ADDRTYPE_IPV6) {
		char buf[16];
		sk_addrcopy(disp->addr, buf);
		if (len[0] == 16 && !memcmp(str[0], buf, 16)) {
		    match = TRUE;
		    ideal_match = !localhost;
		}
	    }
	    break;
	  case 256: /* Unix-domain / localhost */
	    if ((disp->unixdomain || localhost)
	       	&& ourhostname && !strcmp(ourhostname, str[0]))
		/* A matching Unix-domain socket is always the best
		 * match. */
		match = ideal_match = TRUE;
	    break;
	}

	if (match) {
	    /* Current best guess -- may be overridden if !ideal_match */
	    disp->localauthproto = protocol;
	    sfree(disp->localauthdata); /* free previous guess, if any */
	    disp->localauthdata = snewn(len[3], unsigned char);
	    memcpy(disp->localauthdata, str[3], len[3]);
	    disp->localauthdatalen = len[3];
	}
    }

    done:
    fclose(authfp);
    smemclr(buf, 65537 * 4);
    sfree(buf);
    sfree(ourhostname);
}

static void x11_log(Plug p, int type, SockAddr addr, int port,
		    const char *error_msg, int error_code)
{
    /* We have no interface to the logging module here, so we drop these. */
}

<<<<<<< HEAD
static int x11_closing(Plug plug, const char *error_msg, int error_code,
		       int calling_back)
=======
static void x11_send_init_error(struct X11Connection *conn,
                                const char *err_message);

static void x11_closing(Plug plug, const char *error_msg, int error_code,
			int calling_back)
>>>>>>> f083a691
{
    struct X11Private *pr = (struct X11Private *) plug;

    if (error_msg) {
        /*
         * Socket error. Slam the connection instantly shut.
         */
        sshfwd_unclean_close(pr->c, error_msg);
    } else {
        /*
         * Ordinary EOF received on socket. Send an EOF on the SSH
         * channel.
         */
        if (pr->c)
            sshfwd_write_eof(pr->c);
    }
}

static void x11_receive(Plug plug, int urgent, char *data, int len)
{
    struct X11Private *pr = (struct X11Private *) plug;

    if (sshfwd_write(pr->c, data, len) > 0) {
	pr->throttled = 1;
	sk_set_frozen(pr->s, 1);
    }
}

static void x11_sent(Plug plug, int bufsize)
{
    struct X11Private *pr = (struct X11Private *) plug;

    sshfwd_unthrottle(pr->c, bufsize);
}

/*
 * When setting up X forwarding, we should send the screen number
 * from the specified local display. This function extracts it from
 * the display string.
 */
int x11_get_screen_number(char *display)
{
    int n;

    n = strcspn(display, ":");
    if (!display[n])
	return 0;
    n = strcspn(display, ".");
    if (!display[n])
	return 0;
    return atoi(display + n + 1);
}

/*
 * Called to set up the raw connection.
 * 
 * Returns an error message, or NULL on success.
 * also, fills the SocketsStructure
 */
extern const char *x11_init(Socket *s, struct X11Display *disp, void *c,
			    const char *peeraddr, int peerport, Conf *conf)
{
    static const struct plug_function_table fn_table = {
	x11_log,
	x11_closing,
	x11_receive,
	x11_sent,
	NULL
    };

    const char *err;
    struct X11Private *pr;

    /*
     * Open socket.
     */
    pr = snew(struct X11Private);
    pr->fn = &fn_table;
    pr->auth_protocol = NULL;
    pr->disp = disp;
    pr->verified = 0;
    pr->data_read = 0;
    pr->throttled = pr->throttle_override = 0;
    pr->c = c;

    pr->s = *s = new_connection(sk_addr_dup(disp->addr),
				disp->realhost, disp->port,
				0, 1, 0, 0, (Plug) pr, conf);
    if ((err = sk_socket_error(*s)) != NULL) {
	sfree(pr);
	return err;
    }

    /*
     * See if we can make sense of the peer address we were given.
     */
    {
	int i[4];
	if (peeraddr &&
	    4 == sscanf(peeraddr, "%d.%d.%d.%d", i+0, i+1, i+2, i+3)) {
	    pr->peer_ip = (i[0] << 24) | (i[1] << 16) | (i[2] << 8) | i[3];
	    pr->peer_port = peerport;
	} else {
	    pr->peer_ip = 0;
	    pr->peer_port = -1;
	}
    }

    sk_set_private_ptr(*s, pr);
    return NULL;
}

void x11_close(Socket s)
{
    struct X11Private *pr;
    if (!s)
	return;
    pr = (struct X11Private *) sk_get_private_ptr(s);
    if (pr->auth_protocol) {
	sfree(pr->auth_protocol);
	sfree(pr->auth_data);
    }

    sfree(pr);

    sk_close(s);
}

void x11_unthrottle(Socket s)
{
    struct X11Private *pr;
    if (!s)
	return;
    pr = (struct X11Private *) sk_get_private_ptr(s);

    pr->throttled = 0;
    sk_set_frozen(s, pr->throttled || pr->throttle_override);
}

void x11_override_throttle(Socket s, int enable)
{
    struct X11Private *pr;
    if (!s)
	return;
    pr = (struct X11Private *) sk_get_private_ptr(s);

    pr->throttle_override = enable;
    sk_set_frozen(s, pr->throttled || pr->throttle_override);
}

/*
 * Called to send data down the raw connection.
 */
int x11_send(Socket s, char *data, int len)
{
    struct X11Private *pr;
    if (!s)
	return 0;
    pr = (struct X11Private *) sk_get_private_ptr(s);

    /*
     * Read the first packet.
     */
    while (len > 0 && pr->data_read < 12)
	pr->firstpkt[pr->data_read++] = (unsigned char) (len--, *data++);
    if (pr->data_read < 12)
	return 0;

    /*
     * If we have not allocated the auth_protocol and auth_data
     * strings, do so now.
     */
    if (!pr->auth_protocol) {
	pr->auth_plen = GET_16BIT(pr->firstpkt[0], pr->firstpkt + 6);
	pr->auth_dlen = GET_16BIT(pr->firstpkt[0], pr->firstpkt + 8);
	pr->auth_psize = (pr->auth_plen + 3) & ~3;
	pr->auth_dsize = (pr->auth_dlen + 3) & ~3;
	/* Leave room for a terminating zero, to make our lives easier. */
	pr->auth_protocol = snewn(pr->auth_psize + 1, char);
	pr->auth_data = snewn(pr->auth_dsize, unsigned char);
    }

    /*
     * Read the auth_protocol and auth_data strings.
     */
    while (len > 0 && pr->data_read < 12 + pr->auth_psize)
	pr->auth_protocol[pr->data_read++ - 12] = (len--, *data++);
    while (len > 0 && pr->data_read < 12 + pr->auth_psize + pr->auth_dsize)
	pr->auth_data[pr->data_read++ - 12 -
		      pr->auth_psize] = (unsigned char) (len--, *data++);
    if (pr->data_read < 12 + pr->auth_psize + pr->auth_dsize)
	return 0;

    /*
     * If we haven't verified the authorisation, do so now.
     */
    if (!pr->verified) {
	char *err;

	pr->auth_protocol[pr->auth_plen] = '\0';	/* ASCIZ */
	err = x11_verify(pr->peer_ip, pr->peer_port,
			 pr->disp, pr->auth_protocol,
			 pr->auth_data, pr->auth_dlen);

	/*
	 * If authorisation failed, construct and send an error
	 * packet, then terminate the connection.
	 */
<<<<<<< HEAD
	if (err) {
	    char *message;
	    int msglen, msgsize;
	    unsigned char *reply;

	    message = dupprintf("%s X11 proxy: %s", appname, err);
	    msglen = strlen(message);
	    reply = snewn(8 + msglen+1 + 4, unsigned char); /* include zero */
	    msgsize = (msglen + 3) & ~3;
	    reply[0] = 0;	       /* failure */
	    reply[1] = msglen;	       /* length of reason string */
	    memcpy(reply + 2, pr->firstpkt + 2, 4);	/* major/minor proto vsn */
	    PUT_16BIT(pr->firstpkt[0], reply + 6, msgsize >> 2);/* data len */
	    memset(reply + 8, 0, msgsize);
	    memcpy(reply + 8, message, msglen);
	    sshfwd_write(pr->c, (char *)reply, 8 + msgsize);
	    sshfwd_write_eof(pr->c);
	    sfree(reply);
	    sfree(message);
	    return 0;
	}

	/*
	 * Now we know we're going to accept the connection. Strip
	 * the fake auth data, and optionally put real auth data in
	 * instead.
	 */
        {
            char realauthdata[64];
            int realauthlen = 0;
            int authstrlen = strlen(x11_authnames[pr->disp->localauthproto]);
	    int buflen = 0;	       /* initialise to placate optimiser */
            static const char zeroes[4] = { 0,0,0,0 };
	    void *buf;

            if (pr->disp->localauthproto == X11_MIT) {
                assert(pr->disp->localauthdatalen <= lenof(realauthdata));
                realauthlen = pr->disp->localauthdatalen;
                memcpy(realauthdata, pr->disp->localauthdata, realauthlen);
            } else if (pr->disp->localauthproto == X11_XDM &&
		       pr->disp->localauthdatalen == 16 &&
		       ((buf = sk_getxdmdata(s, &buflen))!=0)) {
		time_t t;
                realauthlen = (buflen+12+7) & ~7;
		assert(realauthlen <= lenof(realauthdata));
		memset(realauthdata, 0, realauthlen);
		memcpy(realauthdata, pr->disp->localauthdata, 8);
		memcpy(realauthdata+8, buf, buflen);
		t = time(NULL);
		PUT_32BIT_MSB_FIRST(realauthdata+8+buflen, t);
		des_encrypt_xdmauth(pr->disp->localauthdata+9,
				    (unsigned char *)realauthdata,
				    realauthlen);
		sfree(buf);
	    }
            /* implement other auth methods here if required */
=======
        socketdatalen = 0;             /* placate compiler warning */
        socketdata = sk_getxdmdata(xconn->s, &socketdatalen);
        if (socketdata && socketdatalen==6) {
            sprintf(new_peer_addr, "%d.%d.%d.%d", socketdata[0],
                    socketdata[1], socketdata[2], socketdata[3]);
            new_peer_port = GET_16BIT_MSB_FIRST(socketdata + 4);
        } else {
            strcpy(new_peer_addr, "0.0.0.0");
            new_peer_port = 0;
        }
>>>>>>> f083a691

            PUT_16BIT(pr->firstpkt[0], pr->firstpkt + 6, authstrlen);
            PUT_16BIT(pr->firstpkt[0], pr->firstpkt + 8, realauthlen);
        
            sk_write(s, (char *)pr->firstpkt, 12);

            if (authstrlen) {
                sk_write(s, x11_authnames[pr->disp->localauthproto],
			 authstrlen);
                sk_write(s, zeroes, 3 & (-authstrlen));
            }
            if (realauthlen) {
                sk_write(s, realauthdata, realauthlen);
                sk_write(s, zeroes, 3 & (-realauthlen));
            }
        }
	pr->verified = 1;
    }

    /*
     * After initialisation, just copy data simply.
     */

    return sk_write(s, data, len);
}

void x11_send_eof(Socket s)
{
    sk_write_eof(s);
}
<|MERGE_RESOLUTION|>--- conflicted
+++ resolved
@@ -1,818 +1,1084 @@
-/*
- * Platform-independent bits of X11 forwarding.
- */
-
-#include <stdio.h>
-#include <stdlib.h>
-#include <assert.h>
-#include <time.h>
-
-#include "putty.h"
-#include "ssh.h"
-#include "tree234.h"
-
-#define GET_16BIT(endian, cp) \
-  (endian=='B' ? GET_16BIT_MSB_FIRST(cp) : GET_16BIT_LSB_FIRST(cp))
-
-#define PUT_16BIT(endian, cp, val) \
-  (endian=='B' ? PUT_16BIT_MSB_FIRST(cp, val) : PUT_16BIT_LSB_FIRST(cp, val))
-
-const char *const x11_authnames[] = {
-    "", "MIT-MAGIC-COOKIE-1", "XDM-AUTHORIZATION-1"
-};
-
-struct XDMSeen {
-    unsigned int time;
-    unsigned char clientid[6];
-};
-
-struct X11Private {
-    const struct plug_function_table *fn;
-    /* the above variable absolutely *must* be the first in this structure */
-    unsigned char firstpkt[12];	       /* first X data packet */
-    struct X11Display *disp;
-    char *auth_protocol;
-    unsigned char *auth_data;
-    int data_read, auth_plen, auth_psize, auth_dlen, auth_dsize;
-    int verified;
-    int throttled, throttle_override;
-    unsigned long peer_ip;
-    int peer_port;
-    void *c;			       /* data used by ssh.c */
-    Socket s;
-};
-
-static int xdmseen_cmp(void *a, void *b)
-{
-    struct XDMSeen *sa = a, *sb = b;
-    return sa->time > sb->time ? 1 :
-	   sa->time < sb->time ? -1 :
-           memcmp(sa->clientid, sb->clientid, sizeof(sa->clientid));
-}
-
-/* Do-nothing "plug" implementation, used by x11_setup_display() when it
- * creates a trial connection (and then immediately closes it).
- * XXX: bit out of place here, could in principle live in a platform-
- *      independent network.c or something */
-static void dummy_plug_log(Plug p, int type, SockAddr addr, int port,
-			   const char *error_msg, int error_code) { }
-static void dummy_plug_closing
-     (Plug p, const char *error_msg, int error_code, int calling_back) { }
-static void dummy_plug_receive(Plug p, int urgent, char *data, int len) { }
-static void dummy_plug_sent(Plug p, int bufsize) { }
-static int dummy_plug_accepting(Plug p, OSSocket sock) { return 1; }
-static const struct plug_function_table dummy_plug = {
-    dummy_plug_log, dummy_plug_closing, dummy_plug_receive,
-    dummy_plug_sent, dummy_plug_accepting
-};
-
-struct X11Display *x11_setup_display(char *display, int authtype, Conf *conf)
-{
-    struct X11Display *disp = snew(struct X11Display);
-    char *localcopy;
-    int i;
-
-    if (!display || !*display) {
-	localcopy = platform_get_x_display();
-	if (!localcopy || !*localcopy) {
-	    sfree(localcopy);
-	    localcopy = dupstr(":0");  /* plausible default for any platform */
-	}
-    } else
-	localcopy = dupstr(display);
-
-    /*
-     * Parse the display name.
-     *
-     * We expect this to have one of the following forms:
-     * 
-     *  - the standard X format which looks like
-     *    [ [ protocol '/' ] host ] ':' displaynumber [ '.' screennumber ]
-     *    (X11 also permits a double colon to indicate DECnet, but
-     *    that's not our problem, thankfully!)
-     *
-     * 	- only seen in the wild on MacOS (so far): a pathname to a
-     * 	  Unix-domain socket, which will typically and confusingly
-     * 	  end in ":0", and which I'm currently distinguishing from
-     * 	  the standard scheme by noting that it starts with '/'.
-     */
-    if (localcopy[0] == '/') {
-	disp->unixsocketpath = localcopy;
-	disp->unixdomain = TRUE;
-	disp->hostname = NULL;
-	disp->displaynum = -1;
-	disp->screennum = 0;
-	disp->addr = NULL;
-    } else {
-	char *colon, *dot, *slash;
-	char *protocol, *hostname;
-
-	colon = strrchr(localcopy, ':');
-	if (!colon) {
-	    sfree(disp);
-	    sfree(localcopy);
-	    return NULL;	       /* FIXME: report a specific error? */
-	}
-
-	*colon++ = '\0';
-	dot = strchr(colon, '.');
-	if (dot)
-	    *dot++ = '\0';
-
-	disp->displaynum = atoi(colon);
-	if (dot)
-	    disp->screennum = atoi(dot);
-	else
-	    disp->screennum = 0;
-
-	protocol = NULL;
-	hostname = localcopy;
-	if (colon > localcopy) {
-	    slash = strchr(localcopy, '/');
-	    if (slash) {
-		*slash++ = '\0';
-		protocol = localcopy;
-		hostname = slash;
-	    }
-	}
-
-	disp->hostname = *hostname ? dupstr(hostname) : NULL;
-
-	if (protocol)
-	    disp->unixdomain = (!strcmp(protocol, "local") ||
-				!strcmp(protocol, "unix"));
-	else if (!*hostname || !strcmp(hostname, "unix"))
-	    disp->unixdomain = platform_uses_x11_unix_by_default;
-	else
-	    disp->unixdomain = FALSE;
-
-	if (!disp->hostname && !disp->unixdomain)
-	    disp->hostname = dupstr("localhost");
-
-	disp->unixsocketpath = NULL;
-	disp->addr = NULL;
-
-	sfree(localcopy);
-    }
-
-    /*
-     * Look up the display hostname, if we need to.
-     */
-    if (!disp->unixdomain) {
-	const char *err;
-
-	disp->port = 6000 + disp->displaynum;
-	disp->addr = name_lookup(disp->hostname, disp->port,
-				 &disp->realhost, conf, ADDRTYPE_UNSPEC);
-    
-	if ((err = sk_addr_error(disp->addr)) != NULL) {
-	    sk_addr_free(disp->addr);
-	    sfree(disp->hostname);
-	    sfree(disp->unixsocketpath);
-	    sfree(disp);
-	    return NULL;	       /* FIXME: report an error */
-	}
-    }
-
-    /*
-     * Try upgrading an IP-style localhost display to a Unix-socket
-     * display (as the standard X connection libraries do).
-     */
-    if (!disp->unixdomain && sk_address_is_local(disp->addr)) {
-	SockAddr ux = platform_get_x11_unix_address(NULL, disp->displaynum);
-	const char *err = sk_addr_error(ux);
-	if (!err) {
-	    /* Create trial connection to see if there is a useful Unix-domain
-	     * socket */
-	    const struct plug_function_table *dummy = &dummy_plug;
-	    Socket s = sk_new(sk_addr_dup(ux), 0, 0, 0, 0, 0, (Plug)&dummy);
-	    err = sk_socket_error(s);
-	    sk_close(s);
-	}
-	if (err) {
-	    sk_addr_free(ux);
-	} else {
-	    sk_addr_free(disp->addr);
-	    disp->unixdomain = TRUE;
-	    disp->addr = ux;
-	    /* Fill in the rest in a moment */
-	}
-    }
-
-    if (disp->unixdomain) {
-	if (!disp->addr)
-	    disp->addr = platform_get_x11_unix_address(disp->unixsocketpath,
-						       disp->displaynum);
-	if (disp->unixsocketpath)
-	    disp->realhost = dupstr(disp->unixsocketpath);
-	else
-	    disp->realhost = dupprintf("unix:%d", disp->displaynum);
-	disp->port = 0;
-    }
-
-    /*
-     * Invent the remote authorisation details.
-     */
-    if (authtype == X11_MIT) {
-	disp->remoteauthproto = X11_MIT;
-
-	/* MIT-MAGIC-COOKIE-1. Cookie size is 128 bits (16 bytes). */
-	disp->remoteauthdata = snewn(16, unsigned char);
-	for (i = 0; i < 16; i++)
-	    disp->remoteauthdata[i] = random_byte();
-	disp->remoteauthdatalen = 16;
-
-	disp->xdmseen = NULL;
-    } else {
-	assert(authtype == X11_XDM);
-	disp->remoteauthproto = X11_XDM;
-
-	/* XDM-AUTHORIZATION-1. Cookie size is 16 bytes; byte 8 is zero. */
-	disp->remoteauthdata = snewn(16, unsigned char);
-	for (i = 0; i < 16; i++)
-	    disp->remoteauthdata[i] = (i == 8 ? 0 : random_byte());
-	disp->remoteauthdatalen = 16;
-
-	disp->xdmseen = newtree234(xdmseen_cmp);
-    }
-    disp->remoteauthprotoname = dupstr(x11_authnames[disp->remoteauthproto]);
-    disp->remoteauthdatastring = snewn(disp->remoteauthdatalen * 2 + 1, char);
-    for (i = 0; i < disp->remoteauthdatalen; i++)
-	sprintf(disp->remoteauthdatastring + i*2, "%02x",
-		disp->remoteauthdata[i]);
-
-    /*
-     * Fetch the local authorisation details.
-     */
-    disp->localauthproto = X11_NO_AUTH;
-    disp->localauthdata = NULL;
-    disp->localauthdatalen = 0;
-    platform_get_x11_auth(disp, conf);
-
-    return disp;
-}
-
-void x11_free_display(struct X11Display *disp)
-{
-    if (disp->xdmseen != NULL) {
-	struct XDMSeen *seen;
-	while ((seen = delpos234(disp->xdmseen, 0)) != NULL)
-	    sfree(seen);
-	freetree234(disp->xdmseen);
-    }
-    sfree(disp->hostname);
-    sfree(disp->unixsocketpath);
-    if (disp->localauthdata)
-	smemclr(disp->localauthdata, disp->localauthdatalen);
-    sfree(disp->localauthdata);
-    if (disp->remoteauthdata)
-	smemclr(disp->remoteauthdata, disp->remoteauthdatalen);
-    sfree(disp->remoteauthdata);
-    sfree(disp->remoteauthprotoname);
-    sfree(disp->remoteauthdatastring);
-    sk_addr_free(disp->addr);
-    sfree(disp);
-}
-
-#define XDM_MAXSKEW 20*60      /* 20 minute clock skew should be OK */
-
-static char *x11_verify(unsigned long peer_ip, int peer_port,
-			struct X11Display *disp, char *proto,
-			unsigned char *data, int dlen)
-{
-    if (strcmp(proto, x11_authnames[disp->remoteauthproto]) != 0)
-	return "wrong authorisation protocol attempted";
-    if (disp->remoteauthproto == X11_MIT) {
-        if (dlen != disp->remoteauthdatalen)
-            return "MIT-MAGIC-COOKIE-1 data was wrong length";
-        if (memcmp(disp->remoteauthdata, data, dlen) != 0)
-            return "MIT-MAGIC-COOKIE-1 data did not match";
-    }
-    if (disp->remoteauthproto == X11_XDM) {
-	unsigned long t;
-	time_t tim;
-	int i;
-	struct XDMSeen *seen, *ret;
-
-        if (dlen != 24)
-            return "XDM-AUTHORIZATION-1 data was wrong length";
-	if (peer_port == -1)
-            return "cannot do XDM-AUTHORIZATION-1 without remote address data";
-	des_decrypt_xdmauth(disp->remoteauthdata+9, data, 24);
-        if (memcmp(disp->remoteauthdata, data, 8) != 0)
-            return "XDM-AUTHORIZATION-1 data failed check"; /* cookie wrong */
-	if (GET_32BIT_MSB_FIRST(data+8) != peer_ip)
-            return "XDM-AUTHORIZATION-1 data failed check";   /* IP wrong */
-	if ((int)GET_16BIT_MSB_FIRST(data+12) != peer_port)
-            return "XDM-AUTHORIZATION-1 data failed check";   /* port wrong */
-	t = GET_32BIT_MSB_FIRST(data+14);
-	for (i = 18; i < 24; i++)
-	    if (data[i] != 0)	       /* zero padding wrong */
-		return "XDM-AUTHORIZATION-1 data failed check";
-	tim = time(NULL);
-	if (abs(t - tim) > XDM_MAXSKEW)
-	    return "XDM-AUTHORIZATION-1 time stamp was too far out";
-	seen = snew(struct XDMSeen);
-	seen->time = t;
-	memcpy(seen->clientid, data+8, 6);
-	assert(disp->xdmseen != NULL);
-	ret = add234(disp->xdmseen, seen);
-	if (ret != seen) {
-	    sfree(seen);
-	    return "XDM-AUTHORIZATION-1 data replayed";
-	}
-	/* While we're here, purge entries too old to be replayed. */
-	for (;;) {
-	    seen = index234(disp->xdmseen, 0);
-	    assert(seen != NULL);
-	    if (t - seen->time <= XDM_MAXSKEW)
-		break;
-	    sfree(delpos234(disp->xdmseen, 0));
-	}
-    }
-    /* implement other protocols here if ever required */
-    return NULL;
-}
-
-void x11_get_auth_from_authfile(struct X11Display *disp,
-				const char *authfilename)
-{
-    FILE *authfp;
-    char *buf, *ptr, *str[4];
-    int len[4];
-    int family, protocol;
-    int ideal_match = FALSE;
-    char *ourhostname;
-
-    /*
-     * Normally we should look for precisely the details specified in
-     * `disp'. However, there's an oddity when the display is local:
-     * displays like "localhost:0" usually have their details stored
-     * in a Unix-domain-socket record (even if there isn't actually a
-     * real Unix-domain socket available, as with OpenSSH's proxy X11
-     * server).
-     *
-     * This is apparently a fudge to get round the meaninglessness of
-     * "localhost" in a shared-home-directory context -- xauth entries
-     * for Unix-domain sockets already disambiguate this by storing
-     * the *local* hostname in the conveniently-blank hostname field,
-     * but IP "localhost" records couldn't do this. So, typically, an
-     * IP "localhost" entry in the auth database isn't present and if
-     * it were it would be ignored.
-     *
-     * However, we don't entirely trust that (say) Windows X servers
-     * won't rely on a straight "localhost" entry, bad idea though
-     * that is; so if we can't find a Unix-domain-socket entry we'll
-     * fall back to an IP-based entry if we can find one.
-     */
-    int localhost = !disp->unixdomain && sk_address_is_local(disp->addr);
-
-    authfp = fopen(authfilename, "rb");
-    if (!authfp)
-	return;
-
-    ourhostname = get_hostname();
-
-    /* Records in .Xauthority contain four strings of up to 64K each */
-    buf = snewn(65537 * 4, char);
-
-    while (!ideal_match) {
-	int c, i, j, match = FALSE;
-	
-#define GET do { c = fgetc(authfp); if (c == EOF) goto done; c = (unsigned char)c; } while (0)
-	/* Expect a big-endian 2-byte number giving address family */
-	GET; family = c;
-	GET; family = (family << 8) | c;
-	/* Then expect four strings, each composed of a big-endian 2-byte
-	 * length field followed by that many bytes of data */
-	ptr = buf;
-	for (i = 0; i < 4; i++) {
-	    GET; len[i] = c;
-	    GET; len[i] = (len[i] << 8) | c;
-	    str[i] = ptr;
-	    for (j = 0; j < len[i]; j++) {
-		GET; *ptr++ = c;
-	    }
-	    *ptr++ = '\0';
-	}
-#undef GET
-
-	/*
-	 * Now we have a full X authority record in memory. See
-	 * whether it matches the display we're trying to
-	 * authenticate to.
-	 *
-	 * The details we've just read should be interpreted as
-	 * follows:
-	 * 
-	 *  - 'family' is the network address family used to
-	 *    connect to the display. 0 means IPv4; 6 means IPv6;
-	 *    256 means Unix-domain sockets.
-	 * 
-	 *  - str[0] is the network address itself. For IPv4 and
-	 *    IPv6, this is a string of binary data of the
-	 *    appropriate length (respectively 4 and 16 bytes)
-	 *    representing the address in big-endian format, e.g.
-	 *    7F 00 00 01 means IPv4 localhost. For Unix-domain
-	 *    sockets, this is the host name of the machine on
-	 *    which the Unix-domain display resides (so that an
-	 *    .Xauthority file on a shared file system can contain
-	 *    authority entries for Unix-domain displays on
-	 *    several machines without them clashing).
-	 * 
-	 *  - str[1] is the display number. I've no idea why
-	 *    .Xauthority stores this as a string when it has a
-	 *    perfectly good integer format, but there we go.
-	 * 
-	 *  - str[2] is the authorisation method, encoded as its
-	 *    canonical string name (i.e. "MIT-MAGIC-COOKIE-1",
-	 *    "XDM-AUTHORIZATION-1" or something we don't
-	 *    recognise).
-	 * 
-	 *  - str[3] is the actual authorisation data, stored in
-	 *    binary form.
-	 */
-
-	if (disp->displaynum < 0 || disp->displaynum != atoi(str[1]))
-	    continue;		       /* not the one */
-
-	for (protocol = 1; protocol < lenof(x11_authnames); protocol++)
-	    if (!strcmp(str[2], x11_authnames[protocol]))
-		break;
-	if (protocol == lenof(x11_authnames))
-	    continue;  /* don't recognise this protocol, look for another */
-
-	switch (family) {
-	  case 0:   /* IPv4 */
-	    if (!disp->unixdomain &&
-		sk_addrtype(disp->addr) == ADDRTYPE_IPV4) {
-		char buf[4];
-		sk_addrcopy(disp->addr, buf);
-		if (len[0] == 4 && !memcmp(str[0], buf, 4)) {
-		    match = TRUE;
-		    /* If this is a "localhost" entry, note it down
-		     * but carry on looking for a Unix-domain entry. */
-		    ideal_match = !localhost;
-		}
-	    }
-	    break;
-	  case 6:   /* IPv6 */
-	    if (!disp->unixdomain &&
-		sk_addrtype(disp->addr) == ADDRTYPE_IPV6) {
-		char buf[16];
-		sk_addrcopy(disp->addr, buf);
-		if (len[0] == 16 && !memcmp(str[0], buf, 16)) {
-		    match = TRUE;
-		    ideal_match = !localhost;
-		}
-	    }
-	    break;
-	  case 256: /* Unix-domain / localhost */
-	    if ((disp->unixdomain || localhost)
-	       	&& ourhostname && !strcmp(ourhostname, str[0]))
-		/* A matching Unix-domain socket is always the best
-		 * match. */
-		match = ideal_match = TRUE;
-	    break;
-	}
-
-	if (match) {
-	    /* Current best guess -- may be overridden if !ideal_match */
-	    disp->localauthproto = protocol;
-	    sfree(disp->localauthdata); /* free previous guess, if any */
-	    disp->localauthdata = snewn(len[3], unsigned char);
-	    memcpy(disp->localauthdata, str[3], len[3]);
-	    disp->localauthdatalen = len[3];
-	}
-    }
-
-    done:
-    fclose(authfp);
-    smemclr(buf, 65537 * 4);
-    sfree(buf);
-    sfree(ourhostname);
-}
-
-static void x11_log(Plug p, int type, SockAddr addr, int port,
-		    const char *error_msg, int error_code)
-{
-    /* We have no interface to the logging module here, so we drop these. */
-}
-
-<<<<<<< HEAD
-static int x11_closing(Plug plug, const char *error_msg, int error_code,
-		       int calling_back)
-=======
-static void x11_send_init_error(struct X11Connection *conn,
-                                const char *err_message);
-
-static void x11_closing(Plug plug, const char *error_msg, int error_code,
-			int calling_back)
->>>>>>> f083a691
-{
-    struct X11Private *pr = (struct X11Private *) plug;
-
-    if (error_msg) {
-        /*
-         * Socket error. Slam the connection instantly shut.
-         */
-        sshfwd_unclean_close(pr->c, error_msg);
-    } else {
-        /*
-         * Ordinary EOF received on socket. Send an EOF on the SSH
-         * channel.
-         */
-        if (pr->c)
-            sshfwd_write_eof(pr->c);
-    }
-}
-
-static void x11_receive(Plug plug, int urgent, char *data, int len)
-{
-    struct X11Private *pr = (struct X11Private *) plug;
-
-    if (sshfwd_write(pr->c, data, len) > 0) {
-	pr->throttled = 1;
-	sk_set_frozen(pr->s, 1);
-    }
-}
-
-static void x11_sent(Plug plug, int bufsize)
-{
-    struct X11Private *pr = (struct X11Private *) plug;
-
-    sshfwd_unthrottle(pr->c, bufsize);
-}
-
-/*
- * When setting up X forwarding, we should send the screen number
- * from the specified local display. This function extracts it from
- * the display string.
- */
-int x11_get_screen_number(char *display)
-{
-    int n;
-
-    n = strcspn(display, ":");
-    if (!display[n])
-	return 0;
-    n = strcspn(display, ".");
-    if (!display[n])
-	return 0;
-    return atoi(display + n + 1);
-}
-
-/*
- * Called to set up the raw connection.
- * 
- * Returns an error message, or NULL on success.
- * also, fills the SocketsStructure
- */
-extern const char *x11_init(Socket *s, struct X11Display *disp, void *c,
-			    const char *peeraddr, int peerport, Conf *conf)
-{
-    static const struct plug_function_table fn_table = {
-	x11_log,
-	x11_closing,
-	x11_receive,
-	x11_sent,
-	NULL
-    };
-
-    const char *err;
-    struct X11Private *pr;
-
-    /*
-     * Open socket.
-     */
-    pr = snew(struct X11Private);
-    pr->fn = &fn_table;
-    pr->auth_protocol = NULL;
-    pr->disp = disp;
-    pr->verified = 0;
-    pr->data_read = 0;
-    pr->throttled = pr->throttle_override = 0;
-    pr->c = c;
-
-    pr->s = *s = new_connection(sk_addr_dup(disp->addr),
-				disp->realhost, disp->port,
-				0, 1, 0, 0, (Plug) pr, conf);
-    if ((err = sk_socket_error(*s)) != NULL) {
-	sfree(pr);
-	return err;
-    }
-
-    /*
-     * See if we can make sense of the peer address we were given.
-     */
-    {
-	int i[4];
-	if (peeraddr &&
-	    4 == sscanf(peeraddr, "%d.%d.%d.%d", i+0, i+1, i+2, i+3)) {
-	    pr->peer_ip = (i[0] << 24) | (i[1] << 16) | (i[2] << 8) | i[3];
-	    pr->peer_port = peerport;
-	} else {
-	    pr->peer_ip = 0;
-	    pr->peer_port = -1;
-	}
-    }
-
-    sk_set_private_ptr(*s, pr);
-    return NULL;
-}
-
-void x11_close(Socket s)
-{
-    struct X11Private *pr;
-    if (!s)
-	return;
-    pr = (struct X11Private *) sk_get_private_ptr(s);
-    if (pr->auth_protocol) {
-	sfree(pr->auth_protocol);
-	sfree(pr->auth_data);
-    }
-
-    sfree(pr);
-
-    sk_close(s);
-}
-
-void x11_unthrottle(Socket s)
-{
-    struct X11Private *pr;
-    if (!s)
-	return;
-    pr = (struct X11Private *) sk_get_private_ptr(s);
-
-    pr->throttled = 0;
-    sk_set_frozen(s, pr->throttled || pr->throttle_override);
-}
-
-void x11_override_throttle(Socket s, int enable)
-{
-    struct X11Private *pr;
-    if (!s)
-	return;
-    pr = (struct X11Private *) sk_get_private_ptr(s);
-
-    pr->throttle_override = enable;
-    sk_set_frozen(s, pr->throttled || pr->throttle_override);
-}
-
-/*
- * Called to send data down the raw connection.
- */
-int x11_send(Socket s, char *data, int len)
-{
-    struct X11Private *pr;
-    if (!s)
-	return 0;
-    pr = (struct X11Private *) sk_get_private_ptr(s);
-
-    /*
-     * Read the first packet.
-     */
-    while (len > 0 && pr->data_read < 12)
-	pr->firstpkt[pr->data_read++] = (unsigned char) (len--, *data++);
-    if (pr->data_read < 12)
-	return 0;
-
-    /*
-     * If we have not allocated the auth_protocol and auth_data
-     * strings, do so now.
-     */
-    if (!pr->auth_protocol) {
-	pr->auth_plen = GET_16BIT(pr->firstpkt[0], pr->firstpkt + 6);
-	pr->auth_dlen = GET_16BIT(pr->firstpkt[0], pr->firstpkt + 8);
-	pr->auth_psize = (pr->auth_plen + 3) & ~3;
-	pr->auth_dsize = (pr->auth_dlen + 3) & ~3;
-	/* Leave room for a terminating zero, to make our lives easier. */
-	pr->auth_protocol = snewn(pr->auth_psize + 1, char);
-	pr->auth_data = snewn(pr->auth_dsize, unsigned char);
-    }
-
-    /*
-     * Read the auth_protocol and auth_data strings.
-     */
-    while (len > 0 && pr->data_read < 12 + pr->auth_psize)
-	pr->auth_protocol[pr->data_read++ - 12] = (len--, *data++);
-    while (len > 0 && pr->data_read < 12 + pr->auth_psize + pr->auth_dsize)
-	pr->auth_data[pr->data_read++ - 12 -
-		      pr->auth_psize] = (unsigned char) (len--, *data++);
-    if (pr->data_read < 12 + pr->auth_psize + pr->auth_dsize)
-	return 0;
-
-    /*
-     * If we haven't verified the authorisation, do so now.
-     */
-    if (!pr->verified) {
-	char *err;
-
-	pr->auth_protocol[pr->auth_plen] = '\0';	/* ASCIZ */
-	err = x11_verify(pr->peer_ip, pr->peer_port,
-			 pr->disp, pr->auth_protocol,
-			 pr->auth_data, pr->auth_dlen);
-
-	/*
-	 * If authorisation failed, construct and send an error
-	 * packet, then terminate the connection.
-	 */
-<<<<<<< HEAD
-	if (err) {
-	    char *message;
-	    int msglen, msgsize;
-	    unsigned char *reply;
-
-	    message = dupprintf("%s X11 proxy: %s", appname, err);
-	    msglen = strlen(message);
-	    reply = snewn(8 + msglen+1 + 4, unsigned char); /* include zero */
-	    msgsize = (msglen + 3) & ~3;
-	    reply[0] = 0;	       /* failure */
-	    reply[1] = msglen;	       /* length of reason string */
-	    memcpy(reply + 2, pr->firstpkt + 2, 4);	/* major/minor proto vsn */
-	    PUT_16BIT(pr->firstpkt[0], reply + 6, msgsize >> 2);/* data len */
-	    memset(reply + 8, 0, msgsize);
-	    memcpy(reply + 8, message, msglen);
-	    sshfwd_write(pr->c, (char *)reply, 8 + msgsize);
-	    sshfwd_write_eof(pr->c);
-	    sfree(reply);
-	    sfree(message);
-	    return 0;
-	}
-
-	/*
-	 * Now we know we're going to accept the connection. Strip
-	 * the fake auth data, and optionally put real auth data in
-	 * instead.
-	 */
-        {
-            char realauthdata[64];
-            int realauthlen = 0;
-            int authstrlen = strlen(x11_authnames[pr->disp->localauthproto]);
-	    int buflen = 0;	       /* initialise to placate optimiser */
-            static const char zeroes[4] = { 0,0,0,0 };
-	    void *buf;
-
-            if (pr->disp->localauthproto == X11_MIT) {
-                assert(pr->disp->localauthdatalen <= lenof(realauthdata));
-                realauthlen = pr->disp->localauthdatalen;
-                memcpy(realauthdata, pr->disp->localauthdata, realauthlen);
-            } else if (pr->disp->localauthproto == X11_XDM &&
-		       pr->disp->localauthdatalen == 16 &&
-		       ((buf = sk_getxdmdata(s, &buflen))!=0)) {
-		time_t t;
-                realauthlen = (buflen+12+7) & ~7;
-		assert(realauthlen <= lenof(realauthdata));
-		memset(realauthdata, 0, realauthlen);
-		memcpy(realauthdata, pr->disp->localauthdata, 8);
-		memcpy(realauthdata+8, buf, buflen);
-		t = time(NULL);
-		PUT_32BIT_MSB_FIRST(realauthdata+8+buflen, t);
-		des_encrypt_xdmauth(pr->disp->localauthdata+9,
-				    (unsigned char *)realauthdata,
-				    realauthlen);
-		sfree(buf);
-	    }
-            /* implement other auth methods here if required */
-=======
-        socketdatalen = 0;             /* placate compiler warning */
-        socketdata = sk_getxdmdata(xconn->s, &socketdatalen);
-        if (socketdata && socketdatalen==6) {
-            sprintf(new_peer_addr, "%d.%d.%d.%d", socketdata[0],
-                    socketdata[1], socketdata[2], socketdata[3]);
-            new_peer_port = GET_16BIT_MSB_FIRST(socketdata + 4);
-        } else {
-            strcpy(new_peer_addr, "0.0.0.0");
-            new_peer_port = 0;
-        }
->>>>>>> f083a691
-
-            PUT_16BIT(pr->firstpkt[0], pr->firstpkt + 6, authstrlen);
-            PUT_16BIT(pr->firstpkt[0], pr->firstpkt + 8, realauthlen);
-        
-            sk_write(s, (char *)pr->firstpkt, 12);
-
-            if (authstrlen) {
-                sk_write(s, x11_authnames[pr->disp->localauthproto],
-			 authstrlen);
-                sk_write(s, zeroes, 3 & (-authstrlen));
-            }
-            if (realauthlen) {
-                sk_write(s, realauthdata, realauthlen);
-                sk_write(s, zeroes, 3 & (-realauthlen));
-            }
-        }
-	pr->verified = 1;
-    }
-
-    /*
-     * After initialisation, just copy data simply.
-     */
-
-    return sk_write(s, data, len);
-}
-
-void x11_send_eof(Socket s)
-{
-    sk_write_eof(s);
-}
+/*
+ * Platform-independent bits of X11 forwarding.
+ */
+
+#include <stdio.h>
+#include <stdlib.h>
+#include <assert.h>
+#include <time.h>
+
+#include "putty.h"
+#include "ssh.h"
+#include "tree234.h"
+
+#define GET_16BIT(endian, cp) \
+  (endian=='B' ? GET_16BIT_MSB_FIRST(cp) : GET_16BIT_LSB_FIRST(cp))
+
+#define PUT_16BIT(endian, cp, val) \
+  (endian=='B' ? PUT_16BIT_MSB_FIRST(cp, val) : PUT_16BIT_LSB_FIRST(cp, val))
+
+const char *const x11_authnames[] = {
+    "", "MIT-MAGIC-COOKIE-1", "XDM-AUTHORIZATION-1"
+};
+
+struct XDMSeen {
+    unsigned int time;
+    unsigned char clientid[6];
+};
+
+struct X11Connection {
+    const struct plug_function_table *fn;
+    /* the above variable absolutely *must* be the first in this structure */
+    unsigned char firstpkt[12];	       /* first X data packet */
+    tree234 *authtree;
+    struct X11Display *disp;
+    char *auth_protocol;
+    unsigned char *auth_data;
+    int data_read, auth_plen, auth_psize, auth_dlen, auth_dsize;
+    int verified;
+    int throttled, throttle_override;
+    int no_data_sent_to_x_client;
+    char *peer_addr;
+    int peer_port;
+    struct ssh_channel *c;        /* channel structure held by ssh.c */
+    Socket s;
+};
+
+static int xdmseen_cmp(void *a, void *b)
+{
+    struct XDMSeen *sa = a, *sb = b;
+    return sa->time > sb->time ? 1 :
+	   sa->time < sb->time ? -1 :
+           memcmp(sa->clientid, sb->clientid, sizeof(sa->clientid));
+}
+
+/* Do-nothing "plug" implementation, used by x11_setup_display() when it
+ * creates a trial connection (and then immediately closes it).
+ * XXX: bit out of place here, could in principle live in a platform-
+ *      independent network.c or something */
+static void dummy_plug_log(Plug p, int type, SockAddr addr, int port,
+			   const char *error_msg, int error_code) { }
+static void dummy_plug_closing
+     (Plug p, const char *error_msg, int error_code, int calling_back) { }
+static void dummy_plug_receive(Plug p, int urgent, char *data, int len) { }
+static void dummy_plug_sent(Plug p, int bufsize) { }
+static int dummy_plug_accepting(Plug p, accept_fn_t constructor, accept_ctx_t ctx) { return 1; }
+static const struct plug_function_table dummy_plug = {
+    dummy_plug_log, dummy_plug_closing, dummy_plug_receive,
+    dummy_plug_sent, dummy_plug_accepting
+};
+
+struct X11FakeAuth *x11_invent_fake_auth(tree234 *authtree, int authtype)
+{
+    struct X11FakeAuth *auth = snew(struct X11FakeAuth);
+    int i;
+
+    /*
+     * This function has the job of inventing a set of X11 fake auth
+     * data, and adding it to 'authtree'. We must preserve the
+     * property that for any given actual authorisation attempt, _at
+     * most one_ thing in the tree can possibly match it.
+     *
+     * For MIT-MAGIC-COOKIE-1, that's not too difficult: the match
+     * criterion is simply that the entire cookie is correct, so we
+     * just have to make sure we don't make up two cookies the same.
+     * (Vanishingly unlikely, but we check anyway to be sure, and go
+     * round again inventing a new cookie if add234 tells us the one
+     * we thought of is already in use.)
+     *
+     * For XDM-AUTHORIZATION-1, it's a little more fiddly. The setup
+     * with XA1 is that half the cookie is used as a DES key with
+     * which to CBC-encrypt an assortment of stuff. Happily, the stuff
+     * encrypted _begins_ with the other half of the cookie, and the
+     * IV is always zero, which means that any valid XA1 authorisation
+     * attempt for a given cookie must begin with the same cipher
+     * block, consisting of the DES ECB encryption of the first half
+     * of the cookie using the second half as a key. So we compute
+     * that cipher block here and now, and use it as the sorting key
+     * for distinguishing XA1 entries in the tree.
+     */
+
+    if (authtype == X11_MIT) {
+	auth->proto = X11_MIT;
+
+	/* MIT-MAGIC-COOKIE-1. Cookie size is 128 bits (16 bytes). */
+        auth->datalen = 16;
+	auth->data = snewn(auth->datalen, unsigned char);
+        auth->xa1_firstblock = NULL;
+
+        while (1) {
+            for (i = 0; i < auth->datalen; i++)
+                auth->data[i] = random_byte();
+            if (add234(authtree, auth) == auth)
+                break;
+        }
+
+	auth->xdmseen = NULL;
+    } else {
+	assert(authtype == X11_XDM);
+	auth->proto = X11_XDM;
+
+	/* XDM-AUTHORIZATION-1. Cookie size is 16 bytes; byte 8 is zero. */
+	auth->datalen = 16;
+	auth->data = snewn(auth->datalen, unsigned char);
+        auth->xa1_firstblock = snewn(8, unsigned char);
+        memset(auth->xa1_firstblock, 0, 8);
+
+        while (1) {
+            for (i = 0; i < auth->datalen; i++)
+                auth->data[i] = (i == 8 ? 0 : random_byte());
+            memcpy(auth->xa1_firstblock, auth->data, 8);
+            des_encrypt_xdmauth(auth->data + 9, auth->xa1_firstblock, 8);
+            if (add234(authtree, auth) == auth)
+                break;
+        }
+
+        auth->xdmseen = newtree234(xdmseen_cmp);
+    }
+    auth->protoname = dupstr(x11_authnames[auth->proto]);
+    auth->datastring = snewn(auth->datalen * 2 + 1, char);
+    for (i = 0; i < auth->datalen; i++)
+	sprintf(auth->datastring + i*2, "%02x",
+		auth->data[i]);
+
+    auth->disp = NULL;
+    auth->share_cs = auth->share_chan = NULL;
+
+    return auth;
+}
+
+void x11_free_fake_auth(struct X11FakeAuth *auth)
+{
+    if (auth->data)
+	smemclr(auth->data, auth->datalen);
+    sfree(auth->data);
+    sfree(auth->protoname);
+    sfree(auth->datastring);
+    sfree(auth->xa1_firstblock);
+    if (auth->xdmseen != NULL) {
+	struct XDMSeen *seen;
+	while ((seen = delpos234(auth->xdmseen, 0)) != NULL)
+	    sfree(seen);
+	freetree234(auth->xdmseen);
+    }
+    sfree(auth);
+}
+
+int x11_authcmp(void *av, void *bv)
+{
+    struct X11FakeAuth *a = (struct X11FakeAuth *)av;
+    struct X11FakeAuth *b = (struct X11FakeAuth *)bv;
+
+    if (a->proto < b->proto)
+        return -1;
+    else if (a->proto > b->proto)
+        return +1;
+
+    if (a->proto == X11_MIT) {
+        if (a->datalen < b->datalen)
+            return -1;
+        else if (a->datalen > b->datalen)
+            return +1;
+
+        return memcmp(a->data, b->data, a->datalen);
+    } else {
+        assert(a->proto == X11_XDM);
+
+        return memcmp(a->xa1_firstblock, b->xa1_firstblock, 8);
+    }
+}
+
+struct X11Display *x11_setup_display(const char *display, Conf *conf)
+{
+    struct X11Display *disp = snew(struct X11Display);
+    char *localcopy;
+
+    if (!display || !*display) {
+	localcopy = platform_get_x_display();
+	if (!localcopy || !*localcopy) {
+	    sfree(localcopy);
+	    localcopy = dupstr(":0");  /* plausible default for any platform */
+	}
+    } else
+	localcopy = dupstr(display);
+
+    /*
+     * Parse the display name.
+     *
+     * We expect this to have one of the following forms:
+     * 
+     *  - the standard X format which looks like
+     *    [ [ protocol '/' ] host ] ':' displaynumber [ '.' screennumber ]
+     *    (X11 also permits a double colon to indicate DECnet, but
+     *    that's not our problem, thankfully!)
+     *
+     * 	- only seen in the wild on MacOS (so far): a pathname to a
+     * 	  Unix-domain socket, which will typically and confusingly
+     * 	  end in ":0", and which I'm currently distinguishing from
+     * 	  the standard scheme by noting that it starts with '/'.
+     */
+    if (localcopy[0] == '/') {
+	disp->unixsocketpath = localcopy;
+	disp->unixdomain = TRUE;
+	disp->hostname = NULL;
+	disp->displaynum = -1;
+	disp->screennum = 0;
+	disp->addr = NULL;
+    } else {
+	char *colon, *dot, *slash;
+	char *protocol, *hostname;
+
+	colon = host_strrchr(localcopy, ':');
+	if (!colon) {
+	    sfree(disp);
+	    sfree(localcopy);
+	    return NULL;	       /* FIXME: report a specific error? */
+	}
+
+	*colon++ = '\0';
+	dot = strchr(colon, '.');
+	if (dot)
+	    *dot++ = '\0';
+
+	disp->displaynum = atoi(colon);
+	if (dot)
+	    disp->screennum = atoi(dot);
+	else
+	    disp->screennum = 0;
+
+	protocol = NULL;
+	hostname = localcopy;
+	if (colon > localcopy) {
+	    slash = strchr(localcopy, '/');
+	    if (slash) {
+		*slash++ = '\0';
+		protocol = localcopy;
+		hostname = slash;
+	    }
+	}
+
+	disp->hostname = *hostname ? dupstr(hostname) : NULL;
+
+	if (protocol)
+	    disp->unixdomain = (!strcmp(protocol, "local") ||
+				!strcmp(protocol, "unix"));
+	else if (!*hostname || !strcmp(hostname, "unix"))
+	    disp->unixdomain = platform_uses_x11_unix_by_default;
+	else
+	    disp->unixdomain = FALSE;
+
+	if (!disp->hostname && !disp->unixdomain)
+	    disp->hostname = dupstr("localhost");
+
+	disp->unixsocketpath = NULL;
+	disp->addr = NULL;
+
+	sfree(localcopy);
+    }
+
+    /*
+     * Look up the display hostname, if we need to.
+     */
+    if (!disp->unixdomain) {
+	const char *err;
+
+	disp->port = 6000 + disp->displaynum;
+	disp->addr = name_lookup(disp->hostname, disp->port,
+				 &disp->realhost, conf, ADDRTYPE_UNSPEC,
+                                 NULL, NULL);
+    
+	if ((err = sk_addr_error(disp->addr)) != NULL) {
+	    sk_addr_free(disp->addr);
+	    sfree(disp->hostname);
+	    sfree(disp->unixsocketpath);
+	    sfree(disp);
+	    return NULL;	       /* FIXME: report an error */
+	}
+    }
+
+    /*
+     * Try upgrading an IP-style localhost display to a Unix-socket
+     * display (as the standard X connection libraries do).
+     */
+    if (!disp->unixdomain && sk_address_is_local(disp->addr)) {
+	SockAddr ux = platform_get_x11_unix_address(NULL, disp->displaynum);
+	const char *err = sk_addr_error(ux);
+	if (!err) {
+	    /* Create trial connection to see if there is a useful Unix-domain
+	     * socket */
+	    const struct plug_function_table *dummy = &dummy_plug;
+	    Socket s = sk_new(sk_addr_dup(ux), 0, 0, 0, 0, 0, (Plug)&dummy);
+	    err = sk_socket_error(s);
+	    sk_close(s);
+	}
+	if (err) {
+	    sk_addr_free(ux);
+	} else {
+	    sk_addr_free(disp->addr);
+	    disp->unixdomain = TRUE;
+	    disp->addr = ux;
+	    /* Fill in the rest in a moment */
+	}
+    }
+
+    if (disp->unixdomain) {
+	if (!disp->addr)
+	    disp->addr = platform_get_x11_unix_address(disp->unixsocketpath,
+						       disp->displaynum);
+	if (disp->unixsocketpath)
+	    disp->realhost = dupstr(disp->unixsocketpath);
+	else
+	    disp->realhost = dupprintf("unix:%d", disp->displaynum);
+	disp->port = 0;
+    }
+
+    /*
+     * Fetch the local authorisation details.
+     */
+    disp->localauthproto = X11_NO_AUTH;
+    disp->localauthdata = NULL;
+    disp->localauthdatalen = 0;
+    platform_get_x11_auth(disp, conf);
+
+    return disp;
+}
+
+void x11_free_display(struct X11Display *disp)
+{
+    sfree(disp->hostname);
+    sfree(disp->unixsocketpath);
+    if (disp->localauthdata)
+	smemclr(disp->localauthdata, disp->localauthdatalen);
+    sfree(disp->localauthdata);
+    sk_addr_free(disp->addr);
+    sfree(disp);
+}
+
+#define XDM_MAXSKEW 20*60      /* 20 minute clock skew should be OK */
+
+static const char *x11_verify(unsigned long peer_ip, int peer_port,
+                              tree234 *authtree, char *proto,
+                              unsigned char *data, int dlen,
+                              struct X11FakeAuth **auth_ret)
+{
+    struct X11FakeAuth match_dummy;    /* for passing to find234 */
+    struct X11FakeAuth *auth;
+
+    /*
+     * First, do a lookup in our tree to find the only authorisation
+     * record that _might_ match.
+     */
+    if (!strcmp(proto, x11_authnames[X11_MIT])) {
+        /*
+         * Just look up the whole cookie that was presented to us,
+         * which x11_authcmp will compare against the cookies we
+         * currently believe in.
+         */
+        match_dummy.proto = X11_MIT;
+        match_dummy.datalen = dlen;
+        match_dummy.data = data;
+    } else if (!strcmp(proto, x11_authnames[X11_XDM])) {
+        /*
+         * Look up the first cipher block, against the stored first
+         * cipher blocks for the XDM-AUTHORIZATION-1 cookies we
+         * currently know. (See comment in x11_invent_fake_auth.)
+         */
+        match_dummy.proto = X11_XDM;
+        match_dummy.xa1_firstblock = data;
+    } else {
+        return "Unsupported authorisation protocol";
+    }
+
+    if ((auth = find234(authtree, &match_dummy, 0)) == NULL)
+        return "Authorisation not recognised";
+
+    /*
+     * If we're using MIT-MAGIC-COOKIE-1, that was all we needed. If
+     * we're doing XDM-AUTHORIZATION-1, though, we have to check the
+     * rest of the auth data.
+     */
+    if (auth->proto == X11_XDM) {
+	unsigned long t;
+	time_t tim;
+	int i;
+	struct XDMSeen *seen, *ret;
+
+        if (dlen != 24)
+            return "XDM-AUTHORIZATION-1 data was wrong length";
+	if (peer_port == -1)
+            return "cannot do XDM-AUTHORIZATION-1 without remote address data";
+	des_decrypt_xdmauth(auth->data+9, data, 24);
+        if (memcmp(auth->data, data, 8) != 0)
+            return "XDM-AUTHORIZATION-1 data failed check"; /* cookie wrong */
+	if (GET_32BIT_MSB_FIRST(data+8) != peer_ip)
+            return "XDM-AUTHORIZATION-1 data failed check";   /* IP wrong */
+	if ((int)GET_16BIT_MSB_FIRST(data+12) != peer_port)
+            return "XDM-AUTHORIZATION-1 data failed check";   /* port wrong */
+	t = GET_32BIT_MSB_FIRST(data+14);
+	for (i = 18; i < 24; i++)
+	    if (data[i] != 0)	       /* zero padding wrong */
+		return "XDM-AUTHORIZATION-1 data failed check";
+	tim = time(NULL);
+	if (((unsigned long)t - (unsigned long)tim
+             + XDM_MAXSKEW) > 2*XDM_MAXSKEW)
+	    return "XDM-AUTHORIZATION-1 time stamp was too far out";
+	seen = snew(struct XDMSeen);
+	seen->time = t;
+	memcpy(seen->clientid, data+8, 6);
+	assert(auth->xdmseen != NULL);
+	ret = add234(auth->xdmseen, seen);
+	if (ret != seen) {
+	    sfree(seen);
+	    return "XDM-AUTHORIZATION-1 data replayed";
+	}
+	/* While we're here, purge entries too old to be replayed. */
+	for (;;) {
+	    seen = index234(auth->xdmseen, 0);
+	    assert(seen != NULL);
+	    if (t - seen->time <= XDM_MAXSKEW)
+		break;
+	    sfree(delpos234(auth->xdmseen, 0));
+	}
+    }
+    /* implement other protocols here if ever required */
+
+    *auth_ret = auth;
+    return NULL;
+}
+
+void x11_get_auth_from_authfile(struct X11Display *disp,
+				const char *authfilename)
+{
+    FILE *authfp;
+    char *buf, *ptr, *str[4];
+    int len[4];
+    int family, protocol;
+    int ideal_match = FALSE;
+    char *ourhostname;
+
+    /*
+     * Normally we should look for precisely the details specified in
+     * `disp'. However, there's an oddity when the display is local:
+     * displays like "localhost:0" usually have their details stored
+     * in a Unix-domain-socket record (even if there isn't actually a
+     * real Unix-domain socket available, as with OpenSSH's proxy X11
+     * server).
+     *
+     * This is apparently a fudge to get round the meaninglessness of
+     * "localhost" in a shared-home-directory context -- xauth entries
+     * for Unix-domain sockets already disambiguate this by storing
+     * the *local* hostname in the conveniently-blank hostname field,
+     * but IP "localhost" records couldn't do this. So, typically, an
+     * IP "localhost" entry in the auth database isn't present and if
+     * it were it would be ignored.
+     *
+     * However, we don't entirely trust that (say) Windows X servers
+     * won't rely on a straight "localhost" entry, bad idea though
+     * that is; so if we can't find a Unix-domain-socket entry we'll
+     * fall back to an IP-based entry if we can find one.
+     */
+    int localhost = !disp->unixdomain && sk_address_is_local(disp->addr);
+
+    authfp = fopen(authfilename, "rb");
+    if (!authfp)
+	return;
+
+    ourhostname = get_hostname();
+
+    /* Records in .Xauthority contain four strings of up to 64K each */
+    buf = snewn(65537 * 4, char);
+
+    while (!ideal_match) {
+	int c, i, j, match = FALSE;
+	
+#define GET do { c = fgetc(authfp); if (c == EOF) goto done; c = (unsigned char)c; } while (0)
+	/* Expect a big-endian 2-byte number giving address family */
+	GET; family = c;
+	GET; family = (family << 8) | c;
+	/* Then expect four strings, each composed of a big-endian 2-byte
+	 * length field followed by that many bytes of data */
+	ptr = buf;
+	for (i = 0; i < 4; i++) {
+	    GET; len[i] = c;
+	    GET; len[i] = (len[i] << 8) | c;
+	    str[i] = ptr;
+	    for (j = 0; j < len[i]; j++) {
+		GET; *ptr++ = c;
+	    }
+	    *ptr++ = '\0';
+	}
+#undef GET
+
+	/*
+	 * Now we have a full X authority record in memory. See
+	 * whether it matches the display we're trying to
+	 * authenticate to.
+	 *
+	 * The details we've just read should be interpreted as
+	 * follows:
+	 * 
+	 *  - 'family' is the network address family used to
+	 *    connect to the display. 0 means IPv4; 6 means IPv6;
+	 *    256 means Unix-domain sockets.
+	 * 
+	 *  - str[0] is the network address itself. For IPv4 and
+	 *    IPv6, this is a string of binary data of the
+	 *    appropriate length (respectively 4 and 16 bytes)
+	 *    representing the address in big-endian format, e.g.
+	 *    7F 00 00 01 means IPv4 localhost. For Unix-domain
+	 *    sockets, this is the host name of the machine on
+	 *    which the Unix-domain display resides (so that an
+	 *    .Xauthority file on a shared file system can contain
+	 *    authority entries for Unix-domain displays on
+	 *    several machines without them clashing).
+	 * 
+	 *  - str[1] is the display number. I've no idea why
+	 *    .Xauthority stores this as a string when it has a
+	 *    perfectly good integer format, but there we go.
+	 * 
+	 *  - str[2] is the authorisation method, encoded as its
+	 *    canonical string name (i.e. "MIT-MAGIC-COOKIE-1",
+	 *    "XDM-AUTHORIZATION-1" or something we don't
+	 *    recognise).
+	 * 
+	 *  - str[3] is the actual authorisation data, stored in
+	 *    binary form.
+	 */
+
+	if (disp->displaynum < 0 || disp->displaynum != atoi(str[1]))
+	    continue;		       /* not the one */
+
+	for (protocol = 1; protocol < lenof(x11_authnames); protocol++)
+	    if (!strcmp(str[2], x11_authnames[protocol]))
+		break;
+	if (protocol == lenof(x11_authnames))
+	    continue;  /* don't recognise this protocol, look for another */
+
+	switch (family) {
+	  case 0:   /* IPv4 */
+	    if (!disp->unixdomain &&
+		sk_addrtype(disp->addr) == ADDRTYPE_IPV4) {
+		char buf[4];
+		sk_addrcopy(disp->addr, buf);
+		if (len[0] == 4 && !memcmp(str[0], buf, 4)) {
+		    match = TRUE;
+		    /* If this is a "localhost" entry, note it down
+		     * but carry on looking for a Unix-domain entry. */
+		    ideal_match = !localhost;
+		}
+	    }
+	    break;
+	  case 6:   /* IPv6 */
+	    if (!disp->unixdomain &&
+		sk_addrtype(disp->addr) == ADDRTYPE_IPV6) {
+		char buf[16];
+		sk_addrcopy(disp->addr, buf);
+		if (len[0] == 16 && !memcmp(str[0], buf, 16)) {
+		    match = TRUE;
+		    ideal_match = !localhost;
+		}
+	    }
+	    break;
+	  case 256: /* Unix-domain / localhost */
+	    if ((disp->unixdomain || localhost)
+	       	&& ourhostname && !strcmp(ourhostname, str[0]))
+		/* A matching Unix-domain socket is always the best
+		 * match. */
+		match = ideal_match = TRUE;
+	    break;
+	}
+
+	if (match) {
+	    /* Current best guess -- may be overridden if !ideal_match */
+	    disp->localauthproto = protocol;
+	    sfree(disp->localauthdata); /* free previous guess, if any */
+	    disp->localauthdata = snewn(len[3], unsigned char);
+	    memcpy(disp->localauthdata, str[3], len[3]);
+	    disp->localauthdatalen = len[3];
+	}
+    }
+
+    done:
+    fclose(authfp);
+    smemclr(buf, 65537 * 4);
+    sfree(buf);
+    sfree(ourhostname);
+}
+
+static void x11_log(Plug p, int type, SockAddr addr, int port,
+		    const char *error_msg, int error_code)
+{
+    /* We have no interface to the logging module here, so we drop these. */
+}
+
+static void x11_send_init_error(struct X11Connection *conn,
+                                const char *err_message);
+
+static void x11_closing(Plug plug, const char *error_msg, int error_code,
+			int calling_back)
+{
+    struct X11Connection *xconn = (struct X11Connection *) plug;
+
+    if (error_msg) {
+        /*
+         * Socket error. If we're still at the connection setup stage,
+         * construct an X11 error packet passing on the problem.
+         */
+        if (xconn->no_data_sent_to_x_client) {
+            char *err_message = dupprintf("unable to connect to forwarded "
+                                          "X server: %s", error_msg);
+            x11_send_init_error(xconn, err_message);
+            sfree(err_message);
+        }
+
+        /*
+         * Whether we did that or not, now we slam the connection
+         * shut.
+         */
+        sshfwd_unclean_close(xconn->c, error_msg);
+    } else {
+        /*
+         * Ordinary EOF received on socket. Send an EOF on the SSH
+         * channel.
+         */
+        if (xconn->c)
+            sshfwd_write_eof(xconn->c);
+    }
+}
+
+static void x11_receive(Plug plug, int urgent, char *data, int len)
+{
+    struct X11Connection *xconn = (struct X11Connection *) plug;
+
+    if (sshfwd_write(xconn->c, data, len) > 0) {
+	xconn->throttled = 1;
+        xconn->no_data_sent_to_x_client = FALSE;
+	sk_set_frozen(xconn->s, 1);
+    }
+}
+
+static void x11_sent(Plug plug, int bufsize)
+{
+    struct X11Connection *xconn = (struct X11Connection *) plug;
+
+    sshfwd_unthrottle(xconn->c, bufsize);
+}
+
+/*
+ * When setting up X forwarding, we should send the screen number
+ * from the specified local display. This function extracts it from
+ * the display string.
+ */
+int x11_get_screen_number(char *display)
+{
+    int n;
+
+    n = host_strcspn(display, ":");
+    if (!display[n])
+	return 0;
+    n = strcspn(display, ".");
+    if (!display[n])
+	return 0;
+    return atoi(display + n + 1);
+}
+
+/*
+ * Called to set up the X11Connection structure, though this does not
+ * yet connect to an actual server.
+ */
+struct X11Connection *x11_init(tree234 *authtree, void *c,
+                               const char *peeraddr, int peerport)
+{
+    static const struct plug_function_table fn_table = {
+	x11_log,
+	x11_closing,
+	x11_receive,
+	x11_sent,
+	NULL
+    };
+
+    struct X11Connection *xconn;
+
+    /*
+     * Open socket.
+     */
+    xconn = snew(struct X11Connection);
+    xconn->fn = &fn_table;
+    xconn->auth_protocol = NULL;
+    xconn->authtree = authtree;
+    xconn->verified = 0;
+    xconn->data_read = 0;
+    xconn->throttled = xconn->throttle_override = 0;
+    xconn->no_data_sent_to_x_client = TRUE;
+    xconn->c = c;
+
+    /*
+     * We don't actually open a local socket to the X server just yet,
+     * because we don't know which one it is. Instead, we'll wait
+     * until we see the incoming authentication data, which may tell
+     * us what display to connect to, or whether we have to divert
+     * this X forwarding channel to a connection-sharing downstream
+     * rather than handling it ourself.
+     */
+    xconn->disp = NULL;
+    xconn->s = NULL;
+
+    /*
+     * Stash the peer address we were given in its original text form.
+     */
+    xconn->peer_addr = peeraddr ? dupstr(peeraddr) : NULL;
+    xconn->peer_port = peerport;
+
+    return xconn;
+}
+
+void x11_close(struct X11Connection *xconn)
+{
+    if (!xconn)
+	return;
+
+    if (xconn->auth_protocol) {
+	sfree(xconn->auth_protocol);
+	sfree(xconn->auth_data);
+    }
+
+    if (xconn->s)
+        sk_close(xconn->s);
+
+    sfree(xconn->peer_addr);
+    sfree(xconn);
+}
+
+void x11_unthrottle(struct X11Connection *xconn)
+{
+    if (!xconn)
+	return;
+
+    xconn->throttled = 0;
+    if (xconn->s)
+        sk_set_frozen(xconn->s, xconn->throttled || xconn->throttle_override);
+}
+
+void x11_override_throttle(struct X11Connection *xconn, int enable)
+{
+    if (!xconn)
+	return;
+
+    xconn->throttle_override = enable;
+    if (xconn->s)
+        sk_set_frozen(xconn->s, xconn->throttled || xconn->throttle_override);
+}
+
+static void x11_send_init_error(struct X11Connection *xconn,
+                                const char *err_message)
+{
+    char *full_message;
+    int msglen, msgsize;
+    unsigned char *reply;
+
+    full_message = dupprintf("%s X11 proxy: %s\n", appname, err_message);
+
+    msglen = strlen(full_message);
+    reply = snewn(8 + msglen+1 + 4, unsigned char); /* include zero */
+    msgsize = (msglen + 3) & ~3;
+    reply[0] = 0;	       /* failure */
+    reply[1] = msglen;	       /* length of reason string */
+    memcpy(reply + 2, xconn->firstpkt + 2, 4);	/* major/minor proto vsn */
+    PUT_16BIT(xconn->firstpkt[0], reply + 6, msgsize >> 2);/* data len */
+    memset(reply + 8, 0, msgsize);
+    memcpy(reply + 8, full_message, msglen);
+    sshfwd_write(xconn->c, (char *)reply, 8 + msgsize);
+    sshfwd_write_eof(xconn->c);
+    xconn->no_data_sent_to_x_client = FALSE;
+    sfree(reply);
+    sfree(full_message);
+}
+
+static int x11_parse_ip(const char *addr_string, unsigned long *ip)
+{
+
+    /*
+     * See if we can make sense of this string as an IPv4 address, for
+     * XDM-AUTHORIZATION-1 purposes.
+     */
+    int i[4];
+    if (addr_string &&
+        4 == sscanf(addr_string, "%d.%d.%d.%d", i+0, i+1, i+2, i+3)) {
+        *ip = (i[0] << 24) | (i[1] << 16) | (i[2] << 8) | i[3];
+        return TRUE;
+    } else {
+        return FALSE;
+    }
+}
+
+/*
+ * Called to send data down the raw connection.
+ */
+int x11_send(struct X11Connection *xconn, char *data, int len)
+{
+    if (!xconn)
+	return 0;
+
+    /*
+     * Read the first packet.
+     */
+    while (len > 0 && xconn->data_read < 12)
+	xconn->firstpkt[xconn->data_read++] = (unsigned char) (len--, *data++);
+    if (xconn->data_read < 12)
+	return 0;
+
+    /*
+     * If we have not allocated the auth_protocol and auth_data
+     * strings, do so now.
+     */
+    if (!xconn->auth_protocol) {
+	xconn->auth_plen = GET_16BIT(xconn->firstpkt[0], xconn->firstpkt + 6);
+	xconn->auth_dlen = GET_16BIT(xconn->firstpkt[0], xconn->firstpkt + 8);
+	xconn->auth_psize = (xconn->auth_plen + 3) & ~3;
+	xconn->auth_dsize = (xconn->auth_dlen + 3) & ~3;
+	/* Leave room for a terminating zero, to make our lives easier. */
+	xconn->auth_protocol = snewn(xconn->auth_psize + 1, char);
+	xconn->auth_data = snewn(xconn->auth_dsize, unsigned char);
+    }
+
+    /*
+     * Read the auth_protocol and auth_data strings.
+     */
+    while (len > 0 &&
+           xconn->data_read < 12 + xconn->auth_psize)
+	xconn->auth_protocol[xconn->data_read++ - 12] = (len--, *data++);
+    while (len > 0 &&
+           xconn->data_read < 12 + xconn->auth_psize + xconn->auth_dsize)
+	xconn->auth_data[xconn->data_read++ - 12 -
+		      xconn->auth_psize] = (unsigned char) (len--, *data++);
+    if (xconn->data_read < 12 + xconn->auth_psize + xconn->auth_dsize)
+	return 0;
+
+    /*
+     * If we haven't verified the authorisation, do so now.
+     */
+    if (!xconn->verified) {
+	const char *err;
+        struct X11FakeAuth *auth_matched = NULL;
+        unsigned long peer_ip;
+        int peer_port;
+        int protomajor, protominor;
+        void *greeting;
+        int greeting_len;
+        unsigned char *socketdata;
+        int socketdatalen;
+        char new_peer_addr[32];
+        int new_peer_port;
+
+        protomajor = GET_16BIT(xconn->firstpkt[0], xconn->firstpkt + 2);
+        protominor = GET_16BIT(xconn->firstpkt[0], xconn->firstpkt + 4);
+
+        assert(!xconn->s);
+
+	xconn->auth_protocol[xconn->auth_plen] = '\0';	/* ASCIZ */
+
+        peer_ip = 0;                   /* placate optimiser */
+        if (x11_parse_ip(xconn->peer_addr, &peer_ip))
+            peer_port = xconn->peer_port;
+        else
+            peer_port = -1; /* signal no peer address data available */
+
+	err = x11_verify(peer_ip, peer_port,
+			 xconn->authtree, xconn->auth_protocol,
+			 xconn->auth_data, xconn->auth_dlen, &auth_matched);
+	if (err) {
+            x11_send_init_error(xconn, err);
+            return 0;
+        }
+        assert(auth_matched);
+
+        /*
+         * If this auth points to a connection-sharing downstream
+         * rather than an X display we know how to connect to
+         * directly, pass it off to the sharing module now.
+         */
+        if (auth_matched->share_cs) {
+            sshfwd_x11_sharing_handover(xconn->c, auth_matched->share_cs,
+                                        auth_matched->share_chan,
+                                        xconn->peer_addr, xconn->peer_port,
+                                        xconn->firstpkt[0],
+                                        protomajor, protominor, data, len);
+            return 0;
+        }
+
+        /*
+         * Now we know we're going to accept the connection, and what
+         * X display to connect to. Actually connect to it.
+         */
+        sshfwd_x11_is_local(xconn->c);
+        xconn->disp = auth_matched->disp;
+        xconn->s = new_connection(sk_addr_dup(xconn->disp->addr),
+                                  xconn->disp->realhost, xconn->disp->port, 
+                                  0, 1, 0, 0, (Plug) xconn,
+                                  sshfwd_get_conf(xconn->c));
+        if ((err = sk_socket_error(xconn->s)) != NULL) {
+            char *err_message = dupprintf("unable to connect to"
+                                          " forwarded X server: %s", err);
+            x11_send_init_error(xconn, err_message);
+            sfree(err_message);
+            return 0;
+        }
+
+        /*
+         * Write a new connection header containing our replacement
+         * auth data.
+	 */
+        socketdatalen = 0;             /* placate compiler warning */
+        socketdata = sk_getxdmdata(xconn->s, &socketdatalen);
+        if (socketdata && socketdatalen==6) {
+            sprintf(new_peer_addr, "%d.%d.%d.%d", socketdata[0],
+                    socketdata[1], socketdata[2], socketdata[3]);
+            new_peer_port = GET_16BIT_MSB_FIRST(socketdata + 4);
+        } else {
+            strcpy(new_peer_addr, "0.0.0.0");
+            new_peer_port = 0;
+        }
+
+        greeting = x11_make_greeting(xconn->firstpkt[0],
+                                     protomajor, protominor,
+                                     xconn->disp->localauthproto,
+                                     xconn->disp->localauthdata,
+                                     xconn->disp->localauthdatalen,
+                                     new_peer_addr, new_peer_port,
+                                     &greeting_len);
+        
+        sk_write(xconn->s, greeting, greeting_len);
+
+        smemclr(greeting, greeting_len);
+        sfree(greeting);
+
+        /*
+         * Now we're done.
+         */
+	xconn->verified = 1;
+    }
+
+    /*
+     * After initialisation, just copy data simply.
+     */
+
+    return sk_write(xconn->s, data, len);
+}
+
+void x11_send_eof(struct X11Connection *xconn)
+{
+    if (xconn->s) {
+        sk_write_eof(xconn->s);
+    } else {
+        /*
+         * If EOF is received from the X client before we've got to
+         * the point of actually connecting to an X server, then we
+         * should send an EOF back to the client so that the
+         * forwarded channel will be terminated.
+         */
+        if (xconn->c)
+            sshfwd_write_eof(xconn->c);
+    }
+}
+
+/*
+ * Utility functions used by connection sharing to convert textual
+ * representations of an X11 auth protocol name + hex cookie into our
+ * usual integer protocol id and binary auth data.
+ */
+int x11_identify_auth_proto(const char *protoname)
+{
+    int protocol;
+
+    for (protocol = 1; protocol < lenof(x11_authnames); protocol++)
+        if (!strcmp(protoname, x11_authnames[protocol]))
+            return protocol;
+    return -1;
+}
+
+void *x11_dehexify(const char *hex, int *outlen)
+{
+    int len, i;
+    unsigned char *ret;
+
+    len = strlen(hex) / 2;
+    ret = snewn(len, unsigned char);
+
+    for (i = 0; i < len; i++) {
+        char bytestr[3];
+        unsigned val = 0;
+        bytestr[0] = hex[2*i];
+        bytestr[1] = hex[2*i+1];
+        bytestr[2] = '\0';
+        sscanf(bytestr, "%x", &val);
+        ret[i] = val;
+    }
+
+    *outlen = len;
+    return ret;
+}
+
+/*
+ * Construct an X11 greeting packet, including making up the right
+ * authorisation data.
+ */
+void *x11_make_greeting(int endian, int protomajor, int protominor,
+                        int auth_proto, const void *auth_data, int auth_len,
+                        const char *peer_addr, int peer_port,
+                        int *outlen)
+{
+    unsigned char *greeting;
+    unsigned char realauthdata[64];
+    const char *authname;
+    const unsigned char *authdata;
+    int authnamelen, authnamelen_pad;
+    int authdatalen, authdatalen_pad;
+    int greeting_len;
+
+    authname = x11_authnames[auth_proto];
+    authnamelen = strlen(authname);
+    authnamelen_pad = (authnamelen + 3) & ~3;
+
+    if (auth_proto == X11_MIT) {
+        authdata = auth_data;
+        authdatalen = auth_len;
+    } else if (auth_proto == X11_XDM && auth_len == 16) {
+        time_t t;
+        unsigned long peer_ip = 0;
+
+        x11_parse_ip(peer_addr, &peer_ip);
+
+        authdata = realauthdata;
+        authdatalen = 24;
+        memset(realauthdata, 0, authdatalen);
+        memcpy(realauthdata, auth_data, 8);
+        PUT_32BIT_MSB_FIRST(realauthdata+8, peer_ip);
+        PUT_16BIT_MSB_FIRST(realauthdata+12, peer_port);
+        t = time(NULL);
+        PUT_32BIT_MSB_FIRST(realauthdata+14, t);
+
+        des_encrypt_xdmauth((const unsigned char *)auth_data + 9,
+                            realauthdata, authdatalen);
+    } else {
+        authdata = realauthdata;
+        authdatalen = 0;
+    }
+
+    authdatalen_pad = (authdatalen + 3) & ~3;
+    greeting_len = 12 + authnamelen_pad + authdatalen_pad;
+
+    greeting = snewn(greeting_len, unsigned char);
+    memset(greeting, 0, greeting_len);
+    greeting[0] = endian;
+    PUT_16BIT(endian, greeting+2, protomajor);
+    PUT_16BIT(endian, greeting+4, protominor);
+    PUT_16BIT(endian, greeting+6, authnamelen);
+    PUT_16BIT(endian, greeting+8, authdatalen);
+    memcpy(greeting+12, authname, authnamelen);
+    memcpy(greeting+12+authnamelen_pad, authdata, authdatalen);
+
+    smemclr(realauthdata, sizeof(realauthdata));
+
+    *outlen = greeting_len;
+    return greeting;
+}