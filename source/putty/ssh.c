/*
 * SSH backend.
 */

#include <stdio.h>
#include <stdlib.h>
#include <stdarg.h>
#include <assert.h>
#include <limits.h>
#include <signal.h>

#include "putty.h"
#include "pageant.h" /* for AGENT_MAX_MSGLEN */
#include "tree234.h"
#include "storage.h"
#include "marshal.h"
#include "ssh.h"
#include "sshcr.h"
#include "sshbpp.h"
#include "sshppl.h"
#include "sshchan.h"
#ifndef NO_GSSAPI
#include "sshgssc.h"
#include "sshgss.h"
#define MIN_CTXT_LIFETIME 5	/* Avoid rekey with short lifetime (seconds) */
#define GSS_KEX_CAPABLE	(1<<0)	/* Can do GSS KEX */
#define GSS_CRED_UPDATED (1<<1) /* Cred updated since previous delegation */
#define GSS_CTXT_EXPIRES (1<<2)	/* Context expires before next timer */
#define GSS_CTXT_MAYFAIL (1<<3)	/* Context may expire during handshake */
#endif

struct Ssh {
    Socket *s;
    Frontend *frontend;
    Conf *conf;

    struct ssh_version_receiver version_receiver;
    int remote_bugs;

    Plug plug;
    Backend backend;

    Ldisc *ldisc;
    LogContext *logctx;

    /* The last list returned from get_specials. */
    SessionSpecial *specials;

    int bare_connection;
    ssh_sharing_state *connshare;
    int attempting_connshare;

    struct ssh_connection_shared_gss_state gss_state;

    char *savedhost;
    int savedport;
    char *fullhostname;

    int fallback_cmd;
    int exitcode;

    int version;
    int conn_throttle_count;
    int overall_bufsize;
    int throttled_all;
    int frozen;

    /* in case we find these out before we have a ConnectionLayer to tell */
    int term_width, term_height;

    bufchain in_raw, out_raw, user_input;
    int pending_close;
    IdempotentCallback ic_out_raw;

    PacketLogSettings pls;
    struct DataTransferStats stats;

    BinaryPacketProtocol *bpp;

    /*
     * base_layer identifies the bottommost packet protocol layer, the
     * one connected directly to the BPP's packet queues. Any
     * operation that needs to talk to all layers (e.g. free, or
     * get_specials) will do it by talking to this, which will
     * recursively propagate it if necessary.
     */
    PacketProtocolLayer *base_layer;

    /*
     * The ConnectionLayer vtable from our connection layer.
     */
    ConnectionLayer *cl;

    /*
     * session_started is FALSE until we initialise the main protocol
     * layers. So it distinguishes between base_layer==NULL meaning
     * that the SSH protocol hasn't been set up _yet_, and
     * base_layer==NULL meaning the SSH protocol has run and finished.
     * It's also used to mark the point where we stop counting proxy
     * command diagnostics as pre-session-startup.
     */
    int session_started;

    Pinger *pinger;

    int need_random_unref;
};

#define ssh_logevent(params) ( \
        logevent_and_free((ssh)->frontend, dupprintf params))

static void ssh_shutdown(Ssh *ssh);
static void ssh_throttle_all(Ssh *ssh, int enable, int bufsize);
static void ssh_bpp_output_raw_data_callback(void *vctx);

Frontend *ssh_get_frontend(Ssh *ssh)
{
    return ssh->frontend;
}

static void ssh_connect_bpp(Ssh *ssh)
{
    ssh->bpp->ssh = ssh;
    ssh->bpp->in_raw = &ssh->in_raw;
    ssh->bpp->out_raw = &ssh->out_raw;
    ssh->bpp->out_raw->ic = &ssh->ic_out_raw;
    ssh->bpp->pls = &ssh->pls;
    ssh->bpp->logctx = ssh->logctx;
    ssh->bpp->remote_bugs = ssh->remote_bugs;
}

static void ssh_connect_ppl(Ssh *ssh, PacketProtocolLayer *ppl)
{
    ppl->bpp = ssh->bpp;
    ppl->user_input = &ssh->user_input;
    ppl->frontend = ssh->frontend;
    ppl->ssh = ssh;
    ppl->remote_bugs = ssh->remote_bugs;
}

static void ssh_got_ssh_version(struct ssh_version_receiver *rcv,
                                int major_version)
{
    Ssh *ssh = container_of(rcv, Ssh, version_receiver);
    BinaryPacketProtocol *old_bpp;
    PacketProtocolLayer *connection_layer;

    ssh->session_started = TRUE;

    /*
     * We don't support choosing a major protocol version dynamically,
     * so this should always be the same value we set up in
     * connect_to_host().
     */
    assert(ssh->version == major_version);

    old_bpp = ssh->bpp;
    ssh->remote_bugs = ssh_verstring_get_bugs(old_bpp);

    if (!ssh->bare_connection) {
        if (ssh->version == 2) {
            PacketProtocolLayer *userauth_layer, *transport_child_layer;

            /*
             * We use the 'simple' variant of the SSH protocol if
             * we're asked to, except not if we're also doing
             * connection-sharing (either tunnelling our packets over
             * an upstream or expecting to be tunnelled over
             * ourselves), since then the assumption that we have only
             * one channel to worry about is not true after all.
             */
            int is_simple =
                (conf_get_int(ssh->conf, CONF_ssh_simple) && !ssh->connshare);

            ssh->bpp = ssh2_bpp_new(ssh->frontend, &ssh->stats);
            ssh_connect_bpp(ssh);

#ifndef NO_GSSAPI
            /* Load and pick the highest GSS library on the preference
             * list. */
            if (!ssh->gss_state.libs)
                ssh->gss_state.libs = ssh_gss_setup(ssh->conf, ssh->frontend); // WINSCP
            ssh->gss_state.lib = NULL;
            if (ssh->gss_state.libs->nlibraries > 0) {
                int i, j;
                for (i = 0; i < ngsslibs; i++) {
                    int want_id = conf_get_int_int(ssh->conf,
                                                   CONF_ssh_gsslist, i);
                    for (j = 0; j < ssh->gss_state.libs->nlibraries; j++)
                        if (ssh->gss_state.libs->libraries[j].id == want_id) {
                            ssh->gss_state.lib =
                                &ssh->gss_state.libs->libraries[j];
                            goto got_gsslib;   /* double break */
                        }
                }
              got_gsslib:
                /*
                 * We always expect to have found something in
                 * the above loop: we only came here if there
                 * was at least one viable GSS library, and the
                 * preference list should always mention
                 * everything and only change the order.
                 */
                assert(ssh->gss_state.lib);
            }
#endif

            connection_layer = ssh2_connection_new(
                ssh, ssh->connshare, is_simple, ssh->conf, 
                ssh_verstring_get_remote(old_bpp), &ssh->cl);
            ssh_connect_ppl(ssh, connection_layer);

            if (conf_get_int(ssh->conf, CONF_ssh_no_userauth)) {
                userauth_layer = NULL;
                transport_child_layer = connection_layer;
            } else {
                char *username = get_remote_username(ssh->conf);

                userauth_layer = ssh2_userauth_new(
                    connection_layer, ssh->savedhost, ssh->fullhostname,
                    conf_get_filename(ssh->conf, CONF_keyfile),
                    conf_get_int(ssh->conf, CONF_tryagent), username,
                    conf_get_int(ssh->conf, CONF_change_username),
                    conf_get_int(ssh->conf, CONF_try_ki_auth),
                    conf_get_int(ssh->conf, CONF_try_gssapi_auth),
                    conf_get_int(ssh->conf, CONF_try_gssapi_kex),
                    conf_get_int(ssh->conf, CONF_gssapifwd),
                    &ssh->gss_state,
                    conf_get_str(ssh->conf, CONF_loghost),
                    conf_get_int(ssh->conf, CONF_change_password)); // WINSCP
                ssh_connect_ppl(ssh, userauth_layer);
                transport_child_layer = userauth_layer;

                sfree(username);
            }

            ssh->base_layer = ssh2_transport_new(
                ssh->conf, ssh->savedhost, ssh->savedport,
                ssh->fullhostname,
                ssh_verstring_get_local(old_bpp),
                ssh_verstring_get_remote(old_bpp),
                &ssh->gss_state,
                &ssh->stats, transport_child_layer);
            ssh_connect_ppl(ssh, ssh->base_layer);

            if (userauth_layer)
                ssh2_userauth_set_transport_layer(userauth_layer,
                                                  ssh->base_layer);

        } else {

            ssh->bpp = ssh1_bpp_new(ssh->frontend);
            ssh_connect_bpp(ssh);

            connection_layer = ssh1_connection_new(ssh, ssh->conf, &ssh->cl);
            ssh_connect_ppl(ssh, connection_layer);

            ssh->base_layer = ssh1_login_new(
                ssh->conf, ssh->savedhost, ssh->savedport, connection_layer);
            ssh_connect_ppl(ssh, ssh->base_layer);

        }

    } else {
        ssh->bpp = ssh2_bare_bpp_new(ssh->frontend);
        ssh_connect_bpp(ssh);

        connection_layer = ssh2_connection_new(
            ssh, NULL, FALSE, ssh->conf, ssh_verstring_get_remote(old_bpp),
            &ssh->cl);
        ssh_connect_ppl(ssh, connection_layer);
        ssh->base_layer = connection_layer;
    }

    /* Connect the base layer - whichever it is - to the BPP, and set
     * up its selfptr. */
    ssh->base_layer->selfptr = &ssh->base_layer;
    ssh_ppl_setup_queues(ssh->base_layer, &ssh->bpp->in_pq, &ssh->bpp->out_pq);

    update_specials_menu(ssh->frontend);
    ssh->pinger = pinger_new(ssh->conf, &ssh->backend);

    queue_idempotent_callback(&ssh->bpp->ic_in_raw);
    ssh_ppl_process_queue(ssh->base_layer);

    /* Pass in the initial terminal size, if we knew it already. */
    ssh_terminal_size(ssh->cl, ssh->term_width, ssh->term_height);

    ssh_bpp_free(old_bpp);
}

static void ssh_bpp_output_raw_data_callback(void *vctx)
{
    Ssh *ssh = (Ssh *)vctx;

    if (!ssh->s)
        return;

    while (bufchain_size(&ssh->out_raw) > 0) {
        void *data;
        int len, backlog;

        bufchain_prefix(&ssh->out_raw, &data, &len);

        if (ssh->logctx)
            log_packet(ssh->logctx, PKT_OUTGOING, -1, NULL, data, len,
                       0, NULL, NULL, 0, NULL);
        backlog = sk_write(ssh->s, data, len);

        bufchain_consume(&ssh->out_raw, len);

        if (backlog > SSH_MAX_BACKLOG) {
            ssh_throttle_all(ssh, 1, backlog);
            return;
        }
    }

    if (ssh->pending_close) {
        sk_close(ssh->s);
        ssh->s = NULL;
    }
}

static void ssh_shutdown_internal(Ssh *ssh)
{
    expire_timer_context(ssh);

    if (ssh->connshare) {
        sharestate_free(ssh->connshare);
        ssh->connshare = NULL;
    }

    if (ssh->pinger) {
        pinger_free(ssh->pinger);
        ssh->pinger = NULL;
    }

    /*
     * We only need to free the base PPL, which will free the others
     * (if any) transitively.
     */
    if (ssh->base_layer) {
        ssh_ppl_free(ssh->base_layer);
        ssh->base_layer = NULL;
    }

    ssh->cl = NULL;
}

static void ssh_shutdown(Ssh *ssh)
{
    ssh_shutdown_internal(ssh);

    if (ssh->bpp) {
        ssh_bpp_free(ssh->bpp);
        ssh->bpp = NULL;
    }

    if (ssh->s) {
        sk_close(ssh->s);
        ssh->s = NULL;
    }

    bufchain_clear(&ssh->in_raw);
    bufchain_clear(&ssh->out_raw);
    bufchain_clear(&ssh->user_input);
}

static void ssh_initiate_connection_close(Ssh *ssh)
{
    /* Wind up everything above the BPP. */
    ssh_shutdown_internal(ssh);

    /* Force any remaining queued SSH packets through the BPP, and
     * schedule closing the network socket after they go out. */
    ssh_bpp_handle_output(ssh->bpp);
    ssh->pending_close = TRUE;
    queue_idempotent_callback(&ssh->ic_out_raw);

    /* Now we expect the other end to close the connection too in
     * response, so arrange that we'll receive notification of that
     * via ssh_remote_eof. */
    ssh->bpp->expect_close = TRUE;
}

#define GET_FORMATTED_MSG                       \
    char *msg;                                  \
    va_list ap;                                 \
    va_start(ap, fmt);                          \
    msg = dupvprintf(fmt, ap);                  \
    va_end(ap);

void ssh_remote_error(Ssh *ssh, const char *fmt, ...)
{
    if (ssh->base_layer || !ssh->session_started) {
        GET_FORMATTED_MSG;

        /* Error messages sent by the remote don't count as clean exits */
        ssh->exitcode = 128;

        /* Close the socket immediately, since the server has already
         * closed its end (or is about to). */
        ssh_shutdown(ssh);

        logevent(ssh->frontend, msg);
        connection_fatal(ssh->frontend, "%s", msg);
        sfree(msg);
    }
}

void ssh_remote_eof(Ssh *ssh, const char *fmt, ...)
{
    if (ssh->base_layer || !ssh->session_started) {
        GET_FORMATTED_MSG;

        /* EOF from the remote, if we were expecting it, does count as
         * a clean exit */
        ssh->exitcode = 0;

        /* Close the socket immediately, since the server has already
         * closed its end. */
        ssh_shutdown(ssh);

        logevent(ssh->frontend, msg);
        sfree(msg);
        notify_remote_exit(ssh->frontend);
    } else {
        /* This is responding to EOF after we've already seen some
         * other reason for terminating the session. */
        ssh_shutdown(ssh);
    }
}

void ssh_proto_error(Ssh *ssh, const char *fmt, ...)
{
    if (ssh->base_layer || !ssh->session_started) {
        GET_FORMATTED_MSG;

        ssh->exitcode = 128;

        ssh_bpp_queue_disconnect(ssh->bpp, msg,
                                 SSH2_DISCONNECT_PROTOCOL_ERROR);
        ssh_initiate_connection_close(ssh);

        logevent(ssh->frontend, msg);
        connection_fatal(ssh->frontend, "%s", msg);
        sfree(msg);
    }
}

void ssh_sw_abort(Ssh *ssh, const char *fmt, ...)
{
    if (ssh->base_layer || !ssh->session_started) {
        GET_FORMATTED_MSG;

        ssh->exitcode = 128;

        ssh_initiate_connection_close(ssh);

        logevent(ssh->frontend, msg);
        connection_fatal(ssh->frontend, "%s", msg);
        sfree(msg);

        notify_remote_exit(ssh->frontend);
    }
}

void ssh_user_close(Ssh *ssh, const char *fmt, ...)
{
    if (ssh->base_layer || !ssh->session_started) {
        GET_FORMATTED_MSG;

        /* Closing the connection due to user action, even if the
         * action is the user aborting during authentication prompts,
         * does count as a clean exit - except that this is also how
         * we signal ordinary session termination, in which case we
         * should use the exit status already sent from the main
         * session (if any). */
        if (ssh->exitcode < 0)
            ssh->exitcode = 0;

        ssh_initiate_connection_close(ssh);

        logevent(ssh->frontend, msg);
        sfree(msg);

        notify_remote_exit(ssh->frontend);
    }
}

static void ssh_socket_log(Plug *plug, int type, SockAddr *addr, int port,
                           const char *error_msg, int error_code)
{
    Ssh *ssh = container_of(plug, Ssh, plug);

    /*
     * While we're attempting connection sharing, don't loudly log
     * everything that happens. Real TCP connections need to be logged
     * when we _start_ trying to connect, because it might be ages
     * before they respond if something goes wrong; but connection
     * sharing is local and quick to respond, and it's sufficient to
     * simply wait and see whether it worked afterwards.
     */

    if (!ssh->attempting_connshare)
        backend_socket_log(ssh->frontend, type, addr, port,
                           error_msg, error_code, ssh->conf,
                           ssh->session_started);
}

static void ssh_closing(Plug *plug, const char *error_msg, int error_code,
			int calling_back)
{
    Ssh *ssh = container_of(plug, Ssh, plug);
    if (error_msg) {
        ssh_remote_error(ssh, "Network error: %s", error_msg);
    } else if (ssh->bpp) {
        ssh->bpp->input_eof = TRUE;
        queue_idempotent_callback(&ssh->bpp->ic_in_raw);
    }
}

static void ssh_receive(Plug *plug, int urgent, char *data, int len)
{
    Ssh *ssh = container_of(plug, Ssh, plug);

    /* Log raw data, if we're in that mode. */
    if (ssh->logctx)
	log_packet(ssh->logctx, PKT_INCOMING, -1, NULL, data, len,
		   0, NULL, NULL, 0, NULL);

    bufchain_add(&ssh->in_raw, data, len);
    if (!ssh->frozen && ssh->bpp)
        queue_idempotent_callback(&ssh->bpp->ic_in_raw);
}

static void ssh_sent(Plug *plug, int bufsize)
{
    Ssh *ssh = container_of(plug, Ssh, plug);
    /*
     * If the send backlog on the SSH socket itself clears, we should
     * unthrottle the whole world if it was throttled. Also trigger an
     * extra call to the consumer of the BPP's output, to try to send
     * some more data off its bufchain.
     */
    if (bufsize < SSH_MAX_BACKLOG) {
	ssh_throttle_all(ssh, 0, bufsize);
        queue_idempotent_callback(&ssh->ic_out_raw);
    }
}

static void ssh_hostport_setup(const char *host, int port, Conf *conf,
                               char **savedhost, int *savedport,
                               char **loghost_ret)
{
    char *loghost = conf_get_str(conf, CONF_loghost);
    if (loghost_ret)
        *loghost_ret = loghost;

    if (*loghost) {
	char *tmphost;
        char *colon;

        tmphost = dupstr(loghost);
	*savedport = 22;	       /* default ssh port */

	/*
	 * A colon suffix on the hostname string also lets us affect
	 * savedport. (Unless there are multiple colons, in which case
	 * we assume this is an unbracketed IPv6 literal.)
	 */
	colon = host_strrchr(tmphost, ':');
	if (colon && colon == host_strchr(tmphost, ':')) {
	    *colon++ = '\0';
	    if (*colon)
		*savedport = atoi(colon);
	}

        *savedhost = host_strduptrim(tmphost);
        sfree(tmphost);
    } else {
	*savedhost = host_strduptrim(host);
	if (port < 0)
	    port = 22;		       /* default ssh port */
	*savedport = port;
    }
}

static int ssh_test_for_upstream(const char *host, int port, Conf *conf)
{
    char *savedhost;
    int savedport;
    int ret;

    random_ref(); /* platform may need this to determine share socket name */
    ssh_hostport_setup(host, port, conf, &savedhost, &savedport, NULL);
    ret = ssh_share_test_for_upstream(savedhost, savedport, conf);
    sfree(savedhost);
    random_unref();

    return ret;
}

static const PlugVtable Ssh_plugvt = {
    ssh_socket_log,
    ssh_closing,
    ssh_receive,
    ssh_sent,
    NULL
};

/*
 * Connect to specified host and port.
 * Returns an error message, or NULL on success.
 * Also places the canonical host name into `realhost'. It must be
 * freed by the caller.
 */
static const char *connect_to_host(Ssh *ssh, const char *host, int port,
				   char **realhost, int nodelay, int keepalive)
{
    SockAddr *addr;
    const char *err;
    char *loghost;
    int addressfamily, sshprot;

    ssh_hostport_setup(host, port, ssh->conf,
                       &ssh->savedhost, &ssh->savedport, &loghost);

<<<<<<< HEAD
    ssh->plugvt = &Ssh_plugvt;
    
    #ifdef MPEXT
    // make sure the field is initialized, in case lookup below fails
    ssh->fullhostname = NULL;
    #endif
=======
    ssh->plug.vt = &Ssh_plugvt;
>>>>>>> 25d28423

    /*
     * Try connection-sharing, in case that means we don't open a
     * socket after all. ssh_connection_sharing_init will connect to a
     * previously established upstream if it can, and failing that,
     * establish a listening socket for _us_ to be the upstream. In
     * the latter case it will return NULL just as if it had done
     * nothing, because here we only need to care if we're a
     * downstream and need to do our connection setup differently.
     */
    ssh->connshare = NULL;
    ssh->attempting_connshare = TRUE;  /* affects socket logging behaviour */
    ssh->s = ssh_connection_sharing_init(
        ssh->savedhost, ssh->savedport, ssh->conf, ssh->frontend,
        &ssh->plug, &ssh->connshare);
    ssh->attempting_connshare = FALSE;
    if (ssh->s != NULL) {
        /*
         * We are a downstream.
         */
        ssh->bare_connection = TRUE;
        ssh->fullhostname = NULL;
        *realhost = dupstr(host);      /* best we can do */

        if ((flags & FLAG_VERBOSE) || (flags & FLAG_INTERACTIVE)) {
            /* In an interactive session, or in verbose mode, announce
             * in the console window that we're a sharing downstream,
             * to avoid confusing users as to why this session doesn't
             * behave in quite the usual way. */
            const char *msg =
                "Reusing a shared connection to this server.\r\n";
            from_backend(ssh->frontend, TRUE, msg, strlen(msg));
        }
    } else {
        /*
         * We're not a downstream, so open a normal socket.
         */

        /*
         * Try to find host.
         */
        addressfamily = conf_get_int(ssh->conf, CONF_addressfamily);
        addr = name_lookup(host, port, realhost, ssh->conf, addressfamily,
                           ssh->frontend, "SSH connection");
        if ((err = sk_addr_error(addr)) != NULL) {
            sk_addr_free(addr);
            return err;
        }
        ssh->fullhostname = dupstr(*realhost);   /* save in case of GSSAPI */

        ssh->s = new_connection(addr, *realhost, port,
                                0, 1, nodelay, keepalive,
                                &ssh->plug, ssh->conf);
        if ((err = sk_socket_error(ssh->s)) != NULL) {
            ssh->s = NULL;
            notify_remote_exit(ssh->frontend);
            return err;
        }
    }

    /*
     * The SSH version number is always fixed (since we no longer support
     * fallback between versions), so set it now.
     */
    sshprot = conf_get_int(ssh->conf, CONF_sshprot);
    assert(sshprot == 0 || sshprot == 3);
    if (sshprot == 0)
	/* SSH-1 only */
	ssh->version = 1;
    if (sshprot == 3 || ssh->bare_connection) {
	/* SSH-2 only */
	ssh->version = 2;
    }

    /*
     * Set up the initial BPP that will do the version string
     * exchange, and get it started so that it can send the outgoing
     * version string early if it wants to.
     */
    ssh->version_receiver.got_ssh_version = ssh_got_ssh_version;
    ssh->bpp = ssh_verstring_new(
        ssh->conf, ssh->frontend, ssh->bare_connection,
        ssh->version == 1 ? "1.5" : "2.0", &ssh->version_receiver);
    ssh_connect_bpp(ssh);
    queue_idempotent_callback(&ssh->bpp->ic_in_raw);

    /*
     * loghost, if configured, overrides realhost.
     */
    if (*loghost) {
	sfree(*realhost);
	*realhost = dupstr(loghost);
    }

    return NULL;
}

/*
 * Throttle or unthrottle the SSH connection.
 */
void ssh_throttle_conn(Ssh *ssh, int adjust)
{
    int old_count = ssh->conn_throttle_count;
    int frozen;

    ssh->conn_throttle_count += adjust;
    assert(ssh->conn_throttle_count >= 0);

    if (ssh->conn_throttle_count && !old_count) {
        frozen = TRUE;
    } else if (!ssh->conn_throttle_count && old_count) {
        frozen = FALSE;
    } else {
        return;                /* don't change current frozen state */
    }

    ssh->frozen = frozen;

    if (ssh->s) {
        sk_set_frozen(ssh->s, frozen);

        /*
         * Now process any SSH connection data that was stashed in our
         * queue while we were frozen.
         */
        queue_idempotent_callback(&ssh->bpp->ic_in_raw);
    }
}

/*
 * Throttle or unthrottle _all_ local data streams (for when sends
 * on the SSH connection itself back up).
 */
static void ssh_throttle_all(Ssh *ssh, int enable, int bufsize)
{
    if (enable == ssh->throttled_all)
	return;
    ssh->throttled_all = enable;
    ssh->overall_bufsize = bufsize;

    ssh_throttle_all_channels(ssh->cl, enable);
}

static void ssh_cache_conf_values(Ssh *ssh)
{
    ssh->pls.omit_passwords = conf_get_int(ssh->conf, CONF_logomitpass);
    ssh->pls.omit_data = conf_get_int(ssh->conf, CONF_logomitdata);
}

/*
 * Called to set up the connection.
 *
 * Returns an error message, or NULL on success.
 */
static const char *ssh_init(Frontend *frontend, Backend **backend_handle,
			    Conf *conf,
                            const char *host, int port, char **realhost,
			    int nodelay, int keepalive)
{
    const char *p;
    Ssh *ssh;

    ssh = snew(Ssh);
    memset(ssh, 0, sizeof(Ssh));

    ssh->conf = conf_copy(conf);
    ssh_cache_conf_values(ssh);
    ssh->exitcode = -1;
    ssh->pls.kctx = SSH2_PKTCTX_NOKEX;
    ssh->pls.actx = SSH2_PKTCTX_NOAUTH;
    bufchain_init(&ssh->in_raw);
    bufchain_init(&ssh->out_raw);
    bufchain_init(&ssh->user_input);
    ssh->ic_out_raw.fn = ssh_bpp_output_raw_data_callback;
    ssh->ic_out_raw.ctx = ssh;
    ssh->ic_out_raw.set = get_frontend_callback_set(frontend);

    ssh->backend.vt = &ssh_backend;
    *backend_handle = &ssh->backend;

    ssh->frontend = frontend;

    random_ref(); /* do this now - may be needed by sharing setup code */
    ssh->need_random_unref = TRUE;

    p = connect_to_host(ssh, host, port, realhost, nodelay, keepalive);
    if (p != NULL) {
        /* Call random_unref now instead of waiting until the caller
         * frees this useless Ssh object, in case the caller is
         * impatient and just exits without bothering, in which case
         * the random seed won't be re-saved. */
        ssh->need_random_unref = FALSE;
        random_unref();
	return p;
    }

    return NULL;
}

static void ssh_free(Backend *be)
{
    Ssh *ssh = container_of(be, Ssh, backend);
    int need_random_unref;

    ssh_shutdown(ssh);

    conf_free(ssh->conf);
    if (ssh->connshare)
        sharestate_free(ssh->connshare);
    sfree(ssh->savedhost);
    sfree(ssh->fullhostname);
    sfree(ssh->specials);

#ifndef NO_GSSAPI
    if (ssh->gss_state.srv_name)
        ssh->gss_state.lib->release_name( 
            ssh->gss_state.lib, &ssh->gss_state.srv_name);
    if (ssh->gss_state.ctx != NULL)
        ssh->gss_state.lib->release_cred(
            ssh->gss_state.lib, &ssh->gss_state.ctx);
    if (ssh->gss_state.libs)
	ssh_gss_cleanup(ssh->gss_state.libs);
#endif

    need_random_unref = ssh->need_random_unref;
    sfree(ssh);

    if (need_random_unref)
        random_unref();
}

/*
 * Reconfigure the SSH backend.
 */
static void ssh_reconfig(Backend *be, Conf *conf)
{
    Ssh *ssh = container_of(be, Ssh, backend);

    if (ssh->pinger)
        pinger_reconfig(ssh->pinger, ssh->conf, conf);

    ssh_ppl_reconfigure(ssh->base_layer, conf);

    conf_free(ssh->conf);
    ssh->conf = conf_copy(conf);
    ssh_cache_conf_values(ssh);
}

/*
 * Called to send data down the SSH connection.
 */
static int ssh_send(Backend *be, const char *buf, int len)
{
    Ssh *ssh = container_of(be, Ssh, backend);

    if (ssh == NULL || ssh->s == NULL)
	return 0;

    bufchain_add(&ssh->user_input, buf, len);
    if (ssh->base_layer)
        ssh_ppl_got_user_input(ssh->base_layer);

    return backend_sendbuffer(&ssh->backend);
}

/*
 * Called to query the current amount of buffered stdin data.
 */
static int ssh_sendbuffer(Backend *be)
{
    Ssh *ssh = container_of(be, Ssh, backend);
    int backlog;

    if (!ssh || !ssh->s || !ssh->cl)
	return 0;

    backlog = ssh_stdin_backlog(ssh->cl);

    /* FIXME: also include sizes of pqs */

    /*
     * If the SSH socket itself has backed up, add the total backup
     * size on that to any individual buffer on the stdin channel.
     */
    if (ssh->throttled_all)
	backlog += ssh->overall_bufsize;

    return backlog;
}

/*
 * Called to set the size of the window from SSH's POV.
 */
static void ssh_size(Backend *be, int width, int height)
{
    Ssh *ssh = container_of(be, Ssh, backend);

    ssh->term_width = width;
    ssh->term_height = height;
    if (ssh->cl)
        ssh_terminal_size(ssh->cl, ssh->term_width, ssh->term_height);
}

struct ssh_add_special_ctx {
    SessionSpecial *specials;
    int nspecials, specials_size;
};

static void ssh_add_special(void *vctx, const char *text,
                            SessionSpecialCode code, int arg)
{
    struct ssh_add_special_ctx *ctx = (struct ssh_add_special_ctx *)vctx;
    SessionSpecial *spec;

    if (ctx->nspecials >= ctx->specials_size) {
        ctx->specials_size = ctx->nspecials * 5 / 4 + 32;
        ctx->specials = sresize(ctx->specials, ctx->specials_size,
                                SessionSpecial);
    }

    spec = &ctx->specials[ctx->nspecials++];
    spec->name = text;
    spec->code = code;
    spec->arg = arg;
}

/*
 * Return a list of the special codes that make sense in this
 * protocol.
 */
static const SessionSpecial *ssh_get_specials(Backend *be)
{
    Ssh *ssh = container_of(be, Ssh, backend);

    /*
     * Ask all our active protocol layers what specials they've got,
     * and amalgamate the list into one combined one.
     */

    struct ssh_add_special_ctx ctx;

    ctx.specials = NULL;
    ctx.nspecials = ctx.specials_size = 0;

    if (ssh->base_layer)
        ssh_ppl_get_specials(ssh->base_layer, ssh_add_special, &ctx);

    if (ctx.specials) {
        /* If the list is non-empty, terminate it with a SS_EXITMENU. */
        ssh_add_special(&ctx, NULL, SS_EXITMENU, 0);
    }

    sfree(ssh->specials);
    ssh->specials = ctx.specials;
    return ssh->specials;
}

/*
 * Send special codes.
 */
static void ssh_special(Backend *be, SessionSpecialCode code, int arg)
{
    Ssh *ssh = container_of(be, Ssh, backend);

    if (ssh->base_layer)
        ssh_ppl_special_cmd(ssh->base_layer, code, arg);
}

/*
 * This is called when stdout/stderr (the entity to which
 * from_backend sends data) manages to clear some backlog.
 */
static void ssh_unthrottle(Backend *be, int bufsize)
{
    Ssh *ssh = container_of(be, Ssh, backend);

    ssh_stdout_unthrottle(ssh->cl, bufsize);
}

static int ssh_connected(Backend *be)
{
    Ssh *ssh = container_of(be, Ssh, backend);
    return ssh->s != NULL;
}

static int ssh_sendok(Backend *be)
{
    Ssh *ssh = container_of(be, Ssh, backend);
    return ssh->base_layer && ssh_ppl_want_user_input(ssh->base_layer);
}

void ssh_ldisc_update(Ssh *ssh)
{
    /* Called when the connection layer wants to propagate an update
     * to the line discipline options */
    if (ssh->ldisc)
	ldisc_echoedit_update(ssh->ldisc);
}

static int ssh_ldisc(Backend *be, int option)
{
    Ssh *ssh = container_of(be, Ssh, backend);
    return ssh->cl ? ssh_ldisc_option(ssh->cl, option) : FALSE;
}

static void ssh_provide_ldisc(Backend *be, Ldisc *ldisc)
{
    Ssh *ssh = container_of(be, Ssh, backend);
    ssh->ldisc = ldisc;
}

static void ssh_provide_logctx(Backend *be, LogContext *logctx)
{
    Ssh *ssh = container_of(be, Ssh, backend);
    ssh->logctx = logctx;
}

void ssh_got_exitcode(Ssh *ssh, int exitcode)
{
    ssh->exitcode = exitcode;
}

static int ssh_return_exitcode(Backend *be)
{
    Ssh *ssh = container_of(be, Ssh, backend);
    if (ssh->s && (!ssh->session_started || ssh->base_layer))
        return -1;
    else
        return (ssh->exitcode >= 0 ? ssh->exitcode : INT_MAX);
}

/*
 * cfg_info for SSH is the protocol running in this session.
 * (1 or 2 for the full SSH-1 or SSH-2 protocol; -1 for the bare
 * SSH-2 connection protocol, i.e. a downstream; 0 for not-decided-yet.)
 */
static int ssh_cfg_info(Backend *be)
{
    Ssh *ssh = container_of(be, Ssh, backend);
    if (ssh->version == 0)
	return 0; /* don't know yet */
    else if (ssh->bare_connection)
	return -1;
    else
	return ssh->version;
}

/*
 * Gross hack: pscp will try to start SFTP but fall back to scp1 if
 * that fails. This variable is the means by which scp.c can reach
 * into the SSH code and find out which one it got.
 */
extern int ssh_fallback_cmd(Backend *be)
{
    Ssh *ssh = container_of(be, Ssh, backend);
    return ssh->fallback_cmd;
}

void ssh_got_fallback_cmd(Ssh *ssh)
{
    ssh->fallback_cmd = TRUE;
}

const struct BackendVtable ssh_backend = {
    ssh_init,
    ssh_free,
    ssh_reconfig,
    ssh_send,
    ssh_sendbuffer,
    ssh_size,
    ssh_special,
    ssh_get_specials,
    ssh_connected,
    ssh_return_exitcode,
    ssh_sendok,
    ssh_ldisc,
    ssh_provide_ldisc,
    ssh_provide_logctx,
    ssh_unthrottle,
    ssh_cfg_info,
    ssh_test_for_upstream,
    "ssh",
    PROT_SSH,
    22
};

#ifdef MPEXT

#include "puttyexp.h"

int is_ssh(Plug * plug)
{
  return (*plug)->closing == ssh_closing;
}

int get_ssh_version(Backend * be)
{
  Ssh * ssh = FROMFIELD(be, Ssh, backend);
  return ssh->version;
}

void * get_ssh_frontend(Plug * plug)
{
  return FROMFIELD(plug, Ssh, plugvt)->frontend;
}

const ssh1_cipher * get_cipher(Backend * be)
{
  Ssh * ssh = FROMFIELD(be, Ssh, backend);
  return ssh1_bpp_get_cipher(ssh->bpp);
}

const ssh2_cipher * get_cscipher(Backend * be)
{
  Ssh * ssh = FROMFIELD(be, Ssh, backend);
  return ssh2_bpp_get_cscipher(ssh->bpp);
}

const ssh2_cipher * get_sccipher(Backend * be)
{
  Ssh * ssh = FROMFIELD(be, Ssh, backend);
  return ssh2_bpp_get_sccipher(ssh->bpp);
}

const struct ssh_compressor * get_cscomp(Backend * be)
{
  Ssh * ssh = FROMFIELD(be, Ssh, backend);
  return ssh2_bpp_get_cscomp(ssh->bpp);
}

const struct ssh_decompressor * get_sccomp(Backend * be)
{
  Ssh * ssh = FROMFIELD(be, Ssh, backend);
  return ssh2_bpp_get_sccomp(ssh->bpp);
}

unsigned int winscp_query(Backend * be, int query)
{
  Ssh * ssh = FROMFIELD(be, Ssh, backend);
  if ((ssh->base_layer != NULL) && (ssh->base_layer->vt->winscp_query != NULL))
  {
    return ssh_ppl_winscp_query(ssh->base_layer, query);
  }
  else
  {
    return 0;
  }
}

void md5checksum(const char * buffer, int len, unsigned char output[16])
{
  MD5Simple(buffer, len, output);
}
#endif
<|MERGE_RESOLUTION|>--- conflicted
+++ resolved
@@ -1,1192 +1,1188 @@
-/*
- * SSH backend.
- */
-
-#include <stdio.h>
-#include <stdlib.h>
-#include <stdarg.h>
-#include <assert.h>
-#include <limits.h>
-#include <signal.h>
-
-#include "putty.h"
-#include "pageant.h" /* for AGENT_MAX_MSGLEN */
-#include "tree234.h"
-#include "storage.h"
-#include "marshal.h"
-#include "ssh.h"
-#include "sshcr.h"
-#include "sshbpp.h"
-#include "sshppl.h"
-#include "sshchan.h"
-#ifndef NO_GSSAPI
-#include "sshgssc.h"
-#include "sshgss.h"
-#define MIN_CTXT_LIFETIME 5	/* Avoid rekey with short lifetime (seconds) */
-#define GSS_KEX_CAPABLE	(1<<0)	/* Can do GSS KEX */
-#define GSS_CRED_UPDATED (1<<1) /* Cred updated since previous delegation */
-#define GSS_CTXT_EXPIRES (1<<2)	/* Context expires before next timer */
-#define GSS_CTXT_MAYFAIL (1<<3)	/* Context may expire during handshake */
-#endif
-
-struct Ssh {
-    Socket *s;
-    Frontend *frontend;
-    Conf *conf;
-
-    struct ssh_version_receiver version_receiver;
-    int remote_bugs;
-
-    Plug plug;
-    Backend backend;
-
-    Ldisc *ldisc;
-    LogContext *logctx;
-
-    /* The last list returned from get_specials. */
-    SessionSpecial *specials;
-
-    int bare_connection;
-    ssh_sharing_state *connshare;
-    int attempting_connshare;
-
-    struct ssh_connection_shared_gss_state gss_state;
-
-    char *savedhost;
-    int savedport;
-    char *fullhostname;
-
-    int fallback_cmd;
-    int exitcode;
-
-    int version;
-    int conn_throttle_count;
-    int overall_bufsize;
-    int throttled_all;
-    int frozen;
-
-    /* in case we find these out before we have a ConnectionLayer to tell */
-    int term_width, term_height;
-
-    bufchain in_raw, out_raw, user_input;
-    int pending_close;
-    IdempotentCallback ic_out_raw;
-
-    PacketLogSettings pls;
-    struct DataTransferStats stats;
-
-    BinaryPacketProtocol *bpp;
-
-    /*
-     * base_layer identifies the bottommost packet protocol layer, the
-     * one connected directly to the BPP's packet queues. Any
-     * operation that needs to talk to all layers (e.g. free, or
-     * get_specials) will do it by talking to this, which will
-     * recursively propagate it if necessary.
-     */
-    PacketProtocolLayer *base_layer;
-
-    /*
-     * The ConnectionLayer vtable from our connection layer.
-     */
-    ConnectionLayer *cl;
-
-    /*
-     * session_started is FALSE until we initialise the main protocol
-     * layers. So it distinguishes between base_layer==NULL meaning
-     * that the SSH protocol hasn't been set up _yet_, and
-     * base_layer==NULL meaning the SSH protocol has run and finished.
-     * It's also used to mark the point where we stop counting proxy
-     * command diagnostics as pre-session-startup.
-     */
-    int session_started;
-
-    Pinger *pinger;
-
-    int need_random_unref;
-};
-
-#define ssh_logevent(params) ( \
-        logevent_and_free((ssh)->frontend, dupprintf params))
-
-static void ssh_shutdown(Ssh *ssh);
-static void ssh_throttle_all(Ssh *ssh, int enable, int bufsize);
-static void ssh_bpp_output_raw_data_callback(void *vctx);
-
-Frontend *ssh_get_frontend(Ssh *ssh)
-{
-    return ssh->frontend;
-}
-
-static void ssh_connect_bpp(Ssh *ssh)
-{
-    ssh->bpp->ssh = ssh;
-    ssh->bpp->in_raw = &ssh->in_raw;
-    ssh->bpp->out_raw = &ssh->out_raw;
-    ssh->bpp->out_raw->ic = &ssh->ic_out_raw;
-    ssh->bpp->pls = &ssh->pls;
-    ssh->bpp->logctx = ssh->logctx;
-    ssh->bpp->remote_bugs = ssh->remote_bugs;
-}
-
-static void ssh_connect_ppl(Ssh *ssh, PacketProtocolLayer *ppl)
-{
-    ppl->bpp = ssh->bpp;
-    ppl->user_input = &ssh->user_input;
-    ppl->frontend = ssh->frontend;
-    ppl->ssh = ssh;
-    ppl->remote_bugs = ssh->remote_bugs;
-}
-
-static void ssh_got_ssh_version(struct ssh_version_receiver *rcv,
-                                int major_version)
-{
-    Ssh *ssh = container_of(rcv, Ssh, version_receiver);
-    BinaryPacketProtocol *old_bpp;
-    PacketProtocolLayer *connection_layer;
-
-    ssh->session_started = TRUE;
-
-    /*
-     * We don't support choosing a major protocol version dynamically,
-     * so this should always be the same value we set up in
-     * connect_to_host().
-     */
-    assert(ssh->version == major_version);
-
-    old_bpp = ssh->bpp;
-    ssh->remote_bugs = ssh_verstring_get_bugs(old_bpp);
-
-    if (!ssh->bare_connection) {
-        if (ssh->version == 2) {
-            PacketProtocolLayer *userauth_layer, *transport_child_layer;
-
-            /*
-             * We use the 'simple' variant of the SSH protocol if
-             * we're asked to, except not if we're also doing
-             * connection-sharing (either tunnelling our packets over
-             * an upstream or expecting to be tunnelled over
-             * ourselves), since then the assumption that we have only
-             * one channel to worry about is not true after all.
-             */
-            int is_simple =
-                (conf_get_int(ssh->conf, CONF_ssh_simple) && !ssh->connshare);
-
-            ssh->bpp = ssh2_bpp_new(ssh->frontend, &ssh->stats);
-            ssh_connect_bpp(ssh);
-
-#ifndef NO_GSSAPI
-            /* Load and pick the highest GSS library on the preference
-             * list. */
-            if (!ssh->gss_state.libs)
-                ssh->gss_state.libs = ssh_gss_setup(ssh->conf, ssh->frontend); // WINSCP
-            ssh->gss_state.lib = NULL;
-            if (ssh->gss_state.libs->nlibraries > 0) {
-                int i, j;
-                for (i = 0; i < ngsslibs; i++) {
-                    int want_id = conf_get_int_int(ssh->conf,
-                                                   CONF_ssh_gsslist, i);
-                    for (j = 0; j < ssh->gss_state.libs->nlibraries; j++)
-                        if (ssh->gss_state.libs->libraries[j].id == want_id) {
-                            ssh->gss_state.lib =
-                                &ssh->gss_state.libs->libraries[j];
-                            goto got_gsslib;   /* double break */
-                        }
-                }
-              got_gsslib:
-                /*
-                 * We always expect to have found something in
-                 * the above loop: we only came here if there
-                 * was at least one viable GSS library, and the
-                 * preference list should always mention
-                 * everything and only change the order.
-                 */
-                assert(ssh->gss_state.lib);
-            }
-#endif
-
-            connection_layer = ssh2_connection_new(
-                ssh, ssh->connshare, is_simple, ssh->conf, 
-                ssh_verstring_get_remote(old_bpp), &ssh->cl);
-            ssh_connect_ppl(ssh, connection_layer);
-
-            if (conf_get_int(ssh->conf, CONF_ssh_no_userauth)) {
-                userauth_layer = NULL;
-                transport_child_layer = connection_layer;
-            } else {
-                char *username = get_remote_username(ssh->conf);
-
-                userauth_layer = ssh2_userauth_new(
-                    connection_layer, ssh->savedhost, ssh->fullhostname,
-                    conf_get_filename(ssh->conf, CONF_keyfile),
-                    conf_get_int(ssh->conf, CONF_tryagent), username,
-                    conf_get_int(ssh->conf, CONF_change_username),
-                    conf_get_int(ssh->conf, CONF_try_ki_auth),
-                    conf_get_int(ssh->conf, CONF_try_gssapi_auth),
-                    conf_get_int(ssh->conf, CONF_try_gssapi_kex),
-                    conf_get_int(ssh->conf, CONF_gssapifwd),
-                    &ssh->gss_state,
-                    conf_get_str(ssh->conf, CONF_loghost),
-                    conf_get_int(ssh->conf, CONF_change_password)); // WINSCP
-                ssh_connect_ppl(ssh, userauth_layer);
-                transport_child_layer = userauth_layer;
-
-                sfree(username);
-            }
-
-            ssh->base_layer = ssh2_transport_new(
-                ssh->conf, ssh->savedhost, ssh->savedport,
-                ssh->fullhostname,
-                ssh_verstring_get_local(old_bpp),
-                ssh_verstring_get_remote(old_bpp),
-                &ssh->gss_state,
-                &ssh->stats, transport_child_layer);
-            ssh_connect_ppl(ssh, ssh->base_layer);
-
-            if (userauth_layer)
-                ssh2_userauth_set_transport_layer(userauth_layer,
-                                                  ssh->base_layer);
-
-        } else {
-
-            ssh->bpp = ssh1_bpp_new(ssh->frontend);
-            ssh_connect_bpp(ssh);
-
-            connection_layer = ssh1_connection_new(ssh, ssh->conf, &ssh->cl);
-            ssh_connect_ppl(ssh, connection_layer);
-
-            ssh->base_layer = ssh1_login_new(
-                ssh->conf, ssh->savedhost, ssh->savedport, connection_layer);
-            ssh_connect_ppl(ssh, ssh->base_layer);
-
-        }
-
-    } else {
-        ssh->bpp = ssh2_bare_bpp_new(ssh->frontend);
-        ssh_connect_bpp(ssh);
-
-        connection_layer = ssh2_connection_new(
-            ssh, NULL, FALSE, ssh->conf, ssh_verstring_get_remote(old_bpp),
-            &ssh->cl);
-        ssh_connect_ppl(ssh, connection_layer);
-        ssh->base_layer = connection_layer;
-    }
-
-    /* Connect the base layer - whichever it is - to the BPP, and set
-     * up its selfptr. */
-    ssh->base_layer->selfptr = &ssh->base_layer;
-    ssh_ppl_setup_queues(ssh->base_layer, &ssh->bpp->in_pq, &ssh->bpp->out_pq);
-
-    update_specials_menu(ssh->frontend);
-    ssh->pinger = pinger_new(ssh->conf, &ssh->backend);
-
-    queue_idempotent_callback(&ssh->bpp->ic_in_raw);
-    ssh_ppl_process_queue(ssh->base_layer);
-
-    /* Pass in the initial terminal size, if we knew it already. */
-    ssh_terminal_size(ssh->cl, ssh->term_width, ssh->term_height);
-
-    ssh_bpp_free(old_bpp);
-}
-
-static void ssh_bpp_output_raw_data_callback(void *vctx)
-{
-    Ssh *ssh = (Ssh *)vctx;
-
-    if (!ssh->s)
-        return;
-
-    while (bufchain_size(&ssh->out_raw) > 0) {
-        void *data;
-        int len, backlog;
-
-        bufchain_prefix(&ssh->out_raw, &data, &len);
-
-        if (ssh->logctx)
-            log_packet(ssh->logctx, PKT_OUTGOING, -1, NULL, data, len,
-                       0, NULL, NULL, 0, NULL);
-        backlog = sk_write(ssh->s, data, len);
-
-        bufchain_consume(&ssh->out_raw, len);
-
-        if (backlog > SSH_MAX_BACKLOG) {
-            ssh_throttle_all(ssh, 1, backlog);
-            return;
-        }
-    }
-
-    if (ssh->pending_close) {
-        sk_close(ssh->s);
-        ssh->s = NULL;
-    }
-}
-
-static void ssh_shutdown_internal(Ssh *ssh)
-{
-    expire_timer_context(ssh);
-
-    if (ssh->connshare) {
-        sharestate_free(ssh->connshare);
-        ssh->connshare = NULL;
-    }
-
-    if (ssh->pinger) {
-        pinger_free(ssh->pinger);
-        ssh->pinger = NULL;
-    }
-
-    /*
-     * We only need to free the base PPL, which will free the others
-     * (if any) transitively.
-     */
-    if (ssh->base_layer) {
-        ssh_ppl_free(ssh->base_layer);
-        ssh->base_layer = NULL;
-    }
-
-    ssh->cl = NULL;
-}
-
-static void ssh_shutdown(Ssh *ssh)
-{
-    ssh_shutdown_internal(ssh);
-
-    if (ssh->bpp) {
-        ssh_bpp_free(ssh->bpp);
-        ssh->bpp = NULL;
-    }
-
-    if (ssh->s) {
-        sk_close(ssh->s);
-        ssh->s = NULL;
-    }
-
-    bufchain_clear(&ssh->in_raw);
-    bufchain_clear(&ssh->out_raw);
-    bufchain_clear(&ssh->user_input);
-}
-
-static void ssh_initiate_connection_close(Ssh *ssh)
-{
-    /* Wind up everything above the BPP. */
-    ssh_shutdown_internal(ssh);
-
-    /* Force any remaining queued SSH packets through the BPP, and
-     * schedule closing the network socket after they go out. */
-    ssh_bpp_handle_output(ssh->bpp);
-    ssh->pending_close = TRUE;
-    queue_idempotent_callback(&ssh->ic_out_raw);
-
-    /* Now we expect the other end to close the connection too in
-     * response, so arrange that we'll receive notification of that
-     * via ssh_remote_eof. */
-    ssh->bpp->expect_close = TRUE;
-}
-
-#define GET_FORMATTED_MSG                       \
-    char *msg;                                  \
-    va_list ap;                                 \
-    va_start(ap, fmt);                          \
-    msg = dupvprintf(fmt, ap);                  \
-    va_end(ap);
-
-void ssh_remote_error(Ssh *ssh, const char *fmt, ...)
-{
-    if (ssh->base_layer || !ssh->session_started) {
-        GET_FORMATTED_MSG;
-
-        /* Error messages sent by the remote don't count as clean exits */
-        ssh->exitcode = 128;
-
-        /* Close the socket immediately, since the server has already
-         * closed its end (or is about to). */
-        ssh_shutdown(ssh);
-
-        logevent(ssh->frontend, msg);
-        connection_fatal(ssh->frontend, "%s", msg);
-        sfree(msg);
-    }
-}
-
-void ssh_remote_eof(Ssh *ssh, const char *fmt, ...)
-{
-    if (ssh->base_layer || !ssh->session_started) {
-        GET_FORMATTED_MSG;
-
-        /* EOF from the remote, if we were expecting it, does count as
-         * a clean exit */
-        ssh->exitcode = 0;
-
-        /* Close the socket immediately, since the server has already
-         * closed its end. */
-        ssh_shutdown(ssh);
-
-        logevent(ssh->frontend, msg);
-        sfree(msg);
-        notify_remote_exit(ssh->frontend);
-    } else {
-        /* This is responding to EOF after we've already seen some
-         * other reason for terminating the session. */
-        ssh_shutdown(ssh);
-    }
-}
-
-void ssh_proto_error(Ssh *ssh, const char *fmt, ...)
-{
-    if (ssh->base_layer || !ssh->session_started) {
-        GET_FORMATTED_MSG;
-
-        ssh->exitcode = 128;
-
-        ssh_bpp_queue_disconnect(ssh->bpp, msg,
-                                 SSH2_DISCONNECT_PROTOCOL_ERROR);
-        ssh_initiate_connection_close(ssh);
-
-        logevent(ssh->frontend, msg);
-        connection_fatal(ssh->frontend, "%s", msg);
-        sfree(msg);
-    }
-}
-
-void ssh_sw_abort(Ssh *ssh, const char *fmt, ...)
-{
-    if (ssh->base_layer || !ssh->session_started) {
-        GET_FORMATTED_MSG;
-
-        ssh->exitcode = 128;
-
-        ssh_initiate_connection_close(ssh);
-
-        logevent(ssh->frontend, msg);
-        connection_fatal(ssh->frontend, "%s", msg);
-        sfree(msg);
-
-        notify_remote_exit(ssh->frontend);
-    }
-}
-
-void ssh_user_close(Ssh *ssh, const char *fmt, ...)
-{
-    if (ssh->base_layer || !ssh->session_started) {
-        GET_FORMATTED_MSG;
-
-        /* Closing the connection due to user action, even if the
-         * action is the user aborting during authentication prompts,
-         * does count as a clean exit - except that this is also how
-         * we signal ordinary session termination, in which case we
-         * should use the exit status already sent from the main
-         * session (if any). */
-        if (ssh->exitcode < 0)
-            ssh->exitcode = 0;
-
-        ssh_initiate_connection_close(ssh);
-
-        logevent(ssh->frontend, msg);
-        sfree(msg);
-
-        notify_remote_exit(ssh->frontend);
-    }
-}
-
-static void ssh_socket_log(Plug *plug, int type, SockAddr *addr, int port,
-                           const char *error_msg, int error_code)
-{
-    Ssh *ssh = container_of(plug, Ssh, plug);
-
-    /*
-     * While we're attempting connection sharing, don't loudly log
-     * everything that happens. Real TCP connections need to be logged
-     * when we _start_ trying to connect, because it might be ages
-     * before they respond if something goes wrong; but connection
-     * sharing is local and quick to respond, and it's sufficient to
-     * simply wait and see whether it worked afterwards.
-     */
-
-    if (!ssh->attempting_connshare)
-        backend_socket_log(ssh->frontend, type, addr, port,
-                           error_msg, error_code, ssh->conf,
-                           ssh->session_started);
-}
-
-static void ssh_closing(Plug *plug, const char *error_msg, int error_code,
-			int calling_back)
-{
-    Ssh *ssh = container_of(plug, Ssh, plug);
-    if (error_msg) {
-        ssh_remote_error(ssh, "Network error: %s", error_msg);
-    } else if (ssh->bpp) {
-        ssh->bpp->input_eof = TRUE;
-        queue_idempotent_callback(&ssh->bpp->ic_in_raw);
-    }
-}
-
-static void ssh_receive(Plug *plug, int urgent, char *data, int len)
-{
-    Ssh *ssh = container_of(plug, Ssh, plug);
-
-    /* Log raw data, if we're in that mode. */
-    if (ssh->logctx)
-	log_packet(ssh->logctx, PKT_INCOMING, -1, NULL, data, len,
-		   0, NULL, NULL, 0, NULL);
-
-    bufchain_add(&ssh->in_raw, data, len);
-    if (!ssh->frozen && ssh->bpp)
-        queue_idempotent_callback(&ssh->bpp->ic_in_raw);
-}
-
-static void ssh_sent(Plug *plug, int bufsize)
-{
-    Ssh *ssh = container_of(plug, Ssh, plug);
-    /*
-     * If the send backlog on the SSH socket itself clears, we should
-     * unthrottle the whole world if it was throttled. Also trigger an
-     * extra call to the consumer of the BPP's output, to try to send
-     * some more data off its bufchain.
-     */
-    if (bufsize < SSH_MAX_BACKLOG) {
-	ssh_throttle_all(ssh, 0, bufsize);
-        queue_idempotent_callback(&ssh->ic_out_raw);
-    }
-}
-
-static void ssh_hostport_setup(const char *host, int port, Conf *conf,
-                               char **savedhost, int *savedport,
-                               char **loghost_ret)
-{
-    char *loghost = conf_get_str(conf, CONF_loghost);
-    if (loghost_ret)
-        *loghost_ret = loghost;
-
-    if (*loghost) {
-	char *tmphost;
-        char *colon;
-
-        tmphost = dupstr(loghost);
-	*savedport = 22;	       /* default ssh port */
-
-	/*
-	 * A colon suffix on the hostname string also lets us affect
-	 * savedport. (Unless there are multiple colons, in which case
-	 * we assume this is an unbracketed IPv6 literal.)
-	 */
-	colon = host_strrchr(tmphost, ':');
-	if (colon && colon == host_strchr(tmphost, ':')) {
-	    *colon++ = '\0';
-	    if (*colon)
-		*savedport = atoi(colon);
-	}
-
-        *savedhost = host_strduptrim(tmphost);
-        sfree(tmphost);
-    } else {
-	*savedhost = host_strduptrim(host);
-	if (port < 0)
-	    port = 22;		       /* default ssh port */
-	*savedport = port;
-    }
-}
-
-static int ssh_test_for_upstream(const char *host, int port, Conf *conf)
-{
-    char *savedhost;
-    int savedport;
-    int ret;
-
-    random_ref(); /* platform may need this to determine share socket name */
-    ssh_hostport_setup(host, port, conf, &savedhost, &savedport, NULL);
-    ret = ssh_share_test_for_upstream(savedhost, savedport, conf);
-    sfree(savedhost);
-    random_unref();
-
-    return ret;
-}
-
-static const PlugVtable Ssh_plugvt = {
-    ssh_socket_log,
-    ssh_closing,
-    ssh_receive,
-    ssh_sent,
-    NULL
-};
-
-/*
- * Connect to specified host and port.
- * Returns an error message, or NULL on success.
- * Also places the canonical host name into `realhost'. It must be
- * freed by the caller.
- */
-static const char *connect_to_host(Ssh *ssh, const char *host, int port,
-				   char **realhost, int nodelay, int keepalive)
-{
-    SockAddr *addr;
-    const char *err;
-    char *loghost;
-    int addressfamily, sshprot;
-
-    ssh_hostport_setup(host, port, ssh->conf,
-                       &ssh->savedhost, &ssh->savedport, &loghost);
-
-<<<<<<< HEAD
-    ssh->plugvt = &Ssh_plugvt;
-    
-    #ifdef MPEXT
-    // make sure the field is initialized, in case lookup below fails
-    ssh->fullhostname = NULL;
-    #endif
-=======
-    ssh->plug.vt = &Ssh_plugvt;
->>>>>>> 25d28423
-
-    /*
-     * Try connection-sharing, in case that means we don't open a
-     * socket after all. ssh_connection_sharing_init will connect to a
-     * previously established upstream if it can, and failing that,
-     * establish a listening socket for _us_ to be the upstream. In
-     * the latter case it will return NULL just as if it had done
-     * nothing, because here we only need to care if we're a
-     * downstream and need to do our connection setup differently.
-     */
-    ssh->connshare = NULL;
-    ssh->attempting_connshare = TRUE;  /* affects socket logging behaviour */
-    ssh->s = ssh_connection_sharing_init(
-        ssh->savedhost, ssh->savedport, ssh->conf, ssh->frontend,
-        &ssh->plug, &ssh->connshare);
-    ssh->attempting_connshare = FALSE;
-    if (ssh->s != NULL) {
-        /*
-         * We are a downstream.
-         */
-        ssh->bare_connection = TRUE;
-        ssh->fullhostname = NULL;
-        *realhost = dupstr(host);      /* best we can do */
-
-        if ((flags & FLAG_VERBOSE) || (flags & FLAG_INTERACTIVE)) {
-            /* In an interactive session, or in verbose mode, announce
-             * in the console window that we're a sharing downstream,
-             * to avoid confusing users as to why this session doesn't
-             * behave in quite the usual way. */
-            const char *msg =
-                "Reusing a shared connection to this server.\r\n";
-            from_backend(ssh->frontend, TRUE, msg, strlen(msg));
-        }
-    } else {
-        /*
-         * We're not a downstream, so open a normal socket.
-         */
-
-        /*
-         * Try to find host.
-         */
-        addressfamily = conf_get_int(ssh->conf, CONF_addressfamily);
-        addr = name_lookup(host, port, realhost, ssh->conf, addressfamily,
-                           ssh->frontend, "SSH connection");
-        if ((err = sk_addr_error(addr)) != NULL) {
-            sk_addr_free(addr);
-            return err;
-        }
-        ssh->fullhostname = dupstr(*realhost);   /* save in case of GSSAPI */
-
-        ssh->s = new_connection(addr, *realhost, port,
-                                0, 1, nodelay, keepalive,
-                                &ssh->plug, ssh->conf);
-        if ((err = sk_socket_error(ssh->s)) != NULL) {
-            ssh->s = NULL;
-            notify_remote_exit(ssh->frontend);
-            return err;
-        }
-    }
-
-    /*
-     * The SSH version number is always fixed (since we no longer support
-     * fallback between versions), so set it now.
-     */
-    sshprot = conf_get_int(ssh->conf, CONF_sshprot);
-    assert(sshprot == 0 || sshprot == 3);
-    if (sshprot == 0)
-	/* SSH-1 only */
-	ssh->version = 1;
-    if (sshprot == 3 || ssh->bare_connection) {
-	/* SSH-2 only */
-	ssh->version = 2;
-    }
-
-    /*
-     * Set up the initial BPP that will do the version string
-     * exchange, and get it started so that it can send the outgoing
-     * version string early if it wants to.
-     */
-    ssh->version_receiver.got_ssh_version = ssh_got_ssh_version;
-    ssh->bpp = ssh_verstring_new(
-        ssh->conf, ssh->frontend, ssh->bare_connection,
-        ssh->version == 1 ? "1.5" : "2.0", &ssh->version_receiver);
-    ssh_connect_bpp(ssh);
-    queue_idempotent_callback(&ssh->bpp->ic_in_raw);
-
-    /*
-     * loghost, if configured, overrides realhost.
-     */
-    if (*loghost) {
-	sfree(*realhost);
-	*realhost = dupstr(loghost);
-    }
-
-    return NULL;
-}
-
-/*
- * Throttle or unthrottle the SSH connection.
- */
-void ssh_throttle_conn(Ssh *ssh, int adjust)
-{
-    int old_count = ssh->conn_throttle_count;
-    int frozen;
-
-    ssh->conn_throttle_count += adjust;
-    assert(ssh->conn_throttle_count >= 0);
-
-    if (ssh->conn_throttle_count && !old_count) {
-        frozen = TRUE;
-    } else if (!ssh->conn_throttle_count && old_count) {
-        frozen = FALSE;
-    } else {
-        return;                /* don't change current frozen state */
-    }
-
-    ssh->frozen = frozen;
-
-    if (ssh->s) {
-        sk_set_frozen(ssh->s, frozen);
-
-        /*
-         * Now process any SSH connection data that was stashed in our
-         * queue while we were frozen.
-         */
-        queue_idempotent_callback(&ssh->bpp->ic_in_raw);
-    }
-}
-
-/*
- * Throttle or unthrottle _all_ local data streams (for when sends
- * on the SSH connection itself back up).
- */
-static void ssh_throttle_all(Ssh *ssh, int enable, int bufsize)
-{
-    if (enable == ssh->throttled_all)
-	return;
-    ssh->throttled_all = enable;
-    ssh->overall_bufsize = bufsize;
-
-    ssh_throttle_all_channels(ssh->cl, enable);
-}
-
-static void ssh_cache_conf_values(Ssh *ssh)
-{
-    ssh->pls.omit_passwords = conf_get_int(ssh->conf, CONF_logomitpass);
-    ssh->pls.omit_data = conf_get_int(ssh->conf, CONF_logomitdata);
-}
-
-/*
- * Called to set up the connection.
- *
- * Returns an error message, or NULL on success.
- */
-static const char *ssh_init(Frontend *frontend, Backend **backend_handle,
-			    Conf *conf,
-                            const char *host, int port, char **realhost,
-			    int nodelay, int keepalive)
-{
-    const char *p;
-    Ssh *ssh;
-
-    ssh = snew(Ssh);
-    memset(ssh, 0, sizeof(Ssh));
-
-    ssh->conf = conf_copy(conf);
-    ssh_cache_conf_values(ssh);
-    ssh->exitcode = -1;
-    ssh->pls.kctx = SSH2_PKTCTX_NOKEX;
-    ssh->pls.actx = SSH2_PKTCTX_NOAUTH;
-    bufchain_init(&ssh->in_raw);
-    bufchain_init(&ssh->out_raw);
-    bufchain_init(&ssh->user_input);
-    ssh->ic_out_raw.fn = ssh_bpp_output_raw_data_callback;
-    ssh->ic_out_raw.ctx = ssh;
-    ssh->ic_out_raw.set = get_frontend_callback_set(frontend);
-
-    ssh->backend.vt = &ssh_backend;
-    *backend_handle = &ssh->backend;
-
-    ssh->frontend = frontend;
-
-    random_ref(); /* do this now - may be needed by sharing setup code */
-    ssh->need_random_unref = TRUE;
-
-    p = connect_to_host(ssh, host, port, realhost, nodelay, keepalive);
-    if (p != NULL) {
-        /* Call random_unref now instead of waiting until the caller
-         * frees this useless Ssh object, in case the caller is
-         * impatient and just exits without bothering, in which case
-         * the random seed won't be re-saved. */
-        ssh->need_random_unref = FALSE;
-        random_unref();
-	return p;
-    }
-
-    return NULL;
-}
-
-static void ssh_free(Backend *be)
-{
-    Ssh *ssh = container_of(be, Ssh, backend);
-    int need_random_unref;
-
-    ssh_shutdown(ssh);
-
-    conf_free(ssh->conf);
-    if (ssh->connshare)
-        sharestate_free(ssh->connshare);
-    sfree(ssh->savedhost);
-    sfree(ssh->fullhostname);
-    sfree(ssh->specials);
-
-#ifndef NO_GSSAPI
-    if (ssh->gss_state.srv_name)
-        ssh->gss_state.lib->release_name( 
-            ssh->gss_state.lib, &ssh->gss_state.srv_name);
-    if (ssh->gss_state.ctx != NULL)
-        ssh->gss_state.lib->release_cred(
-            ssh->gss_state.lib, &ssh->gss_state.ctx);
-    if (ssh->gss_state.libs)
-	ssh_gss_cleanup(ssh->gss_state.libs);
-#endif
-
-    need_random_unref = ssh->need_random_unref;
-    sfree(ssh);
-
-    if (need_random_unref)
-        random_unref();
-}
-
-/*
- * Reconfigure the SSH backend.
- */
-static void ssh_reconfig(Backend *be, Conf *conf)
-{
-    Ssh *ssh = container_of(be, Ssh, backend);
-
-    if (ssh->pinger)
-        pinger_reconfig(ssh->pinger, ssh->conf, conf);
-
-    ssh_ppl_reconfigure(ssh->base_layer, conf);
-
-    conf_free(ssh->conf);
-    ssh->conf = conf_copy(conf);
-    ssh_cache_conf_values(ssh);
-}
-
-/*
- * Called to send data down the SSH connection.
- */
-static int ssh_send(Backend *be, const char *buf, int len)
-{
-    Ssh *ssh = container_of(be, Ssh, backend);
-
-    if (ssh == NULL || ssh->s == NULL)
-	return 0;
-
-    bufchain_add(&ssh->user_input, buf, len);
-    if (ssh->base_layer)
-        ssh_ppl_got_user_input(ssh->base_layer);
-
-    return backend_sendbuffer(&ssh->backend);
-}
-
-/*
- * Called to query the current amount of buffered stdin data.
- */
-static int ssh_sendbuffer(Backend *be)
-{
-    Ssh *ssh = container_of(be, Ssh, backend);
-    int backlog;
-
-    if (!ssh || !ssh->s || !ssh->cl)
-	return 0;
-
-    backlog = ssh_stdin_backlog(ssh->cl);
-
-    /* FIXME: also include sizes of pqs */
-
-    /*
-     * If the SSH socket itself has backed up, add the total backup
-     * size on that to any individual buffer on the stdin channel.
-     */
-    if (ssh->throttled_all)
-	backlog += ssh->overall_bufsize;
-
-    return backlog;
-}
-
-/*
- * Called to set the size of the window from SSH's POV.
- */
-static void ssh_size(Backend *be, int width, int height)
-{
-    Ssh *ssh = container_of(be, Ssh, backend);
-
-    ssh->term_width = width;
-    ssh->term_height = height;
-    if (ssh->cl)
-        ssh_terminal_size(ssh->cl, ssh->term_width, ssh->term_height);
-}
-
-struct ssh_add_special_ctx {
-    SessionSpecial *specials;
-    int nspecials, specials_size;
-};
-
-static void ssh_add_special(void *vctx, const char *text,
-                            SessionSpecialCode code, int arg)
-{
-    struct ssh_add_special_ctx *ctx = (struct ssh_add_special_ctx *)vctx;
-    SessionSpecial *spec;
-
-    if (ctx->nspecials >= ctx->specials_size) {
-        ctx->specials_size = ctx->nspecials * 5 / 4 + 32;
-        ctx->specials = sresize(ctx->specials, ctx->specials_size,
-                                SessionSpecial);
-    }
-
-    spec = &ctx->specials[ctx->nspecials++];
-    spec->name = text;
-    spec->code = code;
-    spec->arg = arg;
-}
-
-/*
- * Return a list of the special codes that make sense in this
- * protocol.
- */
-static const SessionSpecial *ssh_get_specials(Backend *be)
-{
-    Ssh *ssh = container_of(be, Ssh, backend);
-
-    /*
-     * Ask all our active protocol layers what specials they've got,
-     * and amalgamate the list into one combined one.
-     */
-
-    struct ssh_add_special_ctx ctx;
-
-    ctx.specials = NULL;
-    ctx.nspecials = ctx.specials_size = 0;
-
-    if (ssh->base_layer)
-        ssh_ppl_get_specials(ssh->base_layer, ssh_add_special, &ctx);
-
-    if (ctx.specials) {
-        /* If the list is non-empty, terminate it with a SS_EXITMENU. */
-        ssh_add_special(&ctx, NULL, SS_EXITMENU, 0);
-    }
-
-    sfree(ssh->specials);
-    ssh->specials = ctx.specials;
-    return ssh->specials;
-}
-
-/*
- * Send special codes.
- */
-static void ssh_special(Backend *be, SessionSpecialCode code, int arg)
-{
-    Ssh *ssh = container_of(be, Ssh, backend);
-
-    if (ssh->base_layer)
-        ssh_ppl_special_cmd(ssh->base_layer, code, arg);
-}
-
-/*
- * This is called when stdout/stderr (the entity to which
- * from_backend sends data) manages to clear some backlog.
- */
-static void ssh_unthrottle(Backend *be, int bufsize)
-{
-    Ssh *ssh = container_of(be, Ssh, backend);
-
-    ssh_stdout_unthrottle(ssh->cl, bufsize);
-}
-
-static int ssh_connected(Backend *be)
-{
-    Ssh *ssh = container_of(be, Ssh, backend);
-    return ssh->s != NULL;
-}
-
-static int ssh_sendok(Backend *be)
-{
-    Ssh *ssh = container_of(be, Ssh, backend);
-    return ssh->base_layer && ssh_ppl_want_user_input(ssh->base_layer);
-}
-
-void ssh_ldisc_update(Ssh *ssh)
-{
-    /* Called when the connection layer wants to propagate an update
-     * to the line discipline options */
-    if (ssh->ldisc)
-	ldisc_echoedit_update(ssh->ldisc);
-}
-
-static int ssh_ldisc(Backend *be, int option)
-{
-    Ssh *ssh = container_of(be, Ssh, backend);
-    return ssh->cl ? ssh_ldisc_option(ssh->cl, option) : FALSE;
-}
-
-static void ssh_provide_ldisc(Backend *be, Ldisc *ldisc)
-{
-    Ssh *ssh = container_of(be, Ssh, backend);
-    ssh->ldisc = ldisc;
-}
-
-static void ssh_provide_logctx(Backend *be, LogContext *logctx)
-{
-    Ssh *ssh = container_of(be, Ssh, backend);
-    ssh->logctx = logctx;
-}
-
-void ssh_got_exitcode(Ssh *ssh, int exitcode)
-{
-    ssh->exitcode = exitcode;
-}
-
-static int ssh_return_exitcode(Backend *be)
-{
-    Ssh *ssh = container_of(be, Ssh, backend);
-    if (ssh->s && (!ssh->session_started || ssh->base_layer))
-        return -1;
-    else
-        return (ssh->exitcode >= 0 ? ssh->exitcode : INT_MAX);
-}
-
-/*
- * cfg_info for SSH is the protocol running in this session.
- * (1 or 2 for the full SSH-1 or SSH-2 protocol; -1 for the bare
- * SSH-2 connection protocol, i.e. a downstream; 0 for not-decided-yet.)
- */
-static int ssh_cfg_info(Backend *be)
-{
-    Ssh *ssh = container_of(be, Ssh, backend);
-    if (ssh->version == 0)
-	return 0; /* don't know yet */
-    else if (ssh->bare_connection)
-	return -1;
-    else
-	return ssh->version;
-}
-
-/*
- * Gross hack: pscp will try to start SFTP but fall back to scp1 if
- * that fails. This variable is the means by which scp.c can reach
- * into the SSH code and find out which one it got.
- */
-extern int ssh_fallback_cmd(Backend *be)
-{
-    Ssh *ssh = container_of(be, Ssh, backend);
-    return ssh->fallback_cmd;
-}
-
-void ssh_got_fallback_cmd(Ssh *ssh)
-{
-    ssh->fallback_cmd = TRUE;
-}
-
-const struct BackendVtable ssh_backend = {
-    ssh_init,
-    ssh_free,
-    ssh_reconfig,
-    ssh_send,
-    ssh_sendbuffer,
-    ssh_size,
-    ssh_special,
-    ssh_get_specials,
-    ssh_connected,
-    ssh_return_exitcode,
-    ssh_sendok,
-    ssh_ldisc,
-    ssh_provide_ldisc,
-    ssh_provide_logctx,
-    ssh_unthrottle,
-    ssh_cfg_info,
-    ssh_test_for_upstream,
-    "ssh",
-    PROT_SSH,
-    22
-};
-
-#ifdef MPEXT
-
-#include "puttyexp.h"
-
-int is_ssh(Plug * plug)
-{
-  return (*plug)->closing == ssh_closing;
-}
-
-int get_ssh_version(Backend * be)
-{
-  Ssh * ssh = FROMFIELD(be, Ssh, backend);
-  return ssh->version;
-}
-
-void * get_ssh_frontend(Plug * plug)
-{
-  return FROMFIELD(plug, Ssh, plugvt)->frontend;
-}
-
-const ssh1_cipher * get_cipher(Backend * be)
-{
-  Ssh * ssh = FROMFIELD(be, Ssh, backend);
-  return ssh1_bpp_get_cipher(ssh->bpp);
-}
-
-const ssh2_cipher * get_cscipher(Backend * be)
-{
-  Ssh * ssh = FROMFIELD(be, Ssh, backend);
-  return ssh2_bpp_get_cscipher(ssh->bpp);
-}
-
-const ssh2_cipher * get_sccipher(Backend * be)
-{
-  Ssh * ssh = FROMFIELD(be, Ssh, backend);
-  return ssh2_bpp_get_sccipher(ssh->bpp);
-}
-
-const struct ssh_compressor * get_cscomp(Backend * be)
-{
-  Ssh * ssh = FROMFIELD(be, Ssh, backend);
-  return ssh2_bpp_get_cscomp(ssh->bpp);
-}
-
-const struct ssh_decompressor * get_sccomp(Backend * be)
-{
-  Ssh * ssh = FROMFIELD(be, Ssh, backend);
-  return ssh2_bpp_get_sccomp(ssh->bpp);
-}
-
-unsigned int winscp_query(Backend * be, int query)
-{
-  Ssh * ssh = FROMFIELD(be, Ssh, backend);
-  if ((ssh->base_layer != NULL) && (ssh->base_layer->vt->winscp_query != NULL))
-  {
-    return ssh_ppl_winscp_query(ssh->base_layer, query);
-  }
-  else
-  {
-    return 0;
-  }
-}
-
-void md5checksum(const char * buffer, int len, unsigned char output[16])
-{
-  MD5Simple(buffer, len, output);
-}
-#endif
+/*
+ * SSH backend.
+ */
+
+#include <stdio.h>
+#include <stdlib.h>
+#include <stdarg.h>
+#include <assert.h>
+#include <limits.h>
+#include <signal.h>
+
+#include "putty.h"
+#include "pageant.h" /* for AGENT_MAX_MSGLEN */
+#include "tree234.h"
+#include "storage.h"
+#include "marshal.h"
+#include "ssh.h"
+#include "sshcr.h"
+#include "sshbpp.h"
+#include "sshppl.h"
+#include "sshchan.h"
+#ifndef NO_GSSAPI
+#include "sshgssc.h"
+#include "sshgss.h"
+#define MIN_CTXT_LIFETIME 5	/* Avoid rekey with short lifetime (seconds) */
+#define GSS_KEX_CAPABLE	(1<<0)	/* Can do GSS KEX */
+#define GSS_CRED_UPDATED (1<<1) /* Cred updated since previous delegation */
+#define GSS_CTXT_EXPIRES (1<<2)	/* Context expires before next timer */
+#define GSS_CTXT_MAYFAIL (1<<3)	/* Context may expire during handshake */
+#endif
+
+struct Ssh {
+    Socket *s;
+    Frontend *frontend;
+    Conf *conf;
+
+    struct ssh_version_receiver version_receiver;
+    int remote_bugs;
+
+    Plug plug;
+    Backend backend;
+
+    Ldisc *ldisc;
+    LogContext *logctx;
+
+    /* The last list returned from get_specials. */
+    SessionSpecial *specials;
+
+    int bare_connection;
+    ssh_sharing_state *connshare;
+    int attempting_connshare;
+
+    struct ssh_connection_shared_gss_state gss_state;
+
+    char *savedhost;
+    int savedport;
+    char *fullhostname;
+
+    int fallback_cmd;
+    int exitcode;
+
+    int version;
+    int conn_throttle_count;
+    int overall_bufsize;
+    int throttled_all;
+    int frozen;
+
+    /* in case we find these out before we have a ConnectionLayer to tell */
+    int term_width, term_height;
+
+    bufchain in_raw, out_raw, user_input;
+    int pending_close;
+    IdempotentCallback ic_out_raw;
+
+    PacketLogSettings pls;
+    struct DataTransferStats stats;
+
+    BinaryPacketProtocol *bpp;
+
+    /*
+     * base_layer identifies the bottommost packet protocol layer, the
+     * one connected directly to the BPP's packet queues. Any
+     * operation that needs to talk to all layers (e.g. free, or
+     * get_specials) will do it by talking to this, which will
+     * recursively propagate it if necessary.
+     */
+    PacketProtocolLayer *base_layer;
+
+    /*
+     * The ConnectionLayer vtable from our connection layer.
+     */
+    ConnectionLayer *cl;
+
+    /*
+     * session_started is FALSE until we initialise the main protocol
+     * layers. So it distinguishes between base_layer==NULL meaning
+     * that the SSH protocol hasn't been set up _yet_, and
+     * base_layer==NULL meaning the SSH protocol has run and finished.
+     * It's also used to mark the point where we stop counting proxy
+     * command diagnostics as pre-session-startup.
+     */
+    int session_started;
+
+    Pinger *pinger;
+
+    int need_random_unref;
+};
+
+#define ssh_logevent(params) ( \
+        logevent_and_free((ssh)->frontend, dupprintf params))
+
+static void ssh_shutdown(Ssh *ssh);
+static void ssh_throttle_all(Ssh *ssh, int enable, int bufsize);
+static void ssh_bpp_output_raw_data_callback(void *vctx);
+
+Frontend *ssh_get_frontend(Ssh *ssh)
+{
+    return ssh->frontend;
+}
+
+static void ssh_connect_bpp(Ssh *ssh)
+{
+    ssh->bpp->ssh = ssh;
+    ssh->bpp->in_raw = &ssh->in_raw;
+    ssh->bpp->out_raw = &ssh->out_raw;
+    ssh->bpp->out_raw->ic = &ssh->ic_out_raw;
+    ssh->bpp->pls = &ssh->pls;
+    ssh->bpp->logctx = ssh->logctx;
+    ssh->bpp->remote_bugs = ssh->remote_bugs;
+}
+
+static void ssh_connect_ppl(Ssh *ssh, PacketProtocolLayer *ppl)
+{
+    ppl->bpp = ssh->bpp;
+    ppl->user_input = &ssh->user_input;
+    ppl->frontend = ssh->frontend;
+    ppl->ssh = ssh;
+    ppl->remote_bugs = ssh->remote_bugs;
+}
+
+static void ssh_got_ssh_version(struct ssh_version_receiver *rcv,
+                                int major_version)
+{
+    Ssh *ssh = container_of(rcv, Ssh, version_receiver);
+    BinaryPacketProtocol *old_bpp;
+    PacketProtocolLayer *connection_layer;
+
+    ssh->session_started = TRUE;
+
+    /*
+     * We don't support choosing a major protocol version dynamically,
+     * so this should always be the same value we set up in
+     * connect_to_host().
+     */
+    assert(ssh->version == major_version);
+
+    old_bpp = ssh->bpp;
+    ssh->remote_bugs = ssh_verstring_get_bugs(old_bpp);
+
+    if (!ssh->bare_connection) {
+        if (ssh->version == 2) {
+            PacketProtocolLayer *userauth_layer, *transport_child_layer;
+
+            /*
+             * We use the 'simple' variant of the SSH protocol if
+             * we're asked to, except not if we're also doing
+             * connection-sharing (either tunnelling our packets over
+             * an upstream or expecting to be tunnelled over
+             * ourselves), since then the assumption that we have only
+             * one channel to worry about is not true after all.
+             */
+            int is_simple =
+                (conf_get_int(ssh->conf, CONF_ssh_simple) && !ssh->connshare);
+
+            ssh->bpp = ssh2_bpp_new(ssh->frontend, &ssh->stats);
+            ssh_connect_bpp(ssh);
+
+#ifndef NO_GSSAPI
+            /* Load and pick the highest GSS library on the preference
+             * list. */
+            if (!ssh->gss_state.libs)
+                ssh->gss_state.libs = ssh_gss_setup(ssh->conf, ssh->frontend); // WINSCP
+            ssh->gss_state.lib = NULL;
+            if (ssh->gss_state.libs->nlibraries > 0) {
+                int i, j;
+                for (i = 0; i < ngsslibs; i++) {
+                    int want_id = conf_get_int_int(ssh->conf,
+                                                   CONF_ssh_gsslist, i);
+                    for (j = 0; j < ssh->gss_state.libs->nlibraries; j++)
+                        if (ssh->gss_state.libs->libraries[j].id == want_id) {
+                            ssh->gss_state.lib =
+                                &ssh->gss_state.libs->libraries[j];
+                            goto got_gsslib;   /* double break */
+                        }
+                }
+              got_gsslib:
+                /*
+                 * We always expect to have found something in
+                 * the above loop: we only came here if there
+                 * was at least one viable GSS library, and the
+                 * preference list should always mention
+                 * everything and only change the order.
+                 */
+                assert(ssh->gss_state.lib);
+            }
+#endif
+
+            connection_layer = ssh2_connection_new(
+                ssh, ssh->connshare, is_simple, ssh->conf, 
+                ssh_verstring_get_remote(old_bpp), &ssh->cl);
+            ssh_connect_ppl(ssh, connection_layer);
+
+            if (conf_get_int(ssh->conf, CONF_ssh_no_userauth)) {
+                userauth_layer = NULL;
+                transport_child_layer = connection_layer;
+            } else {
+                char *username = get_remote_username(ssh->conf);
+
+                userauth_layer = ssh2_userauth_new(
+                    connection_layer, ssh->savedhost, ssh->fullhostname,
+                    conf_get_filename(ssh->conf, CONF_keyfile),
+                    conf_get_int(ssh->conf, CONF_tryagent), username,
+                    conf_get_int(ssh->conf, CONF_change_username),
+                    conf_get_int(ssh->conf, CONF_try_ki_auth),
+                    conf_get_int(ssh->conf, CONF_try_gssapi_auth),
+                    conf_get_int(ssh->conf, CONF_try_gssapi_kex),
+                    conf_get_int(ssh->conf, CONF_gssapifwd),
+                    &ssh->gss_state,
+                    conf_get_str(ssh->conf, CONF_loghost),
+                    conf_get_int(ssh->conf, CONF_change_password)); // WINSCP
+                ssh_connect_ppl(ssh, userauth_layer);
+                transport_child_layer = userauth_layer;
+
+                sfree(username);
+            }
+
+            ssh->base_layer = ssh2_transport_new(
+                ssh->conf, ssh->savedhost, ssh->savedport,
+                ssh->fullhostname,
+                ssh_verstring_get_local(old_bpp),
+                ssh_verstring_get_remote(old_bpp),
+                &ssh->gss_state,
+                &ssh->stats, transport_child_layer);
+            ssh_connect_ppl(ssh, ssh->base_layer);
+
+            if (userauth_layer)
+                ssh2_userauth_set_transport_layer(userauth_layer,
+                                                  ssh->base_layer);
+
+        } else {
+
+            ssh->bpp = ssh1_bpp_new(ssh->frontend);
+            ssh_connect_bpp(ssh);
+
+            connection_layer = ssh1_connection_new(ssh, ssh->conf, &ssh->cl);
+            ssh_connect_ppl(ssh, connection_layer);
+
+            ssh->base_layer = ssh1_login_new(
+                ssh->conf, ssh->savedhost, ssh->savedport, connection_layer);
+            ssh_connect_ppl(ssh, ssh->base_layer);
+
+        }
+
+    } else {
+        ssh->bpp = ssh2_bare_bpp_new(ssh->frontend);
+        ssh_connect_bpp(ssh);
+
+        connection_layer = ssh2_connection_new(
+            ssh, NULL, FALSE, ssh->conf, ssh_verstring_get_remote(old_bpp),
+            &ssh->cl);
+        ssh_connect_ppl(ssh, connection_layer);
+        ssh->base_layer = connection_layer;
+    }
+
+    /* Connect the base layer - whichever it is - to the BPP, and set
+     * up its selfptr. */
+    ssh->base_layer->selfptr = &ssh->base_layer;
+    ssh_ppl_setup_queues(ssh->base_layer, &ssh->bpp->in_pq, &ssh->bpp->out_pq);
+
+    update_specials_menu(ssh->frontend);
+    ssh->pinger = pinger_new(ssh->conf, &ssh->backend);
+
+    queue_idempotent_callback(&ssh->bpp->ic_in_raw);
+    ssh_ppl_process_queue(ssh->base_layer);
+
+    /* Pass in the initial terminal size, if we knew it already. */
+    ssh_terminal_size(ssh->cl, ssh->term_width, ssh->term_height);
+
+    ssh_bpp_free(old_bpp);
+}
+
+static void ssh_bpp_output_raw_data_callback(void *vctx)
+{
+    Ssh *ssh = (Ssh *)vctx;
+
+    if (!ssh->s)
+        return;
+
+    while (bufchain_size(&ssh->out_raw) > 0) {
+        void *data;
+        int len, backlog;
+
+        bufchain_prefix(&ssh->out_raw, &data, &len);
+
+        if (ssh->logctx)
+            log_packet(ssh->logctx, PKT_OUTGOING, -1, NULL, data, len,
+                       0, NULL, NULL, 0, NULL);
+        backlog = sk_write(ssh->s, data, len);
+
+        bufchain_consume(&ssh->out_raw, len);
+
+        if (backlog > SSH_MAX_BACKLOG) {
+            ssh_throttle_all(ssh, 1, backlog);
+            return;
+        }
+    }
+
+    if (ssh->pending_close) {
+        sk_close(ssh->s);
+        ssh->s = NULL;
+    }
+}
+
+static void ssh_shutdown_internal(Ssh *ssh)
+{
+    expire_timer_context(ssh);
+
+    if (ssh->connshare) {
+        sharestate_free(ssh->connshare);
+        ssh->connshare = NULL;
+    }
+
+    if (ssh->pinger) {
+        pinger_free(ssh->pinger);
+        ssh->pinger = NULL;
+    }
+
+    /*
+     * We only need to free the base PPL, which will free the others
+     * (if any) transitively.
+     */
+    if (ssh->base_layer) {
+        ssh_ppl_free(ssh->base_layer);
+        ssh->base_layer = NULL;
+    }
+
+    ssh->cl = NULL;
+}
+
+static void ssh_shutdown(Ssh *ssh)
+{
+    ssh_shutdown_internal(ssh);
+
+    if (ssh->bpp) {
+        ssh_bpp_free(ssh->bpp);
+        ssh->bpp = NULL;
+    }
+
+    if (ssh->s) {
+        sk_close(ssh->s);
+        ssh->s = NULL;
+    }
+
+    bufchain_clear(&ssh->in_raw);
+    bufchain_clear(&ssh->out_raw);
+    bufchain_clear(&ssh->user_input);
+}
+
+static void ssh_initiate_connection_close(Ssh *ssh)
+{
+    /* Wind up everything above the BPP. */
+    ssh_shutdown_internal(ssh);
+
+    /* Force any remaining queued SSH packets through the BPP, and
+     * schedule closing the network socket after they go out. */
+    ssh_bpp_handle_output(ssh->bpp);
+    ssh->pending_close = TRUE;
+    queue_idempotent_callback(&ssh->ic_out_raw);
+
+    /* Now we expect the other end to close the connection too in
+     * response, so arrange that we'll receive notification of that
+     * via ssh_remote_eof. */
+    ssh->bpp->expect_close = TRUE;
+}
+
+#define GET_FORMATTED_MSG                       \
+    char *msg;                                  \
+    va_list ap;                                 \
+    va_start(ap, fmt);                          \
+    msg = dupvprintf(fmt, ap);                  \
+    va_end(ap);
+
+void ssh_remote_error(Ssh *ssh, const char *fmt, ...)
+{
+    if (ssh->base_layer || !ssh->session_started) {
+        GET_FORMATTED_MSG;
+
+        /* Error messages sent by the remote don't count as clean exits */
+        ssh->exitcode = 128;
+
+        /* Close the socket immediately, since the server has already
+         * closed its end (or is about to). */
+        ssh_shutdown(ssh);
+
+        logevent(ssh->frontend, msg);
+        connection_fatal(ssh->frontend, "%s", msg);
+        sfree(msg);
+    }
+}
+
+void ssh_remote_eof(Ssh *ssh, const char *fmt, ...)
+{
+    if (ssh->base_layer || !ssh->session_started) {
+        GET_FORMATTED_MSG;
+
+        /* EOF from the remote, if we were expecting it, does count as
+         * a clean exit */
+        ssh->exitcode = 0;
+
+        /* Close the socket immediately, since the server has already
+         * closed its end. */
+        ssh_shutdown(ssh);
+
+        logevent(ssh->frontend, msg);
+        sfree(msg);
+        notify_remote_exit(ssh->frontend);
+    } else {
+        /* This is responding to EOF after we've already seen some
+         * other reason for terminating the session. */
+        ssh_shutdown(ssh);
+    }
+}
+
+void ssh_proto_error(Ssh *ssh, const char *fmt, ...)
+{
+    if (ssh->base_layer || !ssh->session_started) {
+        GET_FORMATTED_MSG;
+
+        ssh->exitcode = 128;
+
+        ssh_bpp_queue_disconnect(ssh->bpp, msg,
+                                 SSH2_DISCONNECT_PROTOCOL_ERROR);
+        ssh_initiate_connection_close(ssh);
+
+        logevent(ssh->frontend, msg);
+        connection_fatal(ssh->frontend, "%s", msg);
+        sfree(msg);
+    }
+}
+
+void ssh_sw_abort(Ssh *ssh, const char *fmt, ...)
+{
+    if (ssh->base_layer || !ssh->session_started) {
+        GET_FORMATTED_MSG;
+
+        ssh->exitcode = 128;
+
+        ssh_initiate_connection_close(ssh);
+
+        logevent(ssh->frontend, msg);
+        connection_fatal(ssh->frontend, "%s", msg);
+        sfree(msg);
+
+        notify_remote_exit(ssh->frontend);
+    }
+}
+
+void ssh_user_close(Ssh *ssh, const char *fmt, ...)
+{
+    if (ssh->base_layer || !ssh->session_started) {
+        GET_FORMATTED_MSG;
+
+        /* Closing the connection due to user action, even if the
+         * action is the user aborting during authentication prompts,
+         * does count as a clean exit - except that this is also how
+         * we signal ordinary session termination, in which case we
+         * should use the exit status already sent from the main
+         * session (if any). */
+        if (ssh->exitcode < 0)
+            ssh->exitcode = 0;
+
+        ssh_initiate_connection_close(ssh);
+
+        logevent(ssh->frontend, msg);
+        sfree(msg);
+
+        notify_remote_exit(ssh->frontend);
+    }
+}
+
+static void ssh_socket_log(Plug *plug, int type, SockAddr *addr, int port,
+                           const char *error_msg, int error_code)
+{
+    Ssh *ssh = container_of(plug, Ssh, plug);
+
+    /*
+     * While we're attempting connection sharing, don't loudly log
+     * everything that happens. Real TCP connections need to be logged
+     * when we _start_ trying to connect, because it might be ages
+     * before they respond if something goes wrong; but connection
+     * sharing is local and quick to respond, and it's sufficient to
+     * simply wait and see whether it worked afterwards.
+     */
+
+    if (!ssh->attempting_connshare)
+        backend_socket_log(ssh->frontend, type, addr, port,
+                           error_msg, error_code, ssh->conf,
+                           ssh->session_started);
+}
+
+static void ssh_closing(Plug *plug, const char *error_msg, int error_code,
+			int calling_back)
+{
+    Ssh *ssh = container_of(plug, Ssh, plug);
+    if (error_msg) {
+        ssh_remote_error(ssh, "Network error: %s", error_msg);
+    } else if (ssh->bpp) {
+        ssh->bpp->input_eof = TRUE;
+        queue_idempotent_callback(&ssh->bpp->ic_in_raw);
+    }
+}
+
+static void ssh_receive(Plug *plug, int urgent, char *data, int len)
+{
+    Ssh *ssh = container_of(plug, Ssh, plug);
+
+    /* Log raw data, if we're in that mode. */
+    if (ssh->logctx)
+	log_packet(ssh->logctx, PKT_INCOMING, -1, NULL, data, len,
+		   0, NULL, NULL, 0, NULL);
+
+    bufchain_add(&ssh->in_raw, data, len);
+    if (!ssh->frozen && ssh->bpp)
+        queue_idempotent_callback(&ssh->bpp->ic_in_raw);
+}
+
+static void ssh_sent(Plug *plug, int bufsize)
+{
+    Ssh *ssh = container_of(plug, Ssh, plug);
+    /*
+     * If the send backlog on the SSH socket itself clears, we should
+     * unthrottle the whole world if it was throttled. Also trigger an
+     * extra call to the consumer of the BPP's output, to try to send
+     * some more data off its bufchain.
+     */
+    if (bufsize < SSH_MAX_BACKLOG) {
+	ssh_throttle_all(ssh, 0, bufsize);
+        queue_idempotent_callback(&ssh->ic_out_raw);
+    }
+}
+
+static void ssh_hostport_setup(const char *host, int port, Conf *conf,
+                               char **savedhost, int *savedport,
+                               char **loghost_ret)
+{
+    char *loghost = conf_get_str(conf, CONF_loghost);
+    if (loghost_ret)
+        *loghost_ret = loghost;
+
+    if (*loghost) {
+	char *tmphost;
+        char *colon;
+
+        tmphost = dupstr(loghost);
+	*savedport = 22;	       /* default ssh port */
+
+	/*
+	 * A colon suffix on the hostname string also lets us affect
+	 * savedport. (Unless there are multiple colons, in which case
+	 * we assume this is an unbracketed IPv6 literal.)
+	 */
+	colon = host_strrchr(tmphost, ':');
+	if (colon && colon == host_strchr(tmphost, ':')) {
+	    *colon++ = '\0';
+	    if (*colon)
+		*savedport = atoi(colon);
+	}
+
+        *savedhost = host_strduptrim(tmphost);
+        sfree(tmphost);
+    } else {
+	*savedhost = host_strduptrim(host);
+	if (port < 0)
+	    port = 22;		       /* default ssh port */
+	*savedport = port;
+    }
+}
+
+static int ssh_test_for_upstream(const char *host, int port, Conf *conf)
+{
+    char *savedhost;
+    int savedport;
+    int ret;
+
+    random_ref(); /* platform may need this to determine share socket name */
+    ssh_hostport_setup(host, port, conf, &savedhost, &savedport, NULL);
+    ret = ssh_share_test_for_upstream(savedhost, savedport, conf);
+    sfree(savedhost);
+    random_unref();
+
+    return ret;
+}
+
+static const PlugVtable Ssh_plugvt = {
+    ssh_socket_log,
+    ssh_closing,
+    ssh_receive,
+    ssh_sent,
+    NULL
+};
+
+/*
+ * Connect to specified host and port.
+ * Returns an error message, or NULL on success.
+ * Also places the canonical host name into `realhost'. It must be
+ * freed by the caller.
+ */
+static const char *connect_to_host(Ssh *ssh, const char *host, int port,
+				   char **realhost, int nodelay, int keepalive)
+{
+    SockAddr *addr;
+    const char *err;
+    char *loghost;
+    int addressfamily, sshprot;
+
+    ssh_hostport_setup(host, port, ssh->conf,
+                       &ssh->savedhost, &ssh->savedport, &loghost);
+
+    ssh->plug.vt = &Ssh_plugvt;
+    
+    #ifdef MPEXT
+    // make sure the field is initialized, in case lookup below fails
+    ssh->fullhostname = NULL;
+    #endif
+
+    /*
+     * Try connection-sharing, in case that means we don't open a
+     * socket after all. ssh_connection_sharing_init will connect to a
+     * previously established upstream if it can, and failing that,
+     * establish a listening socket for _us_ to be the upstream. In
+     * the latter case it will return NULL just as if it had done
+     * nothing, because here we only need to care if we're a
+     * downstream and need to do our connection setup differently.
+     */
+    ssh->connshare = NULL;
+    ssh->attempting_connshare = TRUE;  /* affects socket logging behaviour */
+    ssh->s = ssh_connection_sharing_init(
+        ssh->savedhost, ssh->savedport, ssh->conf, ssh->frontend,
+        &ssh->plug, &ssh->connshare);
+    ssh->attempting_connshare = FALSE;
+    if (ssh->s != NULL) {
+        /*
+         * We are a downstream.
+         */
+        ssh->bare_connection = TRUE;
+        ssh->fullhostname = NULL;
+        *realhost = dupstr(host);      /* best we can do */
+
+        if ((flags & FLAG_VERBOSE) || (flags & FLAG_INTERACTIVE)) {
+            /* In an interactive session, or in verbose mode, announce
+             * in the console window that we're a sharing downstream,
+             * to avoid confusing users as to why this session doesn't
+             * behave in quite the usual way. */
+            const char *msg =
+                "Reusing a shared connection to this server.\r\n";
+            from_backend(ssh->frontend, TRUE, msg, strlen(msg));
+        }
+    } else {
+        /*
+         * We're not a downstream, so open a normal socket.
+         */
+
+        /*
+         * Try to find host.
+         */
+        addressfamily = conf_get_int(ssh->conf, CONF_addressfamily);
+        addr = name_lookup(host, port, realhost, ssh->conf, addressfamily,
+                           ssh->frontend, "SSH connection");
+        if ((err = sk_addr_error(addr)) != NULL) {
+            sk_addr_free(addr);
+            return err;
+        }
+        ssh->fullhostname = dupstr(*realhost);   /* save in case of GSSAPI */
+
+        ssh->s = new_connection(addr, *realhost, port,
+                                0, 1, nodelay, keepalive,
+                                &ssh->plug, ssh->conf);
+        if ((err = sk_socket_error(ssh->s)) != NULL) {
+            ssh->s = NULL;
+            notify_remote_exit(ssh->frontend);
+            return err;
+        }
+    }
+
+    /*
+     * The SSH version number is always fixed (since we no longer support
+     * fallback between versions), so set it now.
+     */
+    sshprot = conf_get_int(ssh->conf, CONF_sshprot);
+    assert(sshprot == 0 || sshprot == 3);
+    if (sshprot == 0)
+	/* SSH-1 only */
+	ssh->version = 1;
+    if (sshprot == 3 || ssh->bare_connection) {
+	/* SSH-2 only */
+	ssh->version = 2;
+    }
+
+    /*
+     * Set up the initial BPP that will do the version string
+     * exchange, and get it started so that it can send the outgoing
+     * version string early if it wants to.
+     */
+    ssh->version_receiver.got_ssh_version = ssh_got_ssh_version;
+    ssh->bpp = ssh_verstring_new(
+        ssh->conf, ssh->frontend, ssh->bare_connection,
+        ssh->version == 1 ? "1.5" : "2.0", &ssh->version_receiver);
+    ssh_connect_bpp(ssh);
+    queue_idempotent_callback(&ssh->bpp->ic_in_raw);
+
+    /*
+     * loghost, if configured, overrides realhost.
+     */
+    if (*loghost) {
+	sfree(*realhost);
+	*realhost = dupstr(loghost);
+    }
+
+    return NULL;
+}
+
+/*
+ * Throttle or unthrottle the SSH connection.
+ */
+void ssh_throttle_conn(Ssh *ssh, int adjust)
+{
+    int old_count = ssh->conn_throttle_count;
+    int frozen;
+
+    ssh->conn_throttle_count += adjust;
+    assert(ssh->conn_throttle_count >= 0);
+
+    if (ssh->conn_throttle_count && !old_count) {
+        frozen = TRUE;
+    } else if (!ssh->conn_throttle_count && old_count) {
+        frozen = FALSE;
+    } else {
+        return;                /* don't change current frozen state */
+    }
+
+    ssh->frozen = frozen;
+
+    if (ssh->s) {
+        sk_set_frozen(ssh->s, frozen);
+
+        /*
+         * Now process any SSH connection data that was stashed in our
+         * queue while we were frozen.
+         */
+        queue_idempotent_callback(&ssh->bpp->ic_in_raw);
+    }
+}
+
+/*
+ * Throttle or unthrottle _all_ local data streams (for when sends
+ * on the SSH connection itself back up).
+ */
+static void ssh_throttle_all(Ssh *ssh, int enable, int bufsize)
+{
+    if (enable == ssh->throttled_all)
+	return;
+    ssh->throttled_all = enable;
+    ssh->overall_bufsize = bufsize;
+
+    ssh_throttle_all_channels(ssh->cl, enable);
+}
+
+static void ssh_cache_conf_values(Ssh *ssh)
+{
+    ssh->pls.omit_passwords = conf_get_int(ssh->conf, CONF_logomitpass);
+    ssh->pls.omit_data = conf_get_int(ssh->conf, CONF_logomitdata);
+}
+
+/*
+ * Called to set up the connection.
+ *
+ * Returns an error message, or NULL on success.
+ */
+static const char *ssh_init(Frontend *frontend, Backend **backend_handle,
+			    Conf *conf,
+                            const char *host, int port, char **realhost,
+			    int nodelay, int keepalive)
+{
+    const char *p;
+    Ssh *ssh;
+
+    ssh = snew(Ssh);
+    memset(ssh, 0, sizeof(Ssh));
+
+    ssh->conf = conf_copy(conf);
+    ssh_cache_conf_values(ssh);
+    ssh->exitcode = -1;
+    ssh->pls.kctx = SSH2_PKTCTX_NOKEX;
+    ssh->pls.actx = SSH2_PKTCTX_NOAUTH;
+    bufchain_init(&ssh->in_raw);
+    bufchain_init(&ssh->out_raw);
+    bufchain_init(&ssh->user_input);
+    ssh->ic_out_raw.fn = ssh_bpp_output_raw_data_callback;
+    ssh->ic_out_raw.ctx = ssh;
+    ssh->ic_out_raw.set = get_frontend_callback_set(frontend);
+
+    ssh->backend.vt = &ssh_backend;
+    *backend_handle = &ssh->backend;
+
+    ssh->frontend = frontend;
+
+    random_ref(); /* do this now - may be needed by sharing setup code */
+    ssh->need_random_unref = TRUE;
+
+    p = connect_to_host(ssh, host, port, realhost, nodelay, keepalive);
+    if (p != NULL) {
+        /* Call random_unref now instead of waiting until the caller
+         * frees this useless Ssh object, in case the caller is
+         * impatient and just exits without bothering, in which case
+         * the random seed won't be re-saved. */
+        ssh->need_random_unref = FALSE;
+        random_unref();
+	return p;
+    }
+
+    return NULL;
+}
+
+static void ssh_free(Backend *be)
+{
+    Ssh *ssh = container_of(be, Ssh, backend);
+    int need_random_unref;
+
+    ssh_shutdown(ssh);
+
+    conf_free(ssh->conf);
+    if (ssh->connshare)
+        sharestate_free(ssh->connshare);
+    sfree(ssh->savedhost);
+    sfree(ssh->fullhostname);
+    sfree(ssh->specials);
+
+#ifndef NO_GSSAPI
+    if (ssh->gss_state.srv_name)
+        ssh->gss_state.lib->release_name( 
+            ssh->gss_state.lib, &ssh->gss_state.srv_name);
+    if (ssh->gss_state.ctx != NULL)
+        ssh->gss_state.lib->release_cred(
+            ssh->gss_state.lib, &ssh->gss_state.ctx);
+    if (ssh->gss_state.libs)
+	ssh_gss_cleanup(ssh->gss_state.libs);
+#endif
+
+    need_random_unref = ssh->need_random_unref;
+    sfree(ssh);
+
+    if (need_random_unref)
+        random_unref();
+}
+
+/*
+ * Reconfigure the SSH backend.
+ */
+static void ssh_reconfig(Backend *be, Conf *conf)
+{
+    Ssh *ssh = container_of(be, Ssh, backend);
+
+    if (ssh->pinger)
+        pinger_reconfig(ssh->pinger, ssh->conf, conf);
+
+    ssh_ppl_reconfigure(ssh->base_layer, conf);
+
+    conf_free(ssh->conf);
+    ssh->conf = conf_copy(conf);
+    ssh_cache_conf_values(ssh);
+}
+
+/*
+ * Called to send data down the SSH connection.
+ */
+static int ssh_send(Backend *be, const char *buf, int len)
+{
+    Ssh *ssh = container_of(be, Ssh, backend);
+
+    if (ssh == NULL || ssh->s == NULL)
+	return 0;
+
+    bufchain_add(&ssh->user_input, buf, len);
+    if (ssh->base_layer)
+        ssh_ppl_got_user_input(ssh->base_layer);
+
+    return backend_sendbuffer(&ssh->backend);
+}
+
+/*
+ * Called to query the current amount of buffered stdin data.
+ */
+static int ssh_sendbuffer(Backend *be)
+{
+    Ssh *ssh = container_of(be, Ssh, backend);
+    int backlog;
+
+    if (!ssh || !ssh->s || !ssh->cl)
+	return 0;
+
+    backlog = ssh_stdin_backlog(ssh->cl);
+
+    /* FIXME: also include sizes of pqs */
+
+    /*
+     * If the SSH socket itself has backed up, add the total backup
+     * size on that to any individual buffer on the stdin channel.
+     */
+    if (ssh->throttled_all)
+	backlog += ssh->overall_bufsize;
+
+    return backlog;
+}
+
+/*
+ * Called to set the size of the window from SSH's POV.
+ */
+static void ssh_size(Backend *be, int width, int height)
+{
+    Ssh *ssh = container_of(be, Ssh, backend);
+
+    ssh->term_width = width;
+    ssh->term_height = height;
+    if (ssh->cl)
+        ssh_terminal_size(ssh->cl, ssh->term_width, ssh->term_height);
+}
+
+struct ssh_add_special_ctx {
+    SessionSpecial *specials;
+    int nspecials, specials_size;
+};
+
+static void ssh_add_special(void *vctx, const char *text,
+                            SessionSpecialCode code, int arg)
+{
+    struct ssh_add_special_ctx *ctx = (struct ssh_add_special_ctx *)vctx;
+    SessionSpecial *spec;
+
+    if (ctx->nspecials >= ctx->specials_size) {
+        ctx->specials_size = ctx->nspecials * 5 / 4 + 32;
+        ctx->specials = sresize(ctx->specials, ctx->specials_size,
+                                SessionSpecial);
+    }
+
+    spec = &ctx->specials[ctx->nspecials++];
+    spec->name = text;
+    spec->code = code;
+    spec->arg = arg;
+}
+
+/*
+ * Return a list of the special codes that make sense in this
+ * protocol.
+ */
+static const SessionSpecial *ssh_get_specials(Backend *be)
+{
+    Ssh *ssh = container_of(be, Ssh, backend);
+
+    /*
+     * Ask all our active protocol layers what specials they've got,
+     * and amalgamate the list into one combined one.
+     */
+
+    struct ssh_add_special_ctx ctx;
+
+    ctx.specials = NULL;
+    ctx.nspecials = ctx.specials_size = 0;
+
+    if (ssh->base_layer)
+        ssh_ppl_get_specials(ssh->base_layer, ssh_add_special, &ctx);
+
+    if (ctx.specials) {
+        /* If the list is non-empty, terminate it with a SS_EXITMENU. */
+        ssh_add_special(&ctx, NULL, SS_EXITMENU, 0);
+    }
+
+    sfree(ssh->specials);
+    ssh->specials = ctx.specials;
+    return ssh->specials;
+}
+
+/*
+ * Send special codes.
+ */
+static void ssh_special(Backend *be, SessionSpecialCode code, int arg)
+{
+    Ssh *ssh = container_of(be, Ssh, backend);
+
+    if (ssh->base_layer)
+        ssh_ppl_special_cmd(ssh->base_layer, code, arg);
+}
+
+/*
+ * This is called when stdout/stderr (the entity to which
+ * from_backend sends data) manages to clear some backlog.
+ */
+static void ssh_unthrottle(Backend *be, int bufsize)
+{
+    Ssh *ssh = container_of(be, Ssh, backend);
+
+    ssh_stdout_unthrottle(ssh->cl, bufsize);
+}
+
+static int ssh_connected(Backend *be)
+{
+    Ssh *ssh = container_of(be, Ssh, backend);
+    return ssh->s != NULL;
+}
+
+static int ssh_sendok(Backend *be)
+{
+    Ssh *ssh = container_of(be, Ssh, backend);
+    return ssh->base_layer && ssh_ppl_want_user_input(ssh->base_layer);
+}
+
+void ssh_ldisc_update(Ssh *ssh)
+{
+    /* Called when the connection layer wants to propagate an update
+     * to the line discipline options */
+    if (ssh->ldisc)
+	ldisc_echoedit_update(ssh->ldisc);
+}
+
+static int ssh_ldisc(Backend *be, int option)
+{
+    Ssh *ssh = container_of(be, Ssh, backend);
+    return ssh->cl ? ssh_ldisc_option(ssh->cl, option) : FALSE;
+}
+
+static void ssh_provide_ldisc(Backend *be, Ldisc *ldisc)
+{
+    Ssh *ssh = container_of(be, Ssh, backend);
+    ssh->ldisc = ldisc;
+}
+
+static void ssh_provide_logctx(Backend *be, LogContext *logctx)
+{
+    Ssh *ssh = container_of(be, Ssh, backend);
+    ssh->logctx = logctx;
+}
+
+void ssh_got_exitcode(Ssh *ssh, int exitcode)
+{
+    ssh->exitcode = exitcode;
+}
+
+static int ssh_return_exitcode(Backend *be)
+{
+    Ssh *ssh = container_of(be, Ssh, backend);
+    if (ssh->s && (!ssh->session_started || ssh->base_layer))
+        return -1;
+    else
+        return (ssh->exitcode >= 0 ? ssh->exitcode : INT_MAX);
+}
+
+/*
+ * cfg_info for SSH is the protocol running in this session.
+ * (1 or 2 for the full SSH-1 or SSH-2 protocol; -1 for the bare
+ * SSH-2 connection protocol, i.e. a downstream; 0 for not-decided-yet.)
+ */
+static int ssh_cfg_info(Backend *be)
+{
+    Ssh *ssh = container_of(be, Ssh, backend);
+    if (ssh->version == 0)
+	return 0; /* don't know yet */
+    else if (ssh->bare_connection)
+	return -1;
+    else
+	return ssh->version;
+}
+
+/*
+ * Gross hack: pscp will try to start SFTP but fall back to scp1 if
+ * that fails. This variable is the means by which scp.c can reach
+ * into the SSH code and find out which one it got.
+ */
+extern int ssh_fallback_cmd(Backend *be)
+{
+    Ssh *ssh = container_of(be, Ssh, backend);
+    return ssh->fallback_cmd;
+}
+
+void ssh_got_fallback_cmd(Ssh *ssh)
+{
+    ssh->fallback_cmd = TRUE;
+}
+
+const struct BackendVtable ssh_backend = {
+    ssh_init,
+    ssh_free,
+    ssh_reconfig,
+    ssh_send,
+    ssh_sendbuffer,
+    ssh_size,
+    ssh_special,
+    ssh_get_specials,
+    ssh_connected,
+    ssh_return_exitcode,
+    ssh_sendok,
+    ssh_ldisc,
+    ssh_provide_ldisc,
+    ssh_provide_logctx,
+    ssh_unthrottle,
+    ssh_cfg_info,
+    ssh_test_for_upstream,
+    "ssh",
+    PROT_SSH,
+    22
+};
+
+#ifdef MPEXT
+
+#include "puttyexp.h"
+
+int is_ssh(Plug * plug)
+{
+  return (*plug)->closing == ssh_closing;
+}
+
+int get_ssh_version(Backend * be)
+{
+  Ssh * ssh = FROMFIELD(be, Ssh, backend);
+  return ssh->version;
+}
+
+void * get_ssh_frontend(Plug * plug)
+{
+  return FROMFIELD(plug, Ssh, plugvt)->frontend;
+}
+
+const ssh1_cipher * get_cipher(Backend * be)
+{
+  Ssh * ssh = FROMFIELD(be, Ssh, backend);
+  return ssh1_bpp_get_cipher(ssh->bpp);
+}
+
+const ssh2_cipher * get_cscipher(Backend * be)
+{
+  Ssh * ssh = FROMFIELD(be, Ssh, backend);
+  return ssh2_bpp_get_cscipher(ssh->bpp);
+}
+
+const ssh2_cipher * get_sccipher(Backend * be)
+{
+  Ssh * ssh = FROMFIELD(be, Ssh, backend);
+  return ssh2_bpp_get_sccipher(ssh->bpp);
+}
+
+const struct ssh_compressor * get_cscomp(Backend * be)
+{
+  Ssh * ssh = FROMFIELD(be, Ssh, backend);
+  return ssh2_bpp_get_cscomp(ssh->bpp);
+}
+
+const struct ssh_decompressor * get_sccomp(Backend * be)
+{
+  Ssh * ssh = FROMFIELD(be, Ssh, backend);
+  return ssh2_bpp_get_sccomp(ssh->bpp);
+}
+
+unsigned int winscp_query(Backend * be, int query)
+{
+  Ssh * ssh = FROMFIELD(be, Ssh, backend);
+  if ((ssh->base_layer != NULL) && (ssh->base_layer->vt->winscp_query != NULL))
+  {
+    return ssh_ppl_winscp_query(ssh->base_layer, query);
+  }
+  else
+  {
+    return 0;
+  }
+}
+
+void md5checksum(const char * buffer, int len, unsigned char output[16])
+{
+  MD5Simple(buffer, len, output);
+}
+#endif