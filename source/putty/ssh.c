--- conflicted
+++ resolved
@@ -1,1357 +1,1331 @@
-/*
- * SSH backend.
- */
-
-#include <stdio.h>
-#include <stdlib.h>
-#include <stdarg.h>
-#include <assert.h>
-#include <limits.h>
-#include <signal.h>
-
-#include "putty.h"
-#include "pageant.h" /* for AGENT_MAX_MSGLEN */
-#include "tree234.h"
-#include "storage.h"
-#include "marshal.h"
-#include "ssh.h"
-#include "sshcr.h"
-#include "sshbpp.h"
-#include "sshppl.h"
-#include "sshchan.h"
-#ifndef NO_GSSAPI
-#include "sshgssc.h"
-#include "sshgss.h"
-#define MIN_CTXT_LIFETIME 5     /* Avoid rekey with short lifetime (seconds) */
-#define GSS_KEX_CAPABLE (1<<0)  /* Can do GSS KEX */
-#define GSS_CRED_UPDATED (1<<1) /* Cred updated since previous delegation */
-#define GSS_CTXT_EXPIRES (1<<2) /* Context expires before next timer */
-#define GSS_CTXT_MAYFAIL (1<<3) /* Context may expire during handshake */
-#endif
-
-struct Ssh {
-    Socket *s;
-    Seat *seat;
-    Conf *conf;
-
-    struct ssh_version_receiver version_receiver;
-    int remote_bugs;
-
-    Plug plug;
-    Backend backend;
-
-    Ldisc *ldisc;
-    LogContext *logctx;
-
-    /* The last list returned from get_specials. */
-    SessionSpecial *specials;
-
-    bool bare_connection;
-    ssh_sharing_state *connshare;
-    bool attempting_connshare;
-
-#ifndef NO_GSSAPI
-    struct ssh_connection_shared_gss_state gss_state;
-#endif
-
-    char *savedhost;
-    int savedport;
-    char *fullhostname;
-
-    bool fallback_cmd;
-    int exitcode;
-
-    int version;
-    int conn_throttle_count;
-    size_t overall_bufsize;
-    bool throttled_all;
-
-    /*
-     * logically_frozen is true if we're not currently _processing_
-     * data from the SSH socket (e.g. because a higher layer has asked
-     * us not to due to ssh_throttle_conn). socket_frozen is true if
-     * we're not even _reading_ data from the socket (i.e. it should
-     * always match the value we last passed to sk_set_frozen).
-     *
-     * The two differ in that socket_frozen can also become
-     * temporarily true because of a large backlog in the in_raw
-     * bufchain, to force no further plug_receive events until the BPP
-     * input function has had a chance to run. (Some front ends, like
-     * GTK, can persistently call the network and never get round to
-     * the toplevel callbacks.) If we've stopped reading from the
-     * socket for that reason, we absolutely _do_ want to carry on
-     * processing our input bufchain, because that's the only way
-     * it'll ever get cleared!
-     *
-     * ssh_check_frozen() resets socket_frozen, and should be called
-     * whenever either of logically_frozen and the bufchain size
-     * changes.
-     */
-    bool logically_frozen, socket_frozen;
-
-    /* in case we find these out before we have a ConnectionLayer to tell */
-    int term_width, term_height;
-
-    bufchain in_raw, out_raw, user_input;
-    bool pending_close;
-    IdempotentCallback ic_out_raw;
-
-    PacketLogSettings pls;
-    struct DataTransferStats stats;
-
-    BinaryPacketProtocol *bpp;
-
-    /*
-     * base_layer identifies the bottommost packet protocol layer, the
-     * one connected directly to the BPP's packet queues. Any
-     * operation that needs to talk to all layers (e.g. free, or
-     * get_specials) will do it by talking to this, which will
-     * recursively propagate it if necessary.
-     */
-    PacketProtocolLayer *base_layer;
-
-    /*
-     * The ConnectionLayer vtable from our connection layer.
-     */
-    ConnectionLayer *cl;
-
-    /*
-     * A dummy ConnectionLayer that can be used for logging sharing
-     * downstreams that connect before the real one is ready.
-     */
-    ConnectionLayer cl_dummy;
-
-    /*
-     * session_started is false until we initialise the main protocol
-     * layers. So it distinguishes between base_layer==NULL meaning
-     * that the SSH protocol hasn't been set up _yet_, and
-     * base_layer==NULL meaning the SSH protocol has run and finished.
-     * It's also used to mark the point where we stop counting proxy
-     * command diagnostics as pre-session-startup.
-     */
-    bool session_started;
-
-    Pinger *pinger;
-
-    char *deferred_abort_message;
-
-    bool need_random_unref;
-};
-
-
-#define ssh_logevent(params) ( \
-        logevent_and_free((ssh)->logctx, dupprintf params))
-
-static void ssh_shutdown(Ssh *ssh);
-static void ssh_throttle_all(Ssh *ssh, bool enable, size_t bufsize);
-static void ssh_bpp_output_raw_data_callback(void *vctx);
-
-LogContext *ssh_get_logctx(Ssh *ssh)
-{
-    return ssh->logctx;
-}
-
-static void ssh_connect_bpp(Ssh *ssh)
-{
-    ssh->bpp->ssh = ssh;
-    ssh->bpp->in_raw = &ssh->in_raw;
-    ssh->bpp->out_raw = &ssh->out_raw;
-    bufchain_set_callback(ssh->bpp->out_raw, &ssh->ic_out_raw);
-    ssh->bpp->pls = &ssh->pls;
-    ssh->bpp->logctx = ssh->logctx;
-    ssh->bpp->remote_bugs = ssh->remote_bugs;
-}
-
-static void ssh_connect_ppl(Ssh *ssh, PacketProtocolLayer *ppl)
-{
-    ppl->bpp = ssh->bpp;
-    ppl->user_input = &ssh->user_input;
-    ppl->seat = ssh->seat;
-    ppl->ssh = ssh;
-    ppl->logctx = ssh->logctx;
-    ppl->remote_bugs = ssh->remote_bugs;
-}
-
-static void ssh_got_ssh_version(struct ssh_version_receiver *rcv,
-                                int major_version)
-{
-    Ssh *ssh = container_of(rcv, Ssh, version_receiver);
-    BinaryPacketProtocol *old_bpp;
-    PacketProtocolLayer *connection_layer;
-
-    ssh->session_started = true;
-
-    /*
-     * We don't support choosing a major protocol version dynamically,
-     * so this should always be the same value we set up in
-     * connect_to_host().
-     */
-    assert(ssh->version == major_version);
-
-    old_bpp = ssh->bpp;
-    ssh->remote_bugs = ssh_verstring_get_bugs(old_bpp);
-
-    if (!ssh->bare_connection) {
-        if (ssh->version == 2) {
-            PacketProtocolLayer *userauth_layer, *transport_child_layer;
-
-            /*
-             * We use the 'simple' variant of the SSH protocol if
-             * we're asked to, except not if we're also doing
-             * connection-sharing (either tunnelling our packets over
-             * an upstream or expecting to be tunnelled over
-             * ourselves), since then the assumption that we have only
-             * one channel to worry about is not true after all.
-             */
-            bool is_simple =
-                (conf_get_bool(ssh->conf, CONF_ssh_simple) && !ssh->connshare);
-
-            ssh->bpp = ssh2_bpp_new(ssh->logctx, &ssh->stats, false);
-            ssh_connect_bpp(ssh);
-
-#ifndef NO_GSSAPI
-            /* Load and pick the highest GSS library on the preference
-             * list. */
-            if (!ssh->gss_state.libs)
-                ssh->gss_state.libs = ssh_gss_setup(ssh->conf, ssh->logctx); // WINSCP
-            ssh->gss_state.lib = NULL;
-            if (ssh->gss_state.libs->nlibraries > 0) {
-                int i, j;
-                for (i = 0; i < ngsslibs; i++) {
-                    int want_id = conf_get_int_int(ssh->conf,
-                                                   CONF_ssh_gsslist, i);
-                    for (j = 0; j < ssh->gss_state.libs->nlibraries; j++)
-                        if (ssh->gss_state.libs->libraries[j].id == want_id) {
-                            ssh->gss_state.lib =
-                                &ssh->gss_state.libs->libraries[j];
-                            goto got_gsslib;   /* double break */
-                        }
-                }
-              got_gsslib:
-                /*
-                 * We always expect to have found something in
-                 * the above loop: we only came here if there
-                 * was at least one viable GSS library, and the
-                 * preference list should always mention
-                 * everything and only change the order.
-                 */
-                assert(ssh->gss_state.lib);
-            }
-#endif
-
-            connection_layer = ssh2_connection_new(
-                ssh, ssh->connshare, is_simple, ssh->conf,
-                ssh_verstring_get_remote(old_bpp), &ssh->cl);
-            ssh_connect_ppl(ssh, connection_layer);
-
-            if (conf_get_bool(ssh->conf, CONF_ssh_no_userauth)) {
-                userauth_layer = NULL;
-                transport_child_layer = connection_layer;
-            } else {
-                char *username = get_remote_username(ssh->conf);
-
-                userauth_layer = ssh2_userauth_new(
-                    connection_layer, ssh->savedhost, ssh->fullhostname,
-                    conf_get_filename(ssh->conf, CONF_keyfile),
-                    conf_get_bool(ssh->conf, CONF_ssh_show_banner),
-                    conf_get_bool(ssh->conf, CONF_tryagent), username,
-                    conf_get_bool(ssh->conf, CONF_change_username),
-                    conf_get_bool(ssh->conf, CONF_try_ki_auth),
-#ifndef NO_GSSAPI
-                    conf_get_bool(ssh->conf, CONF_try_gssapi_auth),
-                    conf_get_bool(ssh->conf, CONF_try_gssapi_kex),
-                    conf_get_bool(ssh->conf, CONF_gssapifwd),
-                    &ssh->gss_state
-#else
-                    false,
-                    false,
-                    false,
-                    NULL
-#endif
-                    ,conf_get_str(ssh->conf, CONF_loghost),
-                    conf_get_bool(ssh->conf, CONF_change_password) // WINSCP
-                    );
-                ssh_connect_ppl(ssh, userauth_layer);
-                transport_child_layer = userauth_layer;
-
-                sfree(username);
-            }
-
-            ssh->base_layer = ssh2_transport_new(
-                ssh->conf, ssh->savedhost, ssh->savedport,
-                ssh->fullhostname,
-                ssh_verstring_get_local(old_bpp),
-                ssh_verstring_get_remote(old_bpp),
-#ifndef NO_GSSAPI
-                &ssh->gss_state,
-#else
-                NULL,
-#endif
-                &ssh->stats, transport_child_layer, NULL);
-            ssh_connect_ppl(ssh, ssh->base_layer);
-
-            if (userauth_layer)
-                ssh2_userauth_set_transport_layer(userauth_layer,
-                                                  ssh->base_layer);
-
-        } else {
-
-            ssh->bpp = ssh1_bpp_new(ssh->logctx);
-            ssh_connect_bpp(ssh);
-
-            connection_layer = ssh1_connection_new(ssh, ssh->conf, &ssh->cl);
-            ssh_connect_ppl(ssh, connection_layer);
-
-            ssh->base_layer = ssh1_login_new(
-                ssh->conf, ssh->savedhost, ssh->savedport, connection_layer);
-            ssh_connect_ppl(ssh, ssh->base_layer);
-
-        }
-
-    } else {
-        ssh->bpp = ssh2_bare_bpp_new(ssh->logctx);
-        ssh_connect_bpp(ssh);
-
-        connection_layer = ssh2_connection_new(
-            ssh, ssh->connshare, false, ssh->conf,
-            ssh_verstring_get_remote(old_bpp), &ssh->cl);
-        ssh_connect_ppl(ssh, connection_layer);
-        ssh->base_layer = connection_layer;
-    }
-
-    /* Connect the base layer - whichever it is - to the BPP, and set
-     * up its selfptr. */
-    ssh->base_layer->selfptr = &ssh->base_layer;
-    ssh_ppl_setup_queues(ssh->base_layer, &ssh->bpp->in_pq, &ssh->bpp->out_pq);
-
-    seat_update_specials_menu(ssh->seat);
-    ssh->pinger = pinger_new(ssh->conf, &ssh->backend);
-
-    queue_idempotent_callback(&ssh->bpp->ic_in_raw);
-    ssh_ppl_process_queue(ssh->base_layer);
-
-    /* Pass in the initial terminal size, if we knew it already. */
-    ssh_terminal_size(ssh->cl, ssh->term_width, ssh->term_height);
-
-    ssh_bpp_free(old_bpp);
-}
-
-void ssh_check_frozen(Ssh *ssh)
-{
-    if (!ssh->s)
-        return;
-
-    { // WINSCP
-    bool prev_frozen = ssh->socket_frozen;
-    ssh->socket_frozen = (ssh->logically_frozen ||
-                          bufchain_size(&ssh->in_raw) > SSH_MAX_BACKLOG);
-    sk_set_frozen(ssh->s, ssh->socket_frozen);
-    if (prev_frozen && !ssh->socket_frozen && ssh->bpp) {
-        /*
-         * If we've just unfrozen, process any SSH connection data
-         * that was stashed in our queue while we were frozen.
-         */
-        queue_idempotent_callback(&ssh->bpp->ic_in_raw);
-    }
-    } // WINSCP
-}
-
-void ssh_conn_processed_data(Ssh *ssh)
-{
-    ssh_check_frozen(ssh);
-}
-
-static void ssh_bpp_output_raw_data_callback(void *vctx)
-{
-    Ssh *ssh = (Ssh *)vctx;
-
-    if (!ssh->s)
-        return;
-
-    while (bufchain_size(&ssh->out_raw) > 0) {
-        size_t backlog;
-
-        ptrlen data = bufchain_prefix(&ssh->out_raw);
-
-        if (ssh->logctx)
-            log_packet(ssh->logctx, PKT_OUTGOING, -1, NULL, data.ptr, data.len,
-                       0, NULL, NULL, 0, NULL);
-        backlog = sk_write(ssh->s, data.ptr, data.len);
-
-        bufchain_consume(&ssh->out_raw, data.len);
-
-        if (backlog > SSH_MAX_BACKLOG) {
-            ssh_throttle_all(ssh, true, backlog);
-            return;
-        }
-    }
-
-    ssh_check_frozen(ssh);
-
-    if (ssh->pending_close) {
-        sk_close(ssh->s);
-        ssh->s = NULL;
-    }
-}
-
-static void ssh_shutdown_internal(Ssh *ssh)
-{
-    expire_timer_context(ssh);
-
-    if (ssh->connshare) {
-        sharestate_free(ssh->connshare);
-        ssh->connshare = NULL;
-    }
-
-    if (ssh->pinger) {
-        pinger_free(ssh->pinger);
-        ssh->pinger = NULL;
-    }
-
-    /*
-     * We only need to free the base PPL, which will free the others
-     * (if any) transitively.
-     */
-    if (ssh->base_layer) {
-        ssh_ppl_free(ssh->base_layer);
-        ssh->base_layer = NULL;
-    }
-
-    ssh->cl = NULL;
-}
-
-static void ssh_shutdown(Ssh *ssh)
-{
-    ssh_shutdown_internal(ssh);
-
-    if (ssh->bpp) {
-        ssh_bpp_free(ssh->bpp);
-        ssh->bpp = NULL;
-    }
-
-    if (ssh->s) {
-        sk_close(ssh->s);
-        ssh->s = NULL;
-    }
-
-    bufchain_clear(&ssh->in_raw);
-    bufchain_clear(&ssh->out_raw);
-    bufchain_clear(&ssh->user_input);
-}
-
-static void ssh_initiate_connection_close(Ssh *ssh)
-{
-    /* Wind up everything above the BPP. */
-    ssh_shutdown_internal(ssh);
-
-    /* Force any remaining queued SSH packets through the BPP, and
-     * schedule closing the network socket after they go out. */
-    ssh_bpp_handle_output(ssh->bpp);
-    ssh->pending_close = true;
-    queue_idempotent_callback(&ssh->ic_out_raw);
-
-    /* Now we expect the other end to close the connection too in
-     * response, so arrange that we'll receive notification of that
-     * via ssh_remote_eof. */
-    ssh->bpp->expect_close = true;
-}
-
-#define GET_FORMATTED_MSG                       \
-    char *msg;                                  \
-    va_list ap;                                 \
-    va_start(ap, fmt);                          \
-    msg = dupvprintf(fmt, ap);                  \
-    va_end(ap);                                 \
-    ((void)0) /* eat trailing semicolon */
-
-void ssh_remote_error(Ssh *ssh, const char *fmt, ...)
-{
-    if (ssh->base_layer || !ssh->session_started) {
-        GET_FORMATTED_MSG;
-
-        /* Error messages sent by the remote don't count as clean exits */
-        ssh->exitcode = 128;
-
-        /* Close the socket immediately, since the server has already
-         * closed its end (or is about to). */
-        ssh_shutdown(ssh);
-
-        logevent(ssh->logctx, msg);
-        seat_connection_fatal(ssh->seat, "%s", msg);
-        sfree(msg);
-    }
-}
-
-void ssh_remote_eof(Ssh *ssh, const char *fmt, ...)
-{
-    if (ssh->base_layer || !ssh->session_started) {
-        GET_FORMATTED_MSG;
-
-        /* EOF from the remote, if we were expecting it, does count as
-         * a clean exit */
-        ssh->exitcode = 0;
-
-        /* Close the socket immediately, since the server has already
-         * closed its end. */
-        ssh_shutdown(ssh);
-
-        logevent(ssh->logctx, msg);
-        sfree(msg);
-        seat_notify_remote_exit(ssh->seat);
-    } else {
-        /* This is responding to EOF after we've already seen some
-         * other reason for terminating the session. */
-        ssh_shutdown(ssh);
-    }
-}
-
-void ssh_proto_error(Ssh *ssh, const char *fmt, ...)
-{
-    if (ssh->base_layer || !ssh->session_started) {
-        GET_FORMATTED_MSG;
-
-        ssh->exitcode = 128;
-
-        ssh_bpp_queue_disconnect(ssh->bpp, msg,
-                                 SSH2_DISCONNECT_PROTOCOL_ERROR);
-        ssh_initiate_connection_close(ssh);
-
-        logevent(ssh->logctx, msg);
-        seat_connection_fatal(ssh->seat, "%s", msg);
-        sfree(msg);
-    }
-}
-
-void ssh_sw_abort(Ssh *ssh, const char *fmt, ...)
-{
-    if (ssh->base_layer || !ssh->session_started) {
-        GET_FORMATTED_MSG;
-
-        ssh->exitcode = 128;
-
-        ssh_initiate_connection_close(ssh);
-
-        logevent(ssh->logctx, msg);
-        seat_connection_fatal(ssh->seat, "%s", msg);
-        sfree(msg);
-
-        seat_notify_remote_exit(ssh->seat);
-    }
-}
-
-void ssh_user_close(Ssh *ssh, const char *fmt, ...)
-{
-    if (ssh->base_layer || !ssh->session_started) {
-        GET_FORMATTED_MSG;
-
-        /* Closing the connection due to user action, even if the
-         * action is the user aborting during authentication prompts,
-         * does count as a clean exit - except that this is also how
-         * we signal ordinary session termination, in which case we
-         * should use the exit status already sent from the main
-         * session (if any). */
-        if (ssh->exitcode < 0)
-            ssh->exitcode = 0;
-
-        ssh_initiate_connection_close(ssh);
-
-        logevent(ssh->logctx, msg);
-        sfree(msg);
-
-        seat_notify_remote_exit(ssh->seat);
-    }
-}
-
-static void ssh_deferred_abort_callback(void *vctx)
-{
-    Ssh *ssh = (Ssh *)vctx;
-    char *msg = ssh->deferred_abort_message;
-    ssh->deferred_abort_message = NULL;
-    ssh_sw_abort(ssh, "%s", msg);
-    sfree(msg);
-}
-
-void ssh_sw_abort_deferred(Ssh *ssh, const char *fmt, ...)
-{
-    if (!ssh->deferred_abort_message) {
-        GET_FORMATTED_MSG;
-        ssh->deferred_abort_message = msg;
-        queue_toplevel_callback(get_seat_callback_set(ssh->seat), ssh_deferred_abort_callback, ssh);
-    }
-}
-
-static void ssh_socket_log(Plug *plug, PlugLogType type, SockAddr *addr,
-                           int port, const char *error_msg, int error_code)
-{
-    Ssh *ssh = container_of(plug, Ssh, plug);
-
-    /*
-     * While we're attempting connection sharing, don't loudly log
-     * everything that happens. Real TCP connections need to be logged
-     * when we _start_ trying to connect, because it might be ages
-     * before they respond if something goes wrong; but connection
-     * sharing is local and quick to respond, and it's sufficient to
-     * simply wait and see whether it worked afterwards.
-     */
-
-    if (!ssh->attempting_connshare)
-        backend_socket_log(ssh->seat, ssh->logctx, type, addr, port,
-                           error_msg, error_code, ssh->conf,
-                           ssh->session_started);
-}
-
-static void ssh_closing(Plug *plug, const char *error_msg, int error_code,
-                        bool calling_back)
-{
-    Ssh *ssh = container_of(plug, Ssh, plug);
-    if (error_msg) {
-        ssh_remote_error(ssh, "%s", error_msg);
-    } else if (ssh->bpp) {
-        ssh->bpp->input_eof = true;
-        queue_idempotent_callback(&ssh->bpp->ic_in_raw);
-    }
-}
-
-static void ssh_receive(Plug *plug, int urgent, const char *data, size_t len)
-{
-    Ssh *ssh = container_of(plug, Ssh, plug);
-
-    /* Log raw data, if we're in that mode. */
-    if (ssh->logctx)
-        log_packet(ssh->logctx, PKT_INCOMING, -1, NULL, data, len,
-                   0, NULL, NULL, 0, NULL);
-
-    bufchain_add(&ssh->in_raw, data, len);
-    if (!ssh->logically_frozen && ssh->bpp)
-        queue_idempotent_callback(&ssh->bpp->ic_in_raw);
-
-    ssh_check_frozen(ssh);
-}
-
-static void ssh_sent(Plug *plug, size_t bufsize)
-{
-    Ssh *ssh = container_of(plug, Ssh, plug);
-    /*
-     * If the send backlog on the SSH socket itself clears, we should
-     * unthrottle the whole world if it was throttled. Also trigger an
-     * extra call to the consumer of the BPP's output, to try to send
-     * some more data off its bufchain.
-     */
-    if (bufsize < SSH_MAX_BACKLOG) {
-        ssh_throttle_all(ssh, false, bufsize);
-        queue_idempotent_callback(&ssh->ic_out_raw);
-    }
-}
-
-static void ssh_hostport_setup(const char *host, int port, Conf *conf,
-                               char **savedhost, int *savedport,
-                               char **loghost_ret)
-{
-    char *loghost = conf_get_str(conf, CONF_loghost);
-    if (loghost_ret)
-        *loghost_ret = loghost;
-
-    if (*loghost) {
-        char *tmphost;
-        char *colon;
-
-        tmphost = dupstr(loghost);
-        *savedport = 22;               /* default ssh port */
-
-        /*
-         * A colon suffix on the hostname string also lets us affect
-         * savedport. (Unless there are multiple colons, in which case
-         * we assume this is an unbracketed IPv6 literal.)
-         */
-        colon = host_strrchr(tmphost, ':');
-        if (colon && colon == host_strchr(tmphost, ':')) {
-            *colon++ = '\0';
-            if (*colon)
-                *savedport = atoi(colon);
-        }
-
-        *savedhost = host_strduptrim(tmphost);
-        sfree(tmphost);
-    } else {
-        *savedhost = host_strduptrim(host);
-        if (port < 0)
-            port = 22;                 /* default ssh port */
-        *savedport = port;
-    }
-}
-
-static bool ssh_test_for_upstream(const char *host, int port, Conf *conf)
-{
-    char *savedhost;
-    int savedport;
-    bool ret;
-
-    random_ref(); /* platform may need this to determine share socket name */
-    ssh_hostport_setup(host, port, conf, &savedhost, &savedport, NULL);
-    ret = ssh_share_test_for_upstream(savedhost, savedport, conf);
-    sfree(savedhost);
-    random_unref();
-
-    return ret;
-}
-
-static char *ssh_close_warn_text(Backend *be)
-{
-    Ssh *ssh = container_of(be, Ssh, backend);
-    if (!ssh->connshare)
-        return NULL;
-    int ndowns = share_ndownstreams(ssh->connshare);
-    if (ndowns == 0)
-        return NULL;
-    char *msg = dupprintf("This will also close %d downstream connection%s.",
-                          ndowns, ndowns==1 ? "" : "s");
-    return msg;
-}
-
-static const PlugVtable Ssh_plugvt = {
-    .log = ssh_socket_log,
-    .closing = ssh_closing,
-    .receive = ssh_receive,
-    .sent = ssh_sent,
-};
-
-/*
- * Connect to specified host and port.
- * Returns an error message, or NULL on success.
- * Also places the canonical host name into `realhost'. It must be
- * freed by the caller.
- */
-static char *connect_to_host(
-    Ssh *ssh, const char *host, int port, char **realhost,
-    bool nodelay, bool keepalive)
-{
-    SockAddr *addr;
-    const char *err;
-    char *loghost;
-    int addressfamily, sshprot;
-
-    ssh_hostport_setup(host, port, ssh->conf,
-                       &ssh->savedhost, &ssh->savedport, &loghost);
-
-    ssh->plug.vt = &Ssh_plugvt;
-    
-    #ifdef MPEXT
-    // make sure the field is initialized, in case lookup below fails
-    ssh->fullhostname = NULL;
-    #endif
-
-    /*
-     * Try connection-sharing, in case that means we don't open a
-     * socket after all. ssh_connection_sharing_init will connect to a
-     * previously established upstream if it can, and failing that,
-     * establish a listening socket for _us_ to be the upstream. In
-     * the latter case it will return NULL just as if it had done
-     * nothing, because here we only need to care if we're a
-     * downstream and need to do our connection setup differently.
-     */
-    ssh->connshare = NULL;
-    ssh->attempting_connshare = true;  /* affects socket logging behaviour */
-    ssh->s = ssh_connection_sharing_init(
-        ssh->savedhost, ssh->savedport, ssh->conf, ssh->logctx,
-        &ssh->plug, &ssh->connshare);
-    if (ssh->connshare)
-        ssh_connshare_provide_connlayer(ssh->connshare, &ssh->cl_dummy);
-    ssh->attempting_connshare = false;
-    if (ssh->s != NULL) {
-        /*
-         * We are a downstream.
-         */
-        ssh->bare_connection = true;
-        ssh->fullhostname = NULL;
-        *realhost = dupstr(host);      /* best we can do */
-
-        if (seat_verbose(ssh->seat) || seat_interactive(ssh->seat)) {
-            /* In an interactive session, or in verbose mode, announce
-             * in the console window that we're a sharing downstream,
-             * to avoid confusing users as to why this session doesn't
-             * behave in quite the usual way. */
-            const char *msg =
-                "Reusing a shared connection to this server.\r\n";
-            seat_stderr_pl(ssh->seat, ptrlen_from_asciz(msg));
-        }
-    } else {
-        /*
-         * We're not a downstream, so open a normal socket.
-         */
-
-        /*
-         * Try to find host.
-         */
-        addressfamily = conf_get_int(ssh->conf, CONF_addressfamily);
-        addr = name_lookup(host, port, realhost, ssh->conf, addressfamily,
-                           ssh->logctx, "SSH connection");
-        if ((err = sk_addr_error(addr)) != NULL) {
-            sk_addr_free(addr);
-            return dupstr(err);
-        }
-        ssh->fullhostname = dupstr(*realhost);   /* save in case of GSSAPI */
-
-        ssh->s = new_connection(addr, *realhost, port,
-                                false, true, nodelay, keepalive,
-                                &ssh->plug, ssh->conf);
-        if ((err = sk_socket_error(ssh->s)) != NULL) {
-            ssh->s = NULL;
-            seat_notify_remote_exit(ssh->seat);
-            return dupstr(err);
-        }
-    }
-
-    /*
-     * The SSH version number is always fixed (since we no longer support
-     * fallback between versions), so set it now.
-     */
-    sshprot = conf_get_int(ssh->conf, CONF_sshprot);
-    assert(sshprot == 0 || sshprot == 3);
-    if (sshprot == 0)
-        /* SSH-1 only */
-        ssh->version = 1;
-    if (sshprot == 3 || ssh->bare_connection) {
-        /* SSH-2 only */
-        ssh->version = 2;
-    }
-
-    /*
-     * Set up the initial BPP that will do the version string
-     * exchange, and get it started so that it can send the outgoing
-     * version string early if it wants to.
-     */
-    ssh->version_receiver.got_ssh_version = ssh_got_ssh_version;
-    ssh->bpp = ssh_verstring_new(
-        ssh->conf, ssh->logctx, ssh->bare_connection,
-        ssh->version == 1 ? "1.5" : "2.0", &ssh->version_receiver,
-        false, ""); // WINSCP (impl_name provided in sshver already)
-    ssh_connect_bpp(ssh);
-    queue_idempotent_callback(&ssh->bpp->ic_in_raw);
-
-    /*
-     * loghost, if configured, overrides realhost.
-     */
-    if (*loghost) {
-        sfree(*realhost);
-        *realhost = dupstr(loghost);
-    }
-
-    return NULL;
-}
-
-/*
- * Throttle or unthrottle the SSH connection.
- */
-void ssh_throttle_conn(Ssh *ssh, int adjust)
-{
-    int old_count = ssh->conn_throttle_count;
-    bool frozen;
-
-    ssh->conn_throttle_count += adjust;
-    assert(ssh->conn_throttle_count >= 0);
-
-    if (ssh->conn_throttle_count && !old_count) {
-        frozen = true;
-    } else if (!ssh->conn_throttle_count && old_count) {
-        frozen = false;
-    } else {
-        return;                /* don't change current frozen state */
-    }
-
-    ssh->logically_frozen = frozen;
-    ssh_check_frozen(ssh);
-}
-
-/*
- * Throttle or unthrottle _all_ local data streams (for when sends
- * on the SSH connection itself back up).
- */
-static void ssh_throttle_all(Ssh *ssh, bool enable, size_t bufsize)
-{
-    if (enable == ssh->throttled_all)
-        return;
-    ssh->throttled_all = enable;
-    ssh->overall_bufsize = bufsize;
-
-    ssh_throttle_all_channels(ssh->cl, enable);
-}
-
-static void ssh_cache_conf_values(Ssh *ssh)
-{
-    ssh->pls.omit_passwords = conf_get_bool(ssh->conf, CONF_logomitpass);
-    ssh->pls.omit_data = conf_get_bool(ssh->conf, CONF_logomitdata);
-}
-
-bool ssh_is_bare(Ssh *ssh)
-{
-    return ssh->backend.vt->protocol == PROT_SSHCONN;
-}
-
-/* Dummy connlayer must provide ssh_sharing_no_more_downstreams,
- * because it might be called early due to plink -shareexists */
-static void dummy_sharing_no_more_downstreams(ConnectionLayer *cl) {}
-static const ConnectionLayerVtable dummy_connlayer_vtable = {
-    .sharing_no_more_downstreams = dummy_sharing_no_more_downstreams,
-};
-
-/*
- * Called to set up the connection.
- *
- * Returns an error message, or NULL on success.
- */
-static char *ssh_init(const BackendVtable *vt, Seat *seat,
-                      Backend **backend_handle, LogContext *logctx,
-                      Conf *conf, const char *host, int port,
-                      char **realhost, bool nodelay, bool keepalive)
-{
-    Ssh *ssh;
-
-    ssh = snew(Ssh);
-    memset(ssh, 0, sizeof(Ssh));
-
-    ssh->conf = conf_copy(conf);
-    ssh_cache_conf_values(ssh);
-    ssh->exitcode = -1;
-    ssh->pls.kctx = SSH2_PKTCTX_NOKEX;
-    ssh->pls.actx = SSH2_PKTCTX_NOAUTH;
-    bufchain_init(&ssh->in_raw);
-    bufchain_init(&ssh->out_raw);
-    bufchain_init(&ssh->user_input);
-    ssh->ic_out_raw.fn = ssh_bpp_output_raw_data_callback;
-    ssh->ic_out_raw.ctx = ssh;
-    ssh->ic_out_raw.set = get_seat_callback_set(seat);
-
-    ssh->term_width = conf_get_int(ssh->conf, CONF_width);
-    ssh->term_height = conf_get_int(ssh->conf, CONF_height);
-
-    ssh->backend.vt = vt;
-    *backend_handle = &ssh->backend;
-
-    ssh->bare_connection = (vt->protocol == PROT_SSHCONN);
-
-    ssh->seat = seat;
-    ssh->cl_dummy.vt = &dummy_connlayer_vtable;
-    ssh->cl_dummy.logctx = ssh->logctx = logctx;
-
-    random_ref(); /* do this now - may be needed by sharing setup code */
-    ssh->need_random_unref = true;
-
-    char *conn_err = connect_to_host(
-        ssh, host, port, realhost, nodelay, keepalive);
-    if (conn_err) {
-        /* Call random_unref now instead of waiting until the caller
-         * frees this useless Ssh object, in case the caller is
-         * impatient and just exits without bothering, in which case
-         * the random seed won't be re-saved. */
-        ssh->need_random_unref = false;
-        random_unref();
-        return conn_err;
-    }
-
-    return NULL;
-}
-
-static void ssh_free(Backend *be)
-{
-    Ssh *ssh = container_of(be, Ssh, backend);
-    bool need_random_unref;
-
-    ssh_shutdown(ssh);
-
-    conf_free(ssh->conf);
-    if (ssh->connshare)
-        sharestate_free(ssh->connshare);
-    sfree(ssh->savedhost);
-    sfree(ssh->fullhostname);
-    sfree(ssh->specials);
-
-#ifndef NO_GSSAPI
-    if (ssh->gss_state.srv_name)
-        ssh->gss_state.lib->release_name(
-            ssh->gss_state.lib, &ssh->gss_state.srv_name);
-    if (ssh->gss_state.ctx != NULL)
-        ssh->gss_state.lib->release_cred(
-            ssh->gss_state.lib, &ssh->gss_state.ctx);
-    if (ssh->gss_state.libs)
-        ssh_gss_cleanup(ssh->gss_state.libs);
-#endif
-
-    sfree(ssh->deferred_abort_message);
-
-    delete_callbacks_for_context(get_seat_callback_set(ssh->seat), ssh); /* likely to catch ic_out_raw */ // WINSCP (seat)
-
-    need_random_unref = ssh->need_random_unref;
-    sfree(ssh);
-
-    if (need_random_unref)
-        random_unref();
-}
-
-/*
- * Reconfigure the SSH backend.
- */
-static void ssh_reconfig(Backend *be, Conf *conf)
-{
-    Ssh *ssh = container_of(be, Ssh, backend);
-
-    if (ssh->pinger)
-        pinger_reconfig(ssh->pinger, ssh->conf, conf);
-
-    ssh_ppl_reconfigure(ssh->base_layer, conf);
-
-    conf_free(ssh->conf);
-    ssh->conf = conf_copy(conf);
-    ssh_cache_conf_values(ssh);
-}
-
-/*
- * Called to send data down the SSH connection.
- */
-static size_t ssh_send(Backend *be, const char *buf, size_t len)
-{
-    Ssh *ssh = container_of(be, Ssh, backend);
-
-    if (ssh == NULL || ssh->s == NULL)
-        return 0;
-
-    bufchain_add(&ssh->user_input, buf, len);
-    if (ssh->base_layer)
-        ssh_ppl_got_user_input(ssh->base_layer);
-
-    return backend_sendbuffer(&ssh->backend);
-}
-
-/*
- * Called to query the current amount of buffered stdin data.
- */
-static size_t ssh_sendbuffer(Backend *be)
-{
-    Ssh *ssh = container_of(be, Ssh, backend);
-    size_t backlog;
-
-    if (!ssh || !ssh->s || !ssh->cl)
-        return 0;
-
-    backlog = ssh_stdin_backlog(ssh->cl);
-
-    #ifndef WINSCP
-    // This throttles WinSCP unnecessarily, as it uses its own throttling mechanism.
-    // This value is used only by WinSCP, never directly by PuTTY code.
-    if (ssh->base_layer)
-        backlog += ssh_ppl_queued_data_size(ssh->base_layer);
-    #endif
-
-    /*
-     * If the SSH socket itself has backed up, add the total backup
-     * size on that to any individual buffer on the stdin channel.
-     */
-    if (ssh->throttled_all)
-        backlog += ssh->overall_bufsize;
-
-    return backlog;
-}
-
-/*
- * Called to set the size of the window from SSH's POV.
- */
-static void ssh_size(Backend *be, int width, int height)
-{
-    Ssh *ssh = container_of(be, Ssh, backend);
-
-    ssh->term_width = width;
-    ssh->term_height = height;
-    if (ssh->cl)
-        ssh_terminal_size(ssh->cl, ssh->term_width, ssh->term_height);
-}
-
-struct ssh_add_special_ctx {
-    SessionSpecial *specials;
-    size_t nspecials, specials_size;
-};
-
-static void ssh_add_special(void *vctx, const char *text,
-                            SessionSpecialCode code, int arg)
-{
-    struct ssh_add_special_ctx *ctx = (struct ssh_add_special_ctx *)vctx;
-    SessionSpecial *spec;
-
-    sgrowarray(ctx->specials, ctx->specials_size, ctx->nspecials);
-    spec = &ctx->specials[ctx->nspecials++];
-    spec->name = text;
-    spec->code = code;
-    spec->arg = arg;
-}
-
-/*
- * Return a list of the special codes that make sense in this
- * protocol.
- */
-static const SessionSpecial *ssh_get_specials(Backend *be)
-{
-    Ssh *ssh = container_of(be, Ssh, backend);
-
-    /*
-     * Ask all our active protocol layers what specials they've got,
-     * and amalgamate the list into one combined one.
-     */
-
-    struct ssh_add_special_ctx ctx[1];
-
-    ctx->specials = NULL;
-    ctx->nspecials = ctx->specials_size = 0;
-
-    if (ssh->base_layer)
-        ssh_ppl_get_specials(ssh->base_layer, ssh_add_special, ctx);
-
-    if (ctx->specials) {
-        /* If the list is non-empty, terminate it with a SS_EXITMENU. */
-        ssh_add_special(ctx, NULL, SS_EXITMENU, 0);
-    }
-
-    sfree(ssh->specials);
-    ssh->specials = ctx->specials;
-    return ssh->specials;
-}
-
-/*
- * Send special codes.
- */
-static void ssh_special(Backend *be, SessionSpecialCode code, int arg)
-{
-    Ssh *ssh = container_of(be, Ssh, backend);
-
-    if (ssh->base_layer)
-        ssh_ppl_special_cmd(ssh->base_layer, code, arg);
-}
-
-/*
- * This is called when the seat's output channel manages to clear some
- * backlog.
- */
-static void ssh_unthrottle(Backend *be, size_t bufsize)
-{
-    Ssh *ssh = container_of(be, Ssh, backend);
-
-    if (ssh->cl)
-        ssh_stdout_unthrottle(ssh->cl, bufsize);
-}
-
-static bool ssh_connected(Backend *be)
-{
-    Ssh *ssh = container_of(be, Ssh, backend);
-    return ssh->s != NULL;
-}
-
-static bool ssh_sendok(Backend *be)
-{
-    Ssh *ssh = container_of(be, Ssh, backend);
-    return ssh->base_layer && ssh_ppl_want_user_input(ssh->base_layer);
-}
-
-void ssh_ldisc_update(Ssh *ssh)
-{
-    /* Called when the connection layer wants to propagate an update
-     * to the line discipline options */
-    if (ssh->ldisc)
-        ldisc_echoedit_update(ssh->ldisc);
-}
-
-static bool ssh_ldisc(Backend *be, int option)
-{
-    Ssh *ssh = container_of(be, Ssh, backend);
-    return ssh->cl ? ssh_ldisc_option(ssh->cl, option) : false;
-}
-
-static void ssh_provide_ldisc(Backend *be, Ldisc *ldisc)
-{
-    Ssh *ssh = container_of(be, Ssh, backend);
-    ssh->ldisc = ldisc;
-}
-
-void ssh_got_exitcode(Ssh *ssh, int exitcode)
-{
-    ssh->exitcode = exitcode;
-}
-
-static int ssh_return_exitcode(Backend *be)
-{
-    Ssh *ssh = container_of(be, Ssh, backend);
-    if (ssh->s && (!ssh->session_started || ssh->base_layer))
-        return -1;
-    else
-        return (ssh->exitcode >= 0 ? ssh->exitcode : INT_MAX);
-}
-
-/*
- * cfg_info for SSH is the protocol running in this session.
- * (1 or 2 for the full SSH-1 or SSH-2 protocol; -1 for the bare
- * SSH-2 connection protocol, i.e. a downstream; 0 for not-decided-yet.)
- */
-static int ssh_cfg_info(Backend *be)
-{
-    Ssh *ssh = container_of(be, Ssh, backend);
-    if (ssh->version == 0)
-        return 0; /* don't know yet */
-    else if (ssh->bare_connection)
-        return -1;
-    else
-        return ssh->version;
-}
-
-/*
- * Gross hack: pscp will try to start SFTP but fall back to scp1 if
- * that fails. This variable is the means by which scp.c can reach
- * into the SSH code and find out which one it got.
- */
-extern bool ssh_fallback_cmd(Backend *be)
-{
-    Ssh *ssh = container_of(be, Ssh, backend);
-    return ssh->fallback_cmd;
-}
-
-void ssh_got_fallback_cmd(Ssh *ssh)
-{
-    ssh->fallback_cmd = true;
-}
-
-<<<<<<< HEAD
-const struct BackendVtable ssh_backend = {
-    ssh_init,
-    ssh_free,
-    ssh_reconfig,
-    ssh_send,
-    ssh_sendbuffer,
-    ssh_size,
-    ssh_special,
-    ssh_get_specials,
-    ssh_connected,
-    ssh_return_exitcode,
-    ssh_sendok,
-    ssh_ldisc,
-    ssh_provide_ldisc,
-    ssh_unthrottle,
-    ssh_cfg_info,
-    ssh_test_for_upstream,
-    "ssh",
-    PROT_SSH,
-    22
-};
-
-#ifdef MPEXT
-
-#include "puttyexp.h"
-
-int is_ssh(Plug * plug)
-{
-  return plug->vt->closing == ssh_closing;
-}
-
-int get_ssh_version(Backend * be)
-{
-  Ssh * ssh = container_of(be, Ssh, backend);
-  return ssh->version;
-}
-
-Seat * get_ssh_seat(Plug * plug)
-{
-  return container_of(plug, Ssh, plug)->seat;
-}
-
-const ssh_cipher * get_cipher(Backend * be)
-{
-  Ssh * ssh = container_of(be, Ssh, backend);
-  return ssh1_bpp_get_cipher(ssh->bpp);
-}
-
-const ssh_cipher * get_cscipher(Backend * be)
-{
-  Ssh * ssh = container_of(be, Ssh, backend);
-  return ssh2_bpp_get_cscipher(ssh->bpp);
-}
-
-const ssh_cipher * get_sccipher(Backend * be)
-{
-  Ssh * ssh = container_of(be, Ssh, backend);
-  return ssh2_bpp_get_sccipher(ssh->bpp);
-}
-
-const struct ssh_compressor * get_cscomp(Backend * be)
-{
-  Ssh * ssh = container_of(be, Ssh, backend);
-  return ssh2_bpp_get_cscomp(ssh->bpp);
-}
-
-const struct ssh_decompressor * get_sccomp(Backend * be)
-{
-  Ssh * ssh = container_of(be, Ssh, backend);
-  return ssh2_bpp_get_sccomp(ssh->bpp);
-}
-
-unsigned int winscp_query(Backend * be, int query)
-{
-  Ssh * ssh = container_of(be, Ssh, backend);
-  if ((ssh->base_layer != NULL) && (ssh->base_layer->vt->winscp_query != NULL))
-  {
-    return ssh_ppl_winscp_query(ssh->base_layer, query);
-  }
-  else
-  {
-    return 0;
-  }
-}
-
-void md5checksum(const char * buffer, int len, unsigned char output[16])
-{
-  hash_simple(&ssh_md5, make_ptrlen(buffer, len), output);
-}
-#endif
-
-=======
-const BackendVtable ssh_backend = {
-    .init = ssh_init,
-    .free = ssh_free,
-    .reconfig = ssh_reconfig,
-    .send = ssh_send,
-    .sendbuffer = ssh_sendbuffer,
-    .size = ssh_size,
-    .special = ssh_special,
-    .get_specials = ssh_get_specials,
-    .connected = ssh_connected,
-    .exitcode = ssh_return_exitcode,
-    .sendok = ssh_sendok,
-    .ldisc_option_state = ssh_ldisc,
-    .provide_ldisc = ssh_provide_ldisc,
-    .unthrottle = ssh_unthrottle,
-    .cfg_info = ssh_cfg_info,
-    .test_for_upstream = ssh_test_for_upstream,
-    .close_warn_text = ssh_close_warn_text,
-    .id = "ssh",
-    .displayname = "SSH",
-    .protocol = PROT_SSH,
-    .default_port = 22,
-};
-
-const BackendVtable sshconn_backend = {
-    .init = ssh_init,
-    .free = ssh_free,
-    .reconfig = ssh_reconfig,
-    .send = ssh_send,
-    .sendbuffer = ssh_sendbuffer,
-    .size = ssh_size,
-    .special = ssh_special,
-    .get_specials = ssh_get_specials,
-    .connected = ssh_connected,
-    .exitcode = ssh_return_exitcode,
-    .sendok = ssh_sendok,
-    .ldisc_option_state = ssh_ldisc,
-    .provide_ldisc = ssh_provide_ldisc,
-    .unthrottle = ssh_unthrottle,
-    .cfg_info = ssh_cfg_info,
-    .test_for_upstream = ssh_test_for_upstream,
-    .close_warn_text = ssh_close_warn_text,
-    .id = "ssh-connection",
-    .displayname = "Bare ssh-connection",
-    .protocol = PROT_SSHCONN,
-};
-
->>>>>>> d7a42c81
+/*
+ * SSH backend.
+ */
+
+#include <stdio.h>
+#include <stdlib.h>
+#include <stdarg.h>
+#include <assert.h>
+#include <limits.h>
+#include <signal.h>
+
+#include "putty.h"
+#include "pageant.h" /* for AGENT_MAX_MSGLEN */
+#include "tree234.h"
+#include "storage.h"
+#include "marshal.h"
+#include "ssh.h"
+#include "sshcr.h"
+#include "sshbpp.h"
+#include "sshppl.h"
+#include "sshchan.h"
+#ifndef NO_GSSAPI
+#include "sshgssc.h"
+#include "sshgss.h"
+#define MIN_CTXT_LIFETIME 5     /* Avoid rekey with short lifetime (seconds) */
+#define GSS_KEX_CAPABLE (1<<0)  /* Can do GSS KEX */
+#define GSS_CRED_UPDATED (1<<1) /* Cred updated since previous delegation */
+#define GSS_CTXT_EXPIRES (1<<2) /* Context expires before next timer */
+#define GSS_CTXT_MAYFAIL (1<<3) /* Context may expire during handshake */
+#endif
+
+struct Ssh {
+    Socket *s;
+    Seat *seat;
+    Conf *conf;
+
+    struct ssh_version_receiver version_receiver;
+    int remote_bugs;
+
+    Plug plug;
+    Backend backend;
+
+    Ldisc *ldisc;
+    LogContext *logctx;
+
+    /* The last list returned from get_specials. */
+    SessionSpecial *specials;
+
+    bool bare_connection;
+    ssh_sharing_state *connshare;
+    bool attempting_connshare;
+
+#ifndef NO_GSSAPI
+    struct ssh_connection_shared_gss_state gss_state;
+#endif
+
+    char *savedhost;
+    int savedport;
+    char *fullhostname;
+
+    bool fallback_cmd;
+    int exitcode;
+
+    int version;
+    int conn_throttle_count;
+    size_t overall_bufsize;
+    bool throttled_all;
+
+    /*
+     * logically_frozen is true if we're not currently _processing_
+     * data from the SSH socket (e.g. because a higher layer has asked
+     * us not to due to ssh_throttle_conn). socket_frozen is true if
+     * we're not even _reading_ data from the socket (i.e. it should
+     * always match the value we last passed to sk_set_frozen).
+     *
+     * The two differ in that socket_frozen can also become
+     * temporarily true because of a large backlog in the in_raw
+     * bufchain, to force no further plug_receive events until the BPP
+     * input function has had a chance to run. (Some front ends, like
+     * GTK, can persistently call the network and never get round to
+     * the toplevel callbacks.) If we've stopped reading from the
+     * socket for that reason, we absolutely _do_ want to carry on
+     * processing our input bufchain, because that's the only way
+     * it'll ever get cleared!
+     *
+     * ssh_check_frozen() resets socket_frozen, and should be called
+     * whenever either of logically_frozen and the bufchain size
+     * changes.
+     */
+    bool logically_frozen, socket_frozen;
+
+    /* in case we find these out before we have a ConnectionLayer to tell */
+    int term_width, term_height;
+
+    bufchain in_raw, out_raw, user_input;
+    bool pending_close;
+    IdempotentCallback ic_out_raw;
+
+    PacketLogSettings pls;
+    struct DataTransferStats stats;
+
+    BinaryPacketProtocol *bpp;
+
+    /*
+     * base_layer identifies the bottommost packet protocol layer, the
+     * one connected directly to the BPP's packet queues. Any
+     * operation that needs to talk to all layers (e.g. free, or
+     * get_specials) will do it by talking to this, which will
+     * recursively propagate it if necessary.
+     */
+    PacketProtocolLayer *base_layer;
+
+    /*
+     * The ConnectionLayer vtable from our connection layer.
+     */
+    ConnectionLayer *cl;
+
+    /*
+     * A dummy ConnectionLayer that can be used for logging sharing
+     * downstreams that connect before the real one is ready.
+     */
+    ConnectionLayer cl_dummy;
+
+    /*
+     * session_started is false until we initialise the main protocol
+     * layers. So it distinguishes between base_layer==NULL meaning
+     * that the SSH protocol hasn't been set up _yet_, and
+     * base_layer==NULL meaning the SSH protocol has run and finished.
+     * It's also used to mark the point where we stop counting proxy
+     * command diagnostics as pre-session-startup.
+     */
+    bool session_started;
+
+    Pinger *pinger;
+
+    char *deferred_abort_message;
+
+    bool need_random_unref;
+};
+
+
+#define ssh_logevent(params) ( \
+        logevent_and_free((ssh)->logctx, dupprintf params))
+
+static void ssh_shutdown(Ssh *ssh);
+static void ssh_throttle_all(Ssh *ssh, bool enable, size_t bufsize);
+static void ssh_bpp_output_raw_data_callback(void *vctx);
+
+LogContext *ssh_get_logctx(Ssh *ssh)
+{
+    return ssh->logctx;
+}
+
+static void ssh_connect_bpp(Ssh *ssh)
+{
+    ssh->bpp->ssh = ssh;
+    ssh->bpp->in_raw = &ssh->in_raw;
+    ssh->bpp->out_raw = &ssh->out_raw;
+    bufchain_set_callback(ssh->bpp->out_raw, &ssh->ic_out_raw);
+    ssh->bpp->pls = &ssh->pls;
+    ssh->bpp->logctx = ssh->logctx;
+    ssh->bpp->remote_bugs = ssh->remote_bugs;
+}
+
+static void ssh_connect_ppl(Ssh *ssh, PacketProtocolLayer *ppl)
+{
+    ppl->bpp = ssh->bpp;
+    ppl->user_input = &ssh->user_input;
+    ppl->seat = ssh->seat;
+    ppl->ssh = ssh;
+    ppl->logctx = ssh->logctx;
+    ppl->remote_bugs = ssh->remote_bugs;
+}
+
+static void ssh_got_ssh_version(struct ssh_version_receiver *rcv,
+                                int major_version)
+{
+    Ssh *ssh = container_of(rcv, Ssh, version_receiver);
+    BinaryPacketProtocol *old_bpp;
+    PacketProtocolLayer *connection_layer;
+
+    ssh->session_started = true;
+
+    /*
+     * We don't support choosing a major protocol version dynamically,
+     * so this should always be the same value we set up in
+     * connect_to_host().
+     */
+    assert(ssh->version == major_version);
+
+    old_bpp = ssh->bpp;
+    ssh->remote_bugs = ssh_verstring_get_bugs(old_bpp);
+
+    if (!ssh->bare_connection) {
+        if (ssh->version == 2) {
+            PacketProtocolLayer *userauth_layer, *transport_child_layer;
+
+            /*
+             * We use the 'simple' variant of the SSH protocol if
+             * we're asked to, except not if we're also doing
+             * connection-sharing (either tunnelling our packets over
+             * an upstream or expecting to be tunnelled over
+             * ourselves), since then the assumption that we have only
+             * one channel to worry about is not true after all.
+             */
+            bool is_simple =
+                (conf_get_bool(ssh->conf, CONF_ssh_simple) && !ssh->connshare);
+
+            ssh->bpp = ssh2_bpp_new(ssh->logctx, &ssh->stats, false);
+            ssh_connect_bpp(ssh);
+
+#ifndef NO_GSSAPI
+            /* Load and pick the highest GSS library on the preference
+             * list. */
+            if (!ssh->gss_state.libs)
+                ssh->gss_state.libs = ssh_gss_setup(ssh->conf, ssh->logctx); // WINSCP
+            ssh->gss_state.lib = NULL;
+            if (ssh->gss_state.libs->nlibraries > 0) {
+                int i, j;
+                for (i = 0; i < ngsslibs; i++) {
+                    int want_id = conf_get_int_int(ssh->conf,
+                                                   CONF_ssh_gsslist, i);
+                    for (j = 0; j < ssh->gss_state.libs->nlibraries; j++)
+                        if (ssh->gss_state.libs->libraries[j].id == want_id) {
+                            ssh->gss_state.lib =
+                                &ssh->gss_state.libs->libraries[j];
+                            goto got_gsslib;   /* double break */
+                        }
+                }
+              got_gsslib:
+                /*
+                 * We always expect to have found something in
+                 * the above loop: we only came here if there
+                 * was at least one viable GSS library, and the
+                 * preference list should always mention
+                 * everything and only change the order.
+                 */
+                assert(ssh->gss_state.lib);
+            }
+#endif
+
+            connection_layer = ssh2_connection_new(
+                ssh, ssh->connshare, is_simple, ssh->conf,
+                ssh_verstring_get_remote(old_bpp), &ssh->cl);
+            ssh_connect_ppl(ssh, connection_layer);
+
+            if (conf_get_bool(ssh->conf, CONF_ssh_no_userauth)) {
+                userauth_layer = NULL;
+                transport_child_layer = connection_layer;
+            } else {
+                char *username = get_remote_username(ssh->conf);
+
+                userauth_layer = ssh2_userauth_new(
+                    connection_layer, ssh->savedhost, ssh->fullhostname,
+                    conf_get_filename(ssh->conf, CONF_keyfile),
+                    conf_get_bool(ssh->conf, CONF_ssh_show_banner),
+                    conf_get_bool(ssh->conf, CONF_tryagent), username,
+                    conf_get_bool(ssh->conf, CONF_change_username),
+                    conf_get_bool(ssh->conf, CONF_try_ki_auth),
+#ifndef NO_GSSAPI
+                    conf_get_bool(ssh->conf, CONF_try_gssapi_auth),
+                    conf_get_bool(ssh->conf, CONF_try_gssapi_kex),
+                    conf_get_bool(ssh->conf, CONF_gssapifwd),
+                    &ssh->gss_state
+#else
+                    false,
+                    false,
+                    false,
+                    NULL
+#endif
+                    ,conf_get_str(ssh->conf, CONF_loghost),
+                    conf_get_bool(ssh->conf, CONF_change_password) // WINSCP
+                    );
+                ssh_connect_ppl(ssh, userauth_layer);
+                transport_child_layer = userauth_layer;
+
+                sfree(username);
+            }
+
+            ssh->base_layer = ssh2_transport_new(
+                ssh->conf, ssh->savedhost, ssh->savedport,
+                ssh->fullhostname,
+                ssh_verstring_get_local(old_bpp),
+                ssh_verstring_get_remote(old_bpp),
+#ifndef NO_GSSAPI
+                &ssh->gss_state,
+#else
+                NULL,
+#endif
+                &ssh->stats, transport_child_layer, NULL);
+            ssh_connect_ppl(ssh, ssh->base_layer);
+
+            if (userauth_layer)
+                ssh2_userauth_set_transport_layer(userauth_layer,
+                                                  ssh->base_layer);
+
+        } else {
+
+            ssh->bpp = ssh1_bpp_new(ssh->logctx);
+            ssh_connect_bpp(ssh);
+
+            connection_layer = ssh1_connection_new(ssh, ssh->conf, &ssh->cl);
+            ssh_connect_ppl(ssh, connection_layer);
+
+            ssh->base_layer = ssh1_login_new(
+                ssh->conf, ssh->savedhost, ssh->savedport, connection_layer);
+            ssh_connect_ppl(ssh, ssh->base_layer);
+
+        }
+
+    } else {
+        ssh->bpp = ssh2_bare_bpp_new(ssh->logctx);
+        ssh_connect_bpp(ssh);
+
+        connection_layer = ssh2_connection_new(
+            ssh, ssh->connshare, false, ssh->conf,
+            ssh_verstring_get_remote(old_bpp), &ssh->cl);
+        ssh_connect_ppl(ssh, connection_layer);
+        ssh->base_layer = connection_layer;
+    }
+
+    /* Connect the base layer - whichever it is - to the BPP, and set
+     * up its selfptr. */
+    ssh->base_layer->selfptr = &ssh->base_layer;
+    ssh_ppl_setup_queues(ssh->base_layer, &ssh->bpp->in_pq, &ssh->bpp->out_pq);
+
+    seat_update_specials_menu(ssh->seat);
+    ssh->pinger = pinger_new(ssh->conf, &ssh->backend);
+
+    queue_idempotent_callback(&ssh->bpp->ic_in_raw);
+    ssh_ppl_process_queue(ssh->base_layer);
+
+    /* Pass in the initial terminal size, if we knew it already. */
+    ssh_terminal_size(ssh->cl, ssh->term_width, ssh->term_height);
+
+    ssh_bpp_free(old_bpp);
+}
+
+void ssh_check_frozen(Ssh *ssh)
+{
+    if (!ssh->s)
+        return;
+
+    { // WINSCP
+    bool prev_frozen = ssh->socket_frozen;
+    ssh->socket_frozen = (ssh->logically_frozen ||
+                          bufchain_size(&ssh->in_raw) > SSH_MAX_BACKLOG);
+    sk_set_frozen(ssh->s, ssh->socket_frozen);
+    if (prev_frozen && !ssh->socket_frozen && ssh->bpp) {
+        /*
+         * If we've just unfrozen, process any SSH connection data
+         * that was stashed in our queue while we were frozen.
+         */
+        queue_idempotent_callback(&ssh->bpp->ic_in_raw);
+    }
+    } // WINSCP
+}
+
+void ssh_conn_processed_data(Ssh *ssh)
+{
+    ssh_check_frozen(ssh);
+}
+
+static void ssh_bpp_output_raw_data_callback(void *vctx)
+{
+    Ssh *ssh = (Ssh *)vctx;
+
+    if (!ssh->s)
+        return;
+
+    while (bufchain_size(&ssh->out_raw) > 0) {
+        size_t backlog;
+
+        ptrlen data = bufchain_prefix(&ssh->out_raw);
+
+        if (ssh->logctx)
+            log_packet(ssh->logctx, PKT_OUTGOING, -1, NULL, data.ptr, data.len,
+                       0, NULL, NULL, 0, NULL);
+        backlog = sk_write(ssh->s, data.ptr, data.len);
+
+        bufchain_consume(&ssh->out_raw, data.len);
+
+        if (backlog > SSH_MAX_BACKLOG) {
+            ssh_throttle_all(ssh, true, backlog);
+            return;
+        }
+    }
+
+    ssh_check_frozen(ssh);
+
+    if (ssh->pending_close) {
+        sk_close(ssh->s);
+        ssh->s = NULL;
+    }
+}
+
+static void ssh_shutdown_internal(Ssh *ssh)
+{
+    expire_timer_context(ssh);
+
+    if (ssh->connshare) {
+        sharestate_free(ssh->connshare);
+        ssh->connshare = NULL;
+    }
+
+    if (ssh->pinger) {
+        pinger_free(ssh->pinger);
+        ssh->pinger = NULL;
+    }
+
+    /*
+     * We only need to free the base PPL, which will free the others
+     * (if any) transitively.
+     */
+    if (ssh->base_layer) {
+        ssh_ppl_free(ssh->base_layer);
+        ssh->base_layer = NULL;
+    }
+
+    ssh->cl = NULL;
+}
+
+static void ssh_shutdown(Ssh *ssh)
+{
+    ssh_shutdown_internal(ssh);
+
+    if (ssh->bpp) {
+        ssh_bpp_free(ssh->bpp);
+        ssh->bpp = NULL;
+    }
+
+    if (ssh->s) {
+        sk_close(ssh->s);
+        ssh->s = NULL;
+    }
+
+    bufchain_clear(&ssh->in_raw);
+    bufchain_clear(&ssh->out_raw);
+    bufchain_clear(&ssh->user_input);
+}
+
+static void ssh_initiate_connection_close(Ssh *ssh)
+{
+    /* Wind up everything above the BPP. */
+    ssh_shutdown_internal(ssh);
+
+    /* Force any remaining queued SSH packets through the BPP, and
+     * schedule closing the network socket after they go out. */
+    ssh_bpp_handle_output(ssh->bpp);
+    ssh->pending_close = true;
+    queue_idempotent_callback(&ssh->ic_out_raw);
+
+    /* Now we expect the other end to close the connection too in
+     * response, so arrange that we'll receive notification of that
+     * via ssh_remote_eof. */
+    ssh->bpp->expect_close = true;
+}
+
+#define GET_FORMATTED_MSG                       \
+    char *msg;                                  \
+    va_list ap;                                 \
+    va_start(ap, fmt);                          \
+    msg = dupvprintf(fmt, ap);                  \
+    va_end(ap);                                 \
+    ((void)0) /* eat trailing semicolon */
+
+void ssh_remote_error(Ssh *ssh, const char *fmt, ...)
+{
+    if (ssh->base_layer || !ssh->session_started) {
+        GET_FORMATTED_MSG;
+
+        /* Error messages sent by the remote don't count as clean exits */
+        ssh->exitcode = 128;
+
+        /* Close the socket immediately, since the server has already
+         * closed its end (or is about to). */
+        ssh_shutdown(ssh);
+
+        logevent(ssh->logctx, msg);
+        seat_connection_fatal(ssh->seat, "%s", msg);
+        sfree(msg);
+    }
+}
+
+void ssh_remote_eof(Ssh *ssh, const char *fmt, ...)
+{
+    if (ssh->base_layer || !ssh->session_started) {
+        GET_FORMATTED_MSG;
+
+        /* EOF from the remote, if we were expecting it, does count as
+         * a clean exit */
+        ssh->exitcode = 0;
+
+        /* Close the socket immediately, since the server has already
+         * closed its end. */
+        ssh_shutdown(ssh);
+
+        logevent(ssh->logctx, msg);
+        sfree(msg);
+        seat_notify_remote_exit(ssh->seat);
+    } else {
+        /* This is responding to EOF after we've already seen some
+         * other reason for terminating the session. */
+        ssh_shutdown(ssh);
+    }
+}
+
+void ssh_proto_error(Ssh *ssh, const char *fmt, ...)
+{
+    if (ssh->base_layer || !ssh->session_started) {
+        GET_FORMATTED_MSG;
+
+        ssh->exitcode = 128;
+
+        ssh_bpp_queue_disconnect(ssh->bpp, msg,
+                                 SSH2_DISCONNECT_PROTOCOL_ERROR);
+        ssh_initiate_connection_close(ssh);
+
+        logevent(ssh->logctx, msg);
+        seat_connection_fatal(ssh->seat, "%s", msg);
+        sfree(msg);
+    }
+}
+
+void ssh_sw_abort(Ssh *ssh, const char *fmt, ...)
+{
+    if (ssh->base_layer || !ssh->session_started) {
+        GET_FORMATTED_MSG;
+
+        ssh->exitcode = 128;
+
+        ssh_initiate_connection_close(ssh);
+
+        logevent(ssh->logctx, msg);
+        seat_connection_fatal(ssh->seat, "%s", msg);
+        sfree(msg);
+
+        seat_notify_remote_exit(ssh->seat);
+    }
+}
+
+void ssh_user_close(Ssh *ssh, const char *fmt, ...)
+{
+    if (ssh->base_layer || !ssh->session_started) {
+        GET_FORMATTED_MSG;
+
+        /* Closing the connection due to user action, even if the
+         * action is the user aborting during authentication prompts,
+         * does count as a clean exit - except that this is also how
+         * we signal ordinary session termination, in which case we
+         * should use the exit status already sent from the main
+         * session (if any). */
+        if (ssh->exitcode < 0)
+            ssh->exitcode = 0;
+
+        ssh_initiate_connection_close(ssh);
+
+        logevent(ssh->logctx, msg);
+        sfree(msg);
+
+        seat_notify_remote_exit(ssh->seat);
+    }
+}
+
+static void ssh_deferred_abort_callback(void *vctx)
+{
+    Ssh *ssh = (Ssh *)vctx;
+    char *msg = ssh->deferred_abort_message;
+    ssh->deferred_abort_message = NULL;
+    ssh_sw_abort(ssh, "%s", msg);
+    sfree(msg);
+}
+
+void ssh_sw_abort_deferred(Ssh *ssh, const char *fmt, ...)
+{
+    if (!ssh->deferred_abort_message) {
+        GET_FORMATTED_MSG;
+        ssh->deferred_abort_message = msg;
+        queue_toplevel_callback(get_seat_callback_set(ssh->seat), ssh_deferred_abort_callback, ssh);
+    }
+}
+
+static void ssh_socket_log(Plug *plug, PlugLogType type, SockAddr *addr,
+                           int port, const char *error_msg, int error_code)
+{
+    Ssh *ssh = container_of(plug, Ssh, plug);
+
+    /*
+     * While we're attempting connection sharing, don't loudly log
+     * everything that happens. Real TCP connections need to be logged
+     * when we _start_ trying to connect, because it might be ages
+     * before they respond if something goes wrong; but connection
+     * sharing is local and quick to respond, and it's sufficient to
+     * simply wait and see whether it worked afterwards.
+     */
+
+    if (!ssh->attempting_connshare)
+        backend_socket_log(ssh->seat, ssh->logctx, type, addr, port,
+                           error_msg, error_code, ssh->conf,
+                           ssh->session_started);
+}
+
+static void ssh_closing(Plug *plug, const char *error_msg, int error_code,
+                        bool calling_back)
+{
+    Ssh *ssh = container_of(plug, Ssh, plug);
+    if (error_msg) {
+        ssh_remote_error(ssh, "%s", error_msg);
+    } else if (ssh->bpp) {
+        ssh->bpp->input_eof = true;
+        queue_idempotent_callback(&ssh->bpp->ic_in_raw);
+    }
+}
+
+static void ssh_receive(Plug *plug, int urgent, const char *data, size_t len)
+{
+    Ssh *ssh = container_of(plug, Ssh, plug);
+
+    /* Log raw data, if we're in that mode. */
+    if (ssh->logctx)
+        log_packet(ssh->logctx, PKT_INCOMING, -1, NULL, data, len,
+                   0, NULL, NULL, 0, NULL);
+
+    bufchain_add(&ssh->in_raw, data, len);
+    if (!ssh->logically_frozen && ssh->bpp)
+        queue_idempotent_callback(&ssh->bpp->ic_in_raw);
+
+    ssh_check_frozen(ssh);
+}
+
+static void ssh_sent(Plug *plug, size_t bufsize)
+{
+    Ssh *ssh = container_of(plug, Ssh, plug);
+    /*
+     * If the send backlog on the SSH socket itself clears, we should
+     * unthrottle the whole world if it was throttled. Also trigger an
+     * extra call to the consumer of the BPP's output, to try to send
+     * some more data off its bufchain.
+     */
+    if (bufsize < SSH_MAX_BACKLOG) {
+        ssh_throttle_all(ssh, false, bufsize);
+        queue_idempotent_callback(&ssh->ic_out_raw);
+    }
+}
+
+static void ssh_hostport_setup(const char *host, int port, Conf *conf,
+                               char **savedhost, int *savedport,
+                               char **loghost_ret)
+{
+    char *loghost = conf_get_str(conf, CONF_loghost);
+    if (loghost_ret)
+        *loghost_ret = loghost;
+
+    if (*loghost) {
+        char *tmphost;
+        char *colon;
+
+        tmphost = dupstr(loghost);
+        *savedport = 22;               /* default ssh port */
+
+        /*
+         * A colon suffix on the hostname string also lets us affect
+         * savedport. (Unless there are multiple colons, in which case
+         * we assume this is an unbracketed IPv6 literal.)
+         */
+        colon = host_strrchr(tmphost, ':');
+        if (colon && colon == host_strchr(tmphost, ':')) {
+            *colon++ = '\0';
+            if (*colon)
+                *savedport = atoi(colon);
+        }
+
+        *savedhost = host_strduptrim(tmphost);
+        sfree(tmphost);
+    } else {
+        *savedhost = host_strduptrim(host);
+        if (port < 0)
+            port = 22;                 /* default ssh port */
+        *savedport = port;
+    }
+}
+
+static bool ssh_test_for_upstream(const char *host, int port, Conf *conf)
+{
+    char *savedhost;
+    int savedport;
+    bool ret;
+
+    random_ref(); /* platform may need this to determine share socket name */
+    ssh_hostport_setup(host, port, conf, &savedhost, &savedport, NULL);
+    ret = ssh_share_test_for_upstream(savedhost, savedport, conf);
+    sfree(savedhost);
+    random_unref();
+
+    return ret;
+}
+
+static char *ssh_close_warn_text(Backend *be)
+{
+    Ssh *ssh = container_of(be, Ssh, backend);
+    if (!ssh->connshare)
+        return NULL;
+    int ndowns = share_ndownstreams(ssh->connshare);
+    if (ndowns == 0)
+        return NULL;
+    char *msg = dupprintf("This will also close %d downstream connection%s.",
+                          ndowns, ndowns==1 ? "" : "s");
+    return msg;
+}
+
+static const PlugVtable Ssh_plugvt = {
+    .log = ssh_socket_log,
+    .closing = ssh_closing,
+    .receive = ssh_receive,
+    .sent = ssh_sent,
+};
+
+/*
+ * Connect to specified host and port.
+ * Returns an error message, or NULL on success.
+ * Also places the canonical host name into `realhost'. It must be
+ * freed by the caller.
+ */
+static char *connect_to_host(
+    Ssh *ssh, const char *host, int port, char **realhost,
+    bool nodelay, bool keepalive)
+{
+    SockAddr *addr;
+    const char *err;
+    char *loghost;
+    int addressfamily, sshprot;
+
+    ssh_hostport_setup(host, port, ssh->conf,
+                       &ssh->savedhost, &ssh->savedport, &loghost);
+
+    ssh->plug.vt = &Ssh_plugvt;
+    
+    #ifdef MPEXT
+    // make sure the field is initialized, in case lookup below fails
+    ssh->fullhostname = NULL;
+    #endif
+
+    /*
+     * Try connection-sharing, in case that means we don't open a
+     * socket after all. ssh_connection_sharing_init will connect to a
+     * previously established upstream if it can, and failing that,
+     * establish a listening socket for _us_ to be the upstream. In
+     * the latter case it will return NULL just as if it had done
+     * nothing, because here we only need to care if we're a
+     * downstream and need to do our connection setup differently.
+     */
+    ssh->connshare = NULL;
+    ssh->attempting_connshare = true;  /* affects socket logging behaviour */
+    ssh->s = ssh_connection_sharing_init(
+        ssh->savedhost, ssh->savedport, ssh->conf, ssh->logctx,
+        &ssh->plug, &ssh->connshare);
+    if (ssh->connshare)
+        ssh_connshare_provide_connlayer(ssh->connshare, &ssh->cl_dummy);
+    ssh->attempting_connshare = false;
+    if (ssh->s != NULL) {
+        /*
+         * We are a downstream.
+         */
+        ssh->bare_connection = true;
+        ssh->fullhostname = NULL;
+        *realhost = dupstr(host);      /* best we can do */
+
+        if (seat_verbose(ssh->seat) || seat_interactive(ssh->seat)) {
+            /* In an interactive session, or in verbose mode, announce
+             * in the console window that we're a sharing downstream,
+             * to avoid confusing users as to why this session doesn't
+             * behave in quite the usual way. */
+            const char *msg =
+                "Reusing a shared connection to this server.\r\n";
+            seat_stderr_pl(ssh->seat, ptrlen_from_asciz(msg));
+        }
+    } else {
+        /*
+         * We're not a downstream, so open a normal socket.
+         */
+
+        /*
+         * Try to find host.
+         */
+        addressfamily = conf_get_int(ssh->conf, CONF_addressfamily);
+        addr = name_lookup(host, port, realhost, ssh->conf, addressfamily,
+                           ssh->logctx, "SSH connection");
+        if ((err = sk_addr_error(addr)) != NULL) {
+            sk_addr_free(addr);
+            return dupstr(err);
+        }
+        ssh->fullhostname = dupstr(*realhost);   /* save in case of GSSAPI */
+
+        ssh->s = new_connection(addr, *realhost, port,
+                                false, true, nodelay, keepalive,
+                                &ssh->plug, ssh->conf);
+        if ((err = sk_socket_error(ssh->s)) != NULL) {
+            ssh->s = NULL;
+            seat_notify_remote_exit(ssh->seat);
+            return dupstr(err);
+        }
+    }
+
+    /*
+     * The SSH version number is always fixed (since we no longer support
+     * fallback between versions), so set it now.
+     */
+    sshprot = conf_get_int(ssh->conf, CONF_sshprot);
+    assert(sshprot == 0 || sshprot == 3);
+    if (sshprot == 0)
+        /* SSH-1 only */
+        ssh->version = 1;
+    if (sshprot == 3 || ssh->bare_connection) {
+        /* SSH-2 only */
+        ssh->version = 2;
+    }
+
+    /*
+     * Set up the initial BPP that will do the version string
+     * exchange, and get it started so that it can send the outgoing
+     * version string early if it wants to.
+     */
+    ssh->version_receiver.got_ssh_version = ssh_got_ssh_version;
+    ssh->bpp = ssh_verstring_new(
+        ssh->conf, ssh->logctx, ssh->bare_connection,
+        ssh->version == 1 ? "1.5" : "2.0", &ssh->version_receiver,
+        false, ""); // WINSCP (impl_name provided in sshver already)
+    ssh_connect_bpp(ssh);
+    queue_idempotent_callback(&ssh->bpp->ic_in_raw);
+
+    /*
+     * loghost, if configured, overrides realhost.
+     */
+    if (*loghost) {
+        sfree(*realhost);
+        *realhost = dupstr(loghost);
+    }
+
+    return NULL;
+}
+
+/*
+ * Throttle or unthrottle the SSH connection.
+ */
+void ssh_throttle_conn(Ssh *ssh, int adjust)
+{
+    int old_count = ssh->conn_throttle_count;
+    bool frozen;
+
+    ssh->conn_throttle_count += adjust;
+    assert(ssh->conn_throttle_count >= 0);
+
+    if (ssh->conn_throttle_count && !old_count) {
+        frozen = true;
+    } else if (!ssh->conn_throttle_count && old_count) {
+        frozen = false;
+    } else {
+        return;                /* don't change current frozen state */
+    }
+
+    ssh->logically_frozen = frozen;
+    ssh_check_frozen(ssh);
+}
+
+/*
+ * Throttle or unthrottle _all_ local data streams (for when sends
+ * on the SSH connection itself back up).
+ */
+static void ssh_throttle_all(Ssh *ssh, bool enable, size_t bufsize)
+{
+    if (enable == ssh->throttled_all)
+        return;
+    ssh->throttled_all = enable;
+    ssh->overall_bufsize = bufsize;
+
+    ssh_throttle_all_channels(ssh->cl, enable);
+}
+
+static void ssh_cache_conf_values(Ssh *ssh)
+{
+    ssh->pls.omit_passwords = conf_get_bool(ssh->conf, CONF_logomitpass);
+    ssh->pls.omit_data = conf_get_bool(ssh->conf, CONF_logomitdata);
+}
+
+bool ssh_is_bare(Ssh *ssh)
+{
+    return ssh->backend.vt->protocol == PROT_SSHCONN;
+}
+
+/* Dummy connlayer must provide ssh_sharing_no_more_downstreams,
+ * because it might be called early due to plink -shareexists */
+static void dummy_sharing_no_more_downstreams(ConnectionLayer *cl) {}
+static const ConnectionLayerVtable dummy_connlayer_vtable = {
+    .sharing_no_more_downstreams = dummy_sharing_no_more_downstreams,
+};
+
+/*
+ * Called to set up the connection.
+ *
+ * Returns an error message, or NULL on success.
+ */
+static char *ssh_init(const BackendVtable *vt, Seat *seat,
+                      Backend **backend_handle, LogContext *logctx,
+                      Conf *conf, const char *host, int port,
+                      char **realhost, bool nodelay, bool keepalive)
+{
+    Ssh *ssh;
+
+    ssh = snew(Ssh);
+    memset(ssh, 0, sizeof(Ssh));
+
+    ssh->conf = conf_copy(conf);
+    ssh_cache_conf_values(ssh);
+    ssh->exitcode = -1;
+    ssh->pls.kctx = SSH2_PKTCTX_NOKEX;
+    ssh->pls.actx = SSH2_PKTCTX_NOAUTH;
+    bufchain_init(&ssh->in_raw);
+    bufchain_init(&ssh->out_raw);
+    bufchain_init(&ssh->user_input);
+    ssh->ic_out_raw.fn = ssh_bpp_output_raw_data_callback;
+    ssh->ic_out_raw.ctx = ssh;
+    ssh->ic_out_raw.set = get_seat_callback_set(seat);
+
+    ssh->term_width = conf_get_int(ssh->conf, CONF_width);
+    ssh->term_height = conf_get_int(ssh->conf, CONF_height);
+
+    ssh->backend.vt = vt;
+    *backend_handle = &ssh->backend;
+
+    ssh->bare_connection = (vt->protocol == PROT_SSHCONN);
+
+    ssh->seat = seat;
+    ssh->cl_dummy.vt = &dummy_connlayer_vtable;
+    ssh->cl_dummy.logctx = ssh->logctx = logctx;
+
+    random_ref(); /* do this now - may be needed by sharing setup code */
+    ssh->need_random_unref = true;
+
+    char *conn_err = connect_to_host(
+        ssh, host, port, realhost, nodelay, keepalive);
+    if (conn_err) {
+        /* Call random_unref now instead of waiting until the caller
+         * frees this useless Ssh object, in case the caller is
+         * impatient and just exits without bothering, in which case
+         * the random seed won't be re-saved. */
+        ssh->need_random_unref = false;
+        random_unref();
+        return conn_err;
+    }
+
+    return NULL;
+}
+
+static void ssh_free(Backend *be)
+{
+    Ssh *ssh = container_of(be, Ssh, backend);
+    bool need_random_unref;
+
+    ssh_shutdown(ssh);
+
+    conf_free(ssh->conf);
+    if (ssh->connshare)
+        sharestate_free(ssh->connshare);
+    sfree(ssh->savedhost);
+    sfree(ssh->fullhostname);
+    sfree(ssh->specials);
+
+#ifndef NO_GSSAPI
+    if (ssh->gss_state.srv_name)
+        ssh->gss_state.lib->release_name(
+            ssh->gss_state.lib, &ssh->gss_state.srv_name);
+    if (ssh->gss_state.ctx != NULL)
+        ssh->gss_state.lib->release_cred(
+            ssh->gss_state.lib, &ssh->gss_state.ctx);
+    if (ssh->gss_state.libs)
+        ssh_gss_cleanup(ssh->gss_state.libs);
+#endif
+
+    sfree(ssh->deferred_abort_message);
+
+    delete_callbacks_for_context(get_seat_callback_set(ssh->seat), ssh); /* likely to catch ic_out_raw */ // WINSCP (seat)
+
+    need_random_unref = ssh->need_random_unref;
+    sfree(ssh);
+
+    if (need_random_unref)
+        random_unref();
+}
+
+/*
+ * Reconfigure the SSH backend.
+ */
+static void ssh_reconfig(Backend *be, Conf *conf)
+{
+    Ssh *ssh = container_of(be, Ssh, backend);
+
+    if (ssh->pinger)
+        pinger_reconfig(ssh->pinger, ssh->conf, conf);
+
+    ssh_ppl_reconfigure(ssh->base_layer, conf);
+
+    conf_free(ssh->conf);
+    ssh->conf = conf_copy(conf);
+    ssh_cache_conf_values(ssh);
+}
+
+/*
+ * Called to send data down the SSH connection.
+ */
+static size_t ssh_send(Backend *be, const char *buf, size_t len)
+{
+    Ssh *ssh = container_of(be, Ssh, backend);
+
+    if (ssh == NULL || ssh->s == NULL)
+        return 0;
+
+    bufchain_add(&ssh->user_input, buf, len);
+    if (ssh->base_layer)
+        ssh_ppl_got_user_input(ssh->base_layer);
+
+    return backend_sendbuffer(&ssh->backend);
+}
+
+/*
+ * Called to query the current amount of buffered stdin data.
+ */
+static size_t ssh_sendbuffer(Backend *be)
+{
+    Ssh *ssh = container_of(be, Ssh, backend);
+    size_t backlog;
+
+    if (!ssh || !ssh->s || !ssh->cl)
+        return 0;
+
+    backlog = ssh_stdin_backlog(ssh->cl);
+
+    #ifndef WINSCP
+    // This throttles WinSCP unnecessarily, as it uses its own throttling mechanism.
+    // This value is used only by WinSCP, never directly by PuTTY code.
+    if (ssh->base_layer)
+        backlog += ssh_ppl_queued_data_size(ssh->base_layer);
+    #endif
+
+    /*
+     * If the SSH socket itself has backed up, add the total backup
+     * size on that to any individual buffer on the stdin channel.
+     */
+    if (ssh->throttled_all)
+        backlog += ssh->overall_bufsize;
+
+    return backlog;
+}
+
+/*
+ * Called to set the size of the window from SSH's POV.
+ */
+static void ssh_size(Backend *be, int width, int height)
+{
+    Ssh *ssh = container_of(be, Ssh, backend);
+
+    ssh->term_width = width;
+    ssh->term_height = height;
+    if (ssh->cl)
+        ssh_terminal_size(ssh->cl, ssh->term_width, ssh->term_height);
+}
+
+struct ssh_add_special_ctx {
+    SessionSpecial *specials;
+    size_t nspecials, specials_size;
+};
+
+static void ssh_add_special(void *vctx, const char *text,
+                            SessionSpecialCode code, int arg)
+{
+    struct ssh_add_special_ctx *ctx = (struct ssh_add_special_ctx *)vctx;
+    SessionSpecial *spec;
+
+    sgrowarray(ctx->specials, ctx->specials_size, ctx->nspecials);
+    spec = &ctx->specials[ctx->nspecials++];
+    spec->name = text;
+    spec->code = code;
+    spec->arg = arg;
+}
+
+/*
+ * Return a list of the special codes that make sense in this
+ * protocol.
+ */
+static const SessionSpecial *ssh_get_specials(Backend *be)
+{
+    Ssh *ssh = container_of(be, Ssh, backend);
+
+    /*
+     * Ask all our active protocol layers what specials they've got,
+     * and amalgamate the list into one combined one.
+     */
+
+    struct ssh_add_special_ctx ctx[1];
+
+    ctx->specials = NULL;
+    ctx->nspecials = ctx->specials_size = 0;
+
+    if (ssh->base_layer)
+        ssh_ppl_get_specials(ssh->base_layer, ssh_add_special, ctx);
+
+    if (ctx->specials) {
+        /* If the list is non-empty, terminate it with a SS_EXITMENU. */
+        ssh_add_special(ctx, NULL, SS_EXITMENU, 0);
+    }
+
+    sfree(ssh->specials);
+    ssh->specials = ctx->specials;
+    return ssh->specials;
+}
+
+/*
+ * Send special codes.
+ */
+static void ssh_special(Backend *be, SessionSpecialCode code, int arg)
+{
+    Ssh *ssh = container_of(be, Ssh, backend);
+
+    if (ssh->base_layer)
+        ssh_ppl_special_cmd(ssh->base_layer, code, arg);
+}
+
+/*
+ * This is called when the seat's output channel manages to clear some
+ * backlog.
+ */
+static void ssh_unthrottle(Backend *be, size_t bufsize)
+{
+    Ssh *ssh = container_of(be, Ssh, backend);
+
+    if (ssh->cl)
+        ssh_stdout_unthrottle(ssh->cl, bufsize);
+}
+
+static bool ssh_connected(Backend *be)
+{
+    Ssh *ssh = container_of(be, Ssh, backend);
+    return ssh->s != NULL;
+}
+
+static bool ssh_sendok(Backend *be)
+{
+    Ssh *ssh = container_of(be, Ssh, backend);
+    return ssh->base_layer && ssh_ppl_want_user_input(ssh->base_layer);
+}
+
+void ssh_ldisc_update(Ssh *ssh)
+{
+    /* Called when the connection layer wants to propagate an update
+     * to the line discipline options */
+    if (ssh->ldisc)
+        ldisc_echoedit_update(ssh->ldisc);
+}
+
+static bool ssh_ldisc(Backend *be, int option)
+{
+    Ssh *ssh = container_of(be, Ssh, backend);
+    return ssh->cl ? ssh_ldisc_option(ssh->cl, option) : false;
+}
+
+static void ssh_provide_ldisc(Backend *be, Ldisc *ldisc)
+{
+    Ssh *ssh = container_of(be, Ssh, backend);
+    ssh->ldisc = ldisc;
+}
+
+void ssh_got_exitcode(Ssh *ssh, int exitcode)
+{
+    ssh->exitcode = exitcode;
+}
+
+static int ssh_return_exitcode(Backend *be)
+{
+    Ssh *ssh = container_of(be, Ssh, backend);
+    if (ssh->s && (!ssh->session_started || ssh->base_layer))
+        return -1;
+    else
+        return (ssh->exitcode >= 0 ? ssh->exitcode : INT_MAX);
+}
+
+/*
+ * cfg_info for SSH is the protocol running in this session.
+ * (1 or 2 for the full SSH-1 or SSH-2 protocol; -1 for the bare
+ * SSH-2 connection protocol, i.e. a downstream; 0 for not-decided-yet.)
+ */
+static int ssh_cfg_info(Backend *be)
+{
+    Ssh *ssh = container_of(be, Ssh, backend);
+    if (ssh->version == 0)
+        return 0; /* don't know yet */
+    else if (ssh->bare_connection)
+        return -1;
+    else
+        return ssh->version;
+}
+
+/*
+ * Gross hack: pscp will try to start SFTP but fall back to scp1 if
+ * that fails. This variable is the means by which scp.c can reach
+ * into the SSH code and find out which one it got.
+ */
+extern bool ssh_fallback_cmd(Backend *be)
+{
+    Ssh *ssh = container_of(be, Ssh, backend);
+    return ssh->fallback_cmd;
+}
+
+void ssh_got_fallback_cmd(Ssh *ssh)
+{
+    ssh->fallback_cmd = true;
+}
+
+const BackendVtable ssh_backend = {
+    .init = ssh_init,
+    .free = ssh_free,
+    .reconfig = ssh_reconfig,
+    .send = ssh_send,
+    .sendbuffer = ssh_sendbuffer,
+    .size = ssh_size,
+    .special = ssh_special,
+    .get_specials = ssh_get_specials,
+    .connected = ssh_connected,
+    .exitcode = ssh_return_exitcode,
+    .sendok = ssh_sendok,
+    .ldisc_option_state = ssh_ldisc,
+    .provide_ldisc = ssh_provide_ldisc,
+    .unthrottle = ssh_unthrottle,
+    .cfg_info = ssh_cfg_info,
+    .test_for_upstream = ssh_test_for_upstream,
+    .close_warn_text = ssh_close_warn_text,
+    .id = "ssh",
+    .displayname = "SSH",
+    .protocol = PROT_SSH,
+    .default_port = 22,
+};
+
+const BackendVtable sshconn_backend = {
+    .init = ssh_init,
+    .free = ssh_free,
+    .reconfig = ssh_reconfig,
+    .send = ssh_send,
+    .sendbuffer = ssh_sendbuffer,
+    .size = ssh_size,
+    .special = ssh_special,
+    .get_specials = ssh_get_specials,
+    .connected = ssh_connected,
+    .exitcode = ssh_return_exitcode,
+    .sendok = ssh_sendok,
+    .ldisc_option_state = ssh_ldisc,
+    .provide_ldisc = ssh_provide_ldisc,
+    .unthrottle = ssh_unthrottle,
+    .cfg_info = ssh_cfg_info,
+    .test_for_upstream = ssh_test_for_upstream,
+    .close_warn_text = ssh_close_warn_text,
+    .id = "ssh-connection",
+    .displayname = "Bare ssh-connection",
+    .protocol = PROT_SSHCONN,
+};
+
+#ifdef MPEXT
+
+#include "puttyexp.h"
+
+int is_ssh(Plug * plug)
+{
+  return plug->vt->closing == ssh_closing;
+}
+
+int get_ssh_version(Backend * be)
+{
+  Ssh * ssh = container_of(be, Ssh, backend);
+  return ssh->version;
+}
+
+Seat * get_ssh_seat(Plug * plug)
+{
+  return container_of(plug, Ssh, plug)->seat;
+}
+
+const ssh_cipher * get_cipher(Backend * be)
+{
+  Ssh * ssh = container_of(be, Ssh, backend);
+  return ssh1_bpp_get_cipher(ssh->bpp);
+}
+
+const ssh_cipher * get_cscipher(Backend * be)
+{
+  Ssh * ssh = container_of(be, Ssh, backend);
+  return ssh2_bpp_get_cscipher(ssh->bpp);
+}
+
+const ssh_cipher * get_sccipher(Backend * be)
+{
+  Ssh * ssh = container_of(be, Ssh, backend);
+  return ssh2_bpp_get_sccipher(ssh->bpp);
+}
+
+const struct ssh_compressor * get_cscomp(Backend * be)
+{
+  Ssh * ssh = container_of(be, Ssh, backend);
+  return ssh2_bpp_get_cscomp(ssh->bpp);
+}
+
+const struct ssh_decompressor * get_sccomp(Backend * be)
+{
+  Ssh * ssh = container_of(be, Ssh, backend);
+  return ssh2_bpp_get_sccomp(ssh->bpp);
+}
+
+unsigned int winscp_query(Backend * be, int query)
+{
+  Ssh * ssh = container_of(be, Ssh, backend);
+  if ((ssh->base_layer != NULL) && (ssh->base_layer->vt->winscp_query != NULL))
+  {
+    return ssh_ppl_winscp_query(ssh->base_layer, query);
+  }
+  else
+  {
+    return 0;
+  }
+}
+
+void md5checksum(const char * buffer, int len, unsigned char output[16])
+{
+  hash_simple(&ssh_md5, make_ptrlen(buffer, len), output);
+}
+#endif