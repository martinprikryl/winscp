/*
 * Header for misc.c.
 */

#ifndef PUTTY_MISC_H
#define PUTTY_MISC_H

#include "puttymem.h"

#include <stdio.h>		       /* for FILE * */
#include <stdarg.h>		       /* for va_list */
#include <time.h>                      /* for struct tm */

#ifndef FALSE
#define FALSE 0
#endif
#ifndef TRUE
#define TRUE 1
#endif

typedef struct Filename Filename;
typedef struct FontSpec FontSpec;

unsigned long parse_blocksize(const char *bs);
char ctrlparse(char *s, char **next);

char *dupstr(const char *s);
char *dupcat(const char *s1, ...);
char *dupprintf(const char *fmt, ...);
char *dupvprintf(const char *fmt, va_list ap);
void burnstr(char *string);
typedef struct strbuf strbuf;
strbuf *strbuf_new(void);
void strbuf_free(strbuf *buf);
char *strbuf_str(strbuf *buf);         /* does not free buf */
char *strbuf_to_str(strbuf *buf); /* does free buf, but you must free result */
void strbuf_catf(strbuf *buf, const char *fmt, ...);
void strbuf_catfv(strbuf *buf, const char *fmt, va_list ap);

int toint(unsigned);

char *fgetline(FILE *fp);

void base64_encode_atom(unsigned char *data, int n, char *out);

struct bufchain_granule;
typedef struct bufchain_tag {
    struct bufchain_granule *head, *tail;
    int buffersize;		       /* current amount of buffered data */
} bufchain;

void bufchain_init(bufchain *ch);
void bufchain_clear(bufchain *ch);
int bufchain_size(bufchain *ch);
void bufchain_add(bufchain *ch, const void *data, int len);
void bufchain_prefix(bufchain *ch, void **data, int *len);
void bufchain_consume(bufchain *ch, int len);
void bufchain_fetch(bufchain *ch, void *data, int len);

struct tm ltime(void);

void smemclr(void *b, size_t len);

<<<<<<< HEAD
=======
/* Compare two fixed-length chunks of memory for equality, without
 * data-dependent control flow (so an attacker with a very accurate
 * stopwatch can't try to guess where the first mismatching byte was).
 * Returns 0 for mismatch or 1 for equality (unlike memcmp), hinted at
 * by the 'eq' in the name. */
int smemeq(const void *av, const void *bv, size_t len);

/* Extracts an SSH-marshalled string from the start of *data. If
 * successful (*datalen is not too small), advances data/datalen past
 * the string and returns a pointer to the string itself and its
 * length in *stringlen. Otherwise does nothing and returns NULL.
 *
 * Like strchr, this function can discard const from its parameter.
 * Treat it as if it was a family of two functions, one returning a
 * non-const string given a non-const pointer, and one taking and
 * returning const. */
void *get_ssh_string(int *datalen, const void **data, int *stringlen);
/* Extracts an SSH uint32, similarly. Returns TRUE on success, and
 * leaves the extracted value in *ret. */
int get_ssh_uint32(int *datalen, const void **data, unsigned *ret);
/* Given a not-necessarily-zero-terminated string in (length,data)
 * form, check if it equals an ordinary C zero-terminated string. */
int match_ssh_id(int stringlen, const void *string, const char *id);

char *buildinfo(const char *newline);

>>>>>>> f083a691
/*
 * Debugging functions.
 *
 * Output goes to debug.log
 *
 * debug(()) (note the double brackets) is like printf().
 *
 * dmemdump() and dmemdumpl() both do memory dumps.  The difference
 * is that dmemdumpl() is more suited for when the memory address is
 * important (say because you'll be recording pointer values later
 * on).  dmemdump() is more concise.
 */

#ifdef DEBUG
void debug_printf(char *fmt, ...);
void debug_memdump(void *buf, int len, int L);
#define debug(x) (debug_printf x)
#define dmemdump(buf,len) debug_memdump (buf, len, 0);
#define dmemdumpl(buf,len) debug_memdump (buf, len, 1);
#else
#define debug(x)
#define dmemdump(buf,len)
#define dmemdumpl(buf,len)
#endif

#ifndef lenof
#define lenof(x) ( (sizeof((x))) / (sizeof(*(x))))
#endif

#ifndef min
#define min(x,y) ( (x) < (y) ? (x) : (y) )
#endif
#ifndef max
#define max(x,y) ( (x) > (y) ? (x) : (y) )
#endif

#define GET_32BIT_LSB_FIRST(cp) \
  (((unsigned long)(unsigned char)(cp)[0]) | \
  ((unsigned long)(unsigned char)(cp)[1] << 8) | \
  ((unsigned long)(unsigned char)(cp)[2] << 16) | \
  ((unsigned long)(unsigned char)(cp)[3] << 24))

#define PUT_32BIT_LSB_FIRST(cp, value) ( \
  (cp)[0] = (unsigned char)(value), \
  (cp)[1] = (unsigned char)((value) >> 8), \
  (cp)[2] = (unsigned char)((value) >> 16), \
  (cp)[3] = (unsigned char)((value) >> 24) )

#define GET_16BIT_LSB_FIRST(cp) \
  (((unsigned long)(unsigned char)(cp)[0]) | \
  ((unsigned long)(unsigned char)(cp)[1] << 8))

#define PUT_16BIT_LSB_FIRST(cp, value) ( \
  (cp)[0] = (unsigned char)(value), \
  (cp)[1] = (unsigned char)((value) >> 8) )

#define GET_32BIT_MSB_FIRST(cp) \
  (((unsigned long)(unsigned char)(cp)[0] << 24) | \
  ((unsigned long)(unsigned char)(cp)[1] << 16) | \
  ((unsigned long)(unsigned char)(cp)[2] << 8) | \
  ((unsigned long)(unsigned char)(cp)[3]))

#define GET_32BIT(cp) GET_32BIT_MSB_FIRST(cp)

#define PUT_32BIT_MSB_FIRST(cp, value) ( \
  (cp)[0] = (unsigned char)((value) >> 24), \
  (cp)[1] = (unsigned char)((value) >> 16), \
  (cp)[2] = (unsigned char)((value) >> 8), \
  (cp)[3] = (unsigned char)(value) )

#define PUT_32BIT(cp, value) PUT_32BIT_MSB_FIRST(cp, value)

#define GET_16BIT_MSB_FIRST(cp) \
  (((unsigned long)(unsigned char)(cp)[0] << 8) | \
  ((unsigned long)(unsigned char)(cp)[1]))

#define PUT_16BIT_MSB_FIRST(cp, value) ( \
  (cp)[0] = (unsigned char)((value) >> 8), \
  (cp)[1] = (unsigned char)(value) )

#endif
<|MERGE_RESOLUTION|>--- conflicted
+++ resolved
@@ -1,173 +1,208 @@
-/*
- * Header for misc.c.
- */
-
-#ifndef PUTTY_MISC_H
-#define PUTTY_MISC_H
-
-#include "puttymem.h"
-
-#include <stdio.h>		       /* for FILE * */
-#include <stdarg.h>		       /* for va_list */
-#include <time.h>                      /* for struct tm */
-
-#ifndef FALSE
-#define FALSE 0
-#endif
-#ifndef TRUE
-#define TRUE 1
-#endif
-
-typedef struct Filename Filename;
-typedef struct FontSpec FontSpec;
-
-unsigned long parse_blocksize(const char *bs);
-char ctrlparse(char *s, char **next);
-
-char *dupstr(const char *s);
-char *dupcat(const char *s1, ...);
-char *dupprintf(const char *fmt, ...);
-char *dupvprintf(const char *fmt, va_list ap);
-void burnstr(char *string);
-typedef struct strbuf strbuf;
-strbuf *strbuf_new(void);
-void strbuf_free(strbuf *buf);
-char *strbuf_str(strbuf *buf);         /* does not free buf */
-char *strbuf_to_str(strbuf *buf); /* does free buf, but you must free result */
-void strbuf_catf(strbuf *buf, const char *fmt, ...);
-void strbuf_catfv(strbuf *buf, const char *fmt, va_list ap);
-
-int toint(unsigned);
-
-char *fgetline(FILE *fp);
-
-void base64_encode_atom(unsigned char *data, int n, char *out);
-
-struct bufchain_granule;
-typedef struct bufchain_tag {
-    struct bufchain_granule *head, *tail;
-    int buffersize;		       /* current amount of buffered data */
-} bufchain;
-
-void bufchain_init(bufchain *ch);
-void bufchain_clear(bufchain *ch);
-int bufchain_size(bufchain *ch);
-void bufchain_add(bufchain *ch, const void *data, int len);
-void bufchain_prefix(bufchain *ch, void **data, int *len);
-void bufchain_consume(bufchain *ch, int len);
-void bufchain_fetch(bufchain *ch, void *data, int len);
-
-struct tm ltime(void);
-
-void smemclr(void *b, size_t len);
-
-<<<<<<< HEAD
-=======
-/* Compare two fixed-length chunks of memory for equality, without
- * data-dependent control flow (so an attacker with a very accurate
- * stopwatch can't try to guess where the first mismatching byte was).
- * Returns 0 for mismatch or 1 for equality (unlike memcmp), hinted at
- * by the 'eq' in the name. */
-int smemeq(const void *av, const void *bv, size_t len);
-
-/* Extracts an SSH-marshalled string from the start of *data. If
- * successful (*datalen is not too small), advances data/datalen past
- * the string and returns a pointer to the string itself and its
- * length in *stringlen. Otherwise does nothing and returns NULL.
- *
- * Like strchr, this function can discard const from its parameter.
- * Treat it as if it was a family of two functions, one returning a
- * non-const string given a non-const pointer, and one taking and
- * returning const. */
-void *get_ssh_string(int *datalen, const void **data, int *stringlen);
-/* Extracts an SSH uint32, similarly. Returns TRUE on success, and
- * leaves the extracted value in *ret. */
-int get_ssh_uint32(int *datalen, const void **data, unsigned *ret);
-/* Given a not-necessarily-zero-terminated string in (length,data)
- * form, check if it equals an ordinary C zero-terminated string. */
-int match_ssh_id(int stringlen, const void *string, const char *id);
-
-char *buildinfo(const char *newline);
-
->>>>>>> f083a691
-/*
- * Debugging functions.
- *
- * Output goes to debug.log
- *
- * debug(()) (note the double brackets) is like printf().
- *
- * dmemdump() and dmemdumpl() both do memory dumps.  The difference
- * is that dmemdumpl() is more suited for when the memory address is
- * important (say because you'll be recording pointer values later
- * on).  dmemdump() is more concise.
- */
-
-#ifdef DEBUG
-void debug_printf(char *fmt, ...);
-void debug_memdump(void *buf, int len, int L);
-#define debug(x) (debug_printf x)
-#define dmemdump(buf,len) debug_memdump (buf, len, 0);
-#define dmemdumpl(buf,len) debug_memdump (buf, len, 1);
-#else
-#define debug(x)
-#define dmemdump(buf,len)
-#define dmemdumpl(buf,len)
-#endif
-
-#ifndef lenof
-#define lenof(x) ( (sizeof((x))) / (sizeof(*(x))))
-#endif
-
-#ifndef min
-#define min(x,y) ( (x) < (y) ? (x) : (y) )
-#endif
-#ifndef max
-#define max(x,y) ( (x) > (y) ? (x) : (y) )
-#endif
-
-#define GET_32BIT_LSB_FIRST(cp) \
-  (((unsigned long)(unsigned char)(cp)[0]) | \
-  ((unsigned long)(unsigned char)(cp)[1] << 8) | \
-  ((unsigned long)(unsigned char)(cp)[2] << 16) | \
-  ((unsigned long)(unsigned char)(cp)[3] << 24))
-
-#define PUT_32BIT_LSB_FIRST(cp, value) ( \
-  (cp)[0] = (unsigned char)(value), \
-  (cp)[1] = (unsigned char)((value) >> 8), \
-  (cp)[2] = (unsigned char)((value) >> 16), \
-  (cp)[3] = (unsigned char)((value) >> 24) )
-
-#define GET_16BIT_LSB_FIRST(cp) \
-  (((unsigned long)(unsigned char)(cp)[0]) | \
-  ((unsigned long)(unsigned char)(cp)[1] << 8))
-
-#define PUT_16BIT_LSB_FIRST(cp, value) ( \
-  (cp)[0] = (unsigned char)(value), \
-  (cp)[1] = (unsigned char)((value) >> 8) )
-
-#define GET_32BIT_MSB_FIRST(cp) \
-  (((unsigned long)(unsigned char)(cp)[0] << 24) | \
-  ((unsigned long)(unsigned char)(cp)[1] << 16) | \
-  ((unsigned long)(unsigned char)(cp)[2] << 8) | \
-  ((unsigned long)(unsigned char)(cp)[3]))
-
-#define GET_32BIT(cp) GET_32BIT_MSB_FIRST(cp)
-
-#define PUT_32BIT_MSB_FIRST(cp, value) ( \
-  (cp)[0] = (unsigned char)((value) >> 24), \
-  (cp)[1] = (unsigned char)((value) >> 16), \
-  (cp)[2] = (unsigned char)((value) >> 8), \
-  (cp)[3] = (unsigned char)(value) )
-
-#define PUT_32BIT(cp, value) PUT_32BIT_MSB_FIRST(cp, value)
-
-#define GET_16BIT_MSB_FIRST(cp) \
-  (((unsigned long)(unsigned char)(cp)[0] << 8) | \
-  ((unsigned long)(unsigned char)(cp)[1]))
-
-#define PUT_16BIT_MSB_FIRST(cp, value) ( \
-  (cp)[0] = (unsigned char)((value) >> 8), \
-  (cp)[1] = (unsigned char)(value) )
-
-#endif
+/*
+ * Header for misc.c.
+ */
+
+#ifndef PUTTY_MISC_H
+#define PUTTY_MISC_H
+
+#include "puttymem.h"
+
+#include <stdio.h>		       /* for FILE * */
+#include <stdarg.h>		       /* for va_list */
+#include <time.h>                      /* for struct tm */
+
+#ifndef FALSE
+#define FALSE 0
+#endif
+#ifndef TRUE
+#define TRUE 1
+#endif
+
+typedef struct Filename Filename;
+typedef struct FontSpec FontSpec;
+
+unsigned long parse_blocksize(const char *bs);
+char ctrlparse(char *s, char **next);
+
+size_t host_strcspn(const char *s, const char *set);
+char *host_strchr(const char *s, int c);
+char *host_strrchr(const char *s, int c);
+char *host_strduptrim(const char *s);
+
+char *dupstr(const char *s);
+char *dupcat(const char *s1, ...);
+char *dupprintf(const char *fmt, ...)
+#ifdef __GNUC__
+    __attribute__ ((format (printf, 1, 2)))
+#endif
+    ;
+char *dupvprintf(const char *fmt, va_list ap);
+void burnstr(char *string);
+typedef struct strbuf strbuf;
+strbuf *strbuf_new(void);
+void strbuf_free(strbuf *buf);
+char *strbuf_str(strbuf *buf);         /* does not free buf */
+char *strbuf_to_str(strbuf *buf); /* does free buf, but you must free result */
+void strbuf_catf(strbuf *buf, const char *fmt, ...);
+void strbuf_catfv(strbuf *buf, const char *fmt, va_list ap);
+
+/* String-to-Unicode converters that auto-allocate the destination and
+ * work around the rather deficient interface of mb_to_wc.
+ *
+ * These actually live in miscucs.c, not misc.c (the distinction being
+ * that the former is only linked into tools that also have the main
+ * Unicode support). */
+wchar_t *dup_mb_to_wc_c(int codepage, int flags, const char *string, int len);
+wchar_t *dup_mb_to_wc(int codepage, int flags, const char *string);
+
+int toint(unsigned);
+
+char *fgetline(FILE *fp);
+char *chomp(char *str);
+int strstartswith(const char *s, const char *t);
+int strendswith(const char *s, const char *t);
+
+void base64_encode_atom(const unsigned char *data, int n, char *out);
+int base64_decode_atom(const char *atom, unsigned char *out);
+
+struct bufchain_granule;
+struct bufchain_tag {
+    struct bufchain_granule *head, *tail;
+    int buffersize;		       /* current amount of buffered data */
+};
+#ifndef BUFCHAIN_TYPEDEF
+typedef struct bufchain_tag bufchain;  /* rest of declaration in misc.c */
+#define BUFCHAIN_TYPEDEF
+#endif
+
+void bufchain_init(bufchain *ch);
+void bufchain_clear(bufchain *ch);
+int bufchain_size(bufchain *ch);
+void bufchain_add(bufchain *ch, const void *data, int len);
+void bufchain_prefix(bufchain *ch, void **data, int *len);
+void bufchain_consume(bufchain *ch, int len);
+void bufchain_fetch(bufchain *ch, void *data, int len);
+
+int validate_manual_hostkey(char *key);
+
+struct tm ltime(void);
+
+/* Wipe sensitive data out of memory that's about to be freed. Simpler
+ * than memset because we don't need the fill char parameter; also
+ * attempts (by fiddly use of volatile) to inhibit the compiler from
+ * over-cleverly trying to optimise the memset away because it knows
+ * the variable is going out of scope. */
+void smemclr(void *b, size_t len);
+
+/* Compare two fixed-length chunks of memory for equality, without
+ * data-dependent control flow (so an attacker with a very accurate
+ * stopwatch can't try to guess where the first mismatching byte was).
+ * Returns 0 for mismatch or 1 for equality (unlike memcmp), hinted at
+ * by the 'eq' in the name. */
+int smemeq(const void *av, const void *bv, size_t len);
+
+/* Extracts an SSH-marshalled string from the start of *data. If
+ * successful (*datalen is not too small), advances data/datalen past
+ * the string and returns a pointer to the string itself and its
+ * length in *stringlen. Otherwise does nothing and returns NULL.
+ *
+ * Like strchr, this function can discard const from its parameter.
+ * Treat it as if it was a family of two functions, one returning a
+ * non-const string given a non-const pointer, and one taking and
+ * returning const. */
+void *get_ssh_string(int *datalen, const void **data, int *stringlen);
+/* Extracts an SSH uint32, similarly. Returns TRUE on success, and
+ * leaves the extracted value in *ret. */
+int get_ssh_uint32(int *datalen, const void **data, unsigned *ret);
+/* Given a not-necessarily-zero-terminated string in (length,data)
+ * form, check if it equals an ordinary C zero-terminated string. */
+int match_ssh_id(int stringlen, const void *string, const char *id);
+
+char *buildinfo(const char *newline);
+
+/*
+ * Debugging functions.
+ *
+ * Output goes to debug.log
+ *
+ * debug(()) (note the double brackets) is like printf().
+ *
+ * dmemdump() and dmemdumpl() both do memory dumps.  The difference
+ * is that dmemdumpl() is more suited for when the memory address is
+ * important (say because you'll be recording pointer values later
+ * on).  dmemdump() is more concise.
+ */
+
+#ifdef DEBUG
+void debug_printf(const char *fmt, ...);
+void debug_memdump(const void *buf, int len, int L);
+#define debug(x) (debug_printf x)
+#define dmemdump(buf,len) debug_memdump (buf, len, 0);
+#define dmemdumpl(buf,len) debug_memdump (buf, len, 1);
+#else
+#define debug(x)
+#define dmemdump(buf,len)
+#define dmemdumpl(buf,len)
+#endif
+
+#ifndef lenof
+#define lenof(x) ( (sizeof((x))) / (sizeof(*(x))))
+#endif
+
+#ifndef min
+#define min(x,y) ( (x) < (y) ? (x) : (y) )
+#endif
+#ifndef max
+#define max(x,y) ( (x) > (y) ? (x) : (y) )
+#endif
+
+#define GET_32BIT_LSB_FIRST(cp) \
+  (((unsigned long)(unsigned char)(cp)[0]) | \
+  ((unsigned long)(unsigned char)(cp)[1] << 8) | \
+  ((unsigned long)(unsigned char)(cp)[2] << 16) | \
+  ((unsigned long)(unsigned char)(cp)[3] << 24))
+
+#define PUT_32BIT_LSB_FIRST(cp, value) ( \
+  (cp)[0] = (unsigned char)(value), \
+  (cp)[1] = (unsigned char)((value) >> 8), \
+  (cp)[2] = (unsigned char)((value) >> 16), \
+  (cp)[3] = (unsigned char)((value) >> 24) )
+
+#define GET_16BIT_LSB_FIRST(cp) \
+  (((unsigned long)(unsigned char)(cp)[0]) | \
+  ((unsigned long)(unsigned char)(cp)[1] << 8))
+
+#define PUT_16BIT_LSB_FIRST(cp, value) ( \
+  (cp)[0] = (unsigned char)(value), \
+  (cp)[1] = (unsigned char)((value) >> 8) )
+
+#define GET_32BIT_MSB_FIRST(cp) \
+  (((unsigned long)(unsigned char)(cp)[0] << 24) | \
+  ((unsigned long)(unsigned char)(cp)[1] << 16) | \
+  ((unsigned long)(unsigned char)(cp)[2] << 8) | \
+  ((unsigned long)(unsigned char)(cp)[3]))
+
+#define GET_32BIT(cp) GET_32BIT_MSB_FIRST(cp)
+
+#define PUT_32BIT_MSB_FIRST(cp, value) ( \
+  (cp)[0] = (unsigned char)((value) >> 24), \
+  (cp)[1] = (unsigned char)((value) >> 16), \
+  (cp)[2] = (unsigned char)((value) >> 8), \
+  (cp)[3] = (unsigned char)(value) )
+
+#define PUT_32BIT(cp, value) PUT_32BIT_MSB_FIRST(cp, value)
+
+#define GET_16BIT_MSB_FIRST(cp) \
+  (((unsigned long)(unsigned char)(cp)[0] << 8) | \
+  ((unsigned long)(unsigned char)(cp)[1]))
+
+#define PUT_16BIT_MSB_FIRST(cp, value) ( \
+  (cp)[0] = (unsigned char)((value) >> 8), \
+  (cp)[1] = (unsigned char)(value) )
+
+/* Replace NULL with the empty string, permitting an idiom in which we
+ * get a string (pointer,length) pair that might be NULL,0 and can
+ * then safely say things like printf("%.*s", length, NULLTOEMPTY(ptr)) */
+#define NULLTOEMPTY(s) ((s)?(s):"")
+
+#endif