--- conflicted
+++ resolved
@@ -1,1062 +1,1045 @@
-/*
- * RSA implementation for PuTTY.
- */
-
-#include <stdio.h>
-#include <stdlib.h>
-#include <string.h>
-#include <assert.h>
-
-#include "ssh.h"
-#include "mpint.h"
-#include "misc.h"
-
-void BinarySource_get_rsa_ssh1_pub(
-    BinarySource *src, RSAKey *rsa, RsaSsh1Order order)
-{
-    unsigned bits;
-    mp_int *e, *m;
-
-    bits = get_uint32(src);
-    if (order == RSA_SSH1_EXPONENT_FIRST) {
-        e = get_mp_ssh1(src);
-        m = get_mp_ssh1(src);
-    } else {
-        m = get_mp_ssh1(src);
-        e = get_mp_ssh1(src);
-    }
-
-    if (rsa) {
-        rsa->bits = bits;
-        rsa->exponent = e;
-        rsa->modulus = m;
-        rsa->bytes = (mp_get_nbits(m) + 7) / 8;
-    } else {
-        mp_free(e);
-        mp_free(m);
-    }
-}
-
-void BinarySource_get_rsa_ssh1_priv(
-    BinarySource *src, RSAKey *rsa)
-{
-    rsa->private_exponent = get_mp_ssh1(src);
-}
-
-bool rsa_ssh1_encrypt(unsigned char *data, int length, RSAKey *key)
-{
-    mp_int *b1, *b2;
-    int i;
-    unsigned char *p;
-
-    if (key->bytes < length + 4)
-	return false;                  /* RSA key too short! */
-
-    memmove(data + key->bytes - length, data, length);
-    data[0] = 0;
-    data[1] = 2;
-
-    { // WINSCP
-    size_t npad = key->bytes - length - 3;
-    /*
-     * Generate a sequence of nonzero padding bytes. We do this in a
-     * reasonably uniform way and without having to loop round
-     * retrying the random number generation, by first generating an
-     * integer in [0,2^n) for an appropriately large n; then we
-     * repeatedly multiply by 255 to give an integer in [0,255*2^n),
-     * extract the top 8 bits to give an integer in [0,255), and mask
-     * those bits off before multiplying up again for the next digit.
-     * This gives us a sequence of numbers in [0,255), and of course
-     * adding 1 to each of them gives numbers in [1,256) as we wanted.
-     *
-     * (You could imagine this being a sort of fixed-point operation:
-     * given a uniformly random binary _fraction_, multiplying it by k
-     * and subtracting off the integer part will yield you a sequence
-     * of integers each in [0,k). I'm just doing that scaled up by a
-     * power of 2 to avoid the fractions.)
-     */
-    size_t random_bits = (npad + 16) * 8;
-    mp_int *randval = mp_new(random_bits + 8);
-    mp_int *tmp = mp_random_bits(random_bits);
-    mp_copy_into(randval, tmp);
-    mp_free(tmp);
-    for (i = 2; i < key->bytes - length - 1; i++) {
-        mp_mul_integer_into(randval, randval, 255);
-        { // WINSCP
-        uint8_t byte = mp_get_byte(randval, random_bits / 8);
-        assert(byte != 255);
-        data[i] = byte + 1;
-        mp_reduce_mod_2to(randval, random_bits);
-        } // WINSCP
-    }
-    mp_free(randval);
-    data[key->bytes - length - 1] = 0;
-
-    b1 = mp_from_bytes_be(make_ptrlen(data, key->bytes));
-
-    b2 = mp_modpow(b1, key->exponent, key->modulus);
-
-    p = data;
-    for (i = key->bytes; i--;) {
-	*p++ = mp_get_byte(b2, i);
-    }
-
-    mp_free(b1);
-    mp_free(b2);
-
-    return true;
-    } // WINSCP
-}
-
-/*
- * Compute (base ^ exp) % mod, provided mod == p * q, with p,q
- * distinct primes, and iqmp is the multiplicative inverse of q mod p.
- * Uses Chinese Remainder Theorem to speed computation up over the
- * obvious implementation of a single big modpow.
- */
-mp_int *crt_modpow(mp_int *base, mp_int *exp, mp_int *mod,
-                      mp_int *p, mp_int *q, mp_int *iqmp)
-{
-    mp_int *pm1, *qm1, *pexp, *qexp, *presult, *qresult;
-    mp_int *diff, *multiplier, *ret0, *ret;
-
-    /*
-     * Reduce the exponent mod phi(p) and phi(q), to save time when
-     * exponentiating mod p and mod q respectively. Of course, since p
-     * and q are prime, phi(p) == p-1 and similarly for q.
-     */
-    pm1 = mp_copy(p);
-    mp_sub_integer_into(pm1, pm1, 1);
-    qm1 = mp_copy(q);
-    mp_sub_integer_into(qm1, qm1, 1);
-    pexp = mp_mod(exp, pm1);
-    qexp = mp_mod(exp, qm1);
-
-    /*
-     * Do the two modpows.
-     */
-    { // WINSCP
-    mp_int *base_mod_p = mp_mod(base, p);
-    presult = mp_modpow(base_mod_p, pexp, p);
-    mp_free(base_mod_p);
-    } // WINSCP
-    { // WINSCP
-    mp_int *base_mod_q = mp_mod(base, q);
-    qresult = mp_modpow(base_mod_q, qexp, q);
-    mp_free(base_mod_q);
-    } // WINSCP
-
-    /*
-     * Recombine the results. We want a value which is congruent to
-     * qresult mod q, and to presult mod p.
-     *
-     * We know that iqmp * q is congruent to 1 * mod p (by definition
-     * of iqmp) and to 0 mod q (obviously). So we start with qresult
-     * (which is congruent to qresult mod both primes), and add on
-     * (presult-qresult) * (iqmp * q) which adjusts it to be congruent
-     * to presult mod p without affecting its value mod q.
-     *
-     * (If presult-qresult < 0, we add p to it to keep it positive.)
-     */
-    { // WINSCP
-    unsigned presult_too_small = mp_cmp_hs(qresult, presult);
-    mp_cond_add_into(presult, presult, p, presult_too_small);
-    } // WINSCP
-
-    diff = mp_sub(presult, qresult);
-    multiplier = mp_mul(iqmp, q);
-    ret0 = mp_mul(multiplier, diff);
-    mp_add_into(ret0, ret0, qresult);
-
-    /*
-     * Finally, reduce the result mod n.
-     */
-    ret = mp_mod(ret0, mod);
-
-    /*
-     * Free all the intermediate results before returning.
-     */
-    mp_free(pm1);
-    mp_free(qm1);
-    mp_free(pexp);
-    mp_free(qexp);
-    mp_free(presult);
-    mp_free(qresult);
-    mp_free(diff);
-    mp_free(multiplier);
-    mp_free(ret0);
-
-    return ret;
-}
-
-/*
- * Wrapper on crt_modpow that looks up all the right values from an
- * RSAKey.
- */
-static mp_int *rsa_privkey_op(mp_int *input, RSAKey *key)
-{
-    return crt_modpow(input, key->private_exponent,
-                      key->modulus, key->p, key->q, key->iqmp);
-}
-
-mp_int *rsa_ssh1_decrypt(mp_int *input, RSAKey *key)
-{
-    return rsa_privkey_op(input, key);
-}
-
-bool rsa_ssh1_decrypt_pkcs1(mp_int *input, RSAKey *key,
-                            strbuf *outbuf)
-{
-    strbuf *data = strbuf_new();
-    bool success = false;
-    BinarySource src[1];
-
-    {
-        mp_int *b = rsa_ssh1_decrypt(input, key);
-        size_t i; // WINSCP
-        for (i = (mp_get_nbits(key->modulus) + 7) / 8; i-- > 0 ;) {
-            put_byte(data, mp_get_byte(b, i));
-        }
-        mp_free(b);
-    }
-
-    BinarySource_BARE_INIT(src, data->u, data->len);
-
-    /* Check PKCS#1 formatting prefix */
-    if (get_byte(src) != 0) goto out;
-    if (get_byte(src) != 2) goto out;
-    while (1) {
-        unsigned char byte = get_byte(src);
-        if (get_err(src)) goto out;
-        if (byte == 0)
-            break;
-    }
-
-    /* Everything else is the payload */
-    success = true;
-    put_data(outbuf, get_ptr(src), get_avail(src));
-
-  out:
-    strbuf_free(data);
-    return success;
-}
-
-static void append_hex_to_strbuf(strbuf *sb, mp_int *x)
-{
-    if (sb->len > 0)
-        put_byte(sb, ',');
-    put_data(sb, "0x", 2);
-    { // WINSCP
-    char *hex = mp_get_hex(x);
-    size_t hexlen = strlen(hex);
-    put_data(sb, hex, hexlen);
-    smemclr(hex, hexlen);
-    sfree(hex);
-    } // WINSCP
-}
-
-char *rsastr_fmt(RSAKey *key)
-{
-    strbuf *sb = strbuf_new();
-
-    append_hex_to_strbuf(sb, key->exponent);
-    append_hex_to_strbuf(sb, key->modulus);
-
-    return strbuf_to_str(sb);
-}
-
-/*
- * Generate a fingerprint string for the key. Compatible with the
- * OpenSSH fingerprint code.
- */
-char *rsa_ssh1_fingerprint(RSAKey *key)
-{
-    unsigned char digest[16];
-    strbuf *out;
-    int i;
-
-    /*
-     * The hash preimage for SSH-1 key fingerprinting consists of the
-     * modulus and exponent _without_ any preceding length field -
-     * just the minimum number of bytes to represent each integer,
-     * stored big-endian, concatenated with no marker at the division
-     * between them.
-     */
-
-    ssh_hash *hash = ssh_hash_new(&ssh_md5);
-    { // WINSCP
-    size_t i; // WINSCP
-    for (i = (mp_get_nbits(key->modulus) + 7) / 8; i-- > 0 ;)
-        put_byte(hash, mp_get_byte(key->modulus, i));
-    for (i = (mp_get_nbits(key->exponent) + 7) / 8; i-- > 0 ;)
-        put_byte(hash, mp_get_byte(key->exponent, i));
-    } // WINSCP
-    ssh_hash_final(hash, digest);
-
-    out = strbuf_new();
-    strbuf_catf(out, "%d ", mp_get_nbits(key->modulus));
-    for (i = 0; i < 16; i++)
-	strbuf_catf(out, "%s%02x", i ? ":" : "", digest[i]);
-    if (key->comment)
-        strbuf_catf(out, " %s", key->comment);
-    return strbuf_to_str(out);
-}
-
-/*
- * Verify that the public data in an RSA key matches the private
- * data. We also check the private data itself: we ensure that p >
- * q and that iqmp really is the inverse of q mod p.
- */
-bool rsa_verify(RSAKey *key)
-{
-    mp_int *n, *ed, *pm1, *qm1;
-    unsigned ok = 1;
-
-    /* Preliminary checks: p,q must actually be nonzero. */
-    if (mp_eq_integer(key->p, 0) | mp_eq_integer(key->q, 0))
-        return false;
-
-    /* n must equal pq. */
-    n = mp_mul(key->p, key->q);
-    ok &= mp_cmp_eq(n, key->modulus);
-    mp_free(n);
-
-    /* e * d must be congruent to 1, modulo (p-1) and modulo (q-1). */
-    pm1 = mp_copy(key->p);
-    mp_sub_integer_into(pm1, pm1, 1);
-    ed = mp_modmul(key->exponent, key->private_exponent, pm1);
-    mp_free(pm1);
-    ok &= mp_eq_integer(ed, 1);
-    mp_free(ed);
-
-    qm1 = mp_copy(key->q);
-    mp_sub_integer_into(qm1, qm1, 1);
-    ed = mp_modmul(key->exponent, key->private_exponent, qm1);
-    mp_free(qm1);
-    ok &= mp_eq_integer(ed, 1);
-    mp_free(ed);
-
-    /*
-     * Ensure p > q.
-     *
-     * I have seen key blobs in the wild which were generated with
-     * p < q, so instead of rejecting the key in this case we
-     * should instead flip them round into the canonical order of
-     * p > q. This also involves regenerating iqmp.
-     */
-    { // WINSCP
-    mp_int *p_new = mp_max(key->p, key->q);
-    mp_int *q_new = mp_min(key->p, key->q);
-    mp_free(key->p);
-    mp_free(key->q);
-    key->p = p_new;
-    key->q = q_new;
-    key->iqmp = mp_invert(key->q, key->p);
-
-    return ok;
-    } // WINSCP
-}
-
-void rsa_ssh1_public_blob(BinarySink *bs, RSAKey *key,
-                          RsaSsh1Order order)
-{
-    put_uint32(bs, mp_get_nbits(key->modulus));
-    if (order == RSA_SSH1_EXPONENT_FIRST) {
-        put_mp_ssh1(bs, key->exponent);
-        put_mp_ssh1(bs, key->modulus);
-    } else {
-        put_mp_ssh1(bs, key->modulus);
-        put_mp_ssh1(bs, key->exponent);
-    }
-}
-
-/* Given an SSH-1 public key blob, determine its length. */
-int rsa_ssh1_public_blob_len(ptrlen data)
-{
-    BinarySource src[1];
-
-    BinarySource_BARE_INIT_PL(src, data);
-
-    /* Expect a length word, then exponent and modulus. (It doesn't
-     * even matter which order.) */
-    get_uint32(src);
-    mp_free(get_mp_ssh1(src));
-    mp_free(get_mp_ssh1(src));
-
-    if (get_err(src))
-	return -1;
-
-    /* Return the number of bytes consumed. */
-    return src->pos;
-}
-
-void freersapriv(RSAKey *key)
-{
-    if (key->private_exponent) {
-	mp_free(key->private_exponent);
-        key->private_exponent = NULL;
-    }
-    if (key->p) {
-	mp_free(key->p);
-        key->p = NULL;
-    }
-    if (key->q) {
-	mp_free(key->q);
-        key->q = NULL;
-    }
-    if (key->iqmp) {
-	mp_free(key->iqmp);
-        key->iqmp = NULL;
-    }
-}
-
-void freersakey(RSAKey *key)
-{
-    freersapriv(key);
-    if (key->modulus) {
-	mp_free(key->modulus);
-        key->modulus = NULL;
-    }
-    if (key->exponent) {
-	mp_free(key->exponent);
-        key->exponent = NULL;
-    }
-    if (key->comment) {
-	sfree(key->comment);
-        key->comment = NULL;
-    }
-}
-
-/* ----------------------------------------------------------------------
- * Implementation of the ssh-rsa signing key type. 
- */
-
-static void rsa2_freekey(ssh_key *key);   /* forward reference */
-
-static ssh_key *rsa2_new_pub(const ssh_keyalg *self, ptrlen data)
-{
-    BinarySource src[1];
-    RSAKey *rsa;
-
-    BinarySource_BARE_INIT_PL(src, data);
-    if (!ptrlen_eq_string(get_string(src), "ssh-rsa"))
-	return NULL;
-
-    rsa = snew(RSAKey);
-    rsa->sshk.vt = &ssh_rsa;
-    rsa->exponent = get_mp_ssh2(src);
-    rsa->modulus = get_mp_ssh2(src);
-    rsa->private_exponent = NULL;
-    rsa->p = rsa->q = rsa->iqmp = NULL;
-    rsa->comment = NULL;
-
-    if (get_err(src)) {
-	rsa2_freekey(&rsa->sshk);
-	return NULL;
-    }
-
-    return &rsa->sshk;
-}
-
-static void rsa2_freekey(ssh_key *key)
-{
-    RSAKey *rsa = container_of(key, RSAKey, sshk);
-    freersakey(rsa);
-    sfree(rsa);
-}
-
-static char *rsa2_cache_str(ssh_key *key)
-{
-    RSAKey *rsa = container_of(key, RSAKey, sshk);
-    return rsastr_fmt(rsa);
-}
-
-static void rsa2_public_blob(ssh_key *key, BinarySink *bs)
-{
-    RSAKey *rsa = container_of(key, RSAKey, sshk);
-
-    put_stringz(bs, "ssh-rsa");
-    put_mp_ssh2(bs, rsa->exponent);
-    put_mp_ssh2(bs, rsa->modulus);
-}
-
-static void rsa2_private_blob(ssh_key *key, BinarySink *bs)
-{
-    RSAKey *rsa = container_of(key, RSAKey, sshk);
-
-    put_mp_ssh2(bs, rsa->private_exponent);
-    put_mp_ssh2(bs, rsa->p);
-    put_mp_ssh2(bs, rsa->q);
-    put_mp_ssh2(bs, rsa->iqmp);
-}
-
-static ssh_key *rsa2_new_priv(const ssh_keyalg *self,
-                               ptrlen pub, ptrlen priv)
-{
-    BinarySource src[1];
-    ssh_key *sshk;
-    RSAKey *rsa;
-
-    sshk = rsa2_new_pub(self, pub);
-    if (!sshk)
-        return NULL;
-
-    rsa = container_of(sshk, RSAKey, sshk);
-    BinarySource_BARE_INIT_PL(src, priv);
-    rsa->private_exponent = get_mp_ssh2(src);
-    rsa->p = get_mp_ssh2(src);
-    rsa->q = get_mp_ssh2(src);
-    rsa->iqmp = get_mp_ssh2(src);
-
-    if (get_err(src) || !rsa_verify(rsa)) {
-	rsa2_freekey(&rsa->sshk);
-	return NULL;
-    }
-
-    return &rsa->sshk;
-}
-
-static ssh_key *rsa2_new_priv_openssh(const ssh_keyalg *self,
-                                      BinarySource *src)
-{
-    RSAKey *rsa;
-
-    rsa = snew(RSAKey);
-    rsa->sshk.vt = &ssh_rsa;
-    rsa->comment = NULL;
-
-    rsa->modulus = get_mp_ssh2(src);
-    rsa->exponent = get_mp_ssh2(src);
-    rsa->private_exponent = get_mp_ssh2(src);
-    rsa->iqmp = get_mp_ssh2(src);
-    rsa->p = get_mp_ssh2(src);
-    rsa->q = get_mp_ssh2(src);
-
-    if (get_err(src) || !rsa_verify(rsa)) {
-	rsa2_freekey(&rsa->sshk);
-	return NULL;
-    }
-
-    return &rsa->sshk;
-}
-
-static void rsa2_openssh_blob(ssh_key *key, BinarySink *bs)
-{
-    RSAKey *rsa = container_of(key, RSAKey, sshk);
-
-    put_mp_ssh2(bs, rsa->modulus);
-    put_mp_ssh2(bs, rsa->exponent);
-    put_mp_ssh2(bs, rsa->private_exponent);
-    put_mp_ssh2(bs, rsa->iqmp);
-    put_mp_ssh2(bs, rsa->p);
-    put_mp_ssh2(bs, rsa->q);
-}
-
-static int rsa2_pubkey_bits(const ssh_keyalg *self, ptrlen pub)
-{
-    ssh_key *sshk;
-    RSAKey *rsa;
-    int ret;
-
-    sshk = rsa2_new_pub(self, pub);
-    if (!sshk)
-        return -1;
-
-    rsa = container_of(sshk, RSAKey, sshk);
-    ret = mp_get_nbits(rsa->modulus);
-    rsa2_freekey(&rsa->sshk);
-
-    return ret;
-}
-
-static inline const ssh_hashalg *rsa2_hash_alg_for_flags(
-    unsigned flags, const char **protocol_id_out)
-{
-    const ssh_hashalg *halg;
-    const char *protocol_id;
-
-    if (flags & SSH_AGENT_RSA_SHA2_256) {
-        halg = &ssh_sha256;
-        protocol_id = "rsa-sha2-256";
-    } else if (flags & SSH_AGENT_RSA_SHA2_512) {
-        halg = &ssh_sha512;
-        protocol_id = "rsa-sha2-512";
-    } else {
-        halg = &ssh_sha1;
-        protocol_id = "ssh-rsa";
-    }
-
-    if (protocol_id_out)
-        *protocol_id_out = protocol_id;
-
-    return halg;
-}
-
-static inline ptrlen rsa_pkcs1_prefix_for_hash(const ssh_hashalg *halg)
-{
-    if (halg == &ssh_sha1) {
-        /*
-         * This is the magic ASN.1/DER prefix that goes in the decoded
-         * signature, between the string of FFs and the actual SHA-1
-         * hash value. The meaning of it is:
-         *
-         * 00 -- this marks the end of the FFs; not part of the ASN.1
-         * bit itself
-         *
-         * 30 21 -- a constructed SEQUENCE of length 0x21
-         *    30 09 -- a constructed sub-SEQUENCE of length 9
-         *       06 05 -- an object identifier, length 5
-         *          2B 0E 03 02 1A -- object id { 1 3 14 3 2 26 }
-         *                            (the 1,3 comes from 0x2B = 43 = 40*1+3)
-         *       05 00 -- NULL
-         *    04 14 -- a primitive OCTET STRING of length 0x14
-         *       [0x14 bytes of hash data follows]
-         *
-         * The object id in the middle there is listed as `id-sha1' in
-         * ftp://ftp.rsasecurity.com/pub/pkcs/pkcs-1/pkcs-1v2-1d2.asn
-         * (the ASN module for PKCS #1) and its expanded form is as
-         * follows:
-         *
-         * id-sha1                OBJECT IDENTIFIER ::= {
-         *    iso(1) identified-organization(3) oiw(14) secsig(3)
-         *    algorithms(2) 26 }
-         */
-        static const unsigned char sha1_asn1_prefix[] = {
-            0x00, 0x30, 0x21, 0x30, 0x09, 0x06, 0x05, 0x2B,
-            0x0E, 0x03, 0x02, 0x1A, 0x05, 0x00, 0x04, 0x14,
-        };
-        return PTRLEN_FROM_CONST_BYTES(sha1_asn1_prefix);
-    }
-
-    if (halg == &ssh_sha256) {
-        /*
-         * A similar piece of ASN.1 used for signatures using SHA-256,
-         * in the same format but differing only in various length
-         * fields and OID.
-         */
-        static const unsigned char sha256_asn1_prefix[] = {
-            0x00, 0x30, 0x31, 0x30, 0x0d, 0x06, 0x09, 0x60,
-            0x86, 0x48, 0x01, 0x65, 0x03, 0x04, 0x02, 0x01,
-            0x05, 0x00, 0x04, 0x20,
-        };
-        return PTRLEN_FROM_CONST_BYTES(sha256_asn1_prefix);
-    }
-
-    if (halg == &ssh_sha512) {
-        /*
-         * And one more for SHA-512.
-         */
-        static const unsigned char sha512_asn1_prefix[] = {
-            0x00, 0x30, 0x51, 0x30, 0x0d, 0x06, 0x09, 0x60,
-            0x86, 0x48, 0x01, 0x65, 0x03, 0x04, 0x02, 0x03,
-            0x05, 0x00, 0x04, 0x40,
-        };
-        return PTRLEN_FROM_CONST_BYTES(sha512_asn1_prefix);
-    }
-
-<<<<<<< HEAD
-    { // WINSCP
-    size_t fixed_parts = halg->hlen + asn1_prefix_size + 2;
-    pinitassert(nbytes >= fixed_parts);
-=======
-    unreachable("bad hash algorithm for RSA PKCS#1");
-}
-
-static inline size_t rsa_pkcs1_length_of_fixed_parts(const ssh_hashalg *halg)
-{
-    ptrlen asn1_prefix = rsa_pkcs1_prefix_for_hash(halg);
-    return halg->hlen + asn1_prefix.len + 2;
-}
-
-static unsigned char *rsa_pkcs1_signature_string(
-    size_t nbytes, const ssh_hashalg *halg, ptrlen data)
-{
-    size_t fixed_parts = rsa_pkcs1_length_of_fixed_parts(halg);
-    assert(nbytes >= fixed_parts);
->>>>>>> 5b185548
-    size_t padding = nbytes - fixed_parts;
-
-    ptrlen asn1_prefix = rsa_pkcs1_prefix_for_hash(halg);
-
-    unsigned char *bytes = snewn(nbytes, unsigned char);
-
-    bytes[0] = 0;
-    bytes[1] = 1;
-
-    memset(bytes + 2, 0xFF, padding);
-
-    memcpy(bytes + 2 + padding, asn1_prefix.ptr, asn1_prefix.len);
-
-    { // WINSCP
-    ssh_hash *h = ssh_hash_new(halg);
-    put_datapl(h, data);
-<<<<<<< HEAD
-    ssh_hash_final(h, bytes + 2 + padding + asn1_prefix_size);
-    } // WINSCP
-=======
-    ssh_hash_final(h, bytes + 2 + padding + asn1_prefix.len);
->>>>>>> 5b185548
-
-    return bytes;
-    } // WINSCP
-}
-
-static bool rsa2_verify(ssh_key *key, ptrlen sig, ptrlen data)
-{
-    RSAKey *rsa = container_of(key, RSAKey, sshk);
-    BinarySource src[1];
-    ptrlen type, in_pl;
-    mp_int *in, *out;
-
-    /* If we need to support variable flags on verify, this is where they go */
-    const ssh_hashalg *halg = rsa2_hash_alg_for_flags(0, NULL);
-
-    /* Start by making sure the key is even long enough to encode a
-     * signature. If not, everything fails to verify. */
-    size_t nbytes = (mp_get_nbits(rsa->modulus) + 7) / 8;
-    if (nbytes < rsa_pkcs1_length_of_fixed_parts(halg))
-        return false;
-
-    BinarySource_BARE_INIT_PL(src, sig);
-    type = get_string(src);
-    /*
-     * RFC 4253 section 6.6: the signature integer in an ssh-rsa
-     * signature is 'without lengths or padding'. That is, we _don't_
-     * expect the usual leading zero byte if the topmost bit of the
-     * first byte is set. (However, because of the possibility of
-     * BUG_SSH2_RSA_PADDING at the other end, we tolerate it if it's
-     * there.) So we can't use get_mp_ssh2, which enforces that
-     * leading-byte scheme; instead we use get_string and
-     * mp_from_bytes_be, which will tolerate anything.
-     */
-    in_pl = get_string(src);
-    if (get_err(src) || !ptrlen_eq_string(type, "ssh-rsa"))
-	return false;
-
-    in = mp_from_bytes_be(in_pl);
-    out = mp_modpow(in, rsa->exponent, rsa->modulus);
-    mp_free(in);
-
-
-    { // WINSCP
-    unsigned diff = 0;
-
-<<<<<<< HEAD
-    size_t nbytes = (mp_get_nbits(rsa->modulus) + 7) / 8;
-    unsigned char *bytes = rsa_pkcs1_signature_string(nbytes, &ssh_sha1, data);
-    size_t i; // WINSCP
-    for (i = 0; i < nbytes; i++)
-=======
-    unsigned char *bytes = rsa_pkcs1_signature_string(nbytes, halg, data);
-    for (size_t i = 0; i < nbytes; i++)
->>>>>>> 5b185548
-        diff |= bytes[nbytes-1 - i] ^ mp_get_byte(out, i);
-    smemclr(bytes, nbytes);
-    sfree(bytes);
-    mp_free(out);
-
-    return diff == 0;
-    } // WINSCP
-}
-
-static void rsa2_sign(ssh_key *key, ptrlen data,
-                      unsigned flags, BinarySink *bs)
-{
-    RSAKey *rsa = container_of(key, RSAKey, sshk);
-    unsigned char *bytes;
-    size_t nbytes;
-    mp_int *in, *out;
-    const ssh_hashalg *halg;
-    const char *sign_alg_name;
-
-    halg = rsa2_hash_alg_for_flags(flags, &sign_alg_name);
-
-    nbytes = (mp_get_nbits(rsa->modulus) + 7) / 8;
-
-    bytes = rsa_pkcs1_signature_string(nbytes, halg, data);
-    in = mp_from_bytes_be(make_ptrlen(bytes, nbytes));
-    smemclr(bytes, nbytes);
-    sfree(bytes);
-
-    out = rsa_privkey_op(in, rsa);
-    mp_free(in);
-
-    put_stringz(bs, sign_alg_name);
-    nbytes = (mp_get_nbits(out) + 7) / 8;
-    put_uint32(bs, nbytes);
-    { // WINSCP
-    size_t i; // WINSCP
-    for (i = 0; i < nbytes; i++)
-	put_byte(bs, mp_get_byte(out, nbytes - 1 - i));
-    } // WINSCP
-
-    mp_free(out);
-}
-
-char *rsa2_invalid(ssh_key *key, unsigned flags)
-{
-    RSAKey *rsa = container_of(key, RSAKey, sshk);
-    size_t bits = mp_get_nbits(rsa->modulus), nbytes = (bits + 7) / 8;
-    const char *sign_alg_name;
-    const ssh_hashalg *halg = rsa2_hash_alg_for_flags(flags, &sign_alg_name);
-    if (nbytes < rsa_pkcs1_length_of_fixed_parts(halg)) {
-        return dupprintf(
-            "%zu-bit RSA key is too short to generate %s signatures",
-            bits, sign_alg_name);
-    }
-
-    return NULL;
-}
-
-const ssh_keyalg ssh_rsa = {
-    rsa2_new_pub,
-    rsa2_new_priv,
-    rsa2_new_priv_openssh,
-
-    rsa2_freekey,
-    rsa2_invalid,
-    rsa2_sign,
-    rsa2_verify,
-    rsa2_public_blob,
-    rsa2_private_blob,
-    rsa2_openssh_blob,
-    rsa2_cache_str,
-
-    rsa2_pubkey_bits,
-
-    "ssh-rsa",
-    "rsa2",
-    NULL,
-    SSH_AGENT_RSA_SHA2_256 | SSH_AGENT_RSA_SHA2_512,
-};
-
-RSAKey *ssh_rsakex_newkey(ptrlen data)
-{
-    ssh_key *sshk = rsa2_new_pub(&ssh_rsa, data);
-    if (!sshk)
-        return NULL;
-    return container_of(sshk, RSAKey, sshk);
-}
-
-void ssh_rsakex_freekey(RSAKey *key)
-{
-    rsa2_freekey(&key->sshk);
-}
-
-int ssh_rsakex_klen(RSAKey *rsa)
-{
-    return mp_get_nbits(rsa->modulus);
-}
-
-static void oaep_mask(const ssh_hashalg *h, void *seed, int seedlen,
-		      void *vdata, int datalen)
-{
-    unsigned char *data = (unsigned char *)vdata;
-    unsigned count = 0;
-
-    while (datalen > 0) {
-        int i, max = (datalen > h->hlen ? h->hlen : datalen);
-        ssh_hash *s;
-        unsigned char hash[MAX_HASH_LEN];
-
-	assert(h->hlen <= MAX_HASH_LEN);
-        s = ssh_hash_new(h);
-        put_data(s, seed, seedlen);
-        put_uint32(s, count);
-        ssh_hash_final(s, hash);
-        count++;
-
-        for (i = 0; i < max; i++)
-            data[i] ^= hash[i];
-
-        data += max;
-        datalen -= max;
-    }
-}
-
-strbuf *ssh_rsakex_encrypt(RSAKey *rsa, const ssh_hashalg *h, ptrlen in)
-{
-    mp_int *b1, *b2;
-    int k, i;
-    char *p;
-    const int HLEN = h->hlen;
-
-    /*
-     * Here we encrypt using RSAES-OAEP. Essentially this means:
-     * 
-     *  - we have a SHA-based `mask generation function' which
-     *    creates a pseudo-random stream of mask data
-     *    deterministically from an input chunk of data.
-     * 
-     *  - we have a random chunk of data called a seed.
-     * 
-     *  - we use the seed to generate a mask which we XOR with our
-     *    plaintext.
-     * 
-     *  - then we use _the masked plaintext_ to generate a mask
-     *    which we XOR with the seed.
-     * 
-     *  - then we concatenate the masked seed and the masked
-     *    plaintext, and RSA-encrypt that lot.
-     * 
-     * The result is that the data input to the encryption function
-     * is random-looking and (hopefully) contains no exploitable
-     * structure such as PKCS1-v1_5 does.
-     * 
-     * For a precise specification, see RFC 3447, section 7.1.1.
-     * Some of the variable names below are derived from that, so
-     * it'd probably help to read it anyway.
-     */
-
-    /* k denotes the length in octets of the RSA modulus. */
-    k = (7 + mp_get_nbits(rsa->modulus)) / 8;
-
-    /* The length of the input data must be at most k - 2hLen - 2. */
-    assert(in.len > 0 && in.len <= k - 2*HLEN - 2);
-
-    /* The length of the output data wants to be precisely k. */
-    { // WINSCP
-    strbuf *toret = strbuf_new();
-    int outlen = k;
-    unsigned char *out = strbuf_append(toret, outlen);
-
-    /*
-     * Now perform EME-OAEP encoding. First set up all the unmasked
-     * output data.
-     */
-    /* Leading byte zero. */
-    out[0] = 0;
-    /* At position 1, the seed: HLEN bytes of random data. */
-    random_read(out + 1, HLEN);
-    /* At position 1+HLEN, the data block DB, consisting of: */
-    /* The hash of the label (we only support an empty label here) */
-    {
-        ssh_hash *s = ssh_hash_new(h);
-        ssh_hash_final(s, out + HLEN + 1);
-    }
-    /* A bunch of zero octets */
-    memset(out + 2*HLEN + 1, 0, outlen - (2*HLEN + 1));
-    /* A single 1 octet, followed by the input message data. */
-    out[outlen - in.len - 1] = 1;
-    memcpy(out + outlen - in.len, in.ptr, in.len);
-
-    /*
-     * Now use the seed data to mask the block DB.
-     */
-    oaep_mask(h, out+1, HLEN, out+HLEN+1, outlen-HLEN-1);
-
-    /*
-     * And now use the masked DB to mask the seed itself.
-     */
-    oaep_mask(h, out+HLEN+1, outlen-HLEN-1, out+1, HLEN);
-
-    /*
-     * Now `out' contains precisely the data we want to
-     * RSA-encrypt.
-     */
-    b1 = mp_from_bytes_be(make_ptrlen(out, outlen));
-    b2 = mp_modpow(b1, rsa->exponent, rsa->modulus);
-    p = (char *)out;
-    for (i = outlen; i--;) {
-	*p++ = mp_get_byte(b2, i);
-    }
-    mp_free(b1);
-    mp_free(b2);
-
-    /*
-     * And we're done.
-     */
-    return toret;
-    } // WINSCP
-}
-
-mp_int *ssh_rsakex_decrypt(
-    RSAKey *rsa, const ssh_hashalg *h, ptrlen ciphertext)
-{
-    mp_int *b1, *b2;
-    int outlen, i;
-    unsigned char *out;
-    unsigned char labelhash[64];
-    ssh_hash *hash;
-    BinarySource src[1];
-    const int HLEN = h->hlen;
-
-    /*
-     * Decryption side of the RSA key exchange operation.
-     */
-
-    /* The length of the encrypted data should be exactly the length
-     * in octets of the RSA modulus.. */
-    outlen = (7 + mp_get_nbits(rsa->modulus)) / 8;
-    if (ciphertext.len != outlen)
-        return NULL;
-
-    /* Do the RSA decryption, and extract the result into a byte array. */
-    b1 = mp_from_bytes_be(ciphertext);
-    b2 = rsa_privkey_op(b1, rsa);
-    out = snewn(outlen, unsigned char);
-    for (i = 0; i < outlen; i++)
-        out[i] = mp_get_byte(b2, outlen-1-i);
-    mp_free(b1);
-    mp_free(b2);
-
-    /* Do the OAEP masking operations, in the reverse order from encryption */
-    oaep_mask(h, out+HLEN+1, outlen-HLEN-1, out+1, HLEN);
-    oaep_mask(h, out+1, HLEN, out+HLEN+1, outlen-HLEN-1);
-
-    /* Check the leading byte is zero. */
-    if (out[0] != 0) {
-        sfree(out);
-        return NULL;
-    }
-    /* Check the label hash at position 1+HLEN */
-    assert(HLEN <= lenof(labelhash));
-    hash = ssh_hash_new(h);
-    ssh_hash_final(hash, labelhash);
-    if (memcmp(out + HLEN + 1, labelhash, HLEN)) {
-        sfree(out);
-        return NULL;
-    }
-    /* Expect zero bytes followed by a 1 byte */
-    for (i = 1 + 2 * HLEN; i < outlen; i++) {
-        if (out[i] == 1) {
-            i++;  /* skip over the 1 byte */
-            break;
-        } else if (out[i] != 1) {
-            sfree(out);
-            return NULL;
-        }
-    }
-    /* And what's left is the input message data, which should be
-     * encoded as an ordinary SSH-2 mpint. */
-    BinarySource_BARE_INIT(src, out + i, outlen - i);
-    b1 = get_mp_ssh2(src);
-    sfree(out);
-    if (get_err(src) || get_avail(src) != 0) {
-        mp_free(b1);
-        return NULL;
-    }
-
-    /* Success! */
-    return b1;
-}
-
-static const struct ssh_rsa_kex_extra ssh_rsa_kex_extra_sha1 = { 1024 };
-static const struct ssh_rsa_kex_extra ssh_rsa_kex_extra_sha256 = { 2048 };
-
-static const ssh_kex ssh_rsa_kex_sha1 = {
-    "rsa1024-sha1", NULL, KEXTYPE_RSA,
-    &ssh_sha1, &ssh_rsa_kex_extra_sha1,
-};
-
-static const ssh_kex ssh_rsa_kex_sha256 = {
-    "rsa2048-sha256", NULL, KEXTYPE_RSA,
-    &ssh_sha256, &ssh_rsa_kex_extra_sha256,
-};
-
-static const ssh_kex *const rsa_kex_list[] = {
-    &ssh_rsa_kex_sha256,
-    &ssh_rsa_kex_sha1
-};
-
-const ssh_kexes ssh_rsa_kex = { lenof(rsa_kex_list), rsa_kex_list };
+/*
+ * RSA implementation for PuTTY.
+ */
+
+#include <stdio.h>
+#include <stdlib.h>
+#include <string.h>
+#include <assert.h>
+
+#include "ssh.h"
+#include "mpint.h"
+#include "misc.h"
+
+void BinarySource_get_rsa_ssh1_pub(
+    BinarySource *src, RSAKey *rsa, RsaSsh1Order order)
+{
+    unsigned bits;
+    mp_int *e, *m;
+
+    bits = get_uint32(src);
+    if (order == RSA_SSH1_EXPONENT_FIRST) {
+        e = get_mp_ssh1(src);
+        m = get_mp_ssh1(src);
+    } else {
+        m = get_mp_ssh1(src);
+        e = get_mp_ssh1(src);
+    }
+
+    if (rsa) {
+        rsa->bits = bits;
+        rsa->exponent = e;
+        rsa->modulus = m;
+        rsa->bytes = (mp_get_nbits(m) + 7) / 8;
+    } else {
+        mp_free(e);
+        mp_free(m);
+    }
+}
+
+void BinarySource_get_rsa_ssh1_priv(
+    BinarySource *src, RSAKey *rsa)
+{
+    rsa->private_exponent = get_mp_ssh1(src);
+}
+
+bool rsa_ssh1_encrypt(unsigned char *data, int length, RSAKey *key)
+{
+    mp_int *b1, *b2;
+    int i;
+    unsigned char *p;
+
+    if (key->bytes < length + 4)
+	return false;                  /* RSA key too short! */
+
+    memmove(data + key->bytes - length, data, length);
+    data[0] = 0;
+    data[1] = 2;
+
+    { // WINSCP
+    size_t npad = key->bytes - length - 3;
+    /*
+     * Generate a sequence of nonzero padding bytes. We do this in a
+     * reasonably uniform way and without having to loop round
+     * retrying the random number generation, by first generating an
+     * integer in [0,2^n) for an appropriately large n; then we
+     * repeatedly multiply by 255 to give an integer in [0,255*2^n),
+     * extract the top 8 bits to give an integer in [0,255), and mask
+     * those bits off before multiplying up again for the next digit.
+     * This gives us a sequence of numbers in [0,255), and of course
+     * adding 1 to each of them gives numbers in [1,256) as we wanted.
+     *
+     * (You could imagine this being a sort of fixed-point operation:
+     * given a uniformly random binary _fraction_, multiplying it by k
+     * and subtracting off the integer part will yield you a sequence
+     * of integers each in [0,k). I'm just doing that scaled up by a
+     * power of 2 to avoid the fractions.)
+     */
+    size_t random_bits = (npad + 16) * 8;
+    mp_int *randval = mp_new(random_bits + 8);
+    mp_int *tmp = mp_random_bits(random_bits);
+    mp_copy_into(randval, tmp);
+    mp_free(tmp);
+    for (i = 2; i < key->bytes - length - 1; i++) {
+        mp_mul_integer_into(randval, randval, 255);
+        { // WINSCP
+        uint8_t byte = mp_get_byte(randval, random_bits / 8);
+        assert(byte != 255);
+        data[i] = byte + 1;
+        mp_reduce_mod_2to(randval, random_bits);
+        } // WINSCP
+    }
+    mp_free(randval);
+    data[key->bytes - length - 1] = 0;
+
+    b1 = mp_from_bytes_be(make_ptrlen(data, key->bytes));
+
+    b2 = mp_modpow(b1, key->exponent, key->modulus);
+
+    p = data;
+    for (i = key->bytes; i--;) {
+	*p++ = mp_get_byte(b2, i);
+    }
+
+    mp_free(b1);
+    mp_free(b2);
+
+    return true;
+    } // WINSCP
+}
+
+/*
+ * Compute (base ^ exp) % mod, provided mod == p * q, with p,q
+ * distinct primes, and iqmp is the multiplicative inverse of q mod p.
+ * Uses Chinese Remainder Theorem to speed computation up over the
+ * obvious implementation of a single big modpow.
+ */
+mp_int *crt_modpow(mp_int *base, mp_int *exp, mp_int *mod,
+                      mp_int *p, mp_int *q, mp_int *iqmp)
+{
+    mp_int *pm1, *qm1, *pexp, *qexp, *presult, *qresult;
+    mp_int *diff, *multiplier, *ret0, *ret;
+
+    /*
+     * Reduce the exponent mod phi(p) and phi(q), to save time when
+     * exponentiating mod p and mod q respectively. Of course, since p
+     * and q are prime, phi(p) == p-1 and similarly for q.
+     */
+    pm1 = mp_copy(p);
+    mp_sub_integer_into(pm1, pm1, 1);
+    qm1 = mp_copy(q);
+    mp_sub_integer_into(qm1, qm1, 1);
+    pexp = mp_mod(exp, pm1);
+    qexp = mp_mod(exp, qm1);
+
+    /*
+     * Do the two modpows.
+     */
+    { // WINSCP
+    mp_int *base_mod_p = mp_mod(base, p);
+    presult = mp_modpow(base_mod_p, pexp, p);
+    mp_free(base_mod_p);
+    } // WINSCP
+    { // WINSCP
+    mp_int *base_mod_q = mp_mod(base, q);
+    qresult = mp_modpow(base_mod_q, qexp, q);
+    mp_free(base_mod_q);
+    } // WINSCP
+
+    /*
+     * Recombine the results. We want a value which is congruent to
+     * qresult mod q, and to presult mod p.
+     *
+     * We know that iqmp * q is congruent to 1 * mod p (by definition
+     * of iqmp) and to 0 mod q (obviously). So we start with qresult
+     * (which is congruent to qresult mod both primes), and add on
+     * (presult-qresult) * (iqmp * q) which adjusts it to be congruent
+     * to presult mod p without affecting its value mod q.
+     *
+     * (If presult-qresult < 0, we add p to it to keep it positive.)
+     */
+    { // WINSCP
+    unsigned presult_too_small = mp_cmp_hs(qresult, presult);
+    mp_cond_add_into(presult, presult, p, presult_too_small);
+    } // WINSCP
+
+    diff = mp_sub(presult, qresult);
+    multiplier = mp_mul(iqmp, q);
+    ret0 = mp_mul(multiplier, diff);
+    mp_add_into(ret0, ret0, qresult);
+
+    /*
+     * Finally, reduce the result mod n.
+     */
+    ret = mp_mod(ret0, mod);
+
+    /*
+     * Free all the intermediate results before returning.
+     */
+    mp_free(pm1);
+    mp_free(qm1);
+    mp_free(pexp);
+    mp_free(qexp);
+    mp_free(presult);
+    mp_free(qresult);
+    mp_free(diff);
+    mp_free(multiplier);
+    mp_free(ret0);
+
+    return ret;
+}
+
+/*
+ * Wrapper on crt_modpow that looks up all the right values from an
+ * RSAKey.
+ */
+static mp_int *rsa_privkey_op(mp_int *input, RSAKey *key)
+{
+    return crt_modpow(input, key->private_exponent,
+                      key->modulus, key->p, key->q, key->iqmp);
+}
+
+mp_int *rsa_ssh1_decrypt(mp_int *input, RSAKey *key)
+{
+    return rsa_privkey_op(input, key);
+}
+
+bool rsa_ssh1_decrypt_pkcs1(mp_int *input, RSAKey *key,
+                            strbuf *outbuf)
+{
+    strbuf *data = strbuf_new();
+    bool success = false;
+    BinarySource src[1];
+
+    {
+        mp_int *b = rsa_ssh1_decrypt(input, key);
+        size_t i; // WINSCP
+        for (i = (mp_get_nbits(key->modulus) + 7) / 8; i-- > 0 ;) {
+            put_byte(data, mp_get_byte(b, i));
+        }
+        mp_free(b);
+    }
+
+    BinarySource_BARE_INIT(src, data->u, data->len);
+
+    /* Check PKCS#1 formatting prefix */
+    if (get_byte(src) != 0) goto out;
+    if (get_byte(src) != 2) goto out;
+    while (1) {
+        unsigned char byte = get_byte(src);
+        if (get_err(src)) goto out;
+        if (byte == 0)
+            break;
+    }
+
+    /* Everything else is the payload */
+    success = true;
+    put_data(outbuf, get_ptr(src), get_avail(src));
+
+  out:
+    strbuf_free(data);
+    return success;
+}
+
+static void append_hex_to_strbuf(strbuf *sb, mp_int *x)
+{
+    if (sb->len > 0)
+        put_byte(sb, ',');
+    put_data(sb, "0x", 2);
+    { // WINSCP
+    char *hex = mp_get_hex(x);
+    size_t hexlen = strlen(hex);
+    put_data(sb, hex, hexlen);
+    smemclr(hex, hexlen);
+    sfree(hex);
+    } // WINSCP
+}
+
+char *rsastr_fmt(RSAKey *key)
+{
+    strbuf *sb = strbuf_new();
+
+    append_hex_to_strbuf(sb, key->exponent);
+    append_hex_to_strbuf(sb, key->modulus);
+
+    return strbuf_to_str(sb);
+}
+
+/*
+ * Generate a fingerprint string for the key. Compatible with the
+ * OpenSSH fingerprint code.
+ */
+char *rsa_ssh1_fingerprint(RSAKey *key)
+{
+    unsigned char digest[16];
+    strbuf *out;
+    int i;
+
+    /*
+     * The hash preimage for SSH-1 key fingerprinting consists of the
+     * modulus and exponent _without_ any preceding length field -
+     * just the minimum number of bytes to represent each integer,
+     * stored big-endian, concatenated with no marker at the division
+     * between them.
+     */
+
+    ssh_hash *hash = ssh_hash_new(&ssh_md5);
+    { // WINSCP
+    size_t i; // WINSCP
+    for (i = (mp_get_nbits(key->modulus) + 7) / 8; i-- > 0 ;)
+        put_byte(hash, mp_get_byte(key->modulus, i));
+    for (i = (mp_get_nbits(key->exponent) + 7) / 8; i-- > 0 ;)
+        put_byte(hash, mp_get_byte(key->exponent, i));
+    } // WINSCP
+    ssh_hash_final(hash, digest);
+
+    out = strbuf_new();
+    strbuf_catf(out, "%d ", mp_get_nbits(key->modulus));
+    for (i = 0; i < 16; i++)
+	strbuf_catf(out, "%s%02x", i ? ":" : "", digest[i]);
+    if (key->comment)
+        strbuf_catf(out, " %s", key->comment);
+    return strbuf_to_str(out);
+}
+
+/*
+ * Verify that the public data in an RSA key matches the private
+ * data. We also check the private data itself: we ensure that p >
+ * q and that iqmp really is the inverse of q mod p.
+ */
+bool rsa_verify(RSAKey *key)
+{
+    mp_int *n, *ed, *pm1, *qm1;
+    unsigned ok = 1;
+
+    /* Preliminary checks: p,q must actually be nonzero. */
+    if (mp_eq_integer(key->p, 0) | mp_eq_integer(key->q, 0))
+        return false;
+
+    /* n must equal pq. */
+    n = mp_mul(key->p, key->q);
+    ok &= mp_cmp_eq(n, key->modulus);
+    mp_free(n);
+
+    /* e * d must be congruent to 1, modulo (p-1) and modulo (q-1). */
+    pm1 = mp_copy(key->p);
+    mp_sub_integer_into(pm1, pm1, 1);
+    ed = mp_modmul(key->exponent, key->private_exponent, pm1);
+    mp_free(pm1);
+    ok &= mp_eq_integer(ed, 1);
+    mp_free(ed);
+
+    qm1 = mp_copy(key->q);
+    mp_sub_integer_into(qm1, qm1, 1);
+    ed = mp_modmul(key->exponent, key->private_exponent, qm1);
+    mp_free(qm1);
+    ok &= mp_eq_integer(ed, 1);
+    mp_free(ed);
+
+    /*
+     * Ensure p > q.
+     *
+     * I have seen key blobs in the wild which were generated with
+     * p < q, so instead of rejecting the key in this case we
+     * should instead flip them round into the canonical order of
+     * p > q. This also involves regenerating iqmp.
+     */
+    { // WINSCP
+    mp_int *p_new = mp_max(key->p, key->q);
+    mp_int *q_new = mp_min(key->p, key->q);
+    mp_free(key->p);
+    mp_free(key->q);
+    key->p = p_new;
+    key->q = q_new;
+    key->iqmp = mp_invert(key->q, key->p);
+
+    return ok;
+    } // WINSCP
+}
+
+void rsa_ssh1_public_blob(BinarySink *bs, RSAKey *key,
+                          RsaSsh1Order order)
+{
+    put_uint32(bs, mp_get_nbits(key->modulus));
+    if (order == RSA_SSH1_EXPONENT_FIRST) {
+        put_mp_ssh1(bs, key->exponent);
+        put_mp_ssh1(bs, key->modulus);
+    } else {
+        put_mp_ssh1(bs, key->modulus);
+        put_mp_ssh1(bs, key->exponent);
+    }
+}
+
+/* Given an SSH-1 public key blob, determine its length. */
+int rsa_ssh1_public_blob_len(ptrlen data)
+{
+    BinarySource src[1];
+
+    BinarySource_BARE_INIT_PL(src, data);
+
+    /* Expect a length word, then exponent and modulus. (It doesn't
+     * even matter which order.) */
+    get_uint32(src);
+    mp_free(get_mp_ssh1(src));
+    mp_free(get_mp_ssh1(src));
+
+    if (get_err(src))
+	return -1;
+
+    /* Return the number of bytes consumed. */
+    return src->pos;
+}
+
+void freersapriv(RSAKey *key)
+{
+    if (key->private_exponent) {
+	mp_free(key->private_exponent);
+        key->private_exponent = NULL;
+    }
+    if (key->p) {
+	mp_free(key->p);
+        key->p = NULL;
+    }
+    if (key->q) {
+	mp_free(key->q);
+        key->q = NULL;
+    }
+    if (key->iqmp) {
+	mp_free(key->iqmp);
+        key->iqmp = NULL;
+    }
+}
+
+void freersakey(RSAKey *key)
+{
+    freersapriv(key);
+    if (key->modulus) {
+	mp_free(key->modulus);
+        key->modulus = NULL;
+    }
+    if (key->exponent) {
+	mp_free(key->exponent);
+        key->exponent = NULL;
+    }
+    if (key->comment) {
+	sfree(key->comment);
+        key->comment = NULL;
+    }
+}
+
+/* ----------------------------------------------------------------------
+ * Implementation of the ssh-rsa signing key type. 
+ */
+
+static void rsa2_freekey(ssh_key *key);   /* forward reference */
+
+static ssh_key *rsa2_new_pub(const ssh_keyalg *self, ptrlen data)
+{
+    BinarySource src[1];
+    RSAKey *rsa;
+
+    BinarySource_BARE_INIT_PL(src, data);
+    if (!ptrlen_eq_string(get_string(src), "ssh-rsa"))
+	return NULL;
+
+    rsa = snew(RSAKey);
+    rsa->sshk.vt = &ssh_rsa;
+    rsa->exponent = get_mp_ssh2(src);
+    rsa->modulus = get_mp_ssh2(src);
+    rsa->private_exponent = NULL;
+    rsa->p = rsa->q = rsa->iqmp = NULL;
+    rsa->comment = NULL;
+
+    if (get_err(src)) {
+	rsa2_freekey(&rsa->sshk);
+	return NULL;
+    }
+
+    return &rsa->sshk;
+}
+
+static void rsa2_freekey(ssh_key *key)
+{
+    RSAKey *rsa = container_of(key, RSAKey, sshk);
+    freersakey(rsa);
+    sfree(rsa);
+}
+
+static char *rsa2_cache_str(ssh_key *key)
+{
+    RSAKey *rsa = container_of(key, RSAKey, sshk);
+    return rsastr_fmt(rsa);
+}
+
+static void rsa2_public_blob(ssh_key *key, BinarySink *bs)
+{
+    RSAKey *rsa = container_of(key, RSAKey, sshk);
+
+    put_stringz(bs, "ssh-rsa");
+    put_mp_ssh2(bs, rsa->exponent);
+    put_mp_ssh2(bs, rsa->modulus);
+}
+
+static void rsa2_private_blob(ssh_key *key, BinarySink *bs)
+{
+    RSAKey *rsa = container_of(key, RSAKey, sshk);
+
+    put_mp_ssh2(bs, rsa->private_exponent);
+    put_mp_ssh2(bs, rsa->p);
+    put_mp_ssh2(bs, rsa->q);
+    put_mp_ssh2(bs, rsa->iqmp);
+}
+
+static ssh_key *rsa2_new_priv(const ssh_keyalg *self,
+                               ptrlen pub, ptrlen priv)
+{
+    BinarySource src[1];
+    ssh_key *sshk;
+    RSAKey *rsa;
+
+    sshk = rsa2_new_pub(self, pub);
+    if (!sshk)
+        return NULL;
+
+    rsa = container_of(sshk, RSAKey, sshk);
+    BinarySource_BARE_INIT_PL(src, priv);
+    rsa->private_exponent = get_mp_ssh2(src);
+    rsa->p = get_mp_ssh2(src);
+    rsa->q = get_mp_ssh2(src);
+    rsa->iqmp = get_mp_ssh2(src);
+
+    if (get_err(src) || !rsa_verify(rsa)) {
+	rsa2_freekey(&rsa->sshk);
+	return NULL;
+    }
+
+    return &rsa->sshk;
+}
+
+static ssh_key *rsa2_new_priv_openssh(const ssh_keyalg *self,
+                                      BinarySource *src)
+{
+    RSAKey *rsa;
+
+    rsa = snew(RSAKey);
+    rsa->sshk.vt = &ssh_rsa;
+    rsa->comment = NULL;
+
+    rsa->modulus = get_mp_ssh2(src);
+    rsa->exponent = get_mp_ssh2(src);
+    rsa->private_exponent = get_mp_ssh2(src);
+    rsa->iqmp = get_mp_ssh2(src);
+    rsa->p = get_mp_ssh2(src);
+    rsa->q = get_mp_ssh2(src);
+
+    if (get_err(src) || !rsa_verify(rsa)) {
+	rsa2_freekey(&rsa->sshk);
+	return NULL;
+    }
+
+    return &rsa->sshk;
+}
+
+static void rsa2_openssh_blob(ssh_key *key, BinarySink *bs)
+{
+    RSAKey *rsa = container_of(key, RSAKey, sshk);
+
+    put_mp_ssh2(bs, rsa->modulus);
+    put_mp_ssh2(bs, rsa->exponent);
+    put_mp_ssh2(bs, rsa->private_exponent);
+    put_mp_ssh2(bs, rsa->iqmp);
+    put_mp_ssh2(bs, rsa->p);
+    put_mp_ssh2(bs, rsa->q);
+}
+
+static int rsa2_pubkey_bits(const ssh_keyalg *self, ptrlen pub)
+{
+    ssh_key *sshk;
+    RSAKey *rsa;
+    int ret;
+
+    sshk = rsa2_new_pub(self, pub);
+    if (!sshk)
+        return -1;
+
+    rsa = container_of(sshk, RSAKey, sshk);
+    ret = mp_get_nbits(rsa->modulus);
+    rsa2_freekey(&rsa->sshk);
+
+    return ret;
+}
+
+static inline const ssh_hashalg *rsa2_hash_alg_for_flags(
+    unsigned flags, const char **protocol_id_out)
+{
+    const ssh_hashalg *halg;
+    const char *protocol_id;
+
+    if (flags & SSH_AGENT_RSA_SHA2_256) {
+        halg = &ssh_sha256;
+        protocol_id = "rsa-sha2-256";
+    } else if (flags & SSH_AGENT_RSA_SHA2_512) {
+        halg = &ssh_sha512;
+        protocol_id = "rsa-sha2-512";
+    } else {
+        halg = &ssh_sha1;
+        protocol_id = "ssh-rsa";
+    }
+
+    if (protocol_id_out)
+        *protocol_id_out = protocol_id;
+
+    return halg;
+}
+
+static inline ptrlen rsa_pkcs1_prefix_for_hash(const ssh_hashalg *halg)
+{
+    if (halg == &ssh_sha1) {
+        /*
+         * This is the magic ASN.1/DER prefix that goes in the decoded
+         * signature, between the string of FFs and the actual SHA-1
+         * hash value. The meaning of it is:
+         *
+         * 00 -- this marks the end of the FFs; not part of the ASN.1
+         * bit itself
+         *
+         * 30 21 -- a constructed SEQUENCE of length 0x21
+         *    30 09 -- a constructed sub-SEQUENCE of length 9
+         *       06 05 -- an object identifier, length 5
+         *          2B 0E 03 02 1A -- object id { 1 3 14 3 2 26 }
+         *                            (the 1,3 comes from 0x2B = 43 = 40*1+3)
+         *       05 00 -- NULL
+         *    04 14 -- a primitive OCTET STRING of length 0x14
+         *       [0x14 bytes of hash data follows]
+         *
+         * The object id in the middle there is listed as `id-sha1' in
+         * ftp://ftp.rsasecurity.com/pub/pkcs/pkcs-1/pkcs-1v2-1d2.asn
+         * (the ASN module for PKCS #1) and its expanded form is as
+         * follows:
+         *
+         * id-sha1                OBJECT IDENTIFIER ::= {
+         *    iso(1) identified-organization(3) oiw(14) secsig(3)
+         *    algorithms(2) 26 }
+         */
+        static const unsigned char sha1_asn1_prefix[] = {
+            0x00, 0x30, 0x21, 0x30, 0x09, 0x06, 0x05, 0x2B,
+            0x0E, 0x03, 0x02, 0x1A, 0x05, 0x00, 0x04, 0x14,
+        };
+        return PTRLEN_FROM_CONST_BYTES(sha1_asn1_prefix);
+    }
+
+    if (halg == &ssh_sha256) {
+        /*
+         * A similar piece of ASN.1 used for signatures using SHA-256,
+         * in the same format but differing only in various length
+         * fields and OID.
+         */
+        static const unsigned char sha256_asn1_prefix[] = {
+            0x00, 0x30, 0x31, 0x30, 0x0d, 0x06, 0x09, 0x60,
+            0x86, 0x48, 0x01, 0x65, 0x03, 0x04, 0x02, 0x01,
+            0x05, 0x00, 0x04, 0x20,
+        };
+        return PTRLEN_FROM_CONST_BYTES(sha256_asn1_prefix);
+    }
+
+    if (halg == &ssh_sha512) {
+        /*
+         * And one more for SHA-512.
+         */
+        static const unsigned char sha512_asn1_prefix[] = {
+            0x00, 0x30, 0x51, 0x30, 0x0d, 0x06, 0x09, 0x60,
+            0x86, 0x48, 0x01, 0x65, 0x03, 0x04, 0x02, 0x03,
+            0x05, 0x00, 0x04, 0x40,
+        };
+        return PTRLEN_FROM_CONST_BYTES(sha512_asn1_prefix);
+    }
+
+    unreachable("bad hash algorithm for RSA PKCS#1");
+}
+
+static inline size_t rsa_pkcs1_length_of_fixed_parts(const ssh_hashalg *halg)
+{
+    ptrlen asn1_prefix = rsa_pkcs1_prefix_for_hash(halg);
+    return halg->hlen + asn1_prefix.len + 2;
+}
+
+static unsigned char *rsa_pkcs1_signature_string(
+    size_t nbytes, const ssh_hashalg *halg, ptrlen data)
+{
+    size_t fixed_parts = rsa_pkcs1_length_of_fixed_parts(halg);
+    pinitassert(nbytes >= fixed_parts);
+    size_t padding = nbytes - fixed_parts;
+
+    ptrlen asn1_prefix = rsa_pkcs1_prefix_for_hash(halg);
+
+    unsigned char *bytes = snewn(nbytes, unsigned char);
+
+    bytes[0] = 0;
+    bytes[1] = 1;
+
+    memset(bytes + 2, 0xFF, padding);
+
+    memcpy(bytes + 2 + padding, asn1_prefix.ptr, asn1_prefix.len);
+
+    { // WINSCP
+    ssh_hash *h = ssh_hash_new(halg);
+    put_datapl(h, data);
+    ssh_hash_final(h, bytes + 2 + padding + asn1_prefix.len);
+    } // WINSCP
+
+    return bytes;
+}
+
+static bool rsa2_verify(ssh_key *key, ptrlen sig, ptrlen data)
+{
+    RSAKey *rsa = container_of(key, RSAKey, sshk);
+    BinarySource src[1];
+    ptrlen type, in_pl;
+    mp_int *in, *out;
+
+    /* If we need to support variable flags on verify, this is where they go */
+    const ssh_hashalg *halg = rsa2_hash_alg_for_flags(0, NULL);
+
+    /* Start by making sure the key is even long enough to encode a
+     * signature. If not, everything fails to verify. */
+    size_t nbytes = (mp_get_nbits(rsa->modulus) + 7) / 8;
+    if (nbytes < rsa_pkcs1_length_of_fixed_parts(halg))
+        return false;
+
+    BinarySource_BARE_INIT_PL(src, sig);
+    type = get_string(src);
+    /*
+     * RFC 4253 section 6.6: the signature integer in an ssh-rsa
+     * signature is 'without lengths or padding'. That is, we _don't_
+     * expect the usual leading zero byte if the topmost bit of the
+     * first byte is set. (However, because of the possibility of
+     * BUG_SSH2_RSA_PADDING at the other end, we tolerate it if it's
+     * there.) So we can't use get_mp_ssh2, which enforces that
+     * leading-byte scheme; instead we use get_string and
+     * mp_from_bytes_be, which will tolerate anything.
+     */
+    in_pl = get_string(src);
+    if (get_err(src) || !ptrlen_eq_string(type, "ssh-rsa"))
+	return false;
+
+    in = mp_from_bytes_be(in_pl);
+    out = mp_modpow(in, rsa->exponent, rsa->modulus);
+    mp_free(in);
+
+
+    { // WINSCP
+    unsigned diff = 0;
+
+    unsigned char *bytes = rsa_pkcs1_signature_string(nbytes, halg, data);
+    size_t i; // WINSCP
+    for (i = 0; i < nbytes; i++)
+        diff |= bytes[nbytes-1 - i] ^ mp_get_byte(out, i);
+    smemclr(bytes, nbytes);
+    sfree(bytes);
+    mp_free(out);
+
+    return diff == 0;
+    } // WINSCP
+}
+
+static void rsa2_sign(ssh_key *key, ptrlen data,
+                      unsigned flags, BinarySink *bs)
+{
+    RSAKey *rsa = container_of(key, RSAKey, sshk);
+    unsigned char *bytes;
+    size_t nbytes;
+    mp_int *in, *out;
+    const ssh_hashalg *halg;
+    const char *sign_alg_name;
+
+    halg = rsa2_hash_alg_for_flags(flags, &sign_alg_name);
+
+    nbytes = (mp_get_nbits(rsa->modulus) + 7) / 8;
+
+    bytes = rsa_pkcs1_signature_string(nbytes, halg, data);
+    in = mp_from_bytes_be(make_ptrlen(bytes, nbytes));
+    smemclr(bytes, nbytes);
+    sfree(bytes);
+
+    out = rsa_privkey_op(in, rsa);
+    mp_free(in);
+
+    put_stringz(bs, sign_alg_name);
+    nbytes = (mp_get_nbits(out) + 7) / 8;
+    put_uint32(bs, nbytes);
+    { // WINSCP
+    size_t i; // WINSCP
+    for (i = 0; i < nbytes; i++)
+	put_byte(bs, mp_get_byte(out, nbytes - 1 - i));
+    } // WINSCP
+
+    mp_free(out);
+}
+
+char *rsa2_invalid(ssh_key *key, unsigned flags)
+{
+    RSAKey *rsa = container_of(key, RSAKey, sshk);
+    size_t bits = mp_get_nbits(rsa->modulus), nbytes = (bits + 7) / 8;
+    const char *sign_alg_name;
+    const ssh_hashalg *halg = rsa2_hash_alg_for_flags(flags, &sign_alg_name);
+    if (nbytes < rsa_pkcs1_length_of_fixed_parts(halg)) {
+        return dupprintf(
+            "%zu-bit RSA key is too short to generate %s signatures",
+            bits, sign_alg_name);
+    }
+
+    return NULL;
+}
+
+const ssh_keyalg ssh_rsa = {
+    rsa2_new_pub,
+    rsa2_new_priv,
+    rsa2_new_priv_openssh,
+
+    rsa2_freekey,
+    rsa2_invalid,
+    rsa2_sign,
+    rsa2_verify,
+    rsa2_public_blob,
+    rsa2_private_blob,
+    rsa2_openssh_blob,
+    rsa2_cache_str,
+
+    rsa2_pubkey_bits,
+
+    "ssh-rsa",
+    "rsa2",
+    NULL,
+    SSH_AGENT_RSA_SHA2_256 | SSH_AGENT_RSA_SHA2_512,
+};
+
+RSAKey *ssh_rsakex_newkey(ptrlen data)
+{
+    ssh_key *sshk = rsa2_new_pub(&ssh_rsa, data);
+    if (!sshk)
+        return NULL;
+    return container_of(sshk, RSAKey, sshk);
+}
+
+void ssh_rsakex_freekey(RSAKey *key)
+{
+    rsa2_freekey(&key->sshk);
+}
+
+int ssh_rsakex_klen(RSAKey *rsa)
+{
+    return mp_get_nbits(rsa->modulus);
+}
+
+static void oaep_mask(const ssh_hashalg *h, void *seed, int seedlen,
+		      void *vdata, int datalen)
+{
+    unsigned char *data = (unsigned char *)vdata;
+    unsigned count = 0;
+
+    while (datalen > 0) {
+        int i, max = (datalen > h->hlen ? h->hlen : datalen);
+        ssh_hash *s;
+        unsigned char hash[MAX_HASH_LEN];
+
+	assert(h->hlen <= MAX_HASH_LEN);
+        s = ssh_hash_new(h);
+        put_data(s, seed, seedlen);
+        put_uint32(s, count);
+        ssh_hash_final(s, hash);
+        count++;
+
+        for (i = 0; i < max; i++)
+            data[i] ^= hash[i];
+
+        data += max;
+        datalen -= max;
+    }
+}
+
+strbuf *ssh_rsakex_encrypt(RSAKey *rsa, const ssh_hashalg *h, ptrlen in)
+{
+    mp_int *b1, *b2;
+    int k, i;
+    char *p;
+    const int HLEN = h->hlen;
+
+    /*
+     * Here we encrypt using RSAES-OAEP. Essentially this means:
+     * 
+     *  - we have a SHA-based `mask generation function' which
+     *    creates a pseudo-random stream of mask data
+     *    deterministically from an input chunk of data.
+     * 
+     *  - we have a random chunk of data called a seed.
+     * 
+     *  - we use the seed to generate a mask which we XOR with our
+     *    plaintext.
+     * 
+     *  - then we use _the masked plaintext_ to generate a mask
+     *    which we XOR with the seed.
+     * 
+     *  - then we concatenate the masked seed and the masked
+     *    plaintext, and RSA-encrypt that lot.
+     * 
+     * The result is that the data input to the encryption function
+     * is random-looking and (hopefully) contains no exploitable
+     * structure such as PKCS1-v1_5 does.
+     * 
+     * For a precise specification, see RFC 3447, section 7.1.1.
+     * Some of the variable names below are derived from that, so
+     * it'd probably help to read it anyway.
+     */
+
+    /* k denotes the length in octets of the RSA modulus. */
+    k = (7 + mp_get_nbits(rsa->modulus)) / 8;
+
+    /* The length of the input data must be at most k - 2hLen - 2. */
+    assert(in.len > 0 && in.len <= k - 2*HLEN - 2);
+
+    /* The length of the output data wants to be precisely k. */
+    { // WINSCP
+    strbuf *toret = strbuf_new();
+    int outlen = k;
+    unsigned char *out = strbuf_append(toret, outlen);
+
+    /*
+     * Now perform EME-OAEP encoding. First set up all the unmasked
+     * output data.
+     */
+    /* Leading byte zero. */
+    out[0] = 0;
+    /* At position 1, the seed: HLEN bytes of random data. */
+    random_read(out + 1, HLEN);
+    /* At position 1+HLEN, the data block DB, consisting of: */
+    /* The hash of the label (we only support an empty label here) */
+    {
+        ssh_hash *s = ssh_hash_new(h);
+        ssh_hash_final(s, out + HLEN + 1);
+    }
+    /* A bunch of zero octets */
+    memset(out + 2*HLEN + 1, 0, outlen - (2*HLEN + 1));
+    /* A single 1 octet, followed by the input message data. */
+    out[outlen - in.len - 1] = 1;
+    memcpy(out + outlen - in.len, in.ptr, in.len);
+
+    /*
+     * Now use the seed data to mask the block DB.
+     */
+    oaep_mask(h, out+1, HLEN, out+HLEN+1, outlen-HLEN-1);
+
+    /*
+     * And now use the masked DB to mask the seed itself.
+     */
+    oaep_mask(h, out+HLEN+1, outlen-HLEN-1, out+1, HLEN);
+
+    /*
+     * Now `out' contains precisely the data we want to
+     * RSA-encrypt.
+     */
+    b1 = mp_from_bytes_be(make_ptrlen(out, outlen));
+    b2 = mp_modpow(b1, rsa->exponent, rsa->modulus);
+    p = (char *)out;
+    for (i = outlen; i--;) {
+	*p++ = mp_get_byte(b2, i);
+    }
+    mp_free(b1);
+    mp_free(b2);
+
+    /*
+     * And we're done.
+     */
+    return toret;
+    } // WINSCP
+}
+
+mp_int *ssh_rsakex_decrypt(
+    RSAKey *rsa, const ssh_hashalg *h, ptrlen ciphertext)
+{
+    mp_int *b1, *b2;
+    int outlen, i;
+    unsigned char *out;
+    unsigned char labelhash[64];
+    ssh_hash *hash;
+    BinarySource src[1];
+    const int HLEN = h->hlen;
+
+    /*
+     * Decryption side of the RSA key exchange operation.
+     */
+
+    /* The length of the encrypted data should be exactly the length
+     * in octets of the RSA modulus.. */
+    outlen = (7 + mp_get_nbits(rsa->modulus)) / 8;
+    if (ciphertext.len != outlen)
+        return NULL;
+
+    /* Do the RSA decryption, and extract the result into a byte array. */
+    b1 = mp_from_bytes_be(ciphertext);
+    b2 = rsa_privkey_op(b1, rsa);
+    out = snewn(outlen, unsigned char);
+    for (i = 0; i < outlen; i++)
+        out[i] = mp_get_byte(b2, outlen-1-i);
+    mp_free(b1);
+    mp_free(b2);
+
+    /* Do the OAEP masking operations, in the reverse order from encryption */
+    oaep_mask(h, out+HLEN+1, outlen-HLEN-1, out+1, HLEN);
+    oaep_mask(h, out+1, HLEN, out+HLEN+1, outlen-HLEN-1);
+
+    /* Check the leading byte is zero. */
+    if (out[0] != 0) {
+        sfree(out);
+        return NULL;
+    }
+    /* Check the label hash at position 1+HLEN */
+    assert(HLEN <= lenof(labelhash));
+    hash = ssh_hash_new(h);
+    ssh_hash_final(hash, labelhash);
+    if (memcmp(out + HLEN + 1, labelhash, HLEN)) {
+        sfree(out);
+        return NULL;
+    }
+    /* Expect zero bytes followed by a 1 byte */
+    for (i = 1 + 2 * HLEN; i < outlen; i++) {
+        if (out[i] == 1) {
+            i++;  /* skip over the 1 byte */
+            break;
+        } else if (out[i] != 1) {
+            sfree(out);
+            return NULL;
+        }
+    }
+    /* And what's left is the input message data, which should be
+     * encoded as an ordinary SSH-2 mpint. */
+    BinarySource_BARE_INIT(src, out + i, outlen - i);
+    b1 = get_mp_ssh2(src);
+    sfree(out);
+    if (get_err(src) || get_avail(src) != 0) {
+        mp_free(b1);
+        return NULL;
+    }
+
+    /* Success! */
+    return b1;
+}
+
+static const struct ssh_rsa_kex_extra ssh_rsa_kex_extra_sha1 = { 1024 };
+static const struct ssh_rsa_kex_extra ssh_rsa_kex_extra_sha256 = { 2048 };
+
+static const ssh_kex ssh_rsa_kex_sha1 = {
+    "rsa1024-sha1", NULL, KEXTYPE_RSA,
+    &ssh_sha1, &ssh_rsa_kex_extra_sha1,
+};
+
+static const ssh_kex ssh_rsa_kex_sha256 = {
+    "rsa2048-sha256", NULL, KEXTYPE_RSA,
+    &ssh_sha256, &ssh_rsa_kex_extra_sha256,
+};
+
+static const ssh_kex *const rsa_kex_list[] = {
+    &ssh_rsa_kex_sha256,
+    &ssh_rsa_kex_sha1
+};
+
+const ssh_kexes ssh_rsa_kex = { lenof(rsa_kex_list), rsa_kex_list };