--- conflicted
+++ resolved
@@ -1,1806 +1,1766 @@
-/*
- * Packet protocol layer for the client side of the SSH-2 userauth
- * protocol (RFC 4252).
- */
-
-#include <assert.h>
-
-#include "putty.h"
-#include "ssh.h"
-#include "sshbpp.h"
-#include "sshppl.h"
-#include "sshcr.h"
-
-#ifndef NO_GSSAPI
-#include "sshgssc.h"
-#include "sshgss.h"
-#endif
-
-#define BANNER_LIMIT 131072
-
-struct ssh2_userauth_state {
-    int crState;
-
-    PacketProtocolLayer *transport_layer, *successor_layer;
-    Filename *keyfile;
-    bool tryagent, change_username;
-    char *hostname, *fullhostname;
-    char *default_username;
-    bool try_ki_auth, try_gssapi_auth, try_gssapi_kex_auth, gssapi_fwd;
-    char *loghost; // WINSCP
-    bool change_password; // WINSCP
-
-    ptrlen session_id;
-    enum {
-        AUTH_TYPE_NONE,
-        AUTH_TYPE_PUBLICKEY,
-        AUTH_TYPE_PUBLICKEY_OFFER_LOUD,
-        AUTH_TYPE_PUBLICKEY_OFFER_QUIET,
-        AUTH_TYPE_PASSWORD,
-        AUTH_TYPE_GSSAPI,      /* always QUIET */
-        AUTH_TYPE_KEYBOARD_INTERACTIVE,
-        AUTH_TYPE_KEYBOARD_INTERACTIVE_QUIET
-    } type;
-    bool need_pw, can_pubkey, can_passwd, can_keyb_inter;
-    int userpass_ret;
-    bool tried_pubkey_config, done_agent;
-    struct ssh_connection_shared_gss_state *shgss;
-#ifndef NO_GSSAPI
-    bool can_gssapi;
-    bool can_gssapi_keyex_auth;
-    bool tried_gssapi;
-    bool tried_gssapi_keyex_auth;
-    time_t gss_cred_expiry;
-    Ssh_gss_buf gss_buf;
-    Ssh_gss_buf gss_rcvtok, gss_sndtok;
-    Ssh_gss_stat gss_stat;
-#endif
-    bool suppress_wait_for_response_packet;
-    strbuf *last_methods_string;
-    bool kbd_inter_refused;
-    prompts_t *cur_prompt;
-    int num_prompts;
-    char *username;
-    char *password;
-    bool got_username;
-    strbuf *publickey_blob;
-    bool privatekey_available, privatekey_encrypted;
-    char *publickey_algorithm;
-    char *publickey_comment;
-    void *agent_response_to_free;
-    ptrlen agent_response;
-    BinarySource asrc[1];          /* for reading SSH agent response */
-    size_t pkblob_pos_in_agent;
-    int keyi, nkeys;
-    ptrlen pk, alg, comment;
-    int len;
-    PktOut *pktout;
-    bool want_user_input;
-
-    agent_pending_query *auth_agent_query;
-    bufchain banner;
-
-    PacketProtocolLayer ppl;
-};
-
-static void ssh2_userauth_free(PacketProtocolLayer *); 
-static void ssh2_userauth_process_queue(PacketProtocolLayer *);
-static bool ssh2_userauth_get_specials(
-    PacketProtocolLayer *ppl, add_special_fn_t add_special, void *ctx);
-static void ssh2_userauth_special_cmd(PacketProtocolLayer *ppl,
-                                      SessionSpecialCode code, int arg);
-static bool ssh2_userauth_want_user_input(PacketProtocolLayer *ppl);
-static void ssh2_userauth_got_user_input(PacketProtocolLayer *ppl);
-static void ssh2_userauth_reconfigure(PacketProtocolLayer *ppl, Conf *conf);
-
-static void ssh2_userauth_agent_query(struct ssh2_userauth_state *, strbuf *);
-static void ssh2_userauth_agent_callback(void *, void *, int);
-static void ssh2_userauth_add_sigblob(
-    struct ssh2_userauth_state *s, PktOut *pkt, ptrlen pkblob, ptrlen sigblob);
-static void ssh2_userauth_add_session_id(
-    struct ssh2_userauth_state *s, strbuf *sigdata);
-#ifndef NO_GSSAPI
-static PktOut *ssh2_userauth_gss_packet(
-    struct ssh2_userauth_state *s, const char *authtype);
-#endif
-
-static const struct PacketProtocolLayerVtable ssh2_userauth_vtable = {
-    ssh2_userauth_free,
-    ssh2_userauth_process_queue,
-    ssh2_userauth_get_specials,
-    ssh2_userauth_special_cmd,
-    ssh2_userauth_want_user_input,
-    ssh2_userauth_got_user_input,
-    ssh2_userauth_reconfigure,
-    "ssh-userauth",
-};
-
-PacketProtocolLayer *ssh2_userauth_new(
-    PacketProtocolLayer *successor_layer,
-    const char *hostname, const char *fullhostname,
-    Filename *keyfile, bool tryagent,
-    const char *default_username, bool change_username,
-    bool try_ki_auth, bool try_gssapi_auth, bool try_gssapi_kex_auth,
-    bool gssapi_fwd, struct ssh_connection_shared_gss_state *shgss,
-    const char * loghost, bool change_password) // WINSCP
-{
-    struct ssh2_userauth_state *s = snew(struct ssh2_userauth_state);
-    memset(s, 0, sizeof(*s));
-    s->ppl.vt = &ssh2_userauth_vtable;
-
-    s->successor_layer = successor_layer;
-    s->hostname = dupstr(hostname);
-    s->fullhostname = dupstr(fullhostname);
-    s->keyfile = filename_copy(keyfile);
-    s->tryagent = tryagent;
-    s->default_username = dupstr(default_username);
-    s->change_username = change_username;
-    s->try_ki_auth = try_ki_auth;
-    s->try_gssapi_auth = try_gssapi_auth;
-    s->try_gssapi_kex_auth = try_gssapi_kex_auth;
-    s->gssapi_fwd = gssapi_fwd;
-    s->shgss = shgss;
-<<<<<<< HEAD
-    s->loghost = dupstr(loghost); // WINSCP
-    s->change_password = change_password;
-=======
-    s->last_methods_string = strbuf_new();
->>>>>>> 5ea82466
-    bufchain_init(&s->banner);
-
-    return &s->ppl;
-}
-
-void ssh2_userauth_set_transport_layer(PacketProtocolLayer *userauth,
-                                       PacketProtocolLayer *transport)
-{
-    struct ssh2_userauth_state *s =
-        container_of(userauth, struct ssh2_userauth_state, ppl);
-    s->transport_layer = transport;
-}
-
-static void ssh2_userauth_free(PacketProtocolLayer *ppl)
-{
-    struct ssh2_userauth_state *s =
-        container_of(ppl, struct ssh2_userauth_state, ppl);
-    bufchain_clear(&s->banner);
-
-    if (s->successor_layer)
-        ssh_ppl_free(s->successor_layer);
-
-    sfree(s->agent_response_to_free);
-    if (s->auth_agent_query)
-        agent_cancel_query(s->auth_agent_query);
-    filename_free(s->keyfile);
-    sfree(s->default_username);
-    sfree(s->hostname);
-    sfree(s->fullhostname);
-<<<<<<< HEAD
-    sfree(s->loghost);
-=======
-    strbuf_free(s->last_methods_string);
->>>>>>> 5ea82466
-    sfree(s);
-}
-
-static void ssh2_userauth_filter_queue(struct ssh2_userauth_state *s)
-{
-    PktIn *pktin;
-    ptrlen string;
-
-    while ((pktin = pq_peek(s->ppl.in_pq)) != NULL) {
-        switch (pktin->type) {
-          case SSH2_MSG_USERAUTH_BANNER:
-            string = get_string(pktin);
-            if (string.len > BANNER_LIMIT - bufchain_size(&s->banner))
-                string.len = BANNER_LIMIT - bufchain_size(&s->banner);
-	    sanitise_term_data(&s->banner, string.ptr, string.len);
-            pq_pop(s->ppl.in_pq);
-            break;
-
-          default:
-            return;
-        }
-    }
-}
-
-static PktIn *ssh2_userauth_pop(struct ssh2_userauth_state *s)
-{
-    ssh2_userauth_filter_queue(s);
-    return pq_pop(s->ppl.in_pq);
-}
-
-static void ssh2_userauth_process_queue(PacketProtocolLayer *ppl)
-{
-    struct ssh2_userauth_state *s =
-        container_of(ppl, struct ssh2_userauth_state, ppl);
-    PktIn *pktin;
-
-    ssh2_userauth_filter_queue(s);     /* no matter why we were called */
-
-    crBegin(s->crState);
-
-#ifndef NO_GSSAPI
-    s->tried_gssapi = false;
-    s->tried_gssapi_keyex_auth = false;
-#endif
-
-    /*
-     * Misc one-time setup for authentication.
-     */
-    s->publickey_blob = NULL;
-    s->session_id = ssh2_transport_get_session_id(s->transport_layer);
-
-    /*
-     * Load the public half of any configured public key file for
-     * later use.
-     */
-    if (!filename_is_null(s->keyfile)) {
-        int keytype;
-<<<<<<< HEAD
-        ppl_logevent((WINSCP_BOM "Reading key file \"%.150s\"",
-                      filename_to_str(s->keyfile)));
-=======
-        ppl_logevent("Reading key file \"%s\"",
-                     filename_to_str(s->keyfile));
->>>>>>> 5ea82466
-        keytype = key_type(s->keyfile);
-        if (keytype == SSH_KEYTYPE_SSH2 ||
-            keytype == SSH_KEYTYPE_SSH2_PUBLIC_RFC4716 ||
-            keytype == SSH_KEYTYPE_SSH2_PUBLIC_OPENSSH) {
-            const char *error;
-            s->publickey_blob = strbuf_new();
-            if (ssh2_userkey_loadpub(s->keyfile,
-                                     &s->publickey_algorithm,
-                                     BinarySink_UPCAST(s->publickey_blob),
-                                     &s->publickey_comment, &error)) {
-                s->privatekey_available = (keytype == SSH_KEYTYPE_SSH2);
-                if (!s->privatekey_available)
-                    ppl_logevent("Key file contains public key only");
-                s->privatekey_encrypted =
-                    ssh2_userkey_encrypted(s->keyfile, NULL);
-            } else {
-<<<<<<< HEAD
-                ppl_logevent(("Unable to load key (%s)", error));
-                ppl_printf((WINSCP_BOM "Unable to load key file \"%s\" (%s)\r\n",
-                            filename_to_str(s->keyfile), error));
-=======
-                ppl_logevent("Unable to load key (%s)", error);
-                ppl_printf("Unable to load key file \"%s\" (%s)\r\n",
-                           filename_to_str(s->keyfile), error);
->>>>>>> 5ea82466
-                strbuf_free(s->publickey_blob);
-                s->publickey_blob = NULL;
-            }
-        } else {
-<<<<<<< HEAD
-            ppl_logevent(("Unable to use this key file (%s)",
-                          key_type_to_str(keytype)));
-            ppl_printf((WINSCP_BOM "Unable to use key file \"%s\" (%s)\r\n",
-                        filename_to_str(s->keyfile),
-                        key_type_to_str(keytype)));
-=======
-            ppl_logevent("Unable to use this key file (%s)",
-                         key_type_to_str(keytype));
-            ppl_printf("Unable to use key file \"%s\" (%s)\r\n",
-                       filename_to_str(s->keyfile),
-                       key_type_to_str(keytype));
->>>>>>> 5ea82466
-            s->publickey_blob = NULL;
-        }
-    }
-
-    /*
-     * Find out about any keys Pageant has (but if there's a public
-     * key configured, filter out all others).
-     */
-    s->nkeys = 0;
-    s->pkblob_pos_in_agent = 0;
-    if (s->tryagent && agent_exists()) {
-        ppl_logevent("Pageant is running. Requesting keys.");
-
-        /* Request the keys held by the agent. */
-        {
-            strbuf *request = strbuf_new_for_agent_query();
-            put_byte(request, SSH2_AGENTC_REQUEST_IDENTITIES);
-            ssh2_userauth_agent_query(s, request);
-            strbuf_free(request);
-            crWaitUntilV(!s->auth_agent_query);
-        }
-        BinarySource_BARE_INIT(
-            s->asrc, s->agent_response.ptr, s->agent_response.len);
-
-        get_uint32(s->asrc); /* skip length field */
-        if (get_byte(s->asrc) == SSH2_AGENT_IDENTITIES_ANSWER) {
-            int keyi;
-
-            s->nkeys = toint(get_uint32(s->asrc));
-
-            /*
-             * Vet the Pageant response to ensure that the key count
-             * and blob lengths make sense.
-             */
-            if (s->nkeys < 0) {
-                ppl_logevent("Pageant response contained a negative"
-                             " key count %d", s->nkeys);
-                s->nkeys = 0;
-                goto done_agent_query;
-            } else {
-                ppl_logevent("Pageant has %d SSH-2 keys", s->nkeys);
-
-                /* See if configured key is in agent. */
-                for (keyi = 0; keyi < s->nkeys; keyi++) {
-                    size_t pos = s->asrc->pos;
-                    ptrlen blob = get_string(s->asrc);
-                    get_string(s->asrc); /* skip comment */
-                    if (get_err(s->asrc)) {
-                        ppl_logevent("Pageant response was truncated");
-                        s->nkeys = 0;
-                        goto done_agent_query;
-                    }
-
-                    if (s->publickey_blob &&
-                        blob.len == s->publickey_blob->len &&
-                        !memcmp(blob.ptr, s->publickey_blob->s,
-                                s->publickey_blob->len)) {
-                        ppl_logevent("Pageant key #%d matches "
-                                     "configured key file", keyi);
-                        s->keyi = keyi;
-                        s->pkblob_pos_in_agent = pos;
-                        break;
-                    }
-                }
-                if (s->publickey_blob && !s->pkblob_pos_in_agent) {
-                    ppl_logevent("Configured key file not in Pageant");
-                    s->nkeys = 0;
-                }
-            }
-        } else {
-            ppl_logevent("Failed to get reply from Pageant");
-        }
-      done_agent_query:;
-    }
-
-    /*
-     * We repeat this whole loop, including the username prompt,
-     * until we manage a successful authentication. If the user
-     * types the wrong _password_, they can be sent back to the
-     * beginning to try another username, if this is configured on.
-     * (If they specify a username in the config, they are never
-     * asked, even if they do give a wrong password.)
-     * 
-     * I think this best serves the needs of
-     * 
-     *  - the people who have no configuration, no keys, and just
-     *    want to try repeated (username,password) pairs until they
-     *    type both correctly
-     * 
-     *  - people who have keys and configuration but occasionally
-     *    need to fall back to passwords
-     * 
-     *  - people with a key held in Pageant, who might not have
-     *    logged in to a particular machine before; so they want to
-     *    type a username, and then _either_ their key will be
-     *    accepted, _or_ they will type a password. If they mistype
-     *    the username they will want to be able to get back and
-     *    retype it!
-     */
-    s->got_username = false;
-    while (1) {
-        /*
-         * Get a username.
-         */
-        if (s->got_username && s->change_username) {
-            /*
-             * We got a username last time round this loop, and
-             * with change_username turned off we don't try to get
-             * it again.
-             */
-        } else if ((s->username = s->default_username) == NULL) {
-            s->cur_prompt = new_prompts();
-            s->cur_prompt->to_server = true;
-            s->cur_prompt->name = dupstr("SSH login name");
-            add_prompt(s->cur_prompt, dupstr("login as: "), true); 
-            s->userpass_ret = seat_get_userpass_input(
-                s->ppl.seat, s->cur_prompt, NULL);
-            while (1) {
-                while (s->userpass_ret < 0 &&
-                       bufchain_size(s->ppl.user_input) > 0)
-                    s->userpass_ret = seat_get_userpass_input(
-                        s->ppl.seat, s->cur_prompt, s->ppl.user_input);
-
-                if (s->userpass_ret >= 0)
-                    break;
-
-                s->want_user_input = true;
-                crReturnV;
-                s->want_user_input = false;
-            }
-            if (!s->userpass_ret) {
-                /*
-                 * seat_get_userpass_input() failed to get a username.
-                 * Terminate.
-                 */
-                free_prompts(s->cur_prompt);
-                ssh_user_close(s->ppl.ssh, "No username provided");
-                return;
-            }
-            s->username = dupstr(s->cur_prompt->prompts[0]->result);
-            free_prompts(s->cur_prompt);
-        } else {
-            if ((flags & FLAG_VERBOSE) || (flags & FLAG_INTERACTIVE))
-<<<<<<< HEAD
-                ppl_printf((WINSCP_BOM "Using username \"%s\".\r\n", s->username));
-=======
-                ppl_printf("Using username \"%s\".\r\n", s->username);
->>>>>>> 5ea82466
-        }
-        s->got_username = true;
-
-        /*
-         * Send an authentication request using method "none": (a)
-         * just in case it succeeds, and (b) so that we know what
-         * authentication methods we can usefully try next.
-         */
-        s->ppl.bpp->pls->actx = SSH2_PKTCTX_NOAUTH;
-
-        s->pktout = ssh_bpp_new_pktout(s->ppl.bpp, SSH2_MSG_USERAUTH_REQUEST);
-        put_stringz(s->pktout, s->username);
-        put_stringz(s->pktout, s->successor_layer->vt->name);
-        put_stringz(s->pktout, "none");    /* method */
-        pq_push(s->ppl.out_pq, s->pktout);
-        s->type = AUTH_TYPE_NONE;
-
-        s->tried_pubkey_config = false;
-        s->kbd_inter_refused = false;
-
-        /* Reset agent request state. */
-        s->done_agent = false;
-        if (s->agent_response.ptr) {
-            if (s->pkblob_pos_in_agent) {
-                s->asrc->pos = s->pkblob_pos_in_agent;
-            } else {
-                s->asrc->pos = 9;      /* skip length + type + key count */
-                s->keyi = 0;
-            }
-        }
-
-        while (1) {
-            /*
-             * Wait for the result of the last authentication request,
-             * unless the request terminated for some reason on our
-             * own side.
-             */
-            if (s->suppress_wait_for_response_packet) {
-                pktin = NULL;
-                s->suppress_wait_for_response_packet = false;
-            } else {
-                crMaybeWaitUntilV((pktin = ssh2_userauth_pop(s)) != NULL);
-            }
-
-            /*
-             * Now is a convenient point to spew any banner material
-             * that we've accumulated. (This should ensure that when
-             * we exit the auth loop, we haven't any left to deal
-             * with.)
-             */
-            {
-                /*
-                 * Don't show the banner if we're operating in
-                 * non-verbose non-interactive mode. (It's probably
-                 * a script, which means nobody will read the
-                 * banner _anyway_, and moreover the printing of
-                 * the banner will screw up processing on the
-                 * output of (say) plink.)
-                 *
-                 * The banner data has been sanitised already by this
-                 * point, so we can safely pass it straight to
-                 * seat_stderr.
-                 */
-                if (bufchain_size(&s->banner) &&
-                    (flags & (FLAG_VERBOSE | FLAG_INTERACTIVE))) {
-                    while (bufchain_size(&s->banner) > 0) {
-                        void *data;
-                        int len;
-                        bufchain_prefix(&s->banner, &data, &len);
-                        display_banner(s->ppl.seat, &s->banner, len); // WINSCP
-                        seat_stderr(s->ppl.seat, data, len);
-                        bufchain_consume(&s->banner, len);
-                    }
-                }
-                bufchain_clear(&s->banner);
-            }
-            if (pktin && pktin->type == SSH2_MSG_USERAUTH_SUCCESS) {
-                ppl_logevent("Access granted");
-                goto userauth_success;
-            }
-
-            if (pktin && pktin->type != SSH2_MSG_USERAUTH_FAILURE &&
-                s->type != AUTH_TYPE_GSSAPI) {
-                ssh_proto_error(s->ppl.ssh, "Received unexpected packet "
-                                "in response to authentication request, "
-                                "type %d (%s)", pktin->type,
-                                ssh2_pkt_type(s->ppl.bpp->pls->kctx,
-                                              s->ppl.bpp->pls->actx,
-                                              pktin->type));
-                return;
-            }
-
-            /*
-             * OK, we're now sitting on a USERAUTH_FAILURE message, so
-             * we can look at the string in it and know what we can
-             * helpfully try next.
-             */
-            if (pktin && pktin->type == SSH2_MSG_USERAUTH_FAILURE) {
-                ptrlen methods = get_string(pktin);
-                bool partial_success = get_bool(pktin);
-
-                if (!partial_success) {
-                    /*
-                     * We have received an unequivocal Access
-                     * Denied. This can translate to a variety of
-                     * messages, or no message at all.
-                     *
-                     * For forms of authentication which are attempted
-                     * implicitly, by which I mean without printing
-                     * anything in the window indicating that we're
-                     * trying them, we should never print 'Access
-                     * denied'.
-                     *
-                     * If we do print a message saying that we're
-                     * attempting some kind of authentication, it's OK
-                     * to print a followup message saying it failed -
-                     * but the message may sometimes be more specific
-                     * than simply 'Access denied'.
-                     *
-                     * Additionally, if we'd just tried password
-                     * authentication, we should break out of this
-                     * whole loop so as to go back to the username
-                     * prompt (iff we're configured to allow
-                     * username change attempts).
-                     */
-                    if (s->type == AUTH_TYPE_NONE) {
-                        /* do nothing */
-                    } else if (s->type == AUTH_TYPE_PUBLICKEY_OFFER_LOUD ||
-                               s->type == AUTH_TYPE_PUBLICKEY_OFFER_QUIET) {
-                        if (s->type == AUTH_TYPE_PUBLICKEY_OFFER_LOUD)
-                            ppl_printf("Server refused our key\r\n");
-                        ppl_logevent("Server refused our key");
-                    } else if (s->type == AUTH_TYPE_PUBLICKEY) {
-                        /* This _shouldn't_ happen except by a
-                         * protocol bug causing client and server to
-                         * disagree on what is a correct signature. */
-                        ppl_printf("Server refused public-key signature"
-                                   " despite accepting key!\r\n");
-                        ppl_logevent("Server refused public-key signature"
-                                     " despite accepting key!");
-                    } else if (s->type==AUTH_TYPE_KEYBOARD_INTERACTIVE_QUIET) {
-                        /* quiet, so no ppl_printf */
-                        ppl_logevent("Server refused keyboard-interactive "
-                                     "authentication");
-                    } else if (s->type==AUTH_TYPE_GSSAPI) {
-                        /* always quiet, so no ppl_printf */
-                        /* also, the code down in the GSSAPI block has
-                         * already logged this in the Event Log */
-                    } else if (s->type == AUTH_TYPE_KEYBOARD_INTERACTIVE) {
-                        ppl_logevent("Keyboard-interactive authentication "
-                                     "failed");
-                        ppl_printf("Access denied\r\n");
-                    } else {
-                        assert(s->type == AUTH_TYPE_PASSWORD);
-                        ppl_logevent("Password authentication failed");
-                        ppl_printf("Access denied\r\n");
-
-                        if (s->change_username) {
-                            /* XXX perhaps we should allow
-                             * keyboard-interactive to do this too? */
-                            goto try_new_username;
-                        }
-                    }
-                } else {
-                    ppl_printf("Further authentication required\r\n");
-                    ppl_logevent("Further authentication required");
-                }
-
-<<<<<<< HEAD
-#ifdef WINSCP
-                ppl_logevent(("Server offered these authentication methods: %*s", methods.len, methods.ptr));
-#endif
-                s->can_pubkey =
-                    in_commasep_string("publickey", methods.ptr, methods.len);
-                s->can_passwd =
-                    in_commasep_string("password", methods.ptr, methods.len);
-                s->can_keyb_inter =
-                    s->try_ki_auth &&
-                    in_commasep_string("keyboard-interactive",
-                                       methods.ptr, methods.len);
-=======
-                /*
-                 * Save the methods string for use in error messages.
-                 */
-                s->last_methods_string->len = 0;
-                put_data(s->last_methods_string, methods.ptr, methods.len);
-
-                /*
-                 * Scan it for method identifiers we know about.
-                 */
-                bool srv_pubkey = false, srv_passwd = false;
-                bool srv_keyb_inter = false, srv_gssapi = false;
-                bool srv_gssapi_keyex_auth = false;
-
-                for (ptrlen method; get_commasep_word(&methods, &method) ;) {
-                    if (ptrlen_eq_string(method, "publickey"))
-                        srv_pubkey = true;
-                    else if (ptrlen_eq_string(method, "password"))
-                        srv_passwd = true;
-                    else if (ptrlen_eq_string(method, "keyboard-interactive"))
-                        srv_keyb_inter = true;
-                    else if (ptrlen_eq_string(method, "gssapi-with-mic"))
-                        srv_gssapi = true;
-                    else if (ptrlen_eq_string(method, "gssapi-keyex"))
-                        srv_gssapi_keyex_auth = true;
-                }
-
-                /*
-                 * And combine those flags with our own configuration
-                 * and context to set the main can_foo variables.
-                 */
-                s->can_pubkey = srv_pubkey;
-                s->can_passwd = srv_passwd;
-                s->can_keyb_inter = s->try_ki_auth && srv_keyb_inter;
->>>>>>> 5ea82466
-#ifndef NO_GSSAPI
-                s->can_gssapi = s->try_gssapi_auth && srv_gssapi &&
-                    s->shgss->libs->nlibraries > 0;
-                s->can_gssapi_keyex_auth = s->try_gssapi_kex_auth &&
-                    srv_gssapi_keyex_auth &&
-                    s->shgss->libs->nlibraries > 0 && s->shgss->ctx;
-#endif
-            }
-
-            s->ppl.bpp->pls->actx = SSH2_PKTCTX_NOAUTH;
-
-#ifndef NO_GSSAPI
-            if (s->can_gssapi_keyex_auth && !s->tried_gssapi_keyex_auth) {
-
-                /* gssapi-keyex authentication */
-
-                s->type = AUTH_TYPE_GSSAPI;
-                s->tried_gssapi_keyex_auth = true;
-                s->ppl.bpp->pls->actx = SSH2_PKTCTX_GSSAPI;
-
-                if (s->shgss->lib->gsslogmsg)
-                    ppl_logevent("%s", s->shgss->lib->gsslogmsg);
-
-                ppl_logevent("Trying gssapi-keyex...");
-                s->pktout = ssh2_userauth_gss_packet(s, "gssapi-keyex");
-                pq_push(s->ppl.out_pq, s->pktout);
-                s->shgss->lib->release_cred(s->shgss->lib, &s->shgss->ctx);
-                s->shgss->ctx = NULL;
-
-                continue;
-            } else
-#endif /* NO_GSSAPI */
-
-            if (s->can_pubkey && !s->done_agent && s->nkeys) {
-
-                /*
-                 * Attempt public-key authentication using a key from Pageant.
-                 */
-
-                s->ppl.bpp->pls->actx = SSH2_PKTCTX_PUBLICKEY;
-
-                ppl_logevent("Trying Pageant key #%d", s->keyi);
-
-                /* Unpack key from agent response */
-                s->pk = get_string(s->asrc);
-                s->comment = get_string(s->asrc);
-                {
-                    BinarySource src[1];
-                    BinarySource_BARE_INIT(src, s->pk.ptr, s->pk.len);
-                    s->alg = get_string(src);
-                }
-
-                /* See if server will accept it */
-                s->pktout = ssh_bpp_new_pktout(
-                    s->ppl.bpp, SSH2_MSG_USERAUTH_REQUEST);
-                put_stringz(s->pktout, s->username);
-                put_stringz(s->pktout, s->successor_layer->vt->name);
-                put_stringz(s->pktout, "publickey");
-                                                    /* method */
-                put_bool(s->pktout, false); /* no signature included */
-                put_stringpl(s->pktout, s->alg);
-                put_stringpl(s->pktout, s->pk);
-                pq_push(s->ppl.out_pq, s->pktout);
-                s->type = AUTH_TYPE_PUBLICKEY_OFFER_QUIET;
-
-                crMaybeWaitUntilV((pktin = ssh2_userauth_pop(s)) != NULL);
-                if (pktin->type != SSH2_MSG_USERAUTH_PK_OK) {
-
-                    /* Offer of key refused, presumably via
-                     * USERAUTH_FAILURE. Requeue for the next iteration. */
-                    pq_push_front(s->ppl.in_pq, pktin);
-
-                } else {
-                    strbuf *agentreq, *sigdata;
-
-                    if (flags & FLAG_VERBOSE)
-                        ppl_printf("Authenticating with public key "
-                                   "\"%.*s\" from agent\r\n",
-                                   PTRLEN_PRINTF(s->comment));
-
-                    /*
-                     * Server is willing to accept the key.
-                     * Construct a SIGN_REQUEST.
-                     */
-                    s->pktout = ssh_bpp_new_pktout(
-                        s->ppl.bpp, SSH2_MSG_USERAUTH_REQUEST);
-                    put_stringz(s->pktout, s->username);
-                    put_stringz(s->pktout, s->successor_layer->vt->name);
-                    put_stringz(s->pktout, "publickey");
-                                                        /* method */
-                    put_bool(s->pktout, true);  /* signature included */
-                    put_stringpl(s->pktout, s->alg);
-                    put_stringpl(s->pktout, s->pk);
-
-                    /* Ask agent for signature. */
-                    agentreq = strbuf_new_for_agent_query();
-                    put_byte(agentreq, SSH2_AGENTC_SIGN_REQUEST);
-                    put_stringpl(agentreq, s->pk);
-                    /* Now the data to be signed... */
-                    sigdata = strbuf_new();
-                    ssh2_userauth_add_session_id(s, sigdata);
-                    put_data(sigdata, s->pktout->data + 5,
-                             s->pktout->length - 5);
-                    put_stringsb(agentreq, sigdata);
-                    /* And finally the (zero) flags word. */
-                    put_uint32(agentreq, 0);
-                    ssh2_userauth_agent_query(s, agentreq);
-                    strbuf_free(agentreq);
-                    crWaitUntilV(!s->auth_agent_query);
-
-                    if (s->agent_response.ptr) {
-                        ptrlen sigblob;
-                        BinarySource src[1];
-                        BinarySource_BARE_INIT(src, s->agent_response.ptr,
-                                               s->agent_response.len);
-                        get_uint32(src); /* skip length field */
-                        if (get_byte(src) == SSH2_AGENT_SIGN_RESPONSE &&
-                            (sigblob = get_string(src), !get_err(src))) {
-                            ppl_logevent("Sending Pageant's response");
-                            ssh2_userauth_add_sigblob(s, s->pktout,
-                                                      s->pk, sigblob);
-                            pq_push(s->ppl.out_pq, s->pktout);
-                            s->type = AUTH_TYPE_PUBLICKEY;
-                        } else {
-                            /* FIXME: less drastic response */
-                            ssh_sw_abort(s->ppl.ssh, "Pageant failed to "
-                                         "provide a signature");
-                            return;
-                        }
-                    }
-                }
-
-                /* Do we have any keys left to try? */
-                if (s->pkblob_pos_in_agent) {
-                    s->done_agent = true;
-                    s->tried_pubkey_config = true;
-                } else {
-                    s->keyi++;
-                    if (s->keyi >= s->nkeys)
-                        s->done_agent = true;
-                }
-
-            } else if (s->can_pubkey && s->publickey_blob &&
-                       s->privatekey_available && !s->tried_pubkey_config) {
-
-                struct ssh2_userkey *key;   /* not live over crReturn */
-                char *passphrase;           /* not live over crReturn */
-
-                s->ppl.bpp->pls->actx = SSH2_PKTCTX_PUBLICKEY;
-
-                s->tried_pubkey_config = true;
-
-                /*
-                 * Try the public key supplied in the configuration.
-                 *
-                 * First, offer the public blob to see if the server is
-                 * willing to accept it.
-                 */
-                s->pktout = ssh_bpp_new_pktout(
-                    s->ppl.bpp, SSH2_MSG_USERAUTH_REQUEST);
-                put_stringz(s->pktout, s->username);
-                put_stringz(s->pktout, s->successor_layer->vt->name);
-                put_stringz(s->pktout, "publickey");    /* method */
-                put_bool(s->pktout, false);
-                                                /* no signature included */
-                put_stringz(s->pktout, s->publickey_algorithm);
-                put_string(s->pktout, s->publickey_blob->s,
-                           s->publickey_blob->len);
-                pq_push(s->ppl.out_pq, s->pktout);
-                ppl_logevent("Offered public key");
-
-                crMaybeWaitUntilV((pktin = ssh2_userauth_pop(s)) != NULL);
-                if (pktin->type != SSH2_MSG_USERAUTH_PK_OK) {
-                    /* Key refused. Give up. */
-                    pq_push_front(s->ppl.in_pq, pktin);
-                    s->type = AUTH_TYPE_PUBLICKEY_OFFER_LOUD;
-                    continue; /* process this new message */
-                }
-                ppl_logevent("Offer of public key accepted");
-
-                /*
-                 * Actually attempt a serious authentication using
-                 * the key.
-                 */
-                if (flags & FLAG_VERBOSE)
-                    ppl_printf("Authenticating with public key \"%s\"\r\n",
-                               s->publickey_comment);
-
-                key = NULL;
-                while (!key) {
-                    const char *error;  /* not live over crReturn */
-                    if (s->privatekey_encrypted) {
-                        /*
-                         * Get a passphrase from the user.
-                         */
-                        s->cur_prompt = new_prompts();
-                        s->cur_prompt->to_server = false;
-                        s->cur_prompt->name = dupstr("SSH key passphrase");
-                        add_prompt(s->cur_prompt,
-                                   dupprintf("Passphrase for key \"%s\": ",
-                                             s->publickey_comment),
-                                   false);
-                        s->userpass_ret = seat_get_userpass_input(
-                            s->ppl.seat, s->cur_prompt, NULL);
-                        while (1) {
-                            while (s->userpass_ret < 0 &&
-                                   bufchain_size(s->ppl.user_input) > 0)
-                                s->userpass_ret = seat_get_userpass_input(
-                                    s->ppl.seat, s->cur_prompt,
-                                    s->ppl.user_input);
-
-                            if (s->userpass_ret >= 0)
-                                break;
-
-                            s->want_user_input = true;
-                            crReturnV;
-                            s->want_user_input = false;
-                        }
-                        if (!s->userpass_ret) {
-                            /* Failed to get a passphrase. Terminate. */
-                            free_prompts(s->cur_prompt);
-                            ssh_bpp_queue_disconnect(
-                                s->ppl.bpp, "Unable to authenticate",
-                                SSH2_DISCONNECT_AUTH_CANCELLED_BY_USER);
-                            ssh_user_close(s->ppl.ssh, "User aborted at "
-                                           "passphrase prompt");
-                            return;
-                        }
-                        passphrase =
-                            dupstr(s->cur_prompt->prompts[0]->result);
-                        free_prompts(s->cur_prompt);
-                    } else {
-                        passphrase = NULL; /* no passphrase needed */
-                    }
-
-                    /*
-                     * Try decrypting the key.
-                     */
-                    key = ssh2_load_userkey(s->keyfile, passphrase, &error);
-                    if (passphrase) {
-                        /* burn the evidence */
-                        smemclr(passphrase, strlen(passphrase));
-                        sfree(passphrase);
-                    }
-                    if (key == SSH2_WRONG_PASSPHRASE || key == NULL) {
-                        if (passphrase &&
-                            (key == SSH2_WRONG_PASSPHRASE)) {
-                            ppl_printf("Wrong passphrase\r\n");
-                            key = NULL;
-                            /* and loop again */
-                        } else {
-                            ppl_printf("Unable to load private key (%s)\r\n",
-                                       error);
-                            key = NULL;
-                            break; /* try something else */
-                        }
-                    }
-                }
-
-                if (key) {
-                    strbuf *pkblob, *sigdata, *sigblob;
-
-                    /*
-                     * We have loaded the private key and the server
-                     * has announced that it's willing to accept it.
-                     * Hallelujah. Generate a signature and send it.
-                     */
-                    s->pktout = ssh_bpp_new_pktout(
-                        s->ppl.bpp, SSH2_MSG_USERAUTH_REQUEST);
-                    put_stringz(s->pktout, s->username);
-                    put_stringz(s->pktout, s->successor_layer->vt->name);
-                    put_stringz(s->pktout, "publickey"); /* method */
-                    put_bool(s->pktout, true); /* signature follows */
-                    put_stringz(s->pktout, ssh_key_ssh_id(key->key));
-                    pkblob = strbuf_new();
-                    ssh_key_public_blob(key->key, BinarySink_UPCAST(pkblob));
-                    put_string(s->pktout, pkblob->s, pkblob->len);
-
-                    /*
-                     * The data to be signed is:
-                     *
-                     *   string  session-id
-                     *
-                     * followed by everything so far placed in the
-                     * outgoing packet.
-                     */
-                    sigdata = strbuf_new();
-                    ssh2_userauth_add_session_id(s, sigdata);
-                    put_data(sigdata, s->pktout->data + 5,
-                             s->pktout->length - 5);
-                    sigblob = strbuf_new();
-                    ssh_key_sign(key->key, sigdata->s, sigdata->len, 0,
-                                 BinarySink_UPCAST(sigblob));
-                    strbuf_free(sigdata);
-                    ssh2_userauth_add_sigblob(
-                        s, s->pktout, ptrlen_from_strbuf(pkblob),
-                        ptrlen_from_strbuf(sigblob));
-                    strbuf_free(pkblob);
-                    strbuf_free(sigblob);
-
-                    pq_push(s->ppl.out_pq, s->pktout);
-                    ppl_logevent("Sent public key signature");
-                    s->type = AUTH_TYPE_PUBLICKEY;
-                    ssh_key_free(key->key);
-                    sfree(key->comment);
-                    sfree(key);
-                }
-
-#ifndef NO_GSSAPI
-            } else if (s->can_gssapi && !s->tried_gssapi) {
-
-                /* gssapi-with-mic authentication */
-
-                ptrlen data;
-
-                s->type = AUTH_TYPE_GSSAPI;
-                s->tried_gssapi = true;
-                s->ppl.bpp->pls->actx = SSH2_PKTCTX_GSSAPI;
-
-                if (s->shgss->lib->gsslogmsg)
-                    ppl_logevent("%s", s->shgss->lib->gsslogmsg);
-
-                /* Sending USERAUTH_REQUEST with "gssapi-with-mic" method */
-                ppl_logevent("Trying gssapi-with-mic...");
-                s->pktout = ssh_bpp_new_pktout(
-                    s->ppl.bpp, SSH2_MSG_USERAUTH_REQUEST);
-                put_stringz(s->pktout, s->username);
-                put_stringz(s->pktout, s->successor_layer->vt->name);
-                put_stringz(s->pktout, "gssapi-with-mic");
-                ppl_logevent("Attempting GSSAPI authentication");
-
-                /* add mechanism info */
-                s->shgss->lib->indicate_mech(s->shgss->lib, &s->gss_buf);
-
-                /* number of GSSAPI mechanisms */
-                put_uint32(s->pktout, 1);
-
-                /* length of OID + 2 */
-                put_uint32(s->pktout, s->gss_buf.length + 2);
-                put_byte(s->pktout, SSH2_GSS_OIDTYPE);
-
-                /* length of OID */
-                put_byte(s->pktout, s->gss_buf.length);
-
-                put_data(s->pktout, s->gss_buf.value, s->gss_buf.length);
-                pq_push(s->ppl.out_pq, s->pktout);
-                crMaybeWaitUntilV((pktin = ssh2_userauth_pop(s)) != NULL);
-                if (pktin->type != SSH2_MSG_USERAUTH_GSSAPI_RESPONSE) {
-                    ppl_logevent("GSSAPI authentication request refused");
-                    pq_push_front(s->ppl.in_pq, pktin);
-                    continue;
-                }
-
-                /* check returned packet ... */
-
-                data = get_string(pktin);
-                s->gss_rcvtok.value = (char *)data.ptr;
-                s->gss_rcvtok.length = data.len;
-                if (s->gss_rcvtok.length != s->gss_buf.length + 2 ||
-                    ((char *)s->gss_rcvtok.value)[0] != SSH2_GSS_OIDTYPE ||
-                    ((char *)s->gss_rcvtok.value)[1] != s->gss_buf.length ||
-                    memcmp((char *)s->gss_rcvtok.value + 2,
-                           s->gss_buf.value,s->gss_buf.length) ) {
-                    ppl_logevent("GSSAPI authentication - wrong response "
-                                 "from server");
-                    continue;
-                }
-
-                /* Import server name if not cached from KEX */
-                if (s->shgss->srv_name == GSS_C_NO_NAME) {
-                    // WINSCP
-                    const char * fullhostname = s->fullhostname;
-                    if (s->loghost[0] != '\0')
-                    {
-                        fullhostname = s->loghost;
-                    }
-                    // /WINSCP
-                    s->gss_stat = s->shgss->lib->import_name(
-                        s->shgss->lib, fullhostname, &s->shgss->srv_name); // WINSCP
-                    if (s->gss_stat != SSH_GSS_OK) {
-                        if (s->gss_stat == SSH_GSS_BAD_HOST_NAME)
-                            ppl_logevent("GSSAPI import name failed -"
-                                         " Bad service name");
-                        else
-                            ppl_logevent("GSSAPI import name failed");
-                        continue;
-                    }
-                }
-
-                /* Allocate our gss_ctx */
-                s->gss_stat = s->shgss->lib->acquire_cred(
-                    s->shgss->lib, &s->shgss->ctx, NULL);
-                if (s->gss_stat != SSH_GSS_OK) {
-                    ppl_logevent("GSSAPI authentication failed to get "
-                                 "credentials");
-                    /* The failure was on our side, so the server
-                     * won't be sending a response packet indicating
-                     * failure. Avoid waiting for it next time round
-                     * the loop. */
-                    s->suppress_wait_for_response_packet = true;
-                    continue;
-                }
-
-                /* initial tokens are empty */
-                SSH_GSS_CLEAR_BUF(&s->gss_rcvtok);
-                SSH_GSS_CLEAR_BUF(&s->gss_sndtok);
-
-                /* now enter the loop */
-                do {
-                    /*
-                     * When acquire_cred yields no useful expiration, go with
-                     * the service ticket expiration.
-                     */
-                    s->gss_stat = s->shgss->lib->init_sec_context
-                        (s->shgss->lib,
-                         &s->shgss->ctx,
-                         s->shgss->srv_name,
-                         s->gssapi_fwd,
-                         &s->gss_rcvtok,
-                         &s->gss_sndtok,
-                         NULL,
-                         NULL);
-
-                    if (s->gss_stat!=SSH_GSS_S_COMPLETE &&
-                        s->gss_stat!=SSH_GSS_S_CONTINUE_NEEDED) {
-                        ppl_logevent("GSSAPI authentication initialisation "
-                                     "failed");
-
-                        if (s->shgss->lib->display_status(s->shgss->lib,
-                                s->shgss->ctx, &s->gss_buf) == SSH_GSS_OK) {
-                            ppl_logevent("%s", (char *)s->gss_buf.value);
-                            sfree(s->gss_buf.value);
-                        }
-
-                        pq_push_front(s->ppl.in_pq, pktin);
-                        break;
-                    }
-                    ppl_logevent("GSSAPI authentication initialised");
-
-                    /*
-                     * Client and server now exchange tokens until GSSAPI
-                     * no longer says CONTINUE_NEEDED
-                     */
-                    if (s->gss_sndtok.length != 0) {
-                        s->pktout =
-                            ssh_bpp_new_pktout(
-                                s->ppl.bpp, SSH2_MSG_USERAUTH_GSSAPI_TOKEN);
-                        put_string(s->pktout,
-                                   s->gss_sndtok.value, s->gss_sndtok.length);
-                        pq_push(s->ppl.out_pq, s->pktout);
-                        s->shgss->lib->free_tok(s->shgss->lib, &s->gss_sndtok);
-                    }
-
-                    if (s->gss_stat == SSH_GSS_S_CONTINUE_NEEDED) {
-                        crMaybeWaitUntilV((pktin = ssh2_userauth_pop(s)) != NULL);
-
-                        if (pktin->type == SSH2_MSG_USERAUTH_GSSAPI_ERRTOK) {
-                            /*
-                             * Per RFC 4462 section 3.9, this packet
-                             * type MUST immediately precede an
-                             * ordinary USERAUTH_FAILURE.
-                             *
-                             * We currently don't know how to do
-                             * anything with the GSSAPI error token
-                             * contained in this packet, so we ignore
-                             * it and just wait for the following
-                             * FAILURE.
-                             */
-                            crMaybeWaitUntilV(
-                                (pktin = ssh2_userauth_pop(s)) != NULL);
-                            if (pktin->type != SSH2_MSG_USERAUTH_FAILURE) {
-                                ssh_proto_error(
-                                    s->ppl.ssh, "Received unexpected packet "
-                                    "after SSH_MSG_USERAUTH_GSSAPI_ERRTOK "
-                                    "(expected SSH_MSG_USERAUTH_FAILURE): "
-                                    "type %d (%s)", pktin->type,
-                                    ssh2_pkt_type(s->ppl.bpp->pls->kctx,
-                                                  s->ppl.bpp->pls->actx,
-                                                  pktin->type));
-                                return;
-                            }
-                        }
-
-                        if (pktin->type == SSH2_MSG_USERAUTH_FAILURE) {
-                            ppl_logevent("GSSAPI authentication failed");
-                            s->gss_stat = SSH_GSS_FAILURE;
-                            pq_push_front(s->ppl.in_pq, pktin);
-                            break;
-                        } else if (pktin->type !=
-                                   SSH2_MSG_USERAUTH_GSSAPI_TOKEN) {
-                            ppl_logevent("GSSAPI authentication -"
-                                         " bad server response");
-                            s->gss_stat = SSH_GSS_FAILURE;
-                            break;
-                        }
-                        data = get_string(pktin);
-                        s->gss_rcvtok.value = (char *)data.ptr;
-                        s->gss_rcvtok.length = data.len;
-                    }
-                } while (s-> gss_stat == SSH_GSS_S_CONTINUE_NEEDED);
-
-                if (s->gss_stat != SSH_GSS_OK) {
-                    s->shgss->lib->release_cred(s->shgss->lib, &s->shgss->ctx);
-                    continue;
-                }
-                ppl_logevent("GSSAPI authentication loop finished OK");
-
-                /* Now send the MIC */
-
-                s->pktout = ssh2_userauth_gss_packet(s, "gssapi-with-mic");
-                pq_push(s->ppl.out_pq, s->pktout);
-
-                s->shgss->lib->release_cred(s->shgss->lib, &s->shgss->ctx);
-                continue;
-#endif
-            } else if (s->can_keyb_inter && !s->kbd_inter_refused) {
-
-                /*
-                 * Keyboard-interactive authentication.
-                 */
-
-                s->type = AUTH_TYPE_KEYBOARD_INTERACTIVE;
-
-                s->ppl.bpp->pls->actx = SSH2_PKTCTX_KBDINTER;
-
-                s->pktout = ssh_bpp_new_pktout(
-                    s->ppl.bpp, SSH2_MSG_USERAUTH_REQUEST);
-                put_stringz(s->pktout, s->username);
-                put_stringz(s->pktout, s->successor_layer->vt->name);
-                put_stringz(s->pktout, "keyboard-interactive");
-                                                        /* method */
-                put_stringz(s->pktout, "");     /* lang */
-                put_stringz(s->pktout, "");     /* submethods */
-                pq_push(s->ppl.out_pq, s->pktout);
-                
-                ppl_logevent("Attempting keyboard-interactive authentication");
-
-                crMaybeWaitUntilV((pktin = ssh2_userauth_pop(s)) != NULL);
-                if (pktin->type != SSH2_MSG_USERAUTH_INFO_REQUEST) {
-                    /* Server is not willing to do keyboard-interactive
-                     * at all (or, bizarrely but legally, accepts the
-                     * user without actually issuing any prompts).
-                     * Give up on it entirely. */
-                    pq_push_front(s->ppl.in_pq, pktin);
-                    s->type = AUTH_TYPE_KEYBOARD_INTERACTIVE_QUIET;
-                    s->kbd_inter_refused = true; /* don't try it again */
-                    continue;
-                }
-
-                /*
-                 * Loop while the server continues to send INFO_REQUESTs.
-                 */
-                while (pktin->type == SSH2_MSG_USERAUTH_INFO_REQUEST) {
-
-                    ptrlen name, inst;
-                    int i;
-
-                    /*
-                     * We've got a fresh USERAUTH_INFO_REQUEST.
-                     * Get the preamble and start building a prompt.
-                     */
-                    name = get_string(pktin);
-                    inst = get_string(pktin);
-                    get_string(pktin); /* skip language tag */
-                    s->cur_prompt = new_prompts();
-                    s->cur_prompt->to_server = true;
-
-                    /*
-                     * Get any prompt(s) from the packet.
-                     */
-                    s->num_prompts = get_uint32(pktin);
-                    for (i = 0; i < s->num_prompts; i++) {
-                        ptrlen prompt;
-                        bool echo;
-                        static char noprompt[] =
-                            "<server failed to send prompt>: ";
-
-                        prompt = get_string(pktin);
-                        echo = get_bool(pktin);
-                        if (!prompt.len) {
-                            prompt.ptr = noprompt;
-                            prompt.len = lenof(noprompt)-1;
-                        }
-                        add_prompt(s->cur_prompt, mkstr(prompt), echo);
-                    }
-
-                    if (name.len) {
-                        /* FIXME: better prefix to distinguish from
-                         * local prompts? */
-                        s->cur_prompt->name =
-                            dupprintf("SSH server: %.*s", PTRLEN_PRINTF(name));
-                        s->cur_prompt->name_reqd = true;
-                    } else {
-                        s->cur_prompt->name =
-                            dupstr("SSH server authentication");
-                        s->cur_prompt->name_reqd = false;
-                    }
-                    /* We add a prefix to try to make it clear that a prompt
-                     * has come from the server.
-                     * FIXME: ugly to print "Using..." in prompt _every_
-                     * time round. Can this be done more subtly? */
-                    /* Special case: for reasons best known to themselves,
-                     * some servers send k-i requests with no prompts and
-                     * nothing to display. Keep quiet in this case. */
-                    if (s->num_prompts || name.len || inst.len) {
-                        s->cur_prompt->instruction =
-                            dupprintf("Using keyboard-interactive "
-                                      "authentication.%s%.*s",
-                                      inst.len ? "\n" : "",
-                                      PTRLEN_PRINTF(inst));
-                        s->cur_prompt->instr_reqd = true;
-                    } else {
-                        s->cur_prompt->instr_reqd = false;
-                    }
-
-                    /*
-                     * Display any instructions, and get the user's
-                     * response(s).
-                     */
-                    s->userpass_ret = seat_get_userpass_input(
-                        s->ppl.seat, s->cur_prompt, NULL);
-                    while (1) {
-                        while (s->userpass_ret < 0 &&
-                               bufchain_size(s->ppl.user_input) > 0)
-                            s->userpass_ret = seat_get_userpass_input(
-                                s->ppl.seat, s->cur_prompt, s->ppl.user_input);
-
-                        if (s->userpass_ret >= 0)
-                            break;
-
-                        s->want_user_input = true;
-                        crReturnV;
-                        s->want_user_input = false;
-                    }
-                    if (!s->userpass_ret) {
-                        /*
-                         * Failed to get responses. Terminate.
-                         */
-                        free_prompts(s->cur_prompt);
-                        ssh_bpp_queue_disconnect(
-                            s->ppl.bpp, "Unable to authenticate",
-                            SSH2_DISCONNECT_AUTH_CANCELLED_BY_USER);
-                        ssh_user_close(s->ppl.ssh, "User aborted during "
-                                       "keyboard-interactive authentication");
-                        return;
-                    }
-
-                    /*
-                     * Send the response(s) to the server.
-                     */
-                    s->pktout = ssh_bpp_new_pktout(
-                        s->ppl.bpp, SSH2_MSG_USERAUTH_INFO_RESPONSE);
-                    put_uint32(s->pktout, s->num_prompts);
-                    for (i=0; i < s->num_prompts; i++) {
-                        put_stringz(s->pktout,
-                                    s->cur_prompt->prompts[i]->result);
-                    }
-                    s->pktout->minlen = 256;
-                    pq_push(s->ppl.out_pq, s->pktout);
-
-                    /*
-                     * Free the prompts structure from this iteration.
-                     * If there's another, a new one will be allocated
-                     * when we return to the top of this while loop.
-                     */
-                    free_prompts(s->cur_prompt);
-
-                    /*
-                     * Get the next packet in case it's another
-                     * INFO_REQUEST.
-                     */
-                    crMaybeWaitUntilV((pktin = ssh2_userauth_pop(s)) != NULL);
-
-                }
-
-                /*
-                 * We should have SUCCESS or FAILURE now.
-                 */
-                pq_push_front(s->ppl.in_pq, pktin);
-
-            } else if (s->can_passwd) {
-
-                /*
-                 * Plain old password authentication.
-                 */
-                bool changereq_first_time; /* not live over crReturn */
-
-                s->ppl.bpp->pls->actx = SSH2_PKTCTX_PASSWORD;
-
-                // WINSCP
-                if (s->change_password)
-                {
-                    s->password = dupstr("");
-                    s->type = AUTH_TYPE_PASSWORD;
-                }
-                else
-                {
-                // no indentation to ease merges
-                // /WINSCP
-                s->cur_prompt = new_prompts();
-                s->cur_prompt->to_server = true;
-                s->cur_prompt->name = dupstr("SSH password");
-                add_prompt(s->cur_prompt, dupprintf("%s@%s's password: ",
-                                                    s->username, s->hostname),
-                           false);
-
-                s->userpass_ret = seat_get_userpass_input(
-                    s->ppl.seat, s->cur_prompt, NULL);
-                while (1) {
-                    while (s->userpass_ret < 0 &&
-                           bufchain_size(s->ppl.user_input) > 0)
-                        s->userpass_ret = seat_get_userpass_input(
-                            s->ppl.seat, s->cur_prompt, s->ppl.user_input);
-
-                    if (s->userpass_ret >= 0)
-                        break;
-
-                    s->want_user_input = true;
-                    crReturnV;
-                    s->want_user_input = false;
-                }
-                if (!s->userpass_ret) {
-                    /*
-                     * Failed to get responses. Terminate.
-                     */
-                    free_prompts(s->cur_prompt);
-                    ssh_bpp_queue_disconnect(
-                        s->ppl.bpp, "Unable to authenticate",
-                        SSH2_DISCONNECT_AUTH_CANCELLED_BY_USER);
-                    ssh_user_close(s->ppl.ssh, "User aborted during password "
-                                   "authentication");
-                    return;
-                }
-                /*
-                 * Squirrel away the password. (We may need it later if
-                 * asked to change it.)
-                 */
-                s->password = dupstr(s->cur_prompt->prompts[0]->result);
-                free_prompts(s->cur_prompt);
-
-                /*
-                 * Send the password packet.
-                 *
-                 * We pad out the password packet to 256 bytes to make
-                 * it harder for an attacker to find the length of the
-                 * user's password.
-                 *
-                 * Anyone using a password longer than 256 bytes
-                 * probably doesn't have much to worry about from
-                 * people who find out how long their password is!
-                 */
-                s->pktout = ssh_bpp_new_pktout(
-                    s->ppl.bpp, SSH2_MSG_USERAUTH_REQUEST);
-                put_stringz(s->pktout, s->username);
-                put_stringz(s->pktout, s->successor_layer->vt->name);
-                put_stringz(s->pktout, "password");
-                put_bool(s->pktout, false);
-                put_stringz(s->pktout, s->password);
-                s->pktout->minlen = 256;
-                pq_push(s->ppl.out_pq, s->pktout);
-                ppl_logevent("Sent password");
-                s->type = AUTH_TYPE_PASSWORD;
-
-                /*
-                 * Wait for next packet, in case it's a password change
-                 * request.
-                 */
-                crMaybeWaitUntilV((pktin = ssh2_userauth_pop(s)) != NULL);
-                } // WINSCP
-                changereq_first_time = true;
-
-                while ((pktin->type == SSH2_MSG_USERAUTH_PASSWD_CHANGEREQ) ||
-                       s->change_password) { // WINSCP
-
-                    /* 
-                     * We're being asked for a new password
-                     * (perhaps not for the first time).
-                     * Loop until the server accepts it.
-                     */
-
-                    bool got_new = false; /* not live over crReturn */
-                    ptrlen prompt;  /* not live over crReturn */
-                    
-                    if (!s->change_password) // WINSCP
-                    {
-                        const char *msg;
-                        if (changereq_first_time)
-                            msg = "Server requested password change";
-                        else
-                            msg = "Server rejected new password";
-                        ppl_logevent("%s", msg);
-                        ppl_printf("%s\r\n", msg);
-                    }
-
-                    s->change_password = false; // WINSCP
-
-                    prompt = get_string(pktin);
-
-                    s->cur_prompt = new_prompts();
-                    s->cur_prompt->to_server = true;
-                    s->cur_prompt->name = dupstr("New SSH password");
-                    s->cur_prompt->instruction = mkstr(prompt);
-                    s->cur_prompt->instr_reqd = true;
-                    /*
-                     * There's no explicit requirement in the protocol
-                     * for the "old" passwords in the original and
-                     * password-change messages to be the same, and
-                     * apparently some Cisco kit supports password change
-                     * by the user entering a blank password originally
-                     * and the real password subsequently, so,
-                     * reluctantly, we prompt for the old password again.
-                     *
-                     * (On the other hand, some servers don't even bother
-                     * to check this field.)
-                     */
-                    add_prompt(s->cur_prompt,
-                               dupstr("Current password (blank for previously entered password): "),
-                               false);
-                    add_prompt(s->cur_prompt, dupstr("Enter new password: "),
-                               false);
-                    add_prompt(s->cur_prompt, dupstr("Confirm new password: "),
-                               false);
-
-                    /*
-                     * Loop until the user manages to enter the same
-                     * password twice.
-                     */
-                    while (!got_new) {
-                        s->userpass_ret = seat_get_userpass_input(
-                            s->ppl.seat, s->cur_prompt, NULL);
-                        while (1) {
-                            while (s->userpass_ret < 0 &&
-                                   bufchain_size(s->ppl.user_input) > 0)
-                                s->userpass_ret = seat_get_userpass_input(
-                                    s->ppl.seat, s->cur_prompt,
-                                    s->ppl.user_input);
-
-                            if (s->userpass_ret >= 0)
-                                break;
-
-                            s->want_user_input = true;
-                            crReturnV;
-                            s->want_user_input = false;
-                        }
-                        if (!s->userpass_ret) {
-                            /*
-                             * Failed to get responses. Terminate.
-                             */
-                            /* burn the evidence */
-                            free_prompts(s->cur_prompt);
-                            smemclr(s->password, strlen(s->password));
-                            sfree(s->password);
-                            ssh_bpp_queue_disconnect(
-                                s->ppl.bpp, "Unable to authenticate",
-                                SSH2_DISCONNECT_AUTH_CANCELLED_BY_USER);
-                            ssh_user_close(s->ppl.ssh, "User aborted during "
-                                           "password changing");
-                            return;
-                        }
-
-                        /*
-                         * If the user specified a new original password
-                         * (IYSWIM), overwrite any previously specified
-                         * one.
-                         * (A side effect is that the user doesn't have to
-                         * re-enter it if they louse up the new password.)
-                         */
-                        if (s->cur_prompt->prompts[0]->result[0]) {
-                            smemclr(s->password, strlen(s->password));
-                                /* burn the evidence */
-                            sfree(s->password);
-                            s->password =
-                                dupstr(s->cur_prompt->prompts[0]->result);
-                        }
-
-                        /*
-                         * Check the two new passwords match.
-                         */
-                        got_new = (strcmp(s->cur_prompt->prompts[1]->result,
-                                          s->cur_prompt->prompts[2]->result)
-                                   == 0);
-                        if (!got_new)
-                            /* They don't. Silly user. */
-                            ppl_printf("Passwords do not match\r\n");
-
-                    }
-
-                    /*
-                     * Send the new password (along with the old one).
-                     * (see above for padding rationale)
-                     */
-                    s->pktout = ssh_bpp_new_pktout(
-                        s->ppl.bpp, SSH2_MSG_USERAUTH_REQUEST);
-                    put_stringz(s->pktout, s->username);
-                    put_stringz(s->pktout, s->successor_layer->vt->name);
-                    put_stringz(s->pktout, "password");
-                    put_bool(s->pktout, true);
-                    put_stringz(s->pktout, s->password);
-                    put_stringz(s->pktout,
-                                       s->cur_prompt->prompts[1]->result);
-                    free_prompts(s->cur_prompt);
-                    s->pktout->minlen = 256;
-                    pq_push(s->ppl.out_pq, s->pktout);
-                    ppl_logevent("Sent new password");
-                    
-                    /*
-                     * Now see what the server has to say about it.
-                     * (If it's CHANGEREQ again, it's not happy with the
-                     * new password.)
-                     */
-                    crMaybeWaitUntilV((pktin = ssh2_userauth_pop(s)) != NULL);
-                    changereq_first_time = false;
-
-                }
-
-                /*
-                 * We need to reexamine the current pktin at the top
-                 * of the loop. Either:
-                 *  - we weren't asked to change password at all, in
-                 *    which case it's a SUCCESS or FAILURE with the
-                 *    usual meaning
-                 *  - we sent a new password, and the server was
-                 *    either OK with it (SUCCESS or FAILURE w/partial
-                 *    success) or unhappy with the _old_ password
-                 *    (FAILURE w/o partial success)
-                 * In any of these cases, we go back to the top of
-                 * the loop and start again.
-                 */
-                pq_push_front(s->ppl.in_pq, pktin);
-
-                /*
-                 * We don't need the old password any more, in any
-                 * case. Burn the evidence.
-                 */
-                smemclr(s->password, strlen(s->password));
-                sfree(s->password);
-
-            } else {
-                ssh_bpp_queue_disconnect(
-                    s->ppl.bpp,
-                    "No supported authentication methods available",
-                    SSH2_DISCONNECT_NO_MORE_AUTH_METHODS_AVAILABLE);
-                ssh_sw_abort(s->ppl.ssh, "No supported authentication methods "
-                             "available (server sent: %s)",
-                             s->last_methods_string->s);
-                return;
-            }
-
-        }
-      try_new_username:;
-    }
-
-  userauth_success:
-    /*
-     * We've just received USERAUTH_SUCCESS, and we haven't sent
-     * any packets since. Signal the transport layer to consider
-     * doing an immediate rekey, if it has any reason to want to.
-     */
-    ssh2_transport_notify_auth_done(s->transport_layer);
-
-    /*
-     * Finally, hand over to our successor layer, and return
-     * immediately without reaching the crFinishV: ssh_ppl_replace
-     * will have freed us, so crFinishV's zeroing-out of crState would
-     * be a use-after-free bug.
-     */
-    {
-        PacketProtocolLayer *successor = s->successor_layer;
-        s->successor_layer = NULL;     /* avoid freeing it ourself */
-        ssh_ppl_replace(&s->ppl, successor);
-        return;   /* we've just freed s, so avoid even touching s->crState */
-    }
-
-    crFinishV;
-}
-
-static void ssh2_userauth_add_session_id(
-    struct ssh2_userauth_state *s, strbuf *sigdata)
-{
-    if (s->ppl.remote_bugs & BUG_SSH2_PK_SESSIONID) {
-        put_data(sigdata, s->session_id.ptr, s->session_id.len);
-    } else {
-        put_stringpl(sigdata, s->session_id);
-    }
-}
-
-static void ssh2_userauth_agent_query(
-    struct ssh2_userauth_state *s, strbuf *req)
-{
-    void *response;
-    int response_len;
-
-    sfree(s->agent_response_to_free);
-    s->agent_response_to_free = NULL;
-
-    s->auth_agent_query = agent_query(req, &response, &response_len,
-                                      ssh2_userauth_agent_callback, s);
-    if (!s->auth_agent_query)
-        ssh2_userauth_agent_callback(s, response, response_len);
-}
-
-static void ssh2_userauth_agent_callback(void *uav, void *reply, int replylen)
-{
-    struct ssh2_userauth_state *s = (struct ssh2_userauth_state *)uav;
-
-    s->auth_agent_query = NULL;
-    s->agent_response_to_free = reply;
-    s->agent_response = make_ptrlen(reply, replylen);
-
-    queue_idempotent_callback(&s->ppl.ic_process_queue);
-}
-
-/*
- * Helper function to add an SSH-2 signature blob to a packet. Expects
- * to be shown the public key blob as well as the signature blob.
- * Normally just appends the sig blob unmodified as a string, except
- * that it optionally breaks it open and fiddle with it to work around
- * BUG_SSH2_RSA_PADDING.
- */
-static void ssh2_userauth_add_sigblob(
-    struct ssh2_userauth_state *s, PktOut *pkt, ptrlen pkblob, ptrlen sigblob)
-{
-    BinarySource pk[1], sig[1];
-    BinarySource_BARE_INIT(pk, pkblob.ptr, pkblob.len);
-    BinarySource_BARE_INIT(sig, sigblob.ptr, sigblob.len);
-
-    /* dmemdump(pkblob, pkblob_len); */
-    /* dmemdump(sigblob, sigblob_len); */
-
-    /*
-     * See if this is in fact an ssh-rsa signature and a buggy
-     * server; otherwise we can just do this the easy way.
-     */
-    if ((s->ppl.remote_bugs & BUG_SSH2_RSA_PADDING) &&
-        ptrlen_eq_string(get_string(pk), "ssh-rsa") &&
-        ptrlen_eq_string(get_string(sig), "ssh-rsa")) {
-	ptrlen mod_mp, sig_mp;
-        size_t sig_prefix_len;
-
-	/*
-	 * Find the modulus and signature integers.
-	 */
-        get_string(pk);                /* skip over exponent */
-        mod_mp = get_string(pk);       /* remember modulus */
-        sig_prefix_len = sig->pos;
-	sig_mp = get_string(sig);
-        if (get_err(pk) || get_err(sig))
-            goto give_up;
-
-        /*
-         * Find the byte length of the modulus, not counting leading
-	 * zeroes.
-         */
-	while (mod_mp.len > 0 && *(const char *)mod_mp.ptr == 0) {
-            mod_mp.len--;
-            mod_mp.ptr = (const char *)mod_mp.ptr + 1;
-        }
-
-	/* debug("modulus length is %d\n", len); */
-	/* debug("signature length is %d\n", siglen); */
-
-	if (mod_mp.len != sig_mp.len) {
-            strbuf *substr = strbuf_new();
-	    put_data(substr, sigblob.ptr, sig_prefix_len);
-	    put_uint32(substr, mod_mp.len);
-	    put_padding(substr, mod_mp.len - sig_mp.len, 0);
-	    put_data(substr, sig_mp.ptr, sig_mp.len);
-            put_stringsb(pkt, substr);
-	    return;
-	}
-
-	/* Otherwise fall through and do it the easy way. We also come
-         * here as a fallback if we discover above that the key blob
-         * is misformatted in some way. */
-      give_up:;
-    }
-
-    put_stringpl(pkt, sigblob);
-}
-
-#ifndef NO_GSSAPI
-static PktOut *ssh2_userauth_gss_packet(
-    struct ssh2_userauth_state *s, const char *authtype)
-{
-    strbuf *sb;
-    PktOut *p;
-    Ssh_gss_buf buf;
-    Ssh_gss_buf mic;
-
-    /*
-     * The mic is computed over the session id + intended
-     * USERAUTH_REQUEST packet.
-     */
-    sb = strbuf_new();
-    put_stringpl(sb, s->session_id);
-    put_byte(sb, SSH2_MSG_USERAUTH_REQUEST);
-    put_stringz(sb, s->username);
-    put_stringz(sb, s->successor_layer->vt->name);
-    put_stringz(sb, authtype);
-
-    /* Compute the mic */
-    buf.value = sb->s;
-    buf.length = sb->len;
-    s->shgss->lib->get_mic(s->shgss->lib, s->shgss->ctx, &buf, &mic);
-    strbuf_free(sb);
-
-    /* Now we can build the real packet */
-    if (strcmp(authtype, "gssapi-with-mic") == 0) {
-        p = ssh_bpp_new_pktout(s->ppl.bpp, SSH2_MSG_USERAUTH_GSSAPI_MIC);
-    } else {
-        p = ssh_bpp_new_pktout(s->ppl.bpp, SSH2_MSG_USERAUTH_REQUEST);
-        put_stringz(p, s->username);
-        put_stringz(p, s->successor_layer->vt->name);
-        put_stringz(p, authtype);
-    }
-    put_string(p, mic.value, mic.length);
-
-    return p;
-}
-#endif
-
-static bool ssh2_userauth_get_specials(
-    PacketProtocolLayer *ppl, add_special_fn_t add_special, void *ctx)
-{
-    /* No specials provided by this layer. */
-    return false;
-}
-
-static void ssh2_userauth_special_cmd(PacketProtocolLayer *ppl,
-                                      SessionSpecialCode code, int arg)
-{
-    /* No specials provided by this layer. */
-}
-
-static bool ssh2_userauth_want_user_input(PacketProtocolLayer *ppl)
-{
-    struct ssh2_userauth_state *s =
-        container_of(ppl, struct ssh2_userauth_state, ppl);
-    return s->want_user_input;
-}
-
-static void ssh2_userauth_got_user_input(PacketProtocolLayer *ppl)
-{
-    struct ssh2_userauth_state *s =
-        container_of(ppl, struct ssh2_userauth_state, ppl);
-    if (s->want_user_input)
-        queue_idempotent_callback(&s->ppl.ic_process_queue);
-}
-
-static void ssh2_userauth_reconfigure(PacketProtocolLayer *ppl, Conf *conf)
-{
-    struct ssh2_userauth_state *s =
-        container_of(ppl, struct ssh2_userauth_state, ppl);
-    ssh_ppl_reconfigure(s->successor_layer, conf);
-}
+/*
+ * Packet protocol layer for the client side of the SSH-2 userauth
+ * protocol (RFC 4252).
+ */
+
+#include <assert.h>
+
+#include "putty.h"
+#include "ssh.h"
+#include "sshbpp.h"
+#include "sshppl.h"
+#include "sshcr.h"
+
+#ifndef NO_GSSAPI
+#include "sshgssc.h"
+#include "sshgss.h"
+#endif
+
+#define BANNER_LIMIT 131072
+
+struct ssh2_userauth_state {
+    int crState;
+
+    PacketProtocolLayer *transport_layer, *successor_layer;
+    Filename *keyfile;
+    bool tryagent, change_username;
+    char *hostname, *fullhostname;
+    char *default_username;
+    bool try_ki_auth, try_gssapi_auth, try_gssapi_kex_auth, gssapi_fwd;
+    char *loghost; // WINSCP
+    bool change_password; // WINSCP
+
+    ptrlen session_id;
+    enum {
+        AUTH_TYPE_NONE,
+        AUTH_TYPE_PUBLICKEY,
+        AUTH_TYPE_PUBLICKEY_OFFER_LOUD,
+        AUTH_TYPE_PUBLICKEY_OFFER_QUIET,
+        AUTH_TYPE_PASSWORD,
+        AUTH_TYPE_GSSAPI,      /* always QUIET */
+        AUTH_TYPE_KEYBOARD_INTERACTIVE,
+        AUTH_TYPE_KEYBOARD_INTERACTIVE_QUIET
+    } type;
+    bool need_pw, can_pubkey, can_passwd, can_keyb_inter;
+    int userpass_ret;
+    bool tried_pubkey_config, done_agent;
+    struct ssh_connection_shared_gss_state *shgss;
+#ifndef NO_GSSAPI
+    bool can_gssapi;
+    bool can_gssapi_keyex_auth;
+    bool tried_gssapi;
+    bool tried_gssapi_keyex_auth;
+    time_t gss_cred_expiry;
+    Ssh_gss_buf gss_buf;
+    Ssh_gss_buf gss_rcvtok, gss_sndtok;
+    Ssh_gss_stat gss_stat;
+#endif
+    bool suppress_wait_for_response_packet;
+    strbuf *last_methods_string;
+    bool kbd_inter_refused;
+    prompts_t *cur_prompt;
+    int num_prompts;
+    char *username;
+    char *password;
+    bool got_username;
+    strbuf *publickey_blob;
+    bool privatekey_available, privatekey_encrypted;
+    char *publickey_algorithm;
+    char *publickey_comment;
+    void *agent_response_to_free;
+    ptrlen agent_response;
+    BinarySource asrc[1];          /* for reading SSH agent response */
+    size_t pkblob_pos_in_agent;
+    int keyi, nkeys;
+    ptrlen pk, alg, comment;
+    int len;
+    PktOut *pktout;
+    bool want_user_input;
+
+    agent_pending_query *auth_agent_query;
+    bufchain banner;
+
+    PacketProtocolLayer ppl;
+};
+
+static void ssh2_userauth_free(PacketProtocolLayer *); 
+static void ssh2_userauth_process_queue(PacketProtocolLayer *);
+static bool ssh2_userauth_get_specials(
+    PacketProtocolLayer *ppl, add_special_fn_t add_special, void *ctx);
+static void ssh2_userauth_special_cmd(PacketProtocolLayer *ppl,
+                                      SessionSpecialCode code, int arg);
+static bool ssh2_userauth_want_user_input(PacketProtocolLayer *ppl);
+static void ssh2_userauth_got_user_input(PacketProtocolLayer *ppl);
+static void ssh2_userauth_reconfigure(PacketProtocolLayer *ppl, Conf *conf);
+
+static void ssh2_userauth_agent_query(struct ssh2_userauth_state *, strbuf *);
+static void ssh2_userauth_agent_callback(void *, void *, int);
+static void ssh2_userauth_add_sigblob(
+    struct ssh2_userauth_state *s, PktOut *pkt, ptrlen pkblob, ptrlen sigblob);
+static void ssh2_userauth_add_session_id(
+    struct ssh2_userauth_state *s, strbuf *sigdata);
+#ifndef NO_GSSAPI
+static PktOut *ssh2_userauth_gss_packet(
+    struct ssh2_userauth_state *s, const char *authtype);
+#endif
+
+static const struct PacketProtocolLayerVtable ssh2_userauth_vtable = {
+    ssh2_userauth_free,
+    ssh2_userauth_process_queue,
+    ssh2_userauth_get_specials,
+    ssh2_userauth_special_cmd,
+    ssh2_userauth_want_user_input,
+    ssh2_userauth_got_user_input,
+    ssh2_userauth_reconfigure,
+    "ssh-userauth",
+};
+
+PacketProtocolLayer *ssh2_userauth_new(
+    PacketProtocolLayer *successor_layer,
+    const char *hostname, const char *fullhostname,
+    Filename *keyfile, bool tryagent,
+    const char *default_username, bool change_username,
+    bool try_ki_auth, bool try_gssapi_auth, bool try_gssapi_kex_auth,
+    bool gssapi_fwd, struct ssh_connection_shared_gss_state *shgss,
+    const char * loghost, bool change_password) // WINSCP
+{
+    struct ssh2_userauth_state *s = snew(struct ssh2_userauth_state);
+    memset(s, 0, sizeof(*s));
+    s->ppl.vt = &ssh2_userauth_vtable;
+
+    s->successor_layer = successor_layer;
+    s->hostname = dupstr(hostname);
+    s->fullhostname = dupstr(fullhostname);
+    s->keyfile = filename_copy(keyfile);
+    s->tryagent = tryagent;
+    s->default_username = dupstr(default_username);
+    s->change_username = change_username;
+    s->try_ki_auth = try_ki_auth;
+    s->try_gssapi_auth = try_gssapi_auth;
+    s->try_gssapi_kex_auth = try_gssapi_kex_auth;
+    s->gssapi_fwd = gssapi_fwd;
+    s->shgss = shgss;
+    s->last_methods_string = strbuf_new();
+    s->loghost = dupstr(loghost); // WINSCP
+    s->change_password = change_password;
+    bufchain_init(&s->banner);
+
+    return &s->ppl;
+}
+
+void ssh2_userauth_set_transport_layer(PacketProtocolLayer *userauth,
+                                       PacketProtocolLayer *transport)
+{
+    struct ssh2_userauth_state *s =
+        container_of(userauth, struct ssh2_userauth_state, ppl);
+    s->transport_layer = transport;
+}
+
+static void ssh2_userauth_free(PacketProtocolLayer *ppl)
+{
+    struct ssh2_userauth_state *s =
+        container_of(ppl, struct ssh2_userauth_state, ppl);
+    bufchain_clear(&s->banner);
+
+    if (s->successor_layer)
+        ssh_ppl_free(s->successor_layer);
+
+    sfree(s->agent_response_to_free);
+    if (s->auth_agent_query)
+        agent_cancel_query(s->auth_agent_query);
+    filename_free(s->keyfile);
+    sfree(s->default_username);
+    sfree(s->hostname);
+    sfree(s->fullhostname);
+    strbuf_free(s->last_methods_string);
+    sfree(s->loghost);
+    sfree(s);
+}
+
+static void ssh2_userauth_filter_queue(struct ssh2_userauth_state *s)
+{
+    PktIn *pktin;
+    ptrlen string;
+
+    while ((pktin = pq_peek(s->ppl.in_pq)) != NULL) {
+        switch (pktin->type) {
+          case SSH2_MSG_USERAUTH_BANNER:
+            string = get_string(pktin);
+            if (string.len > BANNER_LIMIT - bufchain_size(&s->banner))
+                string.len = BANNER_LIMIT - bufchain_size(&s->banner);
+	    sanitise_term_data(&s->banner, string.ptr, string.len);
+            pq_pop(s->ppl.in_pq);
+            break;
+
+          default:
+            return;
+        }
+    }
+}
+
+static PktIn *ssh2_userauth_pop(struct ssh2_userauth_state *s)
+{
+    ssh2_userauth_filter_queue(s);
+    return pq_pop(s->ppl.in_pq);
+}
+
+static void ssh2_userauth_process_queue(PacketProtocolLayer *ppl)
+{
+    struct ssh2_userauth_state *s =
+        container_of(ppl, struct ssh2_userauth_state, ppl);
+    PktIn *pktin;
+
+    ssh2_userauth_filter_queue(s);     /* no matter why we were called */
+
+    crBegin(s->crState);
+
+#ifndef NO_GSSAPI
+    s->tried_gssapi = false;
+    s->tried_gssapi_keyex_auth = false;
+#endif
+
+    /*
+     * Misc one-time setup for authentication.
+     */
+    s->publickey_blob = NULL;
+    s->session_id = ssh2_transport_get_session_id(s->transport_layer);
+
+    /*
+     * Load the public half of any configured public key file for
+     * later use.
+     */
+    if (!filename_is_null(s->keyfile)) {
+        int keytype;
+        ppl_logevent(WINSCP_BOM "Reading key file \"%s\"",
+                     filename_to_str(s->keyfile));
+        keytype = key_type(s->keyfile);
+        if (keytype == SSH_KEYTYPE_SSH2 ||
+            keytype == SSH_KEYTYPE_SSH2_PUBLIC_RFC4716 ||
+            keytype == SSH_KEYTYPE_SSH2_PUBLIC_OPENSSH) {
+            const char *error;
+            s->publickey_blob = strbuf_new();
+            if (ssh2_userkey_loadpub(s->keyfile,
+                                     &s->publickey_algorithm,
+                                     BinarySink_UPCAST(s->publickey_blob),
+                                     &s->publickey_comment, &error)) {
+                s->privatekey_available = (keytype == SSH_KEYTYPE_SSH2);
+                if (!s->privatekey_available)
+                    ppl_logevent("Key file contains public key only");
+                s->privatekey_encrypted =
+                    ssh2_userkey_encrypted(s->keyfile, NULL);
+            } else {
+                ppl_logevent("Unable to load key (%s)", error);
+                ppl_printf(WINSCP_BOM "Unable to load key file \"%s\" (%s)\r\n",
+                           filename_to_str(s->keyfile), error);
+                strbuf_free(s->publickey_blob);
+                s->publickey_blob = NULL;
+            }
+        } else {
+            ppl_logevent("Unable to use this key file (%s)",
+                         key_type_to_str(keytype));
+            ppl_printf(WINSCP_BOM "Unable to use key file \"%s\" (%s)\r\n",
+                       filename_to_str(s->keyfile),
+                       key_type_to_str(keytype));
+            s->publickey_blob = NULL;
+        }
+    }
+
+    /*
+     * Find out about any keys Pageant has (but if there's a public
+     * key configured, filter out all others).
+     */
+    s->nkeys = 0;
+    s->pkblob_pos_in_agent = 0;
+    if (s->tryagent && agent_exists()) {
+        ppl_logevent("Pageant is running. Requesting keys.");
+
+        /* Request the keys held by the agent. */
+        {
+            strbuf *request = strbuf_new_for_agent_query();
+            put_byte(request, SSH2_AGENTC_REQUEST_IDENTITIES);
+            ssh2_userauth_agent_query(s, request);
+            strbuf_free(request);
+            crWaitUntilV(!s->auth_agent_query);
+        }
+        BinarySource_BARE_INIT(
+            s->asrc, s->agent_response.ptr, s->agent_response.len);
+
+        get_uint32(s->asrc); /* skip length field */
+        if (get_byte(s->asrc) == SSH2_AGENT_IDENTITIES_ANSWER) {
+            int keyi;
+
+            s->nkeys = toint(get_uint32(s->asrc));
+
+            /*
+             * Vet the Pageant response to ensure that the key count
+             * and blob lengths make sense.
+             */
+            if (s->nkeys < 0) {
+                ppl_logevent("Pageant response contained a negative"
+                             " key count %d", s->nkeys);
+                s->nkeys = 0;
+                goto done_agent_query;
+            } else {
+                ppl_logevent("Pageant has %d SSH-2 keys", s->nkeys);
+
+                /* See if configured key is in agent. */
+                for (keyi = 0; keyi < s->nkeys; keyi++) {
+                    size_t pos = s->asrc->pos;
+                    ptrlen blob = get_string(s->asrc);
+                    get_string(s->asrc); /* skip comment */
+                    if (get_err(s->asrc)) {
+                        ppl_logevent("Pageant response was truncated");
+                        s->nkeys = 0;
+                        goto done_agent_query;
+                    }
+
+                    if (s->publickey_blob &&
+                        blob.len == s->publickey_blob->len &&
+                        !memcmp(blob.ptr, s->publickey_blob->s,
+                                s->publickey_blob->len)) {
+                        ppl_logevent("Pageant key #%d matches "
+                                     "configured key file", keyi);
+                        s->keyi = keyi;
+                        s->pkblob_pos_in_agent = pos;
+                        break;
+                    }
+                }
+                if (s->publickey_blob && !s->pkblob_pos_in_agent) {
+                    ppl_logevent("Configured key file not in Pageant");
+                    s->nkeys = 0;
+                }
+            }
+        } else {
+            ppl_logevent("Failed to get reply from Pageant");
+        }
+      done_agent_query:;
+    }
+
+    /*
+     * We repeat this whole loop, including the username prompt,
+     * until we manage a successful authentication. If the user
+     * types the wrong _password_, they can be sent back to the
+     * beginning to try another username, if this is configured on.
+     * (If they specify a username in the config, they are never
+     * asked, even if they do give a wrong password.)
+     * 
+     * I think this best serves the needs of
+     * 
+     *  - the people who have no configuration, no keys, and just
+     *    want to try repeated (username,password) pairs until they
+     *    type both correctly
+     * 
+     *  - people who have keys and configuration but occasionally
+     *    need to fall back to passwords
+     * 
+     *  - people with a key held in Pageant, who might not have
+     *    logged in to a particular machine before; so they want to
+     *    type a username, and then _either_ their key will be
+     *    accepted, _or_ they will type a password. If they mistype
+     *    the username they will want to be able to get back and
+     *    retype it!
+     */
+    s->got_username = false;
+    while (1) {
+        /*
+         * Get a username.
+         */
+        if (s->got_username && s->change_username) {
+            /*
+             * We got a username last time round this loop, and
+             * with change_username turned off we don't try to get
+             * it again.
+             */
+        } else if ((s->username = s->default_username) == NULL) {
+            s->cur_prompt = new_prompts();
+            s->cur_prompt->to_server = true;
+            s->cur_prompt->name = dupstr("SSH login name");
+            add_prompt(s->cur_prompt, dupstr("login as: "), true); 
+            s->userpass_ret = seat_get_userpass_input(
+                s->ppl.seat, s->cur_prompt, NULL);
+            while (1) {
+                while (s->userpass_ret < 0 &&
+                       bufchain_size(s->ppl.user_input) > 0)
+                    s->userpass_ret = seat_get_userpass_input(
+                        s->ppl.seat, s->cur_prompt, s->ppl.user_input);
+
+                if (s->userpass_ret >= 0)
+                    break;
+
+                s->want_user_input = true;
+                crReturnV;
+                s->want_user_input = false;
+            }
+            if (!s->userpass_ret) {
+                /*
+                 * seat_get_userpass_input() failed to get a username.
+                 * Terminate.
+                 */
+                free_prompts(s->cur_prompt);
+                ssh_user_close(s->ppl.ssh, "No username provided");
+                return;
+            }
+            s->username = dupstr(s->cur_prompt->prompts[0]->result);
+            free_prompts(s->cur_prompt);
+        } else {
+            if ((flags & FLAG_VERBOSE) || (flags & FLAG_INTERACTIVE))
+                ppl_printf(WINSCP_BOM "Using username \"%s\".\r\n", s->username);
+        }
+        s->got_username = true;
+
+        /*
+         * Send an authentication request using method "none": (a)
+         * just in case it succeeds, and (b) so that we know what
+         * authentication methods we can usefully try next.
+         */
+        s->ppl.bpp->pls->actx = SSH2_PKTCTX_NOAUTH;
+
+        s->pktout = ssh_bpp_new_pktout(s->ppl.bpp, SSH2_MSG_USERAUTH_REQUEST);
+        put_stringz(s->pktout, s->username);
+        put_stringz(s->pktout, s->successor_layer->vt->name);
+        put_stringz(s->pktout, "none");    /* method */
+        pq_push(s->ppl.out_pq, s->pktout);
+        s->type = AUTH_TYPE_NONE;
+
+        s->tried_pubkey_config = false;
+        s->kbd_inter_refused = false;
+
+        /* Reset agent request state. */
+        s->done_agent = false;
+        if (s->agent_response.ptr) {
+            if (s->pkblob_pos_in_agent) {
+                s->asrc->pos = s->pkblob_pos_in_agent;
+            } else {
+                s->asrc->pos = 9;      /* skip length + type + key count */
+                s->keyi = 0;
+            }
+        }
+
+        while (1) {
+            /*
+             * Wait for the result of the last authentication request,
+             * unless the request terminated for some reason on our
+             * own side.
+             */
+            if (s->suppress_wait_for_response_packet) {
+                pktin = NULL;
+                s->suppress_wait_for_response_packet = false;
+            } else {
+                crMaybeWaitUntilV((pktin = ssh2_userauth_pop(s)) != NULL);
+            }
+
+            /*
+             * Now is a convenient point to spew any banner material
+             * that we've accumulated. (This should ensure that when
+             * we exit the auth loop, we haven't any left to deal
+             * with.)
+             */
+            {
+                /*
+                 * Don't show the banner if we're operating in
+                 * non-verbose non-interactive mode. (It's probably
+                 * a script, which means nobody will read the
+                 * banner _anyway_, and moreover the printing of
+                 * the banner will screw up processing on the
+                 * output of (say) plink.)
+                 *
+                 * The banner data has been sanitised already by this
+                 * point, so we can safely pass it straight to
+                 * seat_stderr.
+                 */
+                if (bufchain_size(&s->banner) &&
+                    (flags & (FLAG_VERBOSE | FLAG_INTERACTIVE))) {
+                    while (bufchain_size(&s->banner) > 0) {
+                        void *data;
+                        int len;
+                        bufchain_prefix(&s->banner, &data, &len);
+                        display_banner(s->ppl.seat, &s->banner, len); // WINSCP
+                        seat_stderr(s->ppl.seat, data, len);
+                        bufchain_consume(&s->banner, len);
+                    }
+                }
+                bufchain_clear(&s->banner);
+            }
+            if (pktin && pktin->type == SSH2_MSG_USERAUTH_SUCCESS) {
+                ppl_logevent("Access granted");
+                goto userauth_success;
+            }
+
+            if (pktin && pktin->type != SSH2_MSG_USERAUTH_FAILURE &&
+                s->type != AUTH_TYPE_GSSAPI) {
+                ssh_proto_error(s->ppl.ssh, "Received unexpected packet "
+                                "in response to authentication request, "
+                                "type %d (%s)", pktin->type,
+                                ssh2_pkt_type(s->ppl.bpp->pls->kctx,
+                                              s->ppl.bpp->pls->actx,
+                                              pktin->type));
+                return;
+            }
+
+            /*
+             * OK, we're now sitting on a USERAUTH_FAILURE message, so
+             * we can look at the string in it and know what we can
+             * helpfully try next.
+             */
+            if (pktin && pktin->type == SSH2_MSG_USERAUTH_FAILURE) {
+                ptrlen methods = get_string(pktin);
+                bool partial_success = get_bool(pktin);
+
+                if (!partial_success) {
+                    /*
+                     * We have received an unequivocal Access
+                     * Denied. This can translate to a variety of
+                     * messages, or no message at all.
+                     *
+                     * For forms of authentication which are attempted
+                     * implicitly, by which I mean without printing
+                     * anything in the window indicating that we're
+                     * trying them, we should never print 'Access
+                     * denied'.
+                     *
+                     * If we do print a message saying that we're
+                     * attempting some kind of authentication, it's OK
+                     * to print a followup message saying it failed -
+                     * but the message may sometimes be more specific
+                     * than simply 'Access denied'.
+                     *
+                     * Additionally, if we'd just tried password
+                     * authentication, we should break out of this
+                     * whole loop so as to go back to the username
+                     * prompt (iff we're configured to allow
+                     * username change attempts).
+                     */
+                    if (s->type == AUTH_TYPE_NONE) {
+                        /* do nothing */
+                    } else if (s->type == AUTH_TYPE_PUBLICKEY_OFFER_LOUD ||
+                               s->type == AUTH_TYPE_PUBLICKEY_OFFER_QUIET) {
+                        if (s->type == AUTH_TYPE_PUBLICKEY_OFFER_LOUD)
+                            ppl_printf("Server refused our key\r\n");
+                        ppl_logevent("Server refused our key");
+                    } else if (s->type == AUTH_TYPE_PUBLICKEY) {
+                        /* This _shouldn't_ happen except by a
+                         * protocol bug causing client and server to
+                         * disagree on what is a correct signature. */
+                        ppl_printf("Server refused public-key signature"
+                                   " despite accepting key!\r\n");
+                        ppl_logevent("Server refused public-key signature"
+                                     " despite accepting key!");
+                    } else if (s->type==AUTH_TYPE_KEYBOARD_INTERACTIVE_QUIET) {
+                        /* quiet, so no ppl_printf */
+                        ppl_logevent("Server refused keyboard-interactive "
+                                     "authentication");
+                    } else if (s->type==AUTH_TYPE_GSSAPI) {
+                        /* always quiet, so no ppl_printf */
+                        /* also, the code down in the GSSAPI block has
+                         * already logged this in the Event Log */
+                    } else if (s->type == AUTH_TYPE_KEYBOARD_INTERACTIVE) {
+                        ppl_logevent("Keyboard-interactive authentication "
+                                     "failed");
+                        ppl_printf("Access denied\r\n");
+                    } else {
+                        assert(s->type == AUTH_TYPE_PASSWORD);
+                        ppl_logevent("Password authentication failed");
+                        ppl_printf("Access denied\r\n");
+
+                        if (s->change_username) {
+                            /* XXX perhaps we should allow
+                             * keyboard-interactive to do this too? */
+                            goto try_new_username;
+                        }
+                    }
+                } else {
+                    ppl_printf("Further authentication required\r\n");
+                    ppl_logevent("Further authentication required");
+                }
+
+                /*
+                 * Save the methods string for use in error messages.
+                 */
+                s->last_methods_string->len = 0;
+                put_data(s->last_methods_string, methods.ptr, methods.len);
+#ifdef WINSCP
+                ppl_logevent("Server offered these authentication methods: %s", s->last_methods_string->s);
+#endif
+
+                /*
+                 * Scan it for method identifiers we know about.
+                 */
+                bool srv_pubkey = false, srv_passwd = false;
+                bool srv_keyb_inter = false, srv_gssapi = false;
+                bool srv_gssapi_keyex_auth = false;
+
+                for (ptrlen method; get_commasep_word(&methods, &method) ;) {
+                    if (ptrlen_eq_string(method, "publickey"))
+                        srv_pubkey = true;
+                    else if (ptrlen_eq_string(method, "password"))
+                        srv_passwd = true;
+                    else if (ptrlen_eq_string(method, "keyboard-interactive"))
+                        srv_keyb_inter = true;
+                    else if (ptrlen_eq_string(method, "gssapi-with-mic"))
+                        srv_gssapi = true;
+                    else if (ptrlen_eq_string(method, "gssapi-keyex"))
+                        srv_gssapi_keyex_auth = true;
+                }
+
+                /*
+                 * And combine those flags with our own configuration
+                 * and context to set the main can_foo variables.
+                 */
+                s->can_pubkey = srv_pubkey;
+                s->can_passwd = srv_passwd;
+                s->can_keyb_inter = s->try_ki_auth && srv_keyb_inter;
+#ifndef NO_GSSAPI
+                s->can_gssapi = s->try_gssapi_auth && srv_gssapi &&
+                    s->shgss->libs->nlibraries > 0;
+                s->can_gssapi_keyex_auth = s->try_gssapi_kex_auth &&
+                    srv_gssapi_keyex_auth &&
+                    s->shgss->libs->nlibraries > 0 && s->shgss->ctx;
+#endif
+            }
+
+            s->ppl.bpp->pls->actx = SSH2_PKTCTX_NOAUTH;
+
+#ifndef NO_GSSAPI
+            if (s->can_gssapi_keyex_auth && !s->tried_gssapi_keyex_auth) {
+
+                /* gssapi-keyex authentication */
+
+                s->type = AUTH_TYPE_GSSAPI;
+                s->tried_gssapi_keyex_auth = true;
+                s->ppl.bpp->pls->actx = SSH2_PKTCTX_GSSAPI;
+
+                if (s->shgss->lib->gsslogmsg)
+                    ppl_logevent("%s", s->shgss->lib->gsslogmsg);
+
+                ppl_logevent("Trying gssapi-keyex...");
+                s->pktout = ssh2_userauth_gss_packet(s, "gssapi-keyex");
+                pq_push(s->ppl.out_pq, s->pktout);
+                s->shgss->lib->release_cred(s->shgss->lib, &s->shgss->ctx);
+                s->shgss->ctx = NULL;
+
+                continue;
+            } else
+#endif /* NO_GSSAPI */
+
+            if (s->can_pubkey && !s->done_agent && s->nkeys) {
+
+                /*
+                 * Attempt public-key authentication using a key from Pageant.
+                 */
+
+                s->ppl.bpp->pls->actx = SSH2_PKTCTX_PUBLICKEY;
+
+                ppl_logevent("Trying Pageant key #%d", s->keyi);
+
+                /* Unpack key from agent response */
+                s->pk = get_string(s->asrc);
+                s->comment = get_string(s->asrc);
+                {
+                    BinarySource src[1];
+                    BinarySource_BARE_INIT(src, s->pk.ptr, s->pk.len);
+                    s->alg = get_string(src);
+                }
+
+                /* See if server will accept it */
+                s->pktout = ssh_bpp_new_pktout(
+                    s->ppl.bpp, SSH2_MSG_USERAUTH_REQUEST);
+                put_stringz(s->pktout, s->username);
+                put_stringz(s->pktout, s->successor_layer->vt->name);
+                put_stringz(s->pktout, "publickey");
+                                                    /* method */
+                put_bool(s->pktout, false); /* no signature included */
+                put_stringpl(s->pktout, s->alg);
+                put_stringpl(s->pktout, s->pk);
+                pq_push(s->ppl.out_pq, s->pktout);
+                s->type = AUTH_TYPE_PUBLICKEY_OFFER_QUIET;
+
+                crMaybeWaitUntilV((pktin = ssh2_userauth_pop(s)) != NULL);
+                if (pktin->type != SSH2_MSG_USERAUTH_PK_OK) {
+
+                    /* Offer of key refused, presumably via
+                     * USERAUTH_FAILURE. Requeue for the next iteration. */
+                    pq_push_front(s->ppl.in_pq, pktin);
+
+                } else {
+                    strbuf *agentreq, *sigdata;
+
+                    if (flags & FLAG_VERBOSE)
+                        ppl_printf("Authenticating with public key "
+                                   "\"%.*s\" from agent\r\n",
+                                   PTRLEN_PRINTF(s->comment));
+
+                    /*
+                     * Server is willing to accept the key.
+                     * Construct a SIGN_REQUEST.
+                     */
+                    s->pktout = ssh_bpp_new_pktout(
+                        s->ppl.bpp, SSH2_MSG_USERAUTH_REQUEST);
+                    put_stringz(s->pktout, s->username);
+                    put_stringz(s->pktout, s->successor_layer->vt->name);
+                    put_stringz(s->pktout, "publickey");
+                                                        /* method */
+                    put_bool(s->pktout, true);  /* signature included */
+                    put_stringpl(s->pktout, s->alg);
+                    put_stringpl(s->pktout, s->pk);
+
+                    /* Ask agent for signature. */
+                    agentreq = strbuf_new_for_agent_query();
+                    put_byte(agentreq, SSH2_AGENTC_SIGN_REQUEST);
+                    put_stringpl(agentreq, s->pk);
+                    /* Now the data to be signed... */
+                    sigdata = strbuf_new();
+                    ssh2_userauth_add_session_id(s, sigdata);
+                    put_data(sigdata, s->pktout->data + 5,
+                             s->pktout->length - 5);
+                    put_stringsb(agentreq, sigdata);
+                    /* And finally the (zero) flags word. */
+                    put_uint32(agentreq, 0);
+                    ssh2_userauth_agent_query(s, agentreq);
+                    strbuf_free(agentreq);
+                    crWaitUntilV(!s->auth_agent_query);
+
+                    if (s->agent_response.ptr) {
+                        ptrlen sigblob;
+                        BinarySource src[1];
+                        BinarySource_BARE_INIT(src, s->agent_response.ptr,
+                                               s->agent_response.len);
+                        get_uint32(src); /* skip length field */
+                        if (get_byte(src) == SSH2_AGENT_SIGN_RESPONSE &&
+                            (sigblob = get_string(src), !get_err(src))) {
+                            ppl_logevent("Sending Pageant's response");
+                            ssh2_userauth_add_sigblob(s, s->pktout,
+                                                      s->pk, sigblob);
+                            pq_push(s->ppl.out_pq, s->pktout);
+                            s->type = AUTH_TYPE_PUBLICKEY;
+                        } else {
+                            /* FIXME: less drastic response */
+                            ssh_sw_abort(s->ppl.ssh, "Pageant failed to "
+                                         "provide a signature");
+                            return;
+                        }
+                    }
+                }
+
+                /* Do we have any keys left to try? */
+                if (s->pkblob_pos_in_agent) {
+                    s->done_agent = true;
+                    s->tried_pubkey_config = true;
+                } else {
+                    s->keyi++;
+                    if (s->keyi >= s->nkeys)
+                        s->done_agent = true;
+                }
+
+            } else if (s->can_pubkey && s->publickey_blob &&
+                       s->privatekey_available && !s->tried_pubkey_config) {
+
+                struct ssh2_userkey *key;   /* not live over crReturn */
+                char *passphrase;           /* not live over crReturn */
+
+                s->ppl.bpp->pls->actx = SSH2_PKTCTX_PUBLICKEY;
+
+                s->tried_pubkey_config = true;
+
+                /*
+                 * Try the public key supplied in the configuration.
+                 *
+                 * First, offer the public blob to see if the server is
+                 * willing to accept it.
+                 */
+                s->pktout = ssh_bpp_new_pktout(
+                    s->ppl.bpp, SSH2_MSG_USERAUTH_REQUEST);
+                put_stringz(s->pktout, s->username);
+                put_stringz(s->pktout, s->successor_layer->vt->name);
+                put_stringz(s->pktout, "publickey");    /* method */
+                put_bool(s->pktout, false);
+                                                /* no signature included */
+                put_stringz(s->pktout, s->publickey_algorithm);
+                put_string(s->pktout, s->publickey_blob->s,
+                           s->publickey_blob->len);
+                pq_push(s->ppl.out_pq, s->pktout);
+                ppl_logevent("Offered public key");
+
+                crMaybeWaitUntilV((pktin = ssh2_userauth_pop(s)) != NULL);
+                if (pktin->type != SSH2_MSG_USERAUTH_PK_OK) {
+                    /* Key refused. Give up. */
+                    pq_push_front(s->ppl.in_pq, pktin);
+                    s->type = AUTH_TYPE_PUBLICKEY_OFFER_LOUD;
+                    continue; /* process this new message */
+                }
+                ppl_logevent("Offer of public key accepted");
+
+                /*
+                 * Actually attempt a serious authentication using
+                 * the key.
+                 */
+                if (flags & FLAG_VERBOSE)
+                    ppl_printf("Authenticating with public key \"%s\"\r\n",
+                               s->publickey_comment);
+
+                key = NULL;
+                while (!key) {
+                    const char *error;  /* not live over crReturn */
+                    if (s->privatekey_encrypted) {
+                        /*
+                         * Get a passphrase from the user.
+                         */
+                        s->cur_prompt = new_prompts();
+                        s->cur_prompt->to_server = false;
+                        s->cur_prompt->name = dupstr("SSH key passphrase");
+                        add_prompt(s->cur_prompt,
+                                   dupprintf("Passphrase for key \"%s\": ",
+                                             s->publickey_comment),
+                                   false);
+                        s->userpass_ret = seat_get_userpass_input(
+                            s->ppl.seat, s->cur_prompt, NULL);
+                        while (1) {
+                            while (s->userpass_ret < 0 &&
+                                   bufchain_size(s->ppl.user_input) > 0)
+                                s->userpass_ret = seat_get_userpass_input(
+                                    s->ppl.seat, s->cur_prompt,
+                                    s->ppl.user_input);
+
+                            if (s->userpass_ret >= 0)
+                                break;
+
+                            s->want_user_input = true;
+                            crReturnV;
+                            s->want_user_input = false;
+                        }
+                        if (!s->userpass_ret) {
+                            /* Failed to get a passphrase. Terminate. */
+                            free_prompts(s->cur_prompt);
+                            ssh_bpp_queue_disconnect(
+                                s->ppl.bpp, "Unable to authenticate",
+                                SSH2_DISCONNECT_AUTH_CANCELLED_BY_USER);
+                            ssh_user_close(s->ppl.ssh, "User aborted at "
+                                           "passphrase prompt");
+                            return;
+                        }
+                        passphrase =
+                            dupstr(s->cur_prompt->prompts[0]->result);
+                        free_prompts(s->cur_prompt);
+                    } else {
+                        passphrase = NULL; /* no passphrase needed */
+                    }
+
+                    /*
+                     * Try decrypting the key.
+                     */
+                    key = ssh2_load_userkey(s->keyfile, passphrase, &error);
+                    if (passphrase) {
+                        /* burn the evidence */
+                        smemclr(passphrase, strlen(passphrase));
+                        sfree(passphrase);
+                    }
+                    if (key == SSH2_WRONG_PASSPHRASE || key == NULL) {
+                        if (passphrase &&
+                            (key == SSH2_WRONG_PASSPHRASE)) {
+                            ppl_printf("Wrong passphrase\r\n");
+                            key = NULL;
+                            /* and loop again */
+                        } else {
+                            ppl_printf("Unable to load private key (%s)\r\n",
+                                       error);
+                            key = NULL;
+                            break; /* try something else */
+                        }
+                    }
+                }
+
+                if (key) {
+                    strbuf *pkblob, *sigdata, *sigblob;
+
+                    /*
+                     * We have loaded the private key and the server
+                     * has announced that it's willing to accept it.
+                     * Hallelujah. Generate a signature and send it.
+                     */
+                    s->pktout = ssh_bpp_new_pktout(
+                        s->ppl.bpp, SSH2_MSG_USERAUTH_REQUEST);
+                    put_stringz(s->pktout, s->username);
+                    put_stringz(s->pktout, s->successor_layer->vt->name);
+                    put_stringz(s->pktout, "publickey"); /* method */
+                    put_bool(s->pktout, true); /* signature follows */
+                    put_stringz(s->pktout, ssh_key_ssh_id(key->key));
+                    pkblob = strbuf_new();
+                    ssh_key_public_blob(key->key, BinarySink_UPCAST(pkblob));
+                    put_string(s->pktout, pkblob->s, pkblob->len);
+
+                    /*
+                     * The data to be signed is:
+                     *
+                     *   string  session-id
+                     *
+                     * followed by everything so far placed in the
+                     * outgoing packet.
+                     */
+                    sigdata = strbuf_new();
+                    ssh2_userauth_add_session_id(s, sigdata);
+                    put_data(sigdata, s->pktout->data + 5,
+                             s->pktout->length - 5);
+                    sigblob = strbuf_new();
+                    ssh_key_sign(key->key, sigdata->s, sigdata->len, 0,
+                                 BinarySink_UPCAST(sigblob));
+                    strbuf_free(sigdata);
+                    ssh2_userauth_add_sigblob(
+                        s, s->pktout, ptrlen_from_strbuf(pkblob),
+                        ptrlen_from_strbuf(sigblob));
+                    strbuf_free(pkblob);
+                    strbuf_free(sigblob);
+
+                    pq_push(s->ppl.out_pq, s->pktout);
+                    ppl_logevent("Sent public key signature");
+                    s->type = AUTH_TYPE_PUBLICKEY;
+                    ssh_key_free(key->key);
+                    sfree(key->comment);
+                    sfree(key);
+                }
+
+#ifndef NO_GSSAPI
+            } else if (s->can_gssapi && !s->tried_gssapi) {
+
+                /* gssapi-with-mic authentication */
+
+                ptrlen data;
+
+                s->type = AUTH_TYPE_GSSAPI;
+                s->tried_gssapi = true;
+                s->ppl.bpp->pls->actx = SSH2_PKTCTX_GSSAPI;
+
+                if (s->shgss->lib->gsslogmsg)
+                    ppl_logevent("%s", s->shgss->lib->gsslogmsg);
+
+                /* Sending USERAUTH_REQUEST with "gssapi-with-mic" method */
+                ppl_logevent("Trying gssapi-with-mic...");
+                s->pktout = ssh_bpp_new_pktout(
+                    s->ppl.bpp, SSH2_MSG_USERAUTH_REQUEST);
+                put_stringz(s->pktout, s->username);
+                put_stringz(s->pktout, s->successor_layer->vt->name);
+                put_stringz(s->pktout, "gssapi-with-mic");
+                ppl_logevent("Attempting GSSAPI authentication");
+
+                /* add mechanism info */
+                s->shgss->lib->indicate_mech(s->shgss->lib, &s->gss_buf);
+
+                /* number of GSSAPI mechanisms */
+                put_uint32(s->pktout, 1);
+
+                /* length of OID + 2 */
+                put_uint32(s->pktout, s->gss_buf.length + 2);
+                put_byte(s->pktout, SSH2_GSS_OIDTYPE);
+
+                /* length of OID */
+                put_byte(s->pktout, s->gss_buf.length);
+
+                put_data(s->pktout, s->gss_buf.value, s->gss_buf.length);
+                pq_push(s->ppl.out_pq, s->pktout);
+                crMaybeWaitUntilV((pktin = ssh2_userauth_pop(s)) != NULL);
+                if (pktin->type != SSH2_MSG_USERAUTH_GSSAPI_RESPONSE) {
+                    ppl_logevent("GSSAPI authentication request refused");
+                    pq_push_front(s->ppl.in_pq, pktin);
+                    continue;
+                }
+
+                /* check returned packet ... */
+
+                data = get_string(pktin);
+                s->gss_rcvtok.value = (char *)data.ptr;
+                s->gss_rcvtok.length = data.len;
+                if (s->gss_rcvtok.length != s->gss_buf.length + 2 ||
+                    ((char *)s->gss_rcvtok.value)[0] != SSH2_GSS_OIDTYPE ||
+                    ((char *)s->gss_rcvtok.value)[1] != s->gss_buf.length ||
+                    memcmp((char *)s->gss_rcvtok.value + 2,
+                           s->gss_buf.value,s->gss_buf.length) ) {
+                    ppl_logevent("GSSAPI authentication - wrong response "
+                                 "from server");
+                    continue;
+                }
+
+                /* Import server name if not cached from KEX */
+                if (s->shgss->srv_name == GSS_C_NO_NAME) {
+                    // WINSCP
+                    const char * fullhostname = s->fullhostname;
+                    if (s->loghost[0] != '\0')
+                    {
+                        fullhostname = s->loghost;
+                    }
+                    // /WINSCP
+                    s->gss_stat = s->shgss->lib->import_name(
+                        s->shgss->lib, fullhostname, &s->shgss->srv_name); // WINSCP
+                    if (s->gss_stat != SSH_GSS_OK) {
+                        if (s->gss_stat == SSH_GSS_BAD_HOST_NAME)
+                            ppl_logevent("GSSAPI import name failed -"
+                                         " Bad service name");
+                        else
+                            ppl_logevent("GSSAPI import name failed");
+                        continue;
+                    }
+                }
+
+                /* Allocate our gss_ctx */
+                s->gss_stat = s->shgss->lib->acquire_cred(
+                    s->shgss->lib, &s->shgss->ctx, NULL);
+                if (s->gss_stat != SSH_GSS_OK) {
+                    ppl_logevent("GSSAPI authentication failed to get "
+                                 "credentials");
+                    /* The failure was on our side, so the server
+                     * won't be sending a response packet indicating
+                     * failure. Avoid waiting for it next time round
+                     * the loop. */
+                    s->suppress_wait_for_response_packet = true;
+                    continue;
+                }
+
+                /* initial tokens are empty */
+                SSH_GSS_CLEAR_BUF(&s->gss_rcvtok);
+                SSH_GSS_CLEAR_BUF(&s->gss_sndtok);
+
+                /* now enter the loop */
+                do {
+                    /*
+                     * When acquire_cred yields no useful expiration, go with
+                     * the service ticket expiration.
+                     */
+                    s->gss_stat = s->shgss->lib->init_sec_context
+                        (s->shgss->lib,
+                         &s->shgss->ctx,
+                         s->shgss->srv_name,
+                         s->gssapi_fwd,
+                         &s->gss_rcvtok,
+                         &s->gss_sndtok,
+                         NULL,
+                         NULL);
+
+                    if (s->gss_stat!=SSH_GSS_S_COMPLETE &&
+                        s->gss_stat!=SSH_GSS_S_CONTINUE_NEEDED) {
+                        ppl_logevent("GSSAPI authentication initialisation "
+                                     "failed");
+
+                        if (s->shgss->lib->display_status(s->shgss->lib,
+                                s->shgss->ctx, &s->gss_buf) == SSH_GSS_OK) {
+                            ppl_logevent("%s", (char *)s->gss_buf.value);
+                            sfree(s->gss_buf.value);
+                        }
+
+                        pq_push_front(s->ppl.in_pq, pktin);
+                        break;
+                    }
+                    ppl_logevent("GSSAPI authentication initialised");
+
+                    /*
+                     * Client and server now exchange tokens until GSSAPI
+                     * no longer says CONTINUE_NEEDED
+                     */
+                    if (s->gss_sndtok.length != 0) {
+                        s->pktout =
+                            ssh_bpp_new_pktout(
+                                s->ppl.bpp, SSH2_MSG_USERAUTH_GSSAPI_TOKEN);
+                        put_string(s->pktout,
+                                   s->gss_sndtok.value, s->gss_sndtok.length);
+                        pq_push(s->ppl.out_pq, s->pktout);
+                        s->shgss->lib->free_tok(s->shgss->lib, &s->gss_sndtok);
+                    }
+
+                    if (s->gss_stat == SSH_GSS_S_CONTINUE_NEEDED) {
+                        crMaybeWaitUntilV((pktin = ssh2_userauth_pop(s)) != NULL);
+
+                        if (pktin->type == SSH2_MSG_USERAUTH_GSSAPI_ERRTOK) {
+                            /*
+                             * Per RFC 4462 section 3.9, this packet
+                             * type MUST immediately precede an
+                             * ordinary USERAUTH_FAILURE.
+                             *
+                             * We currently don't know how to do
+                             * anything with the GSSAPI error token
+                             * contained in this packet, so we ignore
+                             * it and just wait for the following
+                             * FAILURE.
+                             */
+                            crMaybeWaitUntilV(
+                                (pktin = ssh2_userauth_pop(s)) != NULL);
+                            if (pktin->type != SSH2_MSG_USERAUTH_FAILURE) {
+                                ssh_proto_error(
+                                    s->ppl.ssh, "Received unexpected packet "
+                                    "after SSH_MSG_USERAUTH_GSSAPI_ERRTOK "
+                                    "(expected SSH_MSG_USERAUTH_FAILURE): "
+                                    "type %d (%s)", pktin->type,
+                                    ssh2_pkt_type(s->ppl.bpp->pls->kctx,
+                                                  s->ppl.bpp->pls->actx,
+                                                  pktin->type));
+                                return;
+                            }
+                        }
+
+                        if (pktin->type == SSH2_MSG_USERAUTH_FAILURE) {
+                            ppl_logevent("GSSAPI authentication failed");
+                            s->gss_stat = SSH_GSS_FAILURE;
+                            pq_push_front(s->ppl.in_pq, pktin);
+                            break;
+                        } else if (pktin->type !=
+                                   SSH2_MSG_USERAUTH_GSSAPI_TOKEN) {
+                            ppl_logevent("GSSAPI authentication -"
+                                         " bad server response");
+                            s->gss_stat = SSH_GSS_FAILURE;
+                            break;
+                        }
+                        data = get_string(pktin);
+                        s->gss_rcvtok.value = (char *)data.ptr;
+                        s->gss_rcvtok.length = data.len;
+                    }
+                } while (s-> gss_stat == SSH_GSS_S_CONTINUE_NEEDED);
+
+                if (s->gss_stat != SSH_GSS_OK) {
+                    s->shgss->lib->release_cred(s->shgss->lib, &s->shgss->ctx);
+                    continue;
+                }
+                ppl_logevent("GSSAPI authentication loop finished OK");
+
+                /* Now send the MIC */
+
+                s->pktout = ssh2_userauth_gss_packet(s, "gssapi-with-mic");
+                pq_push(s->ppl.out_pq, s->pktout);
+
+                s->shgss->lib->release_cred(s->shgss->lib, &s->shgss->ctx);
+                continue;
+#endif
+            } else if (s->can_keyb_inter && !s->kbd_inter_refused) {
+
+                /*
+                 * Keyboard-interactive authentication.
+                 */
+
+                s->type = AUTH_TYPE_KEYBOARD_INTERACTIVE;
+
+                s->ppl.bpp->pls->actx = SSH2_PKTCTX_KBDINTER;
+
+                s->pktout = ssh_bpp_new_pktout(
+                    s->ppl.bpp, SSH2_MSG_USERAUTH_REQUEST);
+                put_stringz(s->pktout, s->username);
+                put_stringz(s->pktout, s->successor_layer->vt->name);
+                put_stringz(s->pktout, "keyboard-interactive");
+                                                        /* method */
+                put_stringz(s->pktout, "");     /* lang */
+                put_stringz(s->pktout, "");     /* submethods */
+                pq_push(s->ppl.out_pq, s->pktout);
+                
+                ppl_logevent("Attempting keyboard-interactive authentication");
+
+                crMaybeWaitUntilV((pktin = ssh2_userauth_pop(s)) != NULL);
+                if (pktin->type != SSH2_MSG_USERAUTH_INFO_REQUEST) {
+                    /* Server is not willing to do keyboard-interactive
+                     * at all (or, bizarrely but legally, accepts the
+                     * user without actually issuing any prompts).
+                     * Give up on it entirely. */
+                    pq_push_front(s->ppl.in_pq, pktin);
+                    s->type = AUTH_TYPE_KEYBOARD_INTERACTIVE_QUIET;
+                    s->kbd_inter_refused = true; /* don't try it again */
+                    continue;
+                }
+
+                /*
+                 * Loop while the server continues to send INFO_REQUESTs.
+                 */
+                while (pktin->type == SSH2_MSG_USERAUTH_INFO_REQUEST) {
+
+                    ptrlen name, inst;
+                    int i;
+
+                    /*
+                     * We've got a fresh USERAUTH_INFO_REQUEST.
+                     * Get the preamble and start building a prompt.
+                     */
+                    name = get_string(pktin);
+                    inst = get_string(pktin);
+                    get_string(pktin); /* skip language tag */
+                    s->cur_prompt = new_prompts();
+                    s->cur_prompt->to_server = true;
+
+                    /*
+                     * Get any prompt(s) from the packet.
+                     */
+                    s->num_prompts = get_uint32(pktin);
+                    for (i = 0; i < s->num_prompts; i++) {
+                        ptrlen prompt;
+                        bool echo;
+                        static char noprompt[] =
+                            "<server failed to send prompt>: ";
+
+                        prompt = get_string(pktin);
+                        echo = get_bool(pktin);
+                        if (!prompt.len) {
+                            prompt.ptr = noprompt;
+                            prompt.len = lenof(noprompt)-1;
+                        }
+                        add_prompt(s->cur_prompt, mkstr(prompt), echo);
+                    }
+
+                    if (name.len) {
+                        /* FIXME: better prefix to distinguish from
+                         * local prompts? */
+                        s->cur_prompt->name =
+                            dupprintf("SSH server: %.*s", PTRLEN_PRINTF(name));
+                        s->cur_prompt->name_reqd = true;
+                    } else {
+                        s->cur_prompt->name =
+                            dupstr("SSH server authentication");
+                        s->cur_prompt->name_reqd = false;
+                    }
+                    /* We add a prefix to try to make it clear that a prompt
+                     * has come from the server.
+                     * FIXME: ugly to print "Using..." in prompt _every_
+                     * time round. Can this be done more subtly? */
+                    /* Special case: for reasons best known to themselves,
+                     * some servers send k-i requests with no prompts and
+                     * nothing to display. Keep quiet in this case. */
+                    if (s->num_prompts || name.len || inst.len) {
+                        s->cur_prompt->instruction =
+                            dupprintf("Using keyboard-interactive "
+                                      "authentication.%s%.*s",
+                                      inst.len ? "\n" : "",
+                                      PTRLEN_PRINTF(inst));
+                        s->cur_prompt->instr_reqd = true;
+                    } else {
+                        s->cur_prompt->instr_reqd = false;
+                    }
+
+                    /*
+                     * Display any instructions, and get the user's
+                     * response(s).
+                     */
+                    s->userpass_ret = seat_get_userpass_input(
+                        s->ppl.seat, s->cur_prompt, NULL);
+                    while (1) {
+                        while (s->userpass_ret < 0 &&
+                               bufchain_size(s->ppl.user_input) > 0)
+                            s->userpass_ret = seat_get_userpass_input(
+                                s->ppl.seat, s->cur_prompt, s->ppl.user_input);
+
+                        if (s->userpass_ret >= 0)
+                            break;
+
+                        s->want_user_input = true;
+                        crReturnV;
+                        s->want_user_input = false;
+                    }
+                    if (!s->userpass_ret) {
+                        /*
+                         * Failed to get responses. Terminate.
+                         */
+                        free_prompts(s->cur_prompt);
+                        ssh_bpp_queue_disconnect(
+                            s->ppl.bpp, "Unable to authenticate",
+                            SSH2_DISCONNECT_AUTH_CANCELLED_BY_USER);
+                        ssh_user_close(s->ppl.ssh, "User aborted during "
+                                       "keyboard-interactive authentication");
+                        return;
+                    }
+
+                    /*
+                     * Send the response(s) to the server.
+                     */
+                    s->pktout = ssh_bpp_new_pktout(
+                        s->ppl.bpp, SSH2_MSG_USERAUTH_INFO_RESPONSE);
+                    put_uint32(s->pktout, s->num_prompts);
+                    for (i=0; i < s->num_prompts; i++) {
+                        put_stringz(s->pktout,
+                                    s->cur_prompt->prompts[i]->result);
+                    }
+                    s->pktout->minlen = 256;
+                    pq_push(s->ppl.out_pq, s->pktout);
+
+                    /*
+                     * Free the prompts structure from this iteration.
+                     * If there's another, a new one will be allocated
+                     * when we return to the top of this while loop.
+                     */
+                    free_prompts(s->cur_prompt);
+
+                    /*
+                     * Get the next packet in case it's another
+                     * INFO_REQUEST.
+                     */
+                    crMaybeWaitUntilV((pktin = ssh2_userauth_pop(s)) != NULL);
+
+                }
+
+                /*
+                 * We should have SUCCESS or FAILURE now.
+                 */
+                pq_push_front(s->ppl.in_pq, pktin);
+
+            } else if (s->can_passwd) {
+
+                /*
+                 * Plain old password authentication.
+                 */
+                bool changereq_first_time; /* not live over crReturn */
+
+                s->ppl.bpp->pls->actx = SSH2_PKTCTX_PASSWORD;
+
+                // WINSCP
+                if (s->change_password)
+                {
+                    s->password = dupstr("");
+                    s->type = AUTH_TYPE_PASSWORD;
+                }
+                else
+                {
+                // no indentation to ease merges
+                // /WINSCP
+                s->cur_prompt = new_prompts();
+                s->cur_prompt->to_server = true;
+                s->cur_prompt->name = dupstr("SSH password");
+                add_prompt(s->cur_prompt, dupprintf("%s@%s's password: ",
+                                                    s->username, s->hostname),
+                           false);
+
+                s->userpass_ret = seat_get_userpass_input(
+                    s->ppl.seat, s->cur_prompt, NULL);
+                while (1) {
+                    while (s->userpass_ret < 0 &&
+                           bufchain_size(s->ppl.user_input) > 0)
+                        s->userpass_ret = seat_get_userpass_input(
+                            s->ppl.seat, s->cur_prompt, s->ppl.user_input);
+
+                    if (s->userpass_ret >= 0)
+                        break;
+
+                    s->want_user_input = true;
+                    crReturnV;
+                    s->want_user_input = false;
+                }
+                if (!s->userpass_ret) {
+                    /*
+                     * Failed to get responses. Terminate.
+                     */
+                    free_prompts(s->cur_prompt);
+                    ssh_bpp_queue_disconnect(
+                        s->ppl.bpp, "Unable to authenticate",
+                        SSH2_DISCONNECT_AUTH_CANCELLED_BY_USER);
+                    ssh_user_close(s->ppl.ssh, "User aborted during password "
+                                   "authentication");
+                    return;
+                }
+                /*
+                 * Squirrel away the password. (We may need it later if
+                 * asked to change it.)
+                 */
+                s->password = dupstr(s->cur_prompt->prompts[0]->result);
+                free_prompts(s->cur_prompt);
+
+                /*
+                 * Send the password packet.
+                 *
+                 * We pad out the password packet to 256 bytes to make
+                 * it harder for an attacker to find the length of the
+                 * user's password.
+                 *
+                 * Anyone using a password longer than 256 bytes
+                 * probably doesn't have much to worry about from
+                 * people who find out how long their password is!
+                 */
+                s->pktout = ssh_bpp_new_pktout(
+                    s->ppl.bpp, SSH2_MSG_USERAUTH_REQUEST);
+                put_stringz(s->pktout, s->username);
+                put_stringz(s->pktout, s->successor_layer->vt->name);
+                put_stringz(s->pktout, "password");
+                put_bool(s->pktout, false);
+                put_stringz(s->pktout, s->password);
+                s->pktout->minlen = 256;
+                pq_push(s->ppl.out_pq, s->pktout);
+                ppl_logevent("Sent password");
+                s->type = AUTH_TYPE_PASSWORD;
+
+                /*
+                 * Wait for next packet, in case it's a password change
+                 * request.
+                 */
+                crMaybeWaitUntilV((pktin = ssh2_userauth_pop(s)) != NULL);
+                } // WINSCP
+                changereq_first_time = true;
+
+                while ((pktin->type == SSH2_MSG_USERAUTH_PASSWD_CHANGEREQ) ||
+                       s->change_password) { // WINSCP
+
+                    /* 
+                     * We're being asked for a new password
+                     * (perhaps not for the first time).
+                     * Loop until the server accepts it.
+                     */
+
+                    bool got_new = false; /* not live over crReturn */
+                    ptrlen prompt;  /* not live over crReturn */
+                    
+                    if (!s->change_password) // WINSCP
+                    {
+                        const char *msg;
+                        if (changereq_first_time)
+                            msg = "Server requested password change";
+                        else
+                            msg = "Server rejected new password";
+                        ppl_logevent("%s", msg);
+                        ppl_printf("%s\r\n", msg);
+                    }
+
+                    s->change_password = false; // WINSCP
+
+                    prompt = get_string(pktin);
+
+                    s->cur_prompt = new_prompts();
+                    s->cur_prompt->to_server = true;
+                    s->cur_prompt->name = dupstr("New SSH password");
+                    s->cur_prompt->instruction = mkstr(prompt);
+                    s->cur_prompt->instr_reqd = true;
+                    /*
+                     * There's no explicit requirement in the protocol
+                     * for the "old" passwords in the original and
+                     * password-change messages to be the same, and
+                     * apparently some Cisco kit supports password change
+                     * by the user entering a blank password originally
+                     * and the real password subsequently, so,
+                     * reluctantly, we prompt for the old password again.
+                     *
+                     * (On the other hand, some servers don't even bother
+                     * to check this field.)
+                     */
+                    add_prompt(s->cur_prompt,
+                               dupstr("Current password (blank for previously entered password): "),
+                               false);
+                    add_prompt(s->cur_prompt, dupstr("Enter new password: "),
+                               false);
+                    add_prompt(s->cur_prompt, dupstr("Confirm new password: "),
+                               false);
+
+                    /*
+                     * Loop until the user manages to enter the same
+                     * password twice.
+                     */
+                    while (!got_new) {
+                        s->userpass_ret = seat_get_userpass_input(
+                            s->ppl.seat, s->cur_prompt, NULL);
+                        while (1) {
+                            while (s->userpass_ret < 0 &&
+                                   bufchain_size(s->ppl.user_input) > 0)
+                                s->userpass_ret = seat_get_userpass_input(
+                                    s->ppl.seat, s->cur_prompt,
+                                    s->ppl.user_input);
+
+                            if (s->userpass_ret >= 0)
+                                break;
+
+                            s->want_user_input = true;
+                            crReturnV;
+                            s->want_user_input = false;
+                        }
+                        if (!s->userpass_ret) {
+                            /*
+                             * Failed to get responses. Terminate.
+                             */
+                            /* burn the evidence */
+                            free_prompts(s->cur_prompt);
+                            smemclr(s->password, strlen(s->password));
+                            sfree(s->password);
+                            ssh_bpp_queue_disconnect(
+                                s->ppl.bpp, "Unable to authenticate",
+                                SSH2_DISCONNECT_AUTH_CANCELLED_BY_USER);
+                            ssh_user_close(s->ppl.ssh, "User aborted during "
+                                           "password changing");
+                            return;
+                        }
+
+                        /*
+                         * If the user specified a new original password
+                         * (IYSWIM), overwrite any previously specified
+                         * one.
+                         * (A side effect is that the user doesn't have to
+                         * re-enter it if they louse up the new password.)
+                         */
+                        if (s->cur_prompt->prompts[0]->result[0]) {
+                            smemclr(s->password, strlen(s->password));
+                                /* burn the evidence */
+                            sfree(s->password);
+                            s->password =
+                                dupstr(s->cur_prompt->prompts[0]->result);
+                        }
+
+                        /*
+                         * Check the two new passwords match.
+                         */
+                        got_new = (strcmp(s->cur_prompt->prompts[1]->result,
+                                          s->cur_prompt->prompts[2]->result)
+                                   == 0);
+                        if (!got_new)
+                            /* They don't. Silly user. */
+                            ppl_printf("Passwords do not match\r\n");
+
+                    }
+
+                    /*
+                     * Send the new password (along with the old one).
+                     * (see above for padding rationale)
+                     */
+                    s->pktout = ssh_bpp_new_pktout(
+                        s->ppl.bpp, SSH2_MSG_USERAUTH_REQUEST);
+                    put_stringz(s->pktout, s->username);
+                    put_stringz(s->pktout, s->successor_layer->vt->name);
+                    put_stringz(s->pktout, "password");
+                    put_bool(s->pktout, true);
+                    put_stringz(s->pktout, s->password);
+                    put_stringz(s->pktout,
+                                       s->cur_prompt->prompts[1]->result);
+                    free_prompts(s->cur_prompt);
+                    s->pktout->minlen = 256;
+                    pq_push(s->ppl.out_pq, s->pktout);
+                    ppl_logevent("Sent new password");
+                    
+                    /*
+                     * Now see what the server has to say about it.
+                     * (If it's CHANGEREQ again, it's not happy with the
+                     * new password.)
+                     */
+                    crMaybeWaitUntilV((pktin = ssh2_userauth_pop(s)) != NULL);
+                    changereq_first_time = false;
+
+                }
+
+                /*
+                 * We need to reexamine the current pktin at the top
+                 * of the loop. Either:
+                 *  - we weren't asked to change password at all, in
+                 *    which case it's a SUCCESS or FAILURE with the
+                 *    usual meaning
+                 *  - we sent a new password, and the server was
+                 *    either OK with it (SUCCESS or FAILURE w/partial
+                 *    success) or unhappy with the _old_ password
+                 *    (FAILURE w/o partial success)
+                 * In any of these cases, we go back to the top of
+                 * the loop and start again.
+                 */
+                pq_push_front(s->ppl.in_pq, pktin);
+
+                /*
+                 * We don't need the old password any more, in any
+                 * case. Burn the evidence.
+                 */
+                smemclr(s->password, strlen(s->password));
+                sfree(s->password);
+
+            } else {
+                ssh_bpp_queue_disconnect(
+                    s->ppl.bpp,
+                    "No supported authentication methods available",
+                    SSH2_DISCONNECT_NO_MORE_AUTH_METHODS_AVAILABLE);
+                ssh_sw_abort(s->ppl.ssh, "No supported authentication methods "
+                             "available (server sent: %s)",
+                             s->last_methods_string->s);
+                return;
+            }
+
+        }
+      try_new_username:;
+    }
+
+  userauth_success:
+    /*
+     * We've just received USERAUTH_SUCCESS, and we haven't sent
+     * any packets since. Signal the transport layer to consider
+     * doing an immediate rekey, if it has any reason to want to.
+     */
+    ssh2_transport_notify_auth_done(s->transport_layer);
+
+    /*
+     * Finally, hand over to our successor layer, and return
+     * immediately without reaching the crFinishV: ssh_ppl_replace
+     * will have freed us, so crFinishV's zeroing-out of crState would
+     * be a use-after-free bug.
+     */
+    {
+        PacketProtocolLayer *successor = s->successor_layer;
+        s->successor_layer = NULL;     /* avoid freeing it ourself */
+        ssh_ppl_replace(&s->ppl, successor);
+        return;   /* we've just freed s, so avoid even touching s->crState */
+    }
+
+    crFinishV;
+}
+
+static void ssh2_userauth_add_session_id(
+    struct ssh2_userauth_state *s, strbuf *sigdata)
+{
+    if (s->ppl.remote_bugs & BUG_SSH2_PK_SESSIONID) {
+        put_data(sigdata, s->session_id.ptr, s->session_id.len);
+    } else {
+        put_stringpl(sigdata, s->session_id);
+    }
+}
+
+static void ssh2_userauth_agent_query(
+    struct ssh2_userauth_state *s, strbuf *req)
+{
+    void *response;
+    int response_len;
+
+    sfree(s->agent_response_to_free);
+    s->agent_response_to_free = NULL;
+
+    s->auth_agent_query = agent_query(req, &response, &response_len,
+                                      ssh2_userauth_agent_callback, s);
+    if (!s->auth_agent_query)
+        ssh2_userauth_agent_callback(s, response, response_len);
+}
+
+static void ssh2_userauth_agent_callback(void *uav, void *reply, int replylen)
+{
+    struct ssh2_userauth_state *s = (struct ssh2_userauth_state *)uav;
+
+    s->auth_agent_query = NULL;
+    s->agent_response_to_free = reply;
+    s->agent_response = make_ptrlen(reply, replylen);
+
+    queue_idempotent_callback(&s->ppl.ic_process_queue);
+}
+
+/*
+ * Helper function to add an SSH-2 signature blob to a packet. Expects
+ * to be shown the public key blob as well as the signature blob.
+ * Normally just appends the sig blob unmodified as a string, except
+ * that it optionally breaks it open and fiddle with it to work around
+ * BUG_SSH2_RSA_PADDING.
+ */
+static void ssh2_userauth_add_sigblob(
+    struct ssh2_userauth_state *s, PktOut *pkt, ptrlen pkblob, ptrlen sigblob)
+{
+    BinarySource pk[1], sig[1];
+    BinarySource_BARE_INIT(pk, pkblob.ptr, pkblob.len);
+    BinarySource_BARE_INIT(sig, sigblob.ptr, sigblob.len);
+
+    /* dmemdump(pkblob, pkblob_len); */
+    /* dmemdump(sigblob, sigblob_len); */
+
+    /*
+     * See if this is in fact an ssh-rsa signature and a buggy
+     * server; otherwise we can just do this the easy way.
+     */
+    if ((s->ppl.remote_bugs & BUG_SSH2_RSA_PADDING) &&
+        ptrlen_eq_string(get_string(pk), "ssh-rsa") &&
+        ptrlen_eq_string(get_string(sig), "ssh-rsa")) {
+	ptrlen mod_mp, sig_mp;
+        size_t sig_prefix_len;
+
+	/*
+	 * Find the modulus and signature integers.
+	 */
+        get_string(pk);                /* skip over exponent */
+        mod_mp = get_string(pk);       /* remember modulus */
+        sig_prefix_len = sig->pos;
+	sig_mp = get_string(sig);
+        if (get_err(pk) || get_err(sig))
+            goto give_up;
+
+        /*
+         * Find the byte length of the modulus, not counting leading
+	 * zeroes.
+         */
+	while (mod_mp.len > 0 && *(const char *)mod_mp.ptr == 0) {
+            mod_mp.len--;
+            mod_mp.ptr = (const char *)mod_mp.ptr + 1;
+        }
+
+	/* debug("modulus length is %d\n", len); */
+	/* debug("signature length is %d\n", siglen); */
+
+	if (mod_mp.len != sig_mp.len) {
+            strbuf *substr = strbuf_new();
+	    put_data(substr, sigblob.ptr, sig_prefix_len);
+	    put_uint32(substr, mod_mp.len);
+	    put_padding(substr, mod_mp.len - sig_mp.len, 0);
+	    put_data(substr, sig_mp.ptr, sig_mp.len);
+            put_stringsb(pkt, substr);
+	    return;
+	}
+
+	/* Otherwise fall through and do it the easy way. We also come
+         * here as a fallback if we discover above that the key blob
+         * is misformatted in some way. */
+      give_up:;
+    }
+
+    put_stringpl(pkt, sigblob);
+}
+
+#ifndef NO_GSSAPI
+static PktOut *ssh2_userauth_gss_packet(
+    struct ssh2_userauth_state *s, const char *authtype)
+{
+    strbuf *sb;
+    PktOut *p;
+    Ssh_gss_buf buf;
+    Ssh_gss_buf mic;
+
+    /*
+     * The mic is computed over the session id + intended
+     * USERAUTH_REQUEST packet.
+     */
+    sb = strbuf_new();
+    put_stringpl(sb, s->session_id);
+    put_byte(sb, SSH2_MSG_USERAUTH_REQUEST);
+    put_stringz(sb, s->username);
+    put_stringz(sb, s->successor_layer->vt->name);
+    put_stringz(sb, authtype);
+
+    /* Compute the mic */
+    buf.value = sb->s;
+    buf.length = sb->len;
+    s->shgss->lib->get_mic(s->shgss->lib, s->shgss->ctx, &buf, &mic);
+    strbuf_free(sb);
+
+    /* Now we can build the real packet */
+    if (strcmp(authtype, "gssapi-with-mic") == 0) {
+        p = ssh_bpp_new_pktout(s->ppl.bpp, SSH2_MSG_USERAUTH_GSSAPI_MIC);
+    } else {
+        p = ssh_bpp_new_pktout(s->ppl.bpp, SSH2_MSG_USERAUTH_REQUEST);
+        put_stringz(p, s->username);
+        put_stringz(p, s->successor_layer->vt->name);
+        put_stringz(p, authtype);
+    }
+    put_string(p, mic.value, mic.length);
+
+    return p;
+}
+#endif
+
+static bool ssh2_userauth_get_specials(
+    PacketProtocolLayer *ppl, add_special_fn_t add_special, void *ctx)
+{
+    /* No specials provided by this layer. */
+    return false;
+}
+
+static void ssh2_userauth_special_cmd(PacketProtocolLayer *ppl,
+                                      SessionSpecialCode code, int arg)
+{
+    /* No specials provided by this layer. */
+}
+
+static bool ssh2_userauth_want_user_input(PacketProtocolLayer *ppl)
+{
+    struct ssh2_userauth_state *s =
+        container_of(ppl, struct ssh2_userauth_state, ppl);
+    return s->want_user_input;
+}
+
+static void ssh2_userauth_got_user_input(PacketProtocolLayer *ppl)
+{
+    struct ssh2_userauth_state *s =
+        container_of(ppl, struct ssh2_userauth_state, ppl);
+    if (s->want_user_input)
+        queue_idempotent_callback(&s->ppl.ic_process_queue);
+}
+
+static void ssh2_userauth_reconfigure(PacketProtocolLayer *ppl, Conf *conf)
+{
+    struct ssh2_userauth_state *s =
+        container_of(ppl, struct ssh2_userauth_state, ppl);
+    ssh_ppl_reconfigure(s->successor_layer, conf);
+}