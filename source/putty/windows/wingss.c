#ifndef NO_GSSAPI

#include <limits.h>
#include "putty.h"

#define SECURITY_WIN32
#include <security.h>

#include "pgssapi.h"
#include "sshgss.h"
#include "sshgssc.h"

#include "misc.h"

#define UNIX_EPOCH	11644473600ULL	/* Seconds from Windows epoch */
#define CNS_PERSEC	10000000ULL	/* # 100ns per second */

/*
 * Note, as a special case, 0 relative to the Windows epoch (unspecified) maps
 * to 0 relative to the POSIX epoch (unspecified)!
 */
#define TIME_WIN_TO_POSIX(ft, t) do { \
    ULARGE_INTEGER uli; \
    uli.LowPart  = (ft).dwLowDateTime; \
    uli.HighPart = (ft).dwHighDateTime; \
    if (uli.QuadPart != 0) \
        uli.QuadPart = uli.QuadPart / CNS_PERSEC - UNIX_EPOCH; \
    (t) = (time_t) uli.QuadPart; \
} while(0)

/* Windows code to set up the GSSAPI library list. */

#ifdef _WIN64
#define MIT_KERB_SUFFIX "64"
#else
#define MIT_KERB_SUFFIX "32"
#endif

const int ngsslibs = 3;
const char *const gsslibnames[3] = {
    "MIT Kerberos GSSAPI"MIT_KERB_SUFFIX".DLL",
    "Microsoft SSPI SECUR32.DLL",
    "User-specified GSSAPI DLL",
};
const struct keyvalwhere gsslibkeywords[] = {
    { "gssapi32", 0, -1, -1 },
    { "sspi", 1, -1, -1 },
    { "custom", 2, -1, -1 },
};

DECL_WINDOWS_FUNCTION(static, SECURITY_STATUS,
		      AcquireCredentialsHandleA,
		      (SEC_CHAR *, SEC_CHAR *, ULONG, PVOID,
		       PVOID, SEC_GET_KEY_FN, PVOID, PCredHandle, PTimeStamp));
DECL_WINDOWS_FUNCTION(static, SECURITY_STATUS,
		      InitializeSecurityContextA,
		      (PCredHandle, PCtxtHandle, SEC_CHAR *, ULONG, ULONG,
		       ULONG, PSecBufferDesc, ULONG, PCtxtHandle,
		       PSecBufferDesc, PULONG, PTimeStamp));
DECL_WINDOWS_FUNCTION(static, SECURITY_STATUS,
		      FreeContextBuffer,
		      (PVOID));
DECL_WINDOWS_FUNCTION(static, SECURITY_STATUS,
		      FreeCredentialsHandle,
		      (PCredHandle));
DECL_WINDOWS_FUNCTION(static, SECURITY_STATUS,
		      DeleteSecurityContext,
		      (PCtxtHandle));
DECL_WINDOWS_FUNCTION(static, SECURITY_STATUS,
		      QueryContextAttributesA,
		      (PCtxtHandle, ULONG, PVOID));
DECL_WINDOWS_FUNCTION(static, SECURITY_STATUS,
		      MakeSignature,
		      (PCtxtHandle, ULONG, PSecBufferDesc, ULONG));
DECL_WINDOWS_FUNCTION(static, SECURITY_STATUS,
                      VerifySignature,
                      (PCtxtHandle, PSecBufferDesc, ULONG, PULONG));
DECL_WINDOWS_FUNCTION(static, DLL_DIRECTORY_COOKIE,
                      AddDllDirectory,
                      (PCWSTR));

typedef struct winSsh_gss_ctx {
    unsigned long maj_stat;
    unsigned long min_stat;
    CredHandle cred_handle;
    CtxtHandle context;
    PCtxtHandle context_handle;
    TimeStamp expiry;
} winSsh_gss_ctx;


#ifdef MPEXT
static
#endif
const Ssh_gss_buf gss_mech_krb5={9,"\x2A\x86\x48\x86\xF7\x12\x01\x02\x02"};

const char *gsslogmsg = NULL;

static void ssh_sspi_bind_fns(struct ssh_gss_library *lib);

struct ssh_gss_liblist *ssh_gss_setup(Conf *conf, void *frontend) // MPEXT
{
    HMODULE module;
    HKEY regkey;
    struct ssh_gss_liblist *list = snew(struct ssh_gss_liblist);
    char *path;
    static HMODULE kernel32_module;
    if (!kernel32_module) {
        kernel32_module = load_system32_dll("kernel32.dll");
    }
#if (defined _MSC_VER && _MSC_VER < 1900) || defined MPEXT
    /* Omit the type-check because older MSVCs don't have this function */
    GET_WINDOWS_FUNCTION_NO_TYPECHECK(kernel32_module, AddDllDirectory);
#else
    GET_WINDOWS_FUNCTION(kernel32_module, AddDllDirectory);
#endif

    list->libraries = snewn(3, struct ssh_gss_library);
    list->nlibraries = 0;

    /* MIT Kerberos GSSAPI implementation */
    module = NULL;
    if (RegOpenKey(HKEY_LOCAL_MACHINE, "SOFTWARE\\MIT\\Kerberos", &regkey)
	== ERROR_SUCCESS) {
	DWORD type, size;
	LONG ret;
	char *buffer;

	/* Find out the string length */
        ret = RegQueryValueEx(regkey, "InstallDir", NULL, &type, NULL, &size);

	if (ret == ERROR_SUCCESS && type == REG_SZ) {
	    buffer = snewn(size + 20, char);
	    ret = RegQueryValueEx(regkey, "InstallDir", NULL,
				  &type, (LPBYTE)buffer, &size);
	    if (ret == ERROR_SUCCESS && type == REG_SZ) {
                strcat (buffer, "\\bin");
                if(p_AddDllDirectory) {
                    /* Add MIT Kerberos' path to the DLL search path,
                     * it loads its own DLLs further down the road */
                    wchar_t *dllPath =
                        dup_mb_to_wc(DEFAULT_CODEPAGE, 0, buffer);
                    p_AddDllDirectory(dllPath);
                    sfree(dllPath);
                }
                strcat (buffer, "\\gssapi"MIT_KERB_SUFFIX".dll");
                module = LoadLibraryEx (buffer, NULL,
                                        LOAD_LIBRARY_SEARCH_SYSTEM32 |
                                        LOAD_LIBRARY_SEARCH_DLL_LOAD_DIR |
                                        LOAD_LIBRARY_SEARCH_USER_DIRS);
	    }
	    sfree(buffer);
	}
	RegCloseKey(regkey);
    }
    if (module) {
	struct ssh_gss_library *lib =
	    &list->libraries[list->nlibraries++];

	lib->id = 0;
	lib->gsslogmsg = "Using GSSAPI from GSSAPI"MIT_KERB_SUFFIX".DLL";
	lib->handle = (void *)module;

#define BIND_GSS_FN(name) \
    lib->u.gssapi.name = (t_gss_##name) GetProcAddress(module, "gss_" #name)

        BIND_GSS_FN(delete_sec_context);
        BIND_GSS_FN(display_status);
        BIND_GSS_FN(get_mic);
        BIND_GSS_FN(verify_mic);
        BIND_GSS_FN(import_name);
        BIND_GSS_FN(init_sec_context);
        BIND_GSS_FN(release_buffer);
        BIND_GSS_FN(release_cred);
        BIND_GSS_FN(release_name);

#undef BIND_GSS_FN

        ssh_gssapi_bind_fns(lib);
    }

    /* Microsoft SSPI Implementation */
    module = load_system32_dll("secur32.dll");
    if (module) {
	struct ssh_gss_library *lib =
	    &list->libraries[list->nlibraries++];

	lib->id = 1;
	lib->gsslogmsg = "Using SSPI from SECUR32.DLL";
	lib->handle = (void *)module;

#pragma option push -w-cpt
	GET_WINDOWS_FUNCTION(module, AcquireCredentialsHandleA);
#pragma option pop
	GET_WINDOWS_FUNCTION(module, InitializeSecurityContextA);
	GET_WINDOWS_FUNCTION(module, FreeContextBuffer);
	GET_WINDOWS_FUNCTION(module, FreeCredentialsHandle);
	GET_WINDOWS_FUNCTION(module, DeleteSecurityContext);
	GET_WINDOWS_FUNCTION(module, QueryContextAttributesA);
	GET_WINDOWS_FUNCTION(module, MakeSignature);
        GET_WINDOWS_FUNCTION(module, VerifySignature);

	ssh_sspi_bind_fns(lib);
    }

    /*
     * Custom GSSAPI DLL.
     */
    module = NULL;
    path = conf_get_filename(conf, CONF_ssh_gss_custom)->path;
    if (*path) {
        if(p_AddDllDirectory) {
            /* Add the custom directory as well in case it chainloads
             * some other DLLs (e.g a non-installed MIT Kerberos
             * instance) */
            int pathlen = strlen(path);

            while (pathlen > 0 && path[pathlen-1] != ':' &&
                   path[pathlen-1] != '\\')
                pathlen--;

            if (pathlen > 0 && path[pathlen-1] != '\\')
                pathlen--;

            if (pathlen > 0) {
                char *dirpath = dupprintf("%.*s", pathlen, path);
                wchar_t *dllPath = dup_mb_to_wc(DEFAULT_CODEPAGE, 0, dirpath);
                p_AddDllDirectory(dllPath);
                sfree(dllPath);
                sfree(dirpath);
            }
        }

        module = LoadLibraryEx(path, NULL,
                               LOAD_LIBRARY_SEARCH_SYSTEM32 |
                               LOAD_LIBRARY_SEARCH_DLL_LOAD_DIR |
                               LOAD_LIBRARY_SEARCH_USER_DIRS);
        // MPEXT
        if (!module && frontend) {
            char *buf = dupprintf("Cannot load GSSAPI from user-specified library '%s': %s", path, win_strerror(GetLastError()));
            logevent(frontend, buf);
            sfree(buf);
        }
    }
    if (module) {
	struct ssh_gss_library *lib =
	    &list->libraries[list->nlibraries++];

	lib->id = 2;
	lib->gsslogmsg = dupprintf("Using GSSAPI from user-specified"
				   " library '%s'", path);
	lib->handle = (void *)module;

#define BIND_GSS_FN(name) \
    lib->u.gssapi.name = (t_gss_##name) GetProcAddress(module, "gss_" #name)

        BIND_GSS_FN(delete_sec_context);
        BIND_GSS_FN(display_status);
        BIND_GSS_FN(get_mic);
        BIND_GSS_FN(verify_mic);
        BIND_GSS_FN(import_name);
        BIND_GSS_FN(init_sec_context);
        BIND_GSS_FN(release_buffer);
        BIND_GSS_FN(release_cred);
        BIND_GSS_FN(release_name);

#undef BIND_GSS_FN

        ssh_gssapi_bind_fns(lib);
    }


    return list;
}

void ssh_gss_cleanup(struct ssh_gss_liblist *list)
{
    int i;

    /*
     * LoadLibrary and FreeLibrary are defined to employ reference
     * counting in the case where the same library is repeatedly
     * loaded, so even in a multiple-sessions-per-process context
     * (not that we currently expect ever to have such a thing on
     * Windows) it's safe to naively FreeLibrary everything here
     * without worrying about destroying it under the feet of
     * another SSH instance still using it.
     */
    for (i = 0; i < list->nlibraries; i++) {
	FreeLibrary((HMODULE)list->libraries[i].handle);
	if (list->libraries[i].id == 2) {
	    /* The 'custom' id involves a dynamically allocated message.
	     * Note that we must cast away the 'const' to free it. */
	    sfree((char *)list->libraries[i].gsslogmsg);
	}
    }
    sfree(list->libraries);
    sfree(list);
}

static Ssh_gss_stat ssh_sspi_indicate_mech(struct ssh_gss_library *lib,
					   Ssh_gss_buf *mech)
{
    *mech = gss_mech_krb5;
    return SSH_GSS_OK;
}


static Ssh_gss_stat ssh_sspi_import_name(struct ssh_gss_library *lib,
					 char *host, Ssh_gss_name *srv_name)
{
    char *pStr;

    /* Check hostname */
    if (host == NULL) return SSH_GSS_FAILURE;
    
    /* copy it into form host/FQDN */
    pStr = dupcat("host/", host, NULL);

    *srv_name = (Ssh_gss_name) pStr;

    return SSH_GSS_OK;
}

static Ssh_gss_stat ssh_sspi_acquire_cred(struct ssh_gss_library *lib,
                                          Ssh_gss_ctx *ctx,
                                          time_t *expiry)
{
    winSsh_gss_ctx *winctx = snew(winSsh_gss_ctx);
    memset(winctx, 0, sizeof(winSsh_gss_ctx));

    /* prepare our "wrapper" structure */
    winctx->maj_stat =  winctx->min_stat = SEC_E_OK;
    winctx->context_handle = NULL;

    /* Specifying no principal name here means use the credentials of
       the current logged-in user */

    winctx->maj_stat = p_AcquireCredentialsHandleA(NULL,
						   "Kerberos",
						   SECPKG_CRED_OUTBOUND,
						   NULL,
						   NULL,
						   NULL,
						   NULL,
						   &winctx->cred_handle,
                                                   NULL);

    if (winctx->maj_stat != SEC_E_OK) {
        p_FreeCredentialsHandle(&winctx->cred_handle);
        sfree(winctx);
        return SSH_GSS_FAILURE;
    }

    /* Windows does not return a valid expiration from AcquireCredentials */
    if (expiry)
        *expiry = GSS_NO_EXPIRATION;

    *ctx = (Ssh_gss_ctx) winctx;
    return SSH_GSS_OK;
}

<<<<<<< HEAD
#ifdef MPEXT
static SecBuffer ssh_gss_init_sec_buffer(unsigned long buffersize,
  unsigned long buffertype, void * buffer)
{
  SecBuffer result;
  result.cbBuffer = buffersize;
  result.BufferType = buffertype;
  result.pvBuffer = buffer;
  return result;
}

static SecBufferDesc ssh_gss_init_sec_buffer_desc(unsigned long version,
  unsigned long bufferscount, PSecBuffer buffers)
{
  SecBufferDesc result;
  result.ulVersion = version;
  result.cBuffers = bufferscount;
  result.pBuffers = buffers;
  return result;
}

#define MPEXT_INIT_SEC_BUFFER(BUFFERSIZE, BUFFERTYPE, BUFFER) \
  ssh_gss_init_sec_buffer(BUFFERSIZE, BUFFERTYPE, BUFFER)
#define MPEXT_INIT_SEC_BUFFERDESC(VERSION, BUFFERSCOUNT, BUFFERS) \
  ssh_gss_init_sec_buffer_desc(VERSION, BUFFERSCOUNT, BUFFERS)
=======
static void localexp_to_exp_lifetime(TimeStamp *localexp,
                                     time_t *expiry, unsigned long *lifetime)
{
    FILETIME nowUTC;
    FILETIME expUTC;
    time_t now;
    time_t exp;
    time_t delta;

    if (!lifetime && !expiry)
        return;

    GetSystemTimeAsFileTime(&nowUTC);
    TIME_WIN_TO_POSIX(nowUTC, now);

    if (lifetime)
        *lifetime = 0;
    if (expiry)
        *expiry = GSS_NO_EXPIRATION;

    /*
     * Type oddity: localexp is a pointer to 'TimeStamp', whereas
     * LocalFileTimeToFileTime expects a pointer to FILETIME. However,
     * despite having different formal type names from the compiler's
     * point of view, these two structures are specified to be
     * isomorphic in the MS documentation, so it's legitimate to copy
     * between them:
     *
     * https://msdn.microsoft.com/en-us/library/windows/desktop/aa380511(v=vs.85).aspx
     */
    {
        FILETIME localexp_ft;
        enum { vorpal_sword = 1 / (sizeof(*localexp) == sizeof(localexp_ft)) };
        memcpy(&localexp_ft, localexp, sizeof(localexp_ft));
        if (!LocalFileTimeToFileTime(&localexp_ft, &expUTC))
            return;
    }

    TIME_WIN_TO_POSIX(expUTC, exp);
    delta = exp - now;
    if (exp == 0 || delta <= 0)
        return;

    if (expiry)
        *expiry = exp;
    if (lifetime) {
        if (delta <= ULONG_MAX)
            *lifetime = (unsigned long)delta;
        else
            *lifetime = ULONG_MAX;
    }
}
>>>>>>> 07ead412

#else
#define MPEXT_INIT_SEC_BUFFER(BUFFERSIZE, BUFFERTYPE, BUFFER) \
  {BUFFERSIZE, BUFFERTYPE, BUFFER}
#define MPEXT_INIT_SEC_BUFFERDESC(VERSION, BUFFERSCOUNT, BUFFERS) \
  {VERSION, BUFFERSCOUNT, BUFFERS}
#endif
static Ssh_gss_stat ssh_sspi_init_sec_context(struct ssh_gss_library *lib,
					      Ssh_gss_ctx *ctx,
					      Ssh_gss_name srv_name,
					      int to_deleg,
					      Ssh_gss_buf *recv_tok,
                                              Ssh_gss_buf *send_tok,
                                              time_t *expiry,
                                              unsigned long *lifetime)
{
    winSsh_gss_ctx *winctx = (winSsh_gss_ctx *) *ctx;
    SecBuffer wsend_tok = MPEXT_INIT_SEC_BUFFER(send_tok->length,SECBUFFER_TOKEN,send_tok->value);
    SecBuffer wrecv_tok = MPEXT_INIT_SEC_BUFFER(recv_tok->length,SECBUFFER_TOKEN,recv_tok->value);
    SecBufferDesc output_desc= MPEXT_INIT_SEC_BUFFERDESC(SECBUFFER_VERSION,1,&wsend_tok);
    SecBufferDesc input_desc = MPEXT_INIT_SEC_BUFFERDESC(SECBUFFER_VERSION,1,&wrecv_tok);
    unsigned long flags=ISC_REQ_MUTUAL_AUTH|ISC_REQ_REPLAY_DETECT|
	ISC_REQ_CONFIDENTIALITY|ISC_REQ_ALLOCATE_MEMORY;
    unsigned long ret_flags=0;
    TimeStamp localexp;
    
    /* check if we have to delegate ... */
    if (to_deleg) flags |= ISC_REQ_DELEGATE;
    winctx->maj_stat = p_InitializeSecurityContextA(&winctx->cred_handle,
						    winctx->context_handle,
						    (char*) srv_name,
						    flags,
						    0,          /* reserved */
						    SECURITY_NATIVE_DREP,
						    &input_desc,
						    0,          /* reserved */
						    &winctx->context,
						    &output_desc,
						    &ret_flags,
                                                    &localexp);

    localexp_to_exp_lifetime(&localexp, expiry, lifetime);

    /* prepare for the next round */
    winctx->context_handle = &winctx->context;
    send_tok->value = wsend_tok.pvBuffer;
    send_tok->length = wsend_tok.cbBuffer;
  
    /* check & return our status */
    if (winctx->maj_stat==SEC_E_OK) return SSH_GSS_S_COMPLETE;
    if (winctx->maj_stat==SEC_I_CONTINUE_NEEDED) return SSH_GSS_S_CONTINUE_NEEDED;
    
    return SSH_GSS_FAILURE;
}

static Ssh_gss_stat ssh_sspi_free_tok(struct ssh_gss_library *lib,
				      Ssh_gss_buf *send_tok)
{
    /* check input */
    if (send_tok == NULL) return SSH_GSS_FAILURE;

    /* free Windows buffer */
    p_FreeContextBuffer(send_tok->value);
    SSH_GSS_CLEAR_BUF(send_tok);
    
    return SSH_GSS_OK;
}

static Ssh_gss_stat ssh_sspi_release_cred(struct ssh_gss_library *lib,
					  Ssh_gss_ctx *ctx)
{
    winSsh_gss_ctx *winctx= (winSsh_gss_ctx *) *ctx;

    /* check input */
    if (winctx == NULL) return SSH_GSS_FAILURE;

    /* free Windows data */
    p_FreeCredentialsHandle(&winctx->cred_handle);
    #ifdef MPEXT
    if (winctx->context_handle != NULL)
    #endif
    p_DeleteSecurityContext(&winctx->context);

    /* delete our "wrapper" structure */
    sfree(winctx);
    *ctx = (Ssh_gss_ctx) NULL;

    return SSH_GSS_OK;
}


static Ssh_gss_stat ssh_sspi_release_name(struct ssh_gss_library *lib,
					  Ssh_gss_name *srv_name)
{
    char *pStr= (char *) *srv_name;

    if (pStr == NULL) return SSH_GSS_FAILURE;
    sfree(pStr);
    *srv_name = (Ssh_gss_name) NULL;

    return SSH_GSS_OK;
}

static Ssh_gss_stat ssh_sspi_display_status(struct ssh_gss_library *lib,
					    Ssh_gss_ctx ctx, Ssh_gss_buf *buf)
{
    winSsh_gss_ctx *winctx = (winSsh_gss_ctx *) ctx;
    const char *msg;

    if (winctx == NULL) return SSH_GSS_FAILURE;

    /* decode the error code */
    switch (winctx->maj_stat) {
      case SEC_E_OK: msg="SSPI status OK"; break;
      case SEC_E_INVALID_HANDLE: msg="The handle passed to the function"
	    " is invalid.";
	break;
      case SEC_E_TARGET_UNKNOWN: msg="The target was not recognized."; break;
      case SEC_E_LOGON_DENIED: msg="The logon failed."; break;
      case SEC_E_INTERNAL_ERROR: msg="The Local Security Authority cannot"
	    " be contacted.";
	break;
      case SEC_E_NO_CREDENTIALS: msg="No credentials are available in the"
	    " security package.";
	break;
      case SEC_E_NO_AUTHENTICATING_AUTHORITY:
	msg="No authority could be contacted for authentication."
	    "The domain name of the authenticating party could be wrong,"
	    " the domain could be unreachable, or there might have been"
	    " a trust relationship failure.";
	break;
      case SEC_E_INSUFFICIENT_MEMORY:
	msg="One or more of the SecBufferDesc structures passed as"
	    " an OUT parameter has a buffer that is too small.";
	break;
      case SEC_E_INVALID_TOKEN:
	msg="The error is due to a malformed input token, such as a"
	    " token corrupted in transit, a token"
	    " of incorrect size, or a token passed into the wrong"
	    " security package. Passing a token to"
	    " the wrong package can happen if client and server did not"
	    " negotiate the proper security package.";
	break;
      default:
	msg = "Internal SSPI error";
	break;
    }

    buf->value = dupstr(msg);
    buf->length = strlen(buf->value);
    
    return SSH_GSS_OK;
}

static Ssh_gss_stat ssh_sspi_get_mic(struct ssh_gss_library *lib,
				     Ssh_gss_ctx ctx, Ssh_gss_buf *buf,
				     Ssh_gss_buf *hash)
{
    winSsh_gss_ctx *winctx= (winSsh_gss_ctx *) ctx;
    SecPkgContext_Sizes ContextSizes;
    SecBufferDesc InputBufferDescriptor;
    SecBuffer InputSecurityToken[2];

    if (winctx == NULL) return SSH_GSS_FAILURE;
  
    winctx->maj_stat = 0;

    memset(&ContextSizes, 0, sizeof(ContextSizes));

    winctx->maj_stat = p_QueryContextAttributesA(&winctx->context,
						 SECPKG_ATTR_SIZES,
						 &ContextSizes);
    
    if (winctx->maj_stat != SEC_E_OK ||
	ContextSizes.cbMaxSignature == 0)
	return winctx->maj_stat;

    InputBufferDescriptor.cBuffers = 2;
    InputBufferDescriptor.pBuffers = InputSecurityToken;
    InputBufferDescriptor.ulVersion = SECBUFFER_VERSION;
    InputSecurityToken[0].BufferType = SECBUFFER_DATA;
    InputSecurityToken[0].cbBuffer = buf->length;
    InputSecurityToken[0].pvBuffer = buf->value;
    InputSecurityToken[1].BufferType = SECBUFFER_TOKEN;
    InputSecurityToken[1].cbBuffer = ContextSizes.cbMaxSignature;
    InputSecurityToken[1].pvBuffer = snewn(ContextSizes.cbMaxSignature, char);

    winctx->maj_stat = p_MakeSignature(&winctx->context,
				       0,
				       &InputBufferDescriptor,
				       0);

    if (winctx->maj_stat == SEC_E_OK) {
	hash->length = InputSecurityToken[1].cbBuffer;
	hash->value = InputSecurityToken[1].pvBuffer;
    }

    return winctx->maj_stat;
}

static Ssh_gss_stat ssh_sspi_verify_mic(struct ssh_gss_library *lib,
                                        Ssh_gss_ctx ctx,
                                        Ssh_gss_buf *buf,
                                        Ssh_gss_buf *mic)
{
    winSsh_gss_ctx *winctx= (winSsh_gss_ctx *) ctx;
    SecBufferDesc InputBufferDescriptor;
    SecBuffer InputSecurityToken[2];
    ULONG qop;

    if (winctx == NULL) return SSH_GSS_FAILURE;

    winctx->maj_stat = 0;

    InputBufferDescriptor.cBuffers = 2;
    InputBufferDescriptor.pBuffers = InputSecurityToken;
    InputBufferDescriptor.ulVersion = SECBUFFER_VERSION;
    InputSecurityToken[0].BufferType = SECBUFFER_DATA;
    InputSecurityToken[0].cbBuffer = buf->length;
    InputSecurityToken[0].pvBuffer = buf->value;
    InputSecurityToken[1].BufferType = SECBUFFER_TOKEN;
    InputSecurityToken[1].cbBuffer = mic->length;
    InputSecurityToken[1].pvBuffer = mic->value;

    winctx->maj_stat = p_VerifySignature(&winctx->context,
                                       &InputBufferDescriptor,
                                       0, &qop);
    return winctx->maj_stat;
}

static Ssh_gss_stat ssh_sspi_free_mic(struct ssh_gss_library *lib,
				      Ssh_gss_buf *hash)
{
    sfree(hash->value);
    return SSH_GSS_OK;
}

static void ssh_sspi_bind_fns(struct ssh_gss_library *lib)
{
    lib->indicate_mech = ssh_sspi_indicate_mech;
    lib->import_name = ssh_sspi_import_name;
    lib->release_name = ssh_sspi_release_name;
    lib->init_sec_context = ssh_sspi_init_sec_context;
    lib->free_tok = ssh_sspi_free_tok;
    lib->acquire_cred = ssh_sspi_acquire_cred;
    lib->release_cred = ssh_sspi_release_cred;
    lib->get_mic = ssh_sspi_get_mic;
    lib->verify_mic = ssh_sspi_verify_mic;
    lib->free_mic = ssh_sspi_free_mic;
    lib->display_status = ssh_sspi_display_status;
}

#else

/* Dummy function so this source file defines something if NO_GSSAPI
   is defined. */

void ssh_gss_init(void)
{
}

#endif
<|MERGE_RESOLUTION|>--- conflicted
+++ resolved
@@ -1,704 +1,703 @@
-#ifndef NO_GSSAPI
-
-#include <limits.h>
-#include "putty.h"
-
-#define SECURITY_WIN32
-#include <security.h>
-
-#include "pgssapi.h"
-#include "sshgss.h"
-#include "sshgssc.h"
-
-#include "misc.h"
-
-#define UNIX_EPOCH	11644473600ULL	/* Seconds from Windows epoch */
-#define CNS_PERSEC	10000000ULL	/* # 100ns per second */
-
-/*
- * Note, as a special case, 0 relative to the Windows epoch (unspecified) maps
- * to 0 relative to the POSIX epoch (unspecified)!
- */
-#define TIME_WIN_TO_POSIX(ft, t) do { \
-    ULARGE_INTEGER uli; \
-    uli.LowPart  = (ft).dwLowDateTime; \
-    uli.HighPart = (ft).dwHighDateTime; \
-    if (uli.QuadPart != 0) \
-        uli.QuadPart = uli.QuadPart / CNS_PERSEC - UNIX_EPOCH; \
-    (t) = (time_t) uli.QuadPart; \
-} while(0)
-
-/* Windows code to set up the GSSAPI library list. */
-
-#ifdef _WIN64
-#define MIT_KERB_SUFFIX "64"
-#else
-#define MIT_KERB_SUFFIX "32"
-#endif
-
-const int ngsslibs = 3;
-const char *const gsslibnames[3] = {
-    "MIT Kerberos GSSAPI"MIT_KERB_SUFFIX".DLL",
-    "Microsoft SSPI SECUR32.DLL",
-    "User-specified GSSAPI DLL",
-};
-const struct keyvalwhere gsslibkeywords[] = {
-    { "gssapi32", 0, -1, -1 },
-    { "sspi", 1, -1, -1 },
-    { "custom", 2, -1, -1 },
-};
-
-DECL_WINDOWS_FUNCTION(static, SECURITY_STATUS,
-		      AcquireCredentialsHandleA,
-		      (SEC_CHAR *, SEC_CHAR *, ULONG, PVOID,
-		       PVOID, SEC_GET_KEY_FN, PVOID, PCredHandle, PTimeStamp));
-DECL_WINDOWS_FUNCTION(static, SECURITY_STATUS,
-		      InitializeSecurityContextA,
-		      (PCredHandle, PCtxtHandle, SEC_CHAR *, ULONG, ULONG,
-		       ULONG, PSecBufferDesc, ULONG, PCtxtHandle,
-		       PSecBufferDesc, PULONG, PTimeStamp));
-DECL_WINDOWS_FUNCTION(static, SECURITY_STATUS,
-		      FreeContextBuffer,
-		      (PVOID));
-DECL_WINDOWS_FUNCTION(static, SECURITY_STATUS,
-		      FreeCredentialsHandle,
-		      (PCredHandle));
-DECL_WINDOWS_FUNCTION(static, SECURITY_STATUS,
-		      DeleteSecurityContext,
-		      (PCtxtHandle));
-DECL_WINDOWS_FUNCTION(static, SECURITY_STATUS,
-		      QueryContextAttributesA,
-		      (PCtxtHandle, ULONG, PVOID));
-DECL_WINDOWS_FUNCTION(static, SECURITY_STATUS,
-		      MakeSignature,
-		      (PCtxtHandle, ULONG, PSecBufferDesc, ULONG));
-DECL_WINDOWS_FUNCTION(static, SECURITY_STATUS,
-                      VerifySignature,
-                      (PCtxtHandle, PSecBufferDesc, ULONG, PULONG));
-DECL_WINDOWS_FUNCTION(static, DLL_DIRECTORY_COOKIE,
-                      AddDllDirectory,
-                      (PCWSTR));
-
-typedef struct winSsh_gss_ctx {
-    unsigned long maj_stat;
-    unsigned long min_stat;
-    CredHandle cred_handle;
-    CtxtHandle context;
-    PCtxtHandle context_handle;
-    TimeStamp expiry;
-} winSsh_gss_ctx;
-
-
-#ifdef MPEXT
-static
-#endif
-const Ssh_gss_buf gss_mech_krb5={9,"\x2A\x86\x48\x86\xF7\x12\x01\x02\x02"};
-
-const char *gsslogmsg = NULL;
-
-static void ssh_sspi_bind_fns(struct ssh_gss_library *lib);
-
-struct ssh_gss_liblist *ssh_gss_setup(Conf *conf, void *frontend) // MPEXT
-{
-    HMODULE module;
-    HKEY regkey;
-    struct ssh_gss_liblist *list = snew(struct ssh_gss_liblist);
-    char *path;
-    static HMODULE kernel32_module;
-    if (!kernel32_module) {
-        kernel32_module = load_system32_dll("kernel32.dll");
-    }
-#if (defined _MSC_VER && _MSC_VER < 1900) || defined MPEXT
-    /* Omit the type-check because older MSVCs don't have this function */
-    GET_WINDOWS_FUNCTION_NO_TYPECHECK(kernel32_module, AddDllDirectory);
-#else
-    GET_WINDOWS_FUNCTION(kernel32_module, AddDllDirectory);
-#endif
-
-    list->libraries = snewn(3, struct ssh_gss_library);
-    list->nlibraries = 0;
-
-    /* MIT Kerberos GSSAPI implementation */
-    module = NULL;
-    if (RegOpenKey(HKEY_LOCAL_MACHINE, "SOFTWARE\\MIT\\Kerberos", &regkey)
-	== ERROR_SUCCESS) {
-	DWORD type, size;
-	LONG ret;
-	char *buffer;
-
-	/* Find out the string length */
-        ret = RegQueryValueEx(regkey, "InstallDir", NULL, &type, NULL, &size);
-
-	if (ret == ERROR_SUCCESS && type == REG_SZ) {
-	    buffer = snewn(size + 20, char);
-	    ret = RegQueryValueEx(regkey, "InstallDir", NULL,
-				  &type, (LPBYTE)buffer, &size);
-	    if (ret == ERROR_SUCCESS && type == REG_SZ) {
-                strcat (buffer, "\\bin");
-                if(p_AddDllDirectory) {
-                    /* Add MIT Kerberos' path to the DLL search path,
-                     * it loads its own DLLs further down the road */
-                    wchar_t *dllPath =
-                        dup_mb_to_wc(DEFAULT_CODEPAGE, 0, buffer);
-                    p_AddDllDirectory(dllPath);
-                    sfree(dllPath);
-                }
-                strcat (buffer, "\\gssapi"MIT_KERB_SUFFIX".dll");
-                module = LoadLibraryEx (buffer, NULL,
-                                        LOAD_LIBRARY_SEARCH_SYSTEM32 |
-                                        LOAD_LIBRARY_SEARCH_DLL_LOAD_DIR |
-                                        LOAD_LIBRARY_SEARCH_USER_DIRS);
-	    }
-	    sfree(buffer);
-	}
-	RegCloseKey(regkey);
-    }
-    if (module) {
-	struct ssh_gss_library *lib =
-	    &list->libraries[list->nlibraries++];
-
-	lib->id = 0;
-	lib->gsslogmsg = "Using GSSAPI from GSSAPI"MIT_KERB_SUFFIX".DLL";
-	lib->handle = (void *)module;
-
-#define BIND_GSS_FN(name) \
-    lib->u.gssapi.name = (t_gss_##name) GetProcAddress(module, "gss_" #name)
-
-        BIND_GSS_FN(delete_sec_context);
-        BIND_GSS_FN(display_status);
-        BIND_GSS_FN(get_mic);
-        BIND_GSS_FN(verify_mic);
-        BIND_GSS_FN(import_name);
-        BIND_GSS_FN(init_sec_context);
-        BIND_GSS_FN(release_buffer);
-        BIND_GSS_FN(release_cred);
-        BIND_GSS_FN(release_name);
-
-#undef BIND_GSS_FN
-
-        ssh_gssapi_bind_fns(lib);
-    }
-
-    /* Microsoft SSPI Implementation */
-    module = load_system32_dll("secur32.dll");
-    if (module) {
-	struct ssh_gss_library *lib =
-	    &list->libraries[list->nlibraries++];
-
-	lib->id = 1;
-	lib->gsslogmsg = "Using SSPI from SECUR32.DLL";
-	lib->handle = (void *)module;
-
-#pragma option push -w-cpt
-	GET_WINDOWS_FUNCTION(module, AcquireCredentialsHandleA);
-#pragma option pop
-	GET_WINDOWS_FUNCTION(module, InitializeSecurityContextA);
-	GET_WINDOWS_FUNCTION(module, FreeContextBuffer);
-	GET_WINDOWS_FUNCTION(module, FreeCredentialsHandle);
-	GET_WINDOWS_FUNCTION(module, DeleteSecurityContext);
-	GET_WINDOWS_FUNCTION(module, QueryContextAttributesA);
-	GET_WINDOWS_FUNCTION(module, MakeSignature);
-        GET_WINDOWS_FUNCTION(module, VerifySignature);
-
-	ssh_sspi_bind_fns(lib);
-    }
-
-    /*
-     * Custom GSSAPI DLL.
-     */
-    module = NULL;
-    path = conf_get_filename(conf, CONF_ssh_gss_custom)->path;
-    if (*path) {
-        if(p_AddDllDirectory) {
-            /* Add the custom directory as well in case it chainloads
-             * some other DLLs (e.g a non-installed MIT Kerberos
-             * instance) */
-            int pathlen = strlen(path);
-
-            while (pathlen > 0 && path[pathlen-1] != ':' &&
-                   path[pathlen-1] != '\\')
-                pathlen--;
-
-            if (pathlen > 0 && path[pathlen-1] != '\\')
-                pathlen--;
-
-            if (pathlen > 0) {
-                char *dirpath = dupprintf("%.*s", pathlen, path);
-                wchar_t *dllPath = dup_mb_to_wc(DEFAULT_CODEPAGE, 0, dirpath);
-                p_AddDllDirectory(dllPath);
-                sfree(dllPath);
-                sfree(dirpath);
-            }
-        }
-
-        module = LoadLibraryEx(path, NULL,
-                               LOAD_LIBRARY_SEARCH_SYSTEM32 |
-                               LOAD_LIBRARY_SEARCH_DLL_LOAD_DIR |
-                               LOAD_LIBRARY_SEARCH_USER_DIRS);
-        // MPEXT
-        if (!module && frontend) {
-            char *buf = dupprintf("Cannot load GSSAPI from user-specified library '%s': %s", path, win_strerror(GetLastError()));
-            logevent(frontend, buf);
-            sfree(buf);
-        }
-    }
-    if (module) {
-	struct ssh_gss_library *lib =
-	    &list->libraries[list->nlibraries++];
-
-	lib->id = 2;
-	lib->gsslogmsg = dupprintf("Using GSSAPI from user-specified"
-				   " library '%s'", path);
-	lib->handle = (void *)module;
-
-#define BIND_GSS_FN(name) \
-    lib->u.gssapi.name = (t_gss_##name) GetProcAddress(module, "gss_" #name)
-
-        BIND_GSS_FN(delete_sec_context);
-        BIND_GSS_FN(display_status);
-        BIND_GSS_FN(get_mic);
-        BIND_GSS_FN(verify_mic);
-        BIND_GSS_FN(import_name);
-        BIND_GSS_FN(init_sec_context);
-        BIND_GSS_FN(release_buffer);
-        BIND_GSS_FN(release_cred);
-        BIND_GSS_FN(release_name);
-
-#undef BIND_GSS_FN
-
-        ssh_gssapi_bind_fns(lib);
-    }
-
-
-    return list;
-}
-
-void ssh_gss_cleanup(struct ssh_gss_liblist *list)
-{
-    int i;
-
-    /*
-     * LoadLibrary and FreeLibrary are defined to employ reference
-     * counting in the case where the same library is repeatedly
-     * loaded, so even in a multiple-sessions-per-process context
-     * (not that we currently expect ever to have such a thing on
-     * Windows) it's safe to naively FreeLibrary everything here
-     * without worrying about destroying it under the feet of
-     * another SSH instance still using it.
-     */
-    for (i = 0; i < list->nlibraries; i++) {
-	FreeLibrary((HMODULE)list->libraries[i].handle);
-	if (list->libraries[i].id == 2) {
-	    /* The 'custom' id involves a dynamically allocated message.
-	     * Note that we must cast away the 'const' to free it. */
-	    sfree((char *)list->libraries[i].gsslogmsg);
-	}
-    }
-    sfree(list->libraries);
-    sfree(list);
-}
-
-static Ssh_gss_stat ssh_sspi_indicate_mech(struct ssh_gss_library *lib,
-					   Ssh_gss_buf *mech)
-{
-    *mech = gss_mech_krb5;
-    return SSH_GSS_OK;
-}
-
-
-static Ssh_gss_stat ssh_sspi_import_name(struct ssh_gss_library *lib,
-					 char *host, Ssh_gss_name *srv_name)
-{
-    char *pStr;
-
-    /* Check hostname */
-    if (host == NULL) return SSH_GSS_FAILURE;
-    
-    /* copy it into form host/FQDN */
-    pStr = dupcat("host/", host, NULL);
-
-    *srv_name = (Ssh_gss_name) pStr;
-
-    return SSH_GSS_OK;
-}
-
-static Ssh_gss_stat ssh_sspi_acquire_cred(struct ssh_gss_library *lib,
-                                          Ssh_gss_ctx *ctx,
-                                          time_t *expiry)
-{
-    winSsh_gss_ctx *winctx = snew(winSsh_gss_ctx);
-    memset(winctx, 0, sizeof(winSsh_gss_ctx));
-
-    /* prepare our "wrapper" structure */
-    winctx->maj_stat =  winctx->min_stat = SEC_E_OK;
-    winctx->context_handle = NULL;
-
-    /* Specifying no principal name here means use the credentials of
-       the current logged-in user */
-
-    winctx->maj_stat = p_AcquireCredentialsHandleA(NULL,
-						   "Kerberos",
-						   SECPKG_CRED_OUTBOUND,
-						   NULL,
-						   NULL,
-						   NULL,
-						   NULL,
-						   &winctx->cred_handle,
-                                                   NULL);
-
-    if (winctx->maj_stat != SEC_E_OK) {
-        p_FreeCredentialsHandle(&winctx->cred_handle);
-        sfree(winctx);
-        return SSH_GSS_FAILURE;
-    }
-
-    /* Windows does not return a valid expiration from AcquireCredentials */
-    if (expiry)
-        *expiry = GSS_NO_EXPIRATION;
-
-    *ctx = (Ssh_gss_ctx) winctx;
-    return SSH_GSS_OK;
-}
-
-<<<<<<< HEAD
-#ifdef MPEXT
-static SecBuffer ssh_gss_init_sec_buffer(unsigned long buffersize,
-  unsigned long buffertype, void * buffer)
-{
-  SecBuffer result;
-  result.cbBuffer = buffersize;
-  result.BufferType = buffertype;
-  result.pvBuffer = buffer;
-  return result;
-}
-
-static SecBufferDesc ssh_gss_init_sec_buffer_desc(unsigned long version,
-  unsigned long bufferscount, PSecBuffer buffers)
-{
-  SecBufferDesc result;
-  result.ulVersion = version;
-  result.cBuffers = bufferscount;
-  result.pBuffers = buffers;
-  return result;
-}
-
-#define MPEXT_INIT_SEC_BUFFER(BUFFERSIZE, BUFFERTYPE, BUFFER) \
-  ssh_gss_init_sec_buffer(BUFFERSIZE, BUFFERTYPE, BUFFER)
-#define MPEXT_INIT_SEC_BUFFERDESC(VERSION, BUFFERSCOUNT, BUFFERS) \
-  ssh_gss_init_sec_buffer_desc(VERSION, BUFFERSCOUNT, BUFFERS)
-=======
-static void localexp_to_exp_lifetime(TimeStamp *localexp,
-                                     time_t *expiry, unsigned long *lifetime)
-{
-    FILETIME nowUTC;
-    FILETIME expUTC;
-    time_t now;
-    time_t exp;
-    time_t delta;
-
-    if (!lifetime && !expiry)
-        return;
-
-    GetSystemTimeAsFileTime(&nowUTC);
-    TIME_WIN_TO_POSIX(nowUTC, now);
-
-    if (lifetime)
-        *lifetime = 0;
-    if (expiry)
-        *expiry = GSS_NO_EXPIRATION;
-
-    /*
-     * Type oddity: localexp is a pointer to 'TimeStamp', whereas
-     * LocalFileTimeToFileTime expects a pointer to FILETIME. However,
-     * despite having different formal type names from the compiler's
-     * point of view, these two structures are specified to be
-     * isomorphic in the MS documentation, so it's legitimate to copy
-     * between them:
-     *
-     * https://msdn.microsoft.com/en-us/library/windows/desktop/aa380511(v=vs.85).aspx
-     */
-    {
-        FILETIME localexp_ft;
-        enum { vorpal_sword = 1 / (sizeof(*localexp) == sizeof(localexp_ft)) };
-        memcpy(&localexp_ft, localexp, sizeof(localexp_ft));
-        if (!LocalFileTimeToFileTime(&localexp_ft, &expUTC))
-            return;
-    }
-
-    TIME_WIN_TO_POSIX(expUTC, exp);
-    delta = exp - now;
-    if (exp == 0 || delta <= 0)
-        return;
-
-    if (expiry)
-        *expiry = exp;
-    if (lifetime) {
-        if (delta <= ULONG_MAX)
-            *lifetime = (unsigned long)delta;
-        else
-            *lifetime = ULONG_MAX;
-    }
-}
->>>>>>> 07ead412
-
-#else
-#define MPEXT_INIT_SEC_BUFFER(BUFFERSIZE, BUFFERTYPE, BUFFER) \
-  {BUFFERSIZE, BUFFERTYPE, BUFFER}
-#define MPEXT_INIT_SEC_BUFFERDESC(VERSION, BUFFERSCOUNT, BUFFERS) \
-  {VERSION, BUFFERSCOUNT, BUFFERS}
-#endif
-static Ssh_gss_stat ssh_sspi_init_sec_context(struct ssh_gss_library *lib,
-					      Ssh_gss_ctx *ctx,
-					      Ssh_gss_name srv_name,
-					      int to_deleg,
-					      Ssh_gss_buf *recv_tok,
-                                              Ssh_gss_buf *send_tok,
-                                              time_t *expiry,
-                                              unsigned long *lifetime)
-{
-    winSsh_gss_ctx *winctx = (winSsh_gss_ctx *) *ctx;
-    SecBuffer wsend_tok = MPEXT_INIT_SEC_BUFFER(send_tok->length,SECBUFFER_TOKEN,send_tok->value);
-    SecBuffer wrecv_tok = MPEXT_INIT_SEC_BUFFER(recv_tok->length,SECBUFFER_TOKEN,recv_tok->value);
-    SecBufferDesc output_desc= MPEXT_INIT_SEC_BUFFERDESC(SECBUFFER_VERSION,1,&wsend_tok);
-    SecBufferDesc input_desc = MPEXT_INIT_SEC_BUFFERDESC(SECBUFFER_VERSION,1,&wrecv_tok);
-    unsigned long flags=ISC_REQ_MUTUAL_AUTH|ISC_REQ_REPLAY_DETECT|
-	ISC_REQ_CONFIDENTIALITY|ISC_REQ_ALLOCATE_MEMORY;
-    unsigned long ret_flags=0;
-    TimeStamp localexp;
-    
-    /* check if we have to delegate ... */
-    if (to_deleg) flags |= ISC_REQ_DELEGATE;
-    winctx->maj_stat = p_InitializeSecurityContextA(&winctx->cred_handle,
-						    winctx->context_handle,
-						    (char*) srv_name,
-						    flags,
-						    0,          /* reserved */
-						    SECURITY_NATIVE_DREP,
-						    &input_desc,
-						    0,          /* reserved */
-						    &winctx->context,
-						    &output_desc,
-						    &ret_flags,
-                                                    &localexp);
-
-    localexp_to_exp_lifetime(&localexp, expiry, lifetime);
-
-    /* prepare for the next round */
-    winctx->context_handle = &winctx->context;
-    send_tok->value = wsend_tok.pvBuffer;
-    send_tok->length = wsend_tok.cbBuffer;
-  
-    /* check & return our status */
-    if (winctx->maj_stat==SEC_E_OK) return SSH_GSS_S_COMPLETE;
-    if (winctx->maj_stat==SEC_I_CONTINUE_NEEDED) return SSH_GSS_S_CONTINUE_NEEDED;
-    
-    return SSH_GSS_FAILURE;
-}
-
-static Ssh_gss_stat ssh_sspi_free_tok(struct ssh_gss_library *lib,
-				      Ssh_gss_buf *send_tok)
-{
-    /* check input */
-    if (send_tok == NULL) return SSH_GSS_FAILURE;
-
-    /* free Windows buffer */
-    p_FreeContextBuffer(send_tok->value);
-    SSH_GSS_CLEAR_BUF(send_tok);
-    
-    return SSH_GSS_OK;
-}
-
-static Ssh_gss_stat ssh_sspi_release_cred(struct ssh_gss_library *lib,
-					  Ssh_gss_ctx *ctx)
-{
-    winSsh_gss_ctx *winctx= (winSsh_gss_ctx *) *ctx;
-
-    /* check input */
-    if (winctx == NULL) return SSH_GSS_FAILURE;
-
-    /* free Windows data */
-    p_FreeCredentialsHandle(&winctx->cred_handle);
-    #ifdef MPEXT
-    if (winctx->context_handle != NULL)
-    #endif
-    p_DeleteSecurityContext(&winctx->context);
-
-    /* delete our "wrapper" structure */
-    sfree(winctx);
-    *ctx = (Ssh_gss_ctx) NULL;
-
-    return SSH_GSS_OK;
-}
-
-
-static Ssh_gss_stat ssh_sspi_release_name(struct ssh_gss_library *lib,
-					  Ssh_gss_name *srv_name)
-{
-    char *pStr= (char *) *srv_name;
-
-    if (pStr == NULL) return SSH_GSS_FAILURE;
-    sfree(pStr);
-    *srv_name = (Ssh_gss_name) NULL;
-
-    return SSH_GSS_OK;
-}
-
-static Ssh_gss_stat ssh_sspi_display_status(struct ssh_gss_library *lib,
-					    Ssh_gss_ctx ctx, Ssh_gss_buf *buf)
-{
-    winSsh_gss_ctx *winctx = (winSsh_gss_ctx *) ctx;
-    const char *msg;
-
-    if (winctx == NULL) return SSH_GSS_FAILURE;
-
-    /* decode the error code */
-    switch (winctx->maj_stat) {
-      case SEC_E_OK: msg="SSPI status OK"; break;
-      case SEC_E_INVALID_HANDLE: msg="The handle passed to the function"
-	    " is invalid.";
-	break;
-      case SEC_E_TARGET_UNKNOWN: msg="The target was not recognized."; break;
-      case SEC_E_LOGON_DENIED: msg="The logon failed."; break;
-      case SEC_E_INTERNAL_ERROR: msg="The Local Security Authority cannot"
-	    " be contacted.";
-	break;
-      case SEC_E_NO_CREDENTIALS: msg="No credentials are available in the"
-	    " security package.";
-	break;
-      case SEC_E_NO_AUTHENTICATING_AUTHORITY:
-	msg="No authority could be contacted for authentication."
-	    "The domain name of the authenticating party could be wrong,"
-	    " the domain could be unreachable, or there might have been"
-	    " a trust relationship failure.";
-	break;
-      case SEC_E_INSUFFICIENT_MEMORY:
-	msg="One or more of the SecBufferDesc structures passed as"
-	    " an OUT parameter has a buffer that is too small.";
-	break;
-      case SEC_E_INVALID_TOKEN:
-	msg="The error is due to a malformed input token, such as a"
-	    " token corrupted in transit, a token"
-	    " of incorrect size, or a token passed into the wrong"
-	    " security package. Passing a token to"
-	    " the wrong package can happen if client and server did not"
-	    " negotiate the proper security package.";
-	break;
-      default:
-	msg = "Internal SSPI error";
-	break;
-    }
-
-    buf->value = dupstr(msg);
-    buf->length = strlen(buf->value);
-    
-    return SSH_GSS_OK;
-}
-
-static Ssh_gss_stat ssh_sspi_get_mic(struct ssh_gss_library *lib,
-				     Ssh_gss_ctx ctx, Ssh_gss_buf *buf,
-				     Ssh_gss_buf *hash)
-{
-    winSsh_gss_ctx *winctx= (winSsh_gss_ctx *) ctx;
-    SecPkgContext_Sizes ContextSizes;
-    SecBufferDesc InputBufferDescriptor;
-    SecBuffer InputSecurityToken[2];
-
-    if (winctx == NULL) return SSH_GSS_FAILURE;
-  
-    winctx->maj_stat = 0;
-
-    memset(&ContextSizes, 0, sizeof(ContextSizes));
-
-    winctx->maj_stat = p_QueryContextAttributesA(&winctx->context,
-						 SECPKG_ATTR_SIZES,
-						 &ContextSizes);
-    
-    if (winctx->maj_stat != SEC_E_OK ||
-	ContextSizes.cbMaxSignature == 0)
-	return winctx->maj_stat;
-
-    InputBufferDescriptor.cBuffers = 2;
-    InputBufferDescriptor.pBuffers = InputSecurityToken;
-    InputBufferDescriptor.ulVersion = SECBUFFER_VERSION;
-    InputSecurityToken[0].BufferType = SECBUFFER_DATA;
-    InputSecurityToken[0].cbBuffer = buf->length;
-    InputSecurityToken[0].pvBuffer = buf->value;
-    InputSecurityToken[1].BufferType = SECBUFFER_TOKEN;
-    InputSecurityToken[1].cbBuffer = ContextSizes.cbMaxSignature;
-    InputSecurityToken[1].pvBuffer = snewn(ContextSizes.cbMaxSignature, char);
-
-    winctx->maj_stat = p_MakeSignature(&winctx->context,
-				       0,
-				       &InputBufferDescriptor,
-				       0);
-
-    if (winctx->maj_stat == SEC_E_OK) {
-	hash->length = InputSecurityToken[1].cbBuffer;
-	hash->value = InputSecurityToken[1].pvBuffer;
-    }
-
-    return winctx->maj_stat;
-}
-
-static Ssh_gss_stat ssh_sspi_verify_mic(struct ssh_gss_library *lib,
-                                        Ssh_gss_ctx ctx,
-                                        Ssh_gss_buf *buf,
-                                        Ssh_gss_buf *mic)
-{
-    winSsh_gss_ctx *winctx= (winSsh_gss_ctx *) ctx;
-    SecBufferDesc InputBufferDescriptor;
-    SecBuffer InputSecurityToken[2];
-    ULONG qop;
-
-    if (winctx == NULL) return SSH_GSS_FAILURE;
-
-    winctx->maj_stat = 0;
-
-    InputBufferDescriptor.cBuffers = 2;
-    InputBufferDescriptor.pBuffers = InputSecurityToken;
-    InputBufferDescriptor.ulVersion = SECBUFFER_VERSION;
-    InputSecurityToken[0].BufferType = SECBUFFER_DATA;
-    InputSecurityToken[0].cbBuffer = buf->length;
-    InputSecurityToken[0].pvBuffer = buf->value;
-    InputSecurityToken[1].BufferType = SECBUFFER_TOKEN;
-    InputSecurityToken[1].cbBuffer = mic->length;
-    InputSecurityToken[1].pvBuffer = mic->value;
-
-    winctx->maj_stat = p_VerifySignature(&winctx->context,
-                                       &InputBufferDescriptor,
-                                       0, &qop);
-    return winctx->maj_stat;
-}
-
-static Ssh_gss_stat ssh_sspi_free_mic(struct ssh_gss_library *lib,
-				      Ssh_gss_buf *hash)
-{
-    sfree(hash->value);
-    return SSH_GSS_OK;
-}
-
-static void ssh_sspi_bind_fns(struct ssh_gss_library *lib)
-{
-    lib->indicate_mech = ssh_sspi_indicate_mech;
-    lib->import_name = ssh_sspi_import_name;
-    lib->release_name = ssh_sspi_release_name;
-    lib->init_sec_context = ssh_sspi_init_sec_context;
-    lib->free_tok = ssh_sspi_free_tok;
-    lib->acquire_cred = ssh_sspi_acquire_cred;
-    lib->release_cred = ssh_sspi_release_cred;
-    lib->get_mic = ssh_sspi_get_mic;
-    lib->verify_mic = ssh_sspi_verify_mic;
-    lib->free_mic = ssh_sspi_free_mic;
-    lib->display_status = ssh_sspi_display_status;
-}
-
-#else
-
-/* Dummy function so this source file defines something if NO_GSSAPI
-   is defined. */
-
-void ssh_gss_init(void)
-{
-}
-
-#endif
+#ifndef NO_GSSAPI
+
+#include <limits.h>
+#include "putty.h"
+
+#define SECURITY_WIN32
+#include <security.h>
+
+#include "pgssapi.h"
+#include "sshgss.h"
+#include "sshgssc.h"
+
+#include "misc.h"
+
+#define UNIX_EPOCH	11644473600ULL	/* Seconds from Windows epoch */
+#define CNS_PERSEC	10000000ULL	/* # 100ns per second */
+
+/*
+ * Note, as a special case, 0 relative to the Windows epoch (unspecified) maps
+ * to 0 relative to the POSIX epoch (unspecified)!
+ */
+#define TIME_WIN_TO_POSIX(ft, t) do { \
+    ULARGE_INTEGER uli; \
+    uli.LowPart  = (ft).dwLowDateTime; \
+    uli.HighPart = (ft).dwHighDateTime; \
+    if (uli.QuadPart != 0) \
+        uli.QuadPart = uli.QuadPart / CNS_PERSEC - UNIX_EPOCH; \
+    (t) = (time_t) uli.QuadPart; \
+} while(0)
+
+/* Windows code to set up the GSSAPI library list. */
+
+#ifdef _WIN64
+#define MIT_KERB_SUFFIX "64"
+#else
+#define MIT_KERB_SUFFIX "32"
+#endif
+
+const int ngsslibs = 3;
+const char *const gsslibnames[3] = {
+    "MIT Kerberos GSSAPI"MIT_KERB_SUFFIX".DLL",
+    "Microsoft SSPI SECUR32.DLL",
+    "User-specified GSSAPI DLL",
+};
+const struct keyvalwhere gsslibkeywords[] = {
+    { "gssapi32", 0, -1, -1 },
+    { "sspi", 1, -1, -1 },
+    { "custom", 2, -1, -1 },
+};
+
+DECL_WINDOWS_FUNCTION(static, SECURITY_STATUS,
+		      AcquireCredentialsHandleA,
+		      (SEC_CHAR *, SEC_CHAR *, ULONG, PVOID,
+		       PVOID, SEC_GET_KEY_FN, PVOID, PCredHandle, PTimeStamp));
+DECL_WINDOWS_FUNCTION(static, SECURITY_STATUS,
+		      InitializeSecurityContextA,
+		      (PCredHandle, PCtxtHandle, SEC_CHAR *, ULONG, ULONG,
+		       ULONG, PSecBufferDesc, ULONG, PCtxtHandle,
+		       PSecBufferDesc, PULONG, PTimeStamp));
+DECL_WINDOWS_FUNCTION(static, SECURITY_STATUS,
+		      FreeContextBuffer,
+		      (PVOID));
+DECL_WINDOWS_FUNCTION(static, SECURITY_STATUS,
+		      FreeCredentialsHandle,
+		      (PCredHandle));
+DECL_WINDOWS_FUNCTION(static, SECURITY_STATUS,
+		      DeleteSecurityContext,
+		      (PCtxtHandle));
+DECL_WINDOWS_FUNCTION(static, SECURITY_STATUS,
+		      QueryContextAttributesA,
+		      (PCtxtHandle, ULONG, PVOID));
+DECL_WINDOWS_FUNCTION(static, SECURITY_STATUS,
+		      MakeSignature,
+		      (PCtxtHandle, ULONG, PSecBufferDesc, ULONG));
+DECL_WINDOWS_FUNCTION(static, SECURITY_STATUS,
+                      VerifySignature,
+                      (PCtxtHandle, PSecBufferDesc, ULONG, PULONG));
+DECL_WINDOWS_FUNCTION(static, DLL_DIRECTORY_COOKIE,
+                      AddDllDirectory,
+                      (PCWSTR));
+
+typedef struct winSsh_gss_ctx {
+    unsigned long maj_stat;
+    unsigned long min_stat;
+    CredHandle cred_handle;
+    CtxtHandle context;
+    PCtxtHandle context_handle;
+    TimeStamp expiry;
+} winSsh_gss_ctx;
+
+
+#ifdef MPEXT
+static
+#endif
+const Ssh_gss_buf gss_mech_krb5={9,"\x2A\x86\x48\x86\xF7\x12\x01\x02\x02"};
+
+const char *gsslogmsg = NULL;
+
+static void ssh_sspi_bind_fns(struct ssh_gss_library *lib);
+
+struct ssh_gss_liblist *ssh_gss_setup(Conf *conf, void *frontend) // MPEXT
+{
+    HMODULE module;
+    HKEY regkey;
+    struct ssh_gss_liblist *list = snew(struct ssh_gss_liblist);
+    char *path;
+    static HMODULE kernel32_module;
+    if (!kernel32_module) {
+        kernel32_module = load_system32_dll("kernel32.dll");
+    }
+#if (defined _MSC_VER && _MSC_VER < 1900) || defined MPEXT
+    /* Omit the type-check because older MSVCs don't have this function */
+    GET_WINDOWS_FUNCTION_NO_TYPECHECK(kernel32_module, AddDllDirectory);
+#else
+    GET_WINDOWS_FUNCTION(kernel32_module, AddDllDirectory);
+#endif
+
+    list->libraries = snewn(3, struct ssh_gss_library);
+    list->nlibraries = 0;
+
+    /* MIT Kerberos GSSAPI implementation */
+    module = NULL;
+    if (RegOpenKey(HKEY_LOCAL_MACHINE, "SOFTWARE\\MIT\\Kerberos", &regkey)
+	== ERROR_SUCCESS) {
+	DWORD type, size;
+	LONG ret;
+	char *buffer;
+
+	/* Find out the string length */
+        ret = RegQueryValueEx(regkey, "InstallDir", NULL, &type, NULL, &size);
+
+	if (ret == ERROR_SUCCESS && type == REG_SZ) {
+	    buffer = snewn(size + 20, char);
+	    ret = RegQueryValueEx(regkey, "InstallDir", NULL,
+				  &type, (LPBYTE)buffer, &size);
+	    if (ret == ERROR_SUCCESS && type == REG_SZ) {
+                strcat (buffer, "\\bin");
+                if(p_AddDllDirectory) {
+                    /* Add MIT Kerberos' path to the DLL search path,
+                     * it loads its own DLLs further down the road */
+                    wchar_t *dllPath =
+                        dup_mb_to_wc(DEFAULT_CODEPAGE, 0, buffer);
+                    p_AddDllDirectory(dllPath);
+                    sfree(dllPath);
+                }
+                strcat (buffer, "\\gssapi"MIT_KERB_SUFFIX".dll");
+                module = LoadLibraryEx (buffer, NULL,
+                                        LOAD_LIBRARY_SEARCH_SYSTEM32 |
+                                        LOAD_LIBRARY_SEARCH_DLL_LOAD_DIR |
+                                        LOAD_LIBRARY_SEARCH_USER_DIRS);
+	    }
+	    sfree(buffer);
+	}
+	RegCloseKey(regkey);
+    }
+    if (module) {
+	struct ssh_gss_library *lib =
+	    &list->libraries[list->nlibraries++];
+
+	lib->id = 0;
+	lib->gsslogmsg = "Using GSSAPI from GSSAPI"MIT_KERB_SUFFIX".DLL";
+	lib->handle = (void *)module;
+
+#define BIND_GSS_FN(name) \
+    lib->u.gssapi.name = (t_gss_##name) GetProcAddress(module, "gss_" #name)
+
+        BIND_GSS_FN(delete_sec_context);
+        BIND_GSS_FN(display_status);
+        BIND_GSS_FN(get_mic);
+        BIND_GSS_FN(verify_mic);
+        BIND_GSS_FN(import_name);
+        BIND_GSS_FN(init_sec_context);
+        BIND_GSS_FN(release_buffer);
+        BIND_GSS_FN(release_cred);
+        BIND_GSS_FN(release_name);
+
+#undef BIND_GSS_FN
+
+        ssh_gssapi_bind_fns(lib);
+    }
+
+    /* Microsoft SSPI Implementation */
+    module = load_system32_dll("secur32.dll");
+    if (module) {
+	struct ssh_gss_library *lib =
+	    &list->libraries[list->nlibraries++];
+
+	lib->id = 1;
+	lib->gsslogmsg = "Using SSPI from SECUR32.DLL";
+	lib->handle = (void *)module;
+
+#pragma option push -w-cpt
+	GET_WINDOWS_FUNCTION(module, AcquireCredentialsHandleA);
+#pragma option pop
+	GET_WINDOWS_FUNCTION(module, InitializeSecurityContextA);
+	GET_WINDOWS_FUNCTION(module, FreeContextBuffer);
+	GET_WINDOWS_FUNCTION(module, FreeCredentialsHandle);
+	GET_WINDOWS_FUNCTION(module, DeleteSecurityContext);
+	GET_WINDOWS_FUNCTION(module, QueryContextAttributesA);
+	GET_WINDOWS_FUNCTION(module, MakeSignature);
+        GET_WINDOWS_FUNCTION(module, VerifySignature);
+
+	ssh_sspi_bind_fns(lib);
+    }
+
+    /*
+     * Custom GSSAPI DLL.
+     */
+    module = NULL;
+    path = conf_get_filename(conf, CONF_ssh_gss_custom)->path;
+    if (*path) {
+        if(p_AddDllDirectory) {
+            /* Add the custom directory as well in case it chainloads
+             * some other DLLs (e.g a non-installed MIT Kerberos
+             * instance) */
+            int pathlen = strlen(path);
+
+            while (pathlen > 0 && path[pathlen-1] != ':' &&
+                   path[pathlen-1] != '\\')
+                pathlen--;
+
+            if (pathlen > 0 && path[pathlen-1] != '\\')
+                pathlen--;
+
+            if (pathlen > 0) {
+                char *dirpath = dupprintf("%.*s", pathlen, path);
+                wchar_t *dllPath = dup_mb_to_wc(DEFAULT_CODEPAGE, 0, dirpath);
+                p_AddDllDirectory(dllPath);
+                sfree(dllPath);
+                sfree(dirpath);
+            }
+        }
+
+        module = LoadLibraryEx(path, NULL,
+                               LOAD_LIBRARY_SEARCH_SYSTEM32 |
+                               LOAD_LIBRARY_SEARCH_DLL_LOAD_DIR |
+                               LOAD_LIBRARY_SEARCH_USER_DIRS);
+        // MPEXT
+        if (!module && frontend) {
+            char *buf = dupprintf("Cannot load GSSAPI from user-specified library '%s': %s", path, win_strerror(GetLastError()));
+            logevent(frontend, buf);
+            sfree(buf);
+        }
+    }
+    if (module) {
+	struct ssh_gss_library *lib =
+	    &list->libraries[list->nlibraries++];
+
+	lib->id = 2;
+	lib->gsslogmsg = dupprintf("Using GSSAPI from user-specified"
+				   " library '%s'", path);
+	lib->handle = (void *)module;
+
+#define BIND_GSS_FN(name) \
+    lib->u.gssapi.name = (t_gss_##name) GetProcAddress(module, "gss_" #name)
+
+        BIND_GSS_FN(delete_sec_context);
+        BIND_GSS_FN(display_status);
+        BIND_GSS_FN(get_mic);
+        BIND_GSS_FN(verify_mic);
+        BIND_GSS_FN(import_name);
+        BIND_GSS_FN(init_sec_context);
+        BIND_GSS_FN(release_buffer);
+        BIND_GSS_FN(release_cred);
+        BIND_GSS_FN(release_name);
+
+#undef BIND_GSS_FN
+
+        ssh_gssapi_bind_fns(lib);
+    }
+
+
+    return list;
+}
+
+void ssh_gss_cleanup(struct ssh_gss_liblist *list)
+{
+    int i;
+
+    /*
+     * LoadLibrary and FreeLibrary are defined to employ reference
+     * counting in the case where the same library is repeatedly
+     * loaded, so even in a multiple-sessions-per-process context
+     * (not that we currently expect ever to have such a thing on
+     * Windows) it's safe to naively FreeLibrary everything here
+     * without worrying about destroying it under the feet of
+     * another SSH instance still using it.
+     */
+    for (i = 0; i < list->nlibraries; i++) {
+	FreeLibrary((HMODULE)list->libraries[i].handle);
+	if (list->libraries[i].id == 2) {
+	    /* The 'custom' id involves a dynamically allocated message.
+	     * Note that we must cast away the 'const' to free it. */
+	    sfree((char *)list->libraries[i].gsslogmsg);
+	}
+    }
+    sfree(list->libraries);
+    sfree(list);
+}
+
+static Ssh_gss_stat ssh_sspi_indicate_mech(struct ssh_gss_library *lib,
+					   Ssh_gss_buf *mech)
+{
+    *mech = gss_mech_krb5;
+    return SSH_GSS_OK;
+}
+
+
+static Ssh_gss_stat ssh_sspi_import_name(struct ssh_gss_library *lib,
+					 char *host, Ssh_gss_name *srv_name)
+{
+    char *pStr;
+
+    /* Check hostname */
+    if (host == NULL) return SSH_GSS_FAILURE;
+    
+    /* copy it into form host/FQDN */
+    pStr = dupcat("host/", host, NULL);
+
+    *srv_name = (Ssh_gss_name) pStr;
+
+    return SSH_GSS_OK;
+}
+
+static Ssh_gss_stat ssh_sspi_acquire_cred(struct ssh_gss_library *lib,
+                                          Ssh_gss_ctx *ctx,
+                                          time_t *expiry)
+{
+    winSsh_gss_ctx *winctx = snew(winSsh_gss_ctx);
+    memset(winctx, 0, sizeof(winSsh_gss_ctx));
+
+    /* prepare our "wrapper" structure */
+    winctx->maj_stat =  winctx->min_stat = SEC_E_OK;
+    winctx->context_handle = NULL;
+
+    /* Specifying no principal name here means use the credentials of
+       the current logged-in user */
+
+    winctx->maj_stat = p_AcquireCredentialsHandleA(NULL,
+						   "Kerberos",
+						   SECPKG_CRED_OUTBOUND,
+						   NULL,
+						   NULL,
+						   NULL,
+						   NULL,
+						   &winctx->cred_handle,
+                                                   NULL);
+
+    if (winctx->maj_stat != SEC_E_OK) {
+        p_FreeCredentialsHandle(&winctx->cred_handle);
+        sfree(winctx);
+        return SSH_GSS_FAILURE;
+    }
+
+    /* Windows does not return a valid expiration from AcquireCredentials */
+    if (expiry)
+        *expiry = GSS_NO_EXPIRATION;
+
+    *ctx = (Ssh_gss_ctx) winctx;
+    return SSH_GSS_OK;
+}
+
+#ifdef MPEXT
+static SecBuffer ssh_gss_init_sec_buffer(unsigned long buffersize,
+  unsigned long buffertype, void * buffer)
+{
+  SecBuffer result;
+  result.cbBuffer = buffersize;
+  result.BufferType = buffertype;
+  result.pvBuffer = buffer;
+  return result;
+}
+
+static SecBufferDesc ssh_gss_init_sec_buffer_desc(unsigned long version,
+  unsigned long bufferscount, PSecBuffer buffers)
+{
+  SecBufferDesc result;
+  result.ulVersion = version;
+  result.cBuffers = bufferscount;
+  result.pBuffers = buffers;
+  return result;
+}
+
+#define MPEXT_INIT_SEC_BUFFER(BUFFERSIZE, BUFFERTYPE, BUFFER) \
+  ssh_gss_init_sec_buffer(BUFFERSIZE, BUFFERTYPE, BUFFER)
+#define MPEXT_INIT_SEC_BUFFERDESC(VERSION, BUFFERSCOUNT, BUFFERS) \
+  ssh_gss_init_sec_buffer_desc(VERSION, BUFFERSCOUNT, BUFFERS)
+
+#else
+#define MPEXT_INIT_SEC_BUFFER(BUFFERSIZE, BUFFERTYPE, BUFFER) \
+  {BUFFERSIZE, BUFFERTYPE, BUFFER}
+#define MPEXT_INIT_SEC_BUFFERDESC(VERSION, BUFFERSCOUNT, BUFFERS) \
+  {VERSION, BUFFERSCOUNT, BUFFERS}
+#endif
+
+static void localexp_to_exp_lifetime(TimeStamp *localexp,
+                                     time_t *expiry, unsigned long *lifetime)
+{
+    FILETIME nowUTC;
+    FILETIME expUTC;
+    time_t now;
+    time_t exp;
+    time_t delta;
+
+    if (!lifetime && !expiry)
+        return;
+
+    GetSystemTimeAsFileTime(&nowUTC);
+    TIME_WIN_TO_POSIX(nowUTC, now);
+
+    if (lifetime)
+        *lifetime = 0;
+    if (expiry)
+        *expiry = GSS_NO_EXPIRATION;
+
+    /*
+     * Type oddity: localexp is a pointer to 'TimeStamp', whereas
+     * LocalFileTimeToFileTime expects a pointer to FILETIME. However,
+     * despite having different formal type names from the compiler's
+     * point of view, these two structures are specified to be
+     * isomorphic in the MS documentation, so it's legitimate to copy
+     * between them:
+     *
+     * https://msdn.microsoft.com/en-us/library/windows/desktop/aa380511(v=vs.85).aspx
+     */
+    {
+        FILETIME localexp_ft;
+        enum { vorpal_sword = 1 / (sizeof(*localexp) == sizeof(localexp_ft)) };
+        memcpy(&localexp_ft, localexp, sizeof(localexp_ft));
+        if (!LocalFileTimeToFileTime(&localexp_ft, &expUTC))
+            return;
+    }
+
+    TIME_WIN_TO_POSIX(expUTC, exp);
+    delta = exp - now;
+    if (exp == 0 || delta <= 0)
+        return;
+
+    if (expiry)
+        *expiry = exp;
+    if (lifetime) {
+        if (delta <= ULONG_MAX)
+            *lifetime = (unsigned long)delta;
+        else
+            *lifetime = ULONG_MAX;
+    }
+}
+
+static Ssh_gss_stat ssh_sspi_init_sec_context(struct ssh_gss_library *lib,
+					      Ssh_gss_ctx *ctx,
+					      Ssh_gss_name srv_name,
+					      int to_deleg,
+					      Ssh_gss_buf *recv_tok,
+                                              Ssh_gss_buf *send_tok,
+                                              time_t *expiry,
+                                              unsigned long *lifetime)
+{
+    winSsh_gss_ctx *winctx = (winSsh_gss_ctx *) *ctx;
+    SecBuffer wsend_tok = MPEXT_INIT_SEC_BUFFER(send_tok->length,SECBUFFER_TOKEN,send_tok->value);
+    SecBuffer wrecv_tok = MPEXT_INIT_SEC_BUFFER(recv_tok->length,SECBUFFER_TOKEN,recv_tok->value);
+    SecBufferDesc output_desc= MPEXT_INIT_SEC_BUFFERDESC(SECBUFFER_VERSION,1,&wsend_tok);
+    SecBufferDesc input_desc = MPEXT_INIT_SEC_BUFFERDESC(SECBUFFER_VERSION,1,&wrecv_tok);
+    unsigned long flags=ISC_REQ_MUTUAL_AUTH|ISC_REQ_REPLAY_DETECT|
+	ISC_REQ_CONFIDENTIALITY|ISC_REQ_ALLOCATE_MEMORY;
+    unsigned long ret_flags=0;
+    TimeStamp localexp;
+    
+    /* check if we have to delegate ... */
+    if (to_deleg) flags |= ISC_REQ_DELEGATE;
+    winctx->maj_stat = p_InitializeSecurityContextA(&winctx->cred_handle,
+						    winctx->context_handle,
+						    (char*) srv_name,
+						    flags,
+						    0,          /* reserved */
+						    SECURITY_NATIVE_DREP,
+						    &input_desc,
+						    0,          /* reserved */
+						    &winctx->context,
+						    &output_desc,
+						    &ret_flags,
+                                                    &localexp);
+
+    localexp_to_exp_lifetime(&localexp, expiry, lifetime);
+
+    /* prepare for the next round */
+    winctx->context_handle = &winctx->context;
+    send_tok->value = wsend_tok.pvBuffer;
+    send_tok->length = wsend_tok.cbBuffer;
+  
+    /* check & return our status */
+    if (winctx->maj_stat==SEC_E_OK) return SSH_GSS_S_COMPLETE;
+    if (winctx->maj_stat==SEC_I_CONTINUE_NEEDED) return SSH_GSS_S_CONTINUE_NEEDED;
+    
+    return SSH_GSS_FAILURE;
+}
+
+static Ssh_gss_stat ssh_sspi_free_tok(struct ssh_gss_library *lib,
+				      Ssh_gss_buf *send_tok)
+{
+    /* check input */
+    if (send_tok == NULL) return SSH_GSS_FAILURE;
+
+    /* free Windows buffer */
+    p_FreeContextBuffer(send_tok->value);
+    SSH_GSS_CLEAR_BUF(send_tok);
+    
+    return SSH_GSS_OK;
+}
+
+static Ssh_gss_stat ssh_sspi_release_cred(struct ssh_gss_library *lib,
+					  Ssh_gss_ctx *ctx)
+{
+    winSsh_gss_ctx *winctx= (winSsh_gss_ctx *) *ctx;
+
+    /* check input */
+    if (winctx == NULL) return SSH_GSS_FAILURE;
+
+    /* free Windows data */
+    p_FreeCredentialsHandle(&winctx->cred_handle);
+    #ifdef MPEXT
+    if (winctx->context_handle != NULL)
+    #endif
+    p_DeleteSecurityContext(&winctx->context);
+
+    /* delete our "wrapper" structure */
+    sfree(winctx);
+    *ctx = (Ssh_gss_ctx) NULL;
+
+    return SSH_GSS_OK;
+}
+
+
+static Ssh_gss_stat ssh_sspi_release_name(struct ssh_gss_library *lib,
+					  Ssh_gss_name *srv_name)
+{
+    char *pStr= (char *) *srv_name;
+
+    if (pStr == NULL) return SSH_GSS_FAILURE;
+    sfree(pStr);
+    *srv_name = (Ssh_gss_name) NULL;
+
+    return SSH_GSS_OK;
+}
+
+static Ssh_gss_stat ssh_sspi_display_status(struct ssh_gss_library *lib,
+					    Ssh_gss_ctx ctx, Ssh_gss_buf *buf)
+{
+    winSsh_gss_ctx *winctx = (winSsh_gss_ctx *) ctx;
+    const char *msg;
+
+    if (winctx == NULL) return SSH_GSS_FAILURE;
+
+    /* decode the error code */
+    switch (winctx->maj_stat) {
+      case SEC_E_OK: msg="SSPI status OK"; break;
+      case SEC_E_INVALID_HANDLE: msg="The handle passed to the function"
+	    " is invalid.";
+	break;
+      case SEC_E_TARGET_UNKNOWN: msg="The target was not recognized."; break;
+      case SEC_E_LOGON_DENIED: msg="The logon failed."; break;
+      case SEC_E_INTERNAL_ERROR: msg="The Local Security Authority cannot"
+	    " be contacted.";
+	break;
+      case SEC_E_NO_CREDENTIALS: msg="No credentials are available in the"
+	    " security package.";
+	break;
+      case SEC_E_NO_AUTHENTICATING_AUTHORITY:
+	msg="No authority could be contacted for authentication."
+	    "The domain name of the authenticating party could be wrong,"
+	    " the domain could be unreachable, or there might have been"
+	    " a trust relationship failure.";
+	break;
+      case SEC_E_INSUFFICIENT_MEMORY:
+	msg="One or more of the SecBufferDesc structures passed as"
+	    " an OUT parameter has a buffer that is too small.";
+	break;
+      case SEC_E_INVALID_TOKEN:
+	msg="The error is due to a malformed input token, such as a"
+	    " token corrupted in transit, a token"
+	    " of incorrect size, or a token passed into the wrong"
+	    " security package. Passing a token to"
+	    " the wrong package can happen if client and server did not"
+	    " negotiate the proper security package.";
+	break;
+      default:
+	msg = "Internal SSPI error";
+	break;
+    }
+
+    buf->value = dupstr(msg);
+    buf->length = strlen(buf->value);
+    
+    return SSH_GSS_OK;
+}
+
+static Ssh_gss_stat ssh_sspi_get_mic(struct ssh_gss_library *lib,
+				     Ssh_gss_ctx ctx, Ssh_gss_buf *buf,
+				     Ssh_gss_buf *hash)
+{
+    winSsh_gss_ctx *winctx= (winSsh_gss_ctx *) ctx;
+    SecPkgContext_Sizes ContextSizes;
+    SecBufferDesc InputBufferDescriptor;
+    SecBuffer InputSecurityToken[2];
+
+    if (winctx == NULL) return SSH_GSS_FAILURE;
+  
+    winctx->maj_stat = 0;
+
+    memset(&ContextSizes, 0, sizeof(ContextSizes));
+
+    winctx->maj_stat = p_QueryContextAttributesA(&winctx->context,
+						 SECPKG_ATTR_SIZES,
+						 &ContextSizes);
+    
+    if (winctx->maj_stat != SEC_E_OK ||
+	ContextSizes.cbMaxSignature == 0)
+	return winctx->maj_stat;
+
+    InputBufferDescriptor.cBuffers = 2;
+    InputBufferDescriptor.pBuffers = InputSecurityToken;
+    InputBufferDescriptor.ulVersion = SECBUFFER_VERSION;
+    InputSecurityToken[0].BufferType = SECBUFFER_DATA;
+    InputSecurityToken[0].cbBuffer = buf->length;
+    InputSecurityToken[0].pvBuffer = buf->value;
+    InputSecurityToken[1].BufferType = SECBUFFER_TOKEN;
+    InputSecurityToken[1].cbBuffer = ContextSizes.cbMaxSignature;
+    InputSecurityToken[1].pvBuffer = snewn(ContextSizes.cbMaxSignature, char);
+
+    winctx->maj_stat = p_MakeSignature(&winctx->context,
+				       0,
+				       &InputBufferDescriptor,
+				       0);
+
+    if (winctx->maj_stat == SEC_E_OK) {
+	hash->length = InputSecurityToken[1].cbBuffer;
+	hash->value = InputSecurityToken[1].pvBuffer;
+    }
+
+    return winctx->maj_stat;
+}
+
+static Ssh_gss_stat ssh_sspi_verify_mic(struct ssh_gss_library *lib,
+                                        Ssh_gss_ctx ctx,
+                                        Ssh_gss_buf *buf,
+                                        Ssh_gss_buf *mic)
+{
+    winSsh_gss_ctx *winctx= (winSsh_gss_ctx *) ctx;
+    SecBufferDesc InputBufferDescriptor;
+    SecBuffer InputSecurityToken[2];
+    ULONG qop;
+
+    if (winctx == NULL) return SSH_GSS_FAILURE;
+
+    winctx->maj_stat = 0;
+
+    InputBufferDescriptor.cBuffers = 2;
+    InputBufferDescriptor.pBuffers = InputSecurityToken;
+    InputBufferDescriptor.ulVersion = SECBUFFER_VERSION;
+    InputSecurityToken[0].BufferType = SECBUFFER_DATA;
+    InputSecurityToken[0].cbBuffer = buf->length;
+    InputSecurityToken[0].pvBuffer = buf->value;
+    InputSecurityToken[1].BufferType = SECBUFFER_TOKEN;
+    InputSecurityToken[1].cbBuffer = mic->length;
+    InputSecurityToken[1].pvBuffer = mic->value;
+
+    winctx->maj_stat = p_VerifySignature(&winctx->context,
+                                       &InputBufferDescriptor,
+                                       0, &qop);
+    return winctx->maj_stat;
+}
+
+static Ssh_gss_stat ssh_sspi_free_mic(struct ssh_gss_library *lib,
+				      Ssh_gss_buf *hash)
+{
+    sfree(hash->value);
+    return SSH_GSS_OK;
+}
+
+static void ssh_sspi_bind_fns(struct ssh_gss_library *lib)
+{
+    lib->indicate_mech = ssh_sspi_indicate_mech;
+    lib->import_name = ssh_sspi_import_name;
+    lib->release_name = ssh_sspi_release_name;
+    lib->init_sec_context = ssh_sspi_init_sec_context;
+    lib->free_tok = ssh_sspi_free_tok;
+    lib->acquire_cred = ssh_sspi_acquire_cred;
+    lib->release_cred = ssh_sspi_release_cred;
+    lib->get_mic = ssh_sspi_get_mic;
+    lib->verify_mic = ssh_sspi_verify_mic;
+    lib->free_mic = ssh_sspi_free_mic;
+    lib->display_status = ssh_sspi_display_status;
+}
+
+#else
+
+/* Dummy function so this source file defines something if NO_GSSAPI
+   is defined. */
+
+void ssh_gss_init(void)
+{
+}
+
+#endif