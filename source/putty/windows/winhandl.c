--- conflicted
+++ resolved
@@ -1,625 +1,718 @@
-/*
- * winhandl.c: Module to give Windows front ends the general
- * ability to deal with consoles, pipes, serial ports, or any other
- * type of data stream accessed through a Windows API HANDLE rather
- * than a WinSock SOCKET.
- *
- * We do this by spawning a subthread to continuously try to read
- * from the handle. Every time a read successfully returns some
- * data, the subthread sets an event object which is picked up by
- * the main thread, and the main thread then sets an event in
- * return to instruct the subthread to resume reading.
- * 
- * Output works precisely the other way round, in a second
- * subthread. The output subthread should not be attempting to
- * write all the time, because it hasn't always got data _to_
- * write; so the output thread waits for an event object notifying
- * it to _attempt_ a write, and then it sets an event in return
- * when one completes.
- * 
- * (It's terribly annoying having to spawn a subthread for each
- * direction of each handle. Technically it isn't necessary for
- * serial ports, since we could use overlapped I/O within the main
- * thread and wait directly on the event objects in the OVERLAPPED
- * structures. However, we can't use this trick for some types of
- * file handle at all - for some reason Windows restricts use of
- * OVERLAPPED to files which were opened with the overlapped flag -
- * and so we must use threads for those. This being the case, it's
- * simplest just to use threads for everything rather than trying
- * to keep track of multiple completely separate mechanisms.)
- */
-
-#include <assert.h>
-
-#include "putty.h"
-
-/* ----------------------------------------------------------------------
- * Generic definitions.
- */
-
-/*
- * Maximum amount of backlog we will allow to build up on an input
- * handle before we stop reading from it.
- */
-#define MAX_BACKLOG 32768
-
-struct handle_generic {
-    /*
-     * Initial fields common to both handle_input and handle_output
-     * structures.
-     * 
-     * The three HANDLEs are set up at initialisation time and are
-     * thereafter read-only to both main thread and subthread.
-     * `moribund' is only used by the main thread; `done' is
-     * written by the main thread before signalling to the
-     * subthread. `defunct' and `busy' are used only by the main
-     * thread.
-     */
-    HANDLE h;			       /* the handle itself */
-    HANDLE ev_to_main;		       /* event used to signal main thread */
-    HANDLE ev_from_main;	       /* event used to signal back to us */
-    int moribund;		       /* are we going to kill this soon? */
-    int done;			       /* request subthread to terminate */
-    int defunct;		       /* has the subthread already gone? */
-    int busy;			       /* operation currently in progress? */
-    void *privdata;		       /* for client to remember who they are */
-};
-
-/* ----------------------------------------------------------------------
- * Input threads.
- */
-
-/*
- * Data required by an input thread.
- */
-struct handle_input {
-    /*
-     * Copy of the handle_generic structure.
-     */
-    HANDLE h;			       /* the handle itself */
-    HANDLE ev_to_main;		       /* event used to signal main thread */
-    HANDLE ev_from_main;	       /* event used to signal back to us */
-    int moribund;		       /* are we going to kill this soon? */
-    int done;			       /* request subthread to terminate */
-    int defunct;		       /* has the subthread already gone? */
-    int busy;			       /* operation currently in progress? */
-    void *privdata;		       /* for client to remember who they are */
-
-    /*
-     * Data set at initialisation and then read-only.
-     */
-    int flags;
-
-    /*
-     * Data set by the input thread before signalling ev_to_main,
-     * and read by the main thread after receiving that signal.
-     */
-    char buffer[4096];		       /* the data read from the handle */
-    DWORD len;			       /* how much data that was */
-    int readerr;		       /* lets us know about read errors */
-
-    /*
-     * Callback function called by this module when data arrives on
-     * an input handle.
-     */
-    handle_inputfn_t gotdata;
-};
-
-/*
- * The actual thread procedure for an input thread.
- */
-static DWORD WINAPI handle_input_threadfunc(void *param)
-{
-    struct handle_input *ctx = (struct handle_input *) param;
-    OVERLAPPED ovl, *povl;
-    HANDLE oev;
-    int readret, readlen;
-
-    if (ctx->flags & HANDLE_FLAG_OVERLAPPED) {
-	povl = &ovl;
-	oev = CreateEvent(NULL, TRUE, FALSE, NULL);
-    } else {
-	povl = NULL;
-    }
-
-    if (ctx->flags & HANDLE_FLAG_UNITBUFFER)
-	readlen = 1;
-    else
-	readlen = sizeof(ctx->buffer);
-
-    while (1) {
-	if (povl) {
-	    memset(povl, 0, sizeof(OVERLAPPED));
-	    povl->hEvent = oev;
-	}
-	readret = ReadFile(ctx->h, ctx->buffer,readlen, &ctx->len, povl);
-	if (!readret)
-	    ctx->readerr = GetLastError();
-	else
-	    ctx->readerr = 0;
-	if (povl && !readret && ctx->readerr == ERROR_IO_PENDING) {
-	    WaitForSingleObject(povl->hEvent, INFINITE);
-	    readret = GetOverlappedResult(ctx->h, povl, &ctx->len, FALSE);
-	    if (!readret)
-		ctx->readerr = GetLastError();
-	    else
-		ctx->readerr = 0;
-	}
-
-	if (!readret) {
-	    /*
-	     * Windows apparently sends ERROR_BROKEN_PIPE when a
-	     * pipe we're reading from is closed normally from the
-	     * writing end. This is ludicrous; if that situation
-	     * isn't a natural EOF, _nothing_ is. So if we get that
-	     * particular error, we pretend it's EOF.
-	     */
-	    if (ctx->readerr == ERROR_BROKEN_PIPE)
-		ctx->readerr = 0;
-	    ctx->len = 0;
-	}
-
-	if (readret && ctx->len == 0 &&
-	    (ctx->flags & HANDLE_FLAG_IGNOREEOF))
-	    continue;
-
-	SetEvent(ctx->ev_to_main);
-
-	if (!ctx->len)
-	    break;
-
-	WaitForSingleObject(ctx->ev_from_main, INFINITE);
-	if (ctx->done)
-	    break;		       /* main thread told us to shut down */
-    }
-
-    if (povl)
-	CloseHandle(oev);
-
-    return 0;
-}
-
-/*
- * This is called after a succcessful read, or from the
- * `unthrottle' function. It decides whether or not to begin a new
- * read operation.
- */
-static void handle_throttle(struct handle_input *ctx, int backlog)
-{
-    if (ctx->defunct)
-	return;
-
-    /*
-     * If there's a read operation already in progress, do nothing:
-     * when that completes, we'll come back here and be in a
-     * position to make a better decision.
-     */
-    if (ctx->busy)
-	return;
-
-    /*
-     * Otherwise, we must decide whether to start a new read based
-     * on the size of the backlog.
-     */
-    if (backlog < MAX_BACKLOG) {
-	SetEvent(ctx->ev_from_main);
-	ctx->busy = TRUE;
-    }
-}
-
-/* ----------------------------------------------------------------------
- * Output threads.
- */
-
-/*
- * Data required by an output thread.
- */
-struct handle_output {
-    /*
-     * Copy of the handle_generic structure.
-     */
-    HANDLE h;			       /* the handle itself */
-    HANDLE ev_to_main;		       /* event used to signal main thread */
-    HANDLE ev_from_main;	       /* event used to signal back to us */
-    int moribund;		       /* are we going to kill this soon? */
-    int done;			       /* request subthread to terminate */
-    int defunct;		       /* has the subthread already gone? */
-    int busy;			       /* operation currently in progress? */
-    void *privdata;		       /* for client to remember who they are */
-
-    /*
-     * Data set at initialisation and then read-only.
-     */
-    int flags;
-
-    /*
-     * Data set by the main thread before signalling ev_from_main,
-     * and read by the input thread after receiving that signal.
-     */
-    char *buffer;		       /* the data to write */
-    DWORD len;			       /* how much data there is */
-
-    /*
-     * Data set by the input thread before signalling ev_to_main,
-     * and read by the main thread after receiving that signal.
-     */
-    DWORD lenwritten;		       /* how much data we actually wrote */
-    int writeerr;		       /* return value from WriteFile */
-
-    /*
-     * Data only ever read or written by the main thread.
-     */
-    bufchain queued_data;	       /* data still waiting to be written */
-    enum { EOF_NO, EOF_PENDING, EOF_SENT } outgoingeof;
-
-    /*
-     * Callback function called when the backlog in the bufchain
-     * drops.
-     */
-    handle_outputfn_t sentdata;
-};
-
-static DWORD WINAPI handle_output_threadfunc(void *param)
-{
-    struct handle_output *ctx = (struct handle_output *) param;
-    OVERLAPPED ovl, *povl;
-    HANDLE oev;
-    int writeret;
-
-    if (ctx->flags & HANDLE_FLAG_OVERLAPPED) {
-	povl = &ovl;
-	oev = CreateEvent(NULL, TRUE, FALSE, NULL);
-    } else {
-	povl = NULL;
-    }
-
-    while (1) {
-	WaitForSingleObject(ctx->ev_from_main, INFINITE);
-	if (ctx->done) {
-	    SetEvent(ctx->ev_to_main);
-	    break;
-	}
-	if (povl) {
-	    memset(povl, 0, sizeof(OVERLAPPED));
-	    povl->hEvent = oev;
-	}
-
-	writeret = WriteFile(ctx->h, ctx->buffer, ctx->len,
-			     &ctx->lenwritten, povl);
-	if (!writeret)
-	    ctx->writeerr = GetLastError();
-	else
-	    ctx->writeerr = 0;
-	if (povl && !writeret && GetLastError() == ERROR_IO_PENDING) {
-	    writeret = GetOverlappedResult(ctx->h, povl,
-					   &ctx->lenwritten, TRUE);
-	    if (!writeret)
-		ctx->writeerr = GetLastError();
-	    else
-		ctx->writeerr = 0;
-	}
-
-	SetEvent(ctx->ev_to_main);
-	if (!writeret)
-	    break;
-    }
-
-    if (povl)
-	CloseHandle(oev);
-
-    return 0;
-}
-
-static void handle_try_output(struct handle_output *ctx)
-{
-    void *senddata;
-    int sendlen;
-
-    if (!ctx->busy && bufchain_size(&ctx->queued_data)) {
-	bufchain_prefix(&ctx->queued_data, &senddata, &sendlen);
-	ctx->buffer = senddata;
-	ctx->len = sendlen;
-	SetEvent(ctx->ev_from_main);
-	ctx->busy = TRUE;
-    } else if (!ctx->busy && bufchain_size(&ctx->queued_data) == 0 &&
-               ctx->outgoingeof == EOF_PENDING) {
-        CloseHandle(ctx->h);
-        ctx->h = INVALID_HANDLE_VALUE;
-        ctx->outgoingeof = EOF_SENT;
-    }
-}
-
-/* ----------------------------------------------------------------------
- * Unified code handling both input and output threads.
- */
-
-struct handle {
-    int output;
-    union {
-	struct handle_generic g;
-	struct handle_input i;
-	struct handle_output o;
-    } u;
-};
-
-static tree234 *handles_by_evtomain;
-
-static int handle_cmp_evtomain(void *av, void *bv)
-{
-    struct handle *a = (struct handle *)av;
-    struct handle *b = (struct handle *)bv;
-
-    if ((unsigned)a->u.g.ev_to_main < (unsigned)b->u.g.ev_to_main)
-	return -1;
-    else if ((unsigned)a->u.g.ev_to_main > (unsigned)b->u.g.ev_to_main)
-	return +1;
-    else
-	return 0;
-}
-
-static int handle_find_evtomain(void *av, void *bv)
-{
-    HANDLE *a = (HANDLE *)av;
-    struct handle *b = (struct handle *)bv;
-
-    if ((unsigned)*a < (unsigned)b->u.g.ev_to_main)
-	return -1;
-    else if ((unsigned)*a > (unsigned)b->u.g.ev_to_main)
-	return +1;
-    else
-	return 0;
-}
-
-struct handle *handle_input_new(HANDLE handle, handle_inputfn_t gotdata,
-				void *privdata, int flags)
-{
-    struct handle *h = snew(struct handle);
-    DWORD in_threadid; /* required for Win9x */
-
-    h->output = FALSE;
-    h->u.i.h = handle;
-    h->u.i.ev_to_main = CreateEvent(NULL, FALSE, FALSE, NULL);
-    h->u.i.ev_from_main = CreateEvent(NULL, FALSE, FALSE, NULL);
-    h->u.i.gotdata = gotdata;
-    h->u.i.defunct = FALSE;
-    h->u.i.moribund = FALSE;
-    h->u.i.done = FALSE;
-    h->u.i.privdata = privdata;
-    h->u.i.flags = flags;
-
-    if (!handles_by_evtomain)
-	handles_by_evtomain = newtree234(handle_cmp_evtomain);
-    add234(handles_by_evtomain, h);
-
-    CreateThread(NULL, 0, handle_input_threadfunc,
-		 &h->u.i, 0, &in_threadid);
-    h->u.i.busy = TRUE;
-
-    return h;
-}
-
-struct handle *handle_output_new(HANDLE handle, handle_outputfn_t sentdata,
-				 void *privdata, int flags)
-{
-    struct handle *h = snew(struct handle);
-    DWORD out_threadid; /* required for Win9x */
-
-    h->output = TRUE;
-    h->u.o.h = handle;
-    h->u.o.ev_to_main = CreateEvent(NULL, FALSE, FALSE, NULL);
-    h->u.o.ev_from_main = CreateEvent(NULL, FALSE, FALSE, NULL);
-    h->u.o.busy = FALSE;
-    h->u.o.defunct = FALSE;
-    h->u.o.moribund = FALSE;
-    h->u.o.done = FALSE;
-    h->u.o.privdata = privdata;
-    bufchain_init(&h->u.o.queued_data);
-    h->u.o.outgoingeof = EOF_NO;
-    h->u.o.sentdata = sentdata;
-    h->u.o.flags = flags;
-
-    if (!handles_by_evtomain)
-	handles_by_evtomain = newtree234(handle_cmp_evtomain);
-    add234(handles_by_evtomain, h);
-
-    CreateThread(NULL, 0, handle_output_threadfunc,
-		 &h->u.o, 0, &out_threadid);
-
-    return h;
-}
-
-int handle_write(struct handle *h, const void *data, int len)
-{
-    assert(h->output);
-    assert(h->u.o.outgoingeof == EOF_NO);
-    bufchain_add(&h->u.o.queued_data, data, len);
-    handle_try_output(&h->u.o);
-    return bufchain_size(&h->u.o.queued_data);
-}
-
-void handle_write_eof(struct handle *h)
-{
-    /*
-     * This function is called when we want to proactively send an
-     * end-of-file notification on the handle. We can only do this by
-     * actually closing the handle - so never call this on a
-     * bidirectional handle if we're still interested in its incoming
-     * direction!
-     */
-<<<<<<< HEAD
-    assert(h->output);
-    if (!h->u.o.outgoingeof == EOF_NO) {
-=======
-    assert(h->type == HT_OUTPUT);
-    if (h->u.o.outgoingeof == EOF_NO) {
->>>>>>> f083a691
-        h->u.o.outgoingeof = EOF_PENDING;
-        handle_try_output(&h->u.o);
-    }
-}
-
-HANDLE *handle_get_events(int *nevents)
-{
-    HANDLE *ret;
-    struct handle *h;
-    int i, n, size;
-
-    /*
-     * Go through our tree counting the handle objects currently
-     * engaged in useful activity.
-     */
-    ret = NULL;
-    n = size = 0;
-    if (handles_by_evtomain) {
-	for (i = 0; (h = index234(handles_by_evtomain, i)) != NULL; i++) {
-	    if (h->u.g.busy) {
-		if (n >= size) {
-		    size += 32;
-		    ret = sresize(ret, size, HANDLE);
-		}
-		ret[n++] = h->u.g.ev_to_main;
-	    }
-	}
-    }
-
-    *nevents = n;
-    return ret;
-}
-
-static void handle_destroy(struct handle *h)
-{
-    if (h->output)
-	bufchain_clear(&h->u.o.queued_data);
-    CloseHandle(h->u.g.ev_from_main);
-    CloseHandle(h->u.g.ev_to_main);
-    del234(handles_by_evtomain, h);
-    sfree(h);
-}
-
-void handle_free(struct handle *h)
-{
-    /*
-     * If the handle is currently busy, we cannot immediately free
-     * it. Instead we must wait until it's finished its current
-     * operation, because otherwise the subthread will write to
-     * invalid memory after we free its context from under it.
-     */
-    assert(h && !h->u.g.moribund);
-    if (h->u.g.busy) {
-	/*
-	 * Just set the moribund flag, which will be noticed next
-	 * time an operation completes.
-	 */
-	h->u.g.moribund = TRUE;
-    } else if (h->u.g.defunct) {
-	/*
-	 * There isn't even a subthread; we can go straight to
-	 * handle_destroy.
-	 */
-	handle_destroy(h);
-    } else {
-	/*
-	 * The subthread is alive but not busy, so we now signal it
-	 * to die. Set the moribund flag to indicate that it will
-	 * want destroying after that.
-	 */
-	h->u.g.moribund = TRUE;
-	h->u.g.done = TRUE;
-	h->u.g.busy = TRUE;
-	SetEvent(h->u.g.ev_from_main);
-    }
-}
-
-void handle_got_event(HANDLE event)
-{
-    struct handle *h;
-
-    assert(handles_by_evtomain);
-    h = find234(handles_by_evtomain, &event, handle_find_evtomain);
-    if (!h) {
-	/*
-	 * This isn't an error condition. If two or more event
-	 * objects were signalled during the same select operation,
-	 * and processing of the first caused the second handle to
-	 * be closed, then it will sometimes happen that we receive
-	 * an event notification here for a handle which is already
-	 * deceased. In that situation we simply do nothing.
-	 */
-	return;
-    }
-
-    if (h->u.g.moribund) {
-	/*
-	 * A moribund handle is already treated as dead from the
-	 * external user's point of view, so do nothing with the
-	 * actual event. Just signal the thread to die if
-	 * necessary, or destroy the handle if not.
-	 */
-	if (h->u.g.done) {
-	    handle_destroy(h);
-	} else {
-	    h->u.g.done = TRUE;
-	    h->u.g.busy = TRUE;
-	    SetEvent(h->u.g.ev_from_main);
-	}
-	return;
-    }
-
-    if (!h->output) {
-	int backlog;
-
-	h->u.i.busy = FALSE;
-
-	/*
-	 * A signal on an input handle means data has arrived.
-	 */
-	if (h->u.i.len == 0) {
-	    /*
-	     * EOF, or (nearly equivalently) read error.
-	     */
-	    h->u.i.gotdata(h, NULL, -h->u.i.readerr);
-	    h->u.i.defunct = TRUE;
-	} else {
-	    backlog = h->u.i.gotdata(h, h->u.i.buffer, h->u.i.len);
-	    handle_throttle(&h->u.i, backlog);
-	}
-    } else {
-	h->u.o.busy = FALSE;
-
-	/*
-	 * A signal on an output handle means we have completed a
-	 * write. Call the callback to indicate that the output
-	 * buffer size has decreased, or to indicate an error.
-	 */
-	if (h->u.o.writeerr) {
-	    /*
-	     * Write error. Send a negative value to the callback,
-	     * and mark the thread as defunct (because the output
-	     * thread is terminating by now).
-	     */
-	    h->u.o.sentdata(h, -h->u.o.writeerr);
-	    h->u.o.defunct = TRUE;
-	} else {
-	    bufchain_consume(&h->u.o.queued_data, h->u.o.lenwritten);
-	    h->u.o.sentdata(h, bufchain_size(&h->u.o.queued_data));
-	    handle_try_output(&h->u.o);
-	}
-    }
-}
-
-void handle_unthrottle(struct handle *h, int backlog)
-{
-    assert(!h->output);
-    handle_throttle(&h->u.i, backlog);
-}
-
-int handle_backlog(struct handle *h)
-{
-    assert(h->output);
-    return bufchain_size(&h->u.o.queued_data);
-}
-
-void *handle_get_privdata(struct handle *h)
-{
-    return h->u.g.privdata;
-}
+/*
+ * winhandl.c: Module to give Windows front ends the general
+ * ability to deal with consoles, pipes, serial ports, or any other
+ * type of data stream accessed through a Windows API HANDLE rather
+ * than a WinSock SOCKET.
+ *
+ * We do this by spawning a subthread to continuously try to read
+ * from the handle. Every time a read successfully returns some
+ * data, the subthread sets an event object which is picked up by
+ * the main thread, and the main thread then sets an event in
+ * return to instruct the subthread to resume reading.
+ * 
+ * Output works precisely the other way round, in a second
+ * subthread. The output subthread should not be attempting to
+ * write all the time, because it hasn't always got data _to_
+ * write; so the output thread waits for an event object notifying
+ * it to _attempt_ a write, and then it sets an event in return
+ * when one completes.
+ * 
+ * (It's terribly annoying having to spawn a subthread for each
+ * direction of each handle. Technically it isn't necessary for
+ * serial ports, since we could use overlapped I/O within the main
+ * thread and wait directly on the event objects in the OVERLAPPED
+ * structures. However, we can't use this trick for some types of
+ * file handle at all - for some reason Windows restricts use of
+ * OVERLAPPED to files which were opened with the overlapped flag -
+ * and so we must use threads for those. This being the case, it's
+ * simplest just to use threads for everything rather than trying
+ * to keep track of multiple completely separate mechanisms.)
+ */
+
+#include <assert.h>
+
+#include "putty.h"
+
+/* ----------------------------------------------------------------------
+ * Generic definitions.
+ */
+
+/*
+ * Maximum amount of backlog we will allow to build up on an input
+ * handle before we stop reading from it.
+ */
+#define MAX_BACKLOG 32768
+
+struct handle_generic {
+    /*
+     * Initial fields common to both handle_input and handle_output
+     * structures.
+     * 
+     * The three HANDLEs are set up at initialisation time and are
+     * thereafter read-only to both main thread and subthread.
+     * `moribund' is only used by the main thread; `done' is
+     * written by the main thread before signalling to the
+     * subthread. `defunct' and `busy' are used only by the main
+     * thread.
+     */
+    HANDLE h;			       /* the handle itself */
+    HANDLE ev_to_main;		       /* event used to signal main thread */
+    HANDLE ev_from_main;	       /* event used to signal back to us */
+    int moribund;		       /* are we going to kill this soon? */
+    int done;			       /* request subthread to terminate */
+    int defunct;		       /* has the subthread already gone? */
+    int busy;			       /* operation currently in progress? */
+    void *privdata;		       /* for client to remember who they are */
+};
+
+typedef enum { HT_INPUT, HT_OUTPUT, HT_FOREIGN } HandleType;
+
+/* ----------------------------------------------------------------------
+ * Input threads.
+ */
+
+/*
+ * Data required by an input thread.
+ */
+struct handle_input {
+    /*
+     * Copy of the handle_generic structure.
+     */
+    HANDLE h;			       /* the handle itself */
+    HANDLE ev_to_main;		       /* event used to signal main thread */
+    HANDLE ev_from_main;	       /* event used to signal back to us */
+    int moribund;		       /* are we going to kill this soon? */
+    int done;			       /* request subthread to terminate */
+    int defunct;		       /* has the subthread already gone? */
+    int busy;			       /* operation currently in progress? */
+    void *privdata;		       /* for client to remember who they are */
+
+    /*
+     * Data set at initialisation and then read-only.
+     */
+    int flags;
+
+    /*
+     * Data set by the input thread before signalling ev_to_main,
+     * and read by the main thread after receiving that signal.
+     */
+    char buffer[4096];		       /* the data read from the handle */
+    DWORD len;			       /* how much data that was */
+    int readerr;		       /* lets us know about read errors */
+
+    /*
+     * Callback function called by this module when data arrives on
+     * an input handle.
+     */
+    handle_inputfn_t gotdata;
+};
+
+/*
+ * The actual thread procedure for an input thread.
+ */
+static DWORD WINAPI handle_input_threadfunc(void *param)
+{
+    struct handle_input *ctx = (struct handle_input *) param;
+    OVERLAPPED ovl, *povl;
+    HANDLE oev;
+    int readret, readlen, finished;
+
+    if (ctx->flags & HANDLE_FLAG_OVERLAPPED) {
+	povl = &ovl;
+	oev = CreateEvent(NULL, TRUE, FALSE, NULL);
+    } else {
+	povl = NULL;
+    }
+
+    if (ctx->flags & HANDLE_FLAG_UNITBUFFER)
+	readlen = 1;
+    else
+	readlen = sizeof(ctx->buffer);
+
+    while (1) {
+	if (povl) {
+	    memset(povl, 0, sizeof(OVERLAPPED));
+	    povl->hEvent = oev;
+	}
+	readret = ReadFile(ctx->h, ctx->buffer,readlen, &ctx->len, povl);
+	if (!readret)
+	    ctx->readerr = GetLastError();
+	else
+	    ctx->readerr = 0;
+	if (povl && !readret && ctx->readerr == ERROR_IO_PENDING) {
+	    WaitForSingleObject(povl->hEvent, INFINITE);
+	    readret = GetOverlappedResult(ctx->h, povl, &ctx->len, FALSE);
+	    if (!readret)
+		ctx->readerr = GetLastError();
+	    else
+		ctx->readerr = 0;
+	}
+
+	if (!readret) {
+	    /*
+	     * Windows apparently sends ERROR_BROKEN_PIPE when a
+	     * pipe we're reading from is closed normally from the
+	     * writing end. This is ludicrous; if that situation
+	     * isn't a natural EOF, _nothing_ is. So if we get that
+	     * particular error, we pretend it's EOF.
+	     */
+	    if (ctx->readerr == ERROR_BROKEN_PIPE)
+		ctx->readerr = 0;
+	    ctx->len = 0;
+	}
+
+	if (readret && ctx->len == 0 &&
+	    (ctx->flags & HANDLE_FLAG_IGNOREEOF))
+	    continue;
+
+        /*
+         * If we just set ctx->len to 0, that means the read operation
+         * has returned end-of-file. Telling that to the main thread
+         * will cause it to set its 'defunct' flag and dispose of the
+         * handle structure at the next opportunity, in which case we
+         * mustn't touch ctx at all after the SetEvent. (Hence we do
+         * even _this_ check before the SetEvent.)
+         */
+        finished = (ctx->len == 0);
+
+	SetEvent(ctx->ev_to_main);
+
+	if (finished)
+	    break;
+
+	WaitForSingleObject(ctx->ev_from_main, INFINITE);
+	if (ctx->done) {
+            /*
+             * The main thread has asked us to shut down. Send back an
+             * event indicating that we've done so. Hereafter we must
+             * not touch ctx at all, because the main thread might
+             * have freed it.
+             */
+            SetEvent(ctx->ev_to_main);
+            break;
+        }
+    }
+
+    if (povl)
+	CloseHandle(oev);
+
+    return 0;
+}
+
+/*
+ * This is called after a succcessful read, or from the
+ * `unthrottle' function. It decides whether or not to begin a new
+ * read operation.
+ */
+static void handle_throttle(struct handle_input *ctx, int backlog)
+{
+    if (ctx->defunct)
+	return;
+
+    /*
+     * If there's a read operation already in progress, do nothing:
+     * when that completes, we'll come back here and be in a
+     * position to make a better decision.
+     */
+    if (ctx->busy)
+	return;
+
+    /*
+     * Otherwise, we must decide whether to start a new read based
+     * on the size of the backlog.
+     */
+    if (backlog < MAX_BACKLOG) {
+	SetEvent(ctx->ev_from_main);
+	ctx->busy = TRUE;
+    }
+}
+
+/* ----------------------------------------------------------------------
+ * Output threads.
+ */
+
+/*
+ * Data required by an output thread.
+ */
+struct handle_output {
+    /*
+     * Copy of the handle_generic structure.
+     */
+    HANDLE h;			       /* the handle itself */
+    HANDLE ev_to_main;		       /* event used to signal main thread */
+    HANDLE ev_from_main;	       /* event used to signal back to us */
+    int moribund;		       /* are we going to kill this soon? */
+    int done;			       /* request subthread to terminate */
+    int defunct;		       /* has the subthread already gone? */
+    int busy;			       /* operation currently in progress? */
+    void *privdata;		       /* for client to remember who they are */
+
+    /*
+     * Data set at initialisation and then read-only.
+     */
+    int flags;
+
+    /*
+     * Data set by the main thread before signalling ev_from_main,
+     * and read by the input thread after receiving that signal.
+     */
+    char *buffer;		       /* the data to write */
+    DWORD len;			       /* how much data there is */
+
+    /*
+     * Data set by the input thread before signalling ev_to_main,
+     * and read by the main thread after receiving that signal.
+     */
+    DWORD lenwritten;		       /* how much data we actually wrote */
+    int writeerr;		       /* return value from WriteFile */
+
+    /*
+     * Data only ever read or written by the main thread.
+     */
+    bufchain queued_data;	       /* data still waiting to be written */
+    enum { EOF_NO, EOF_PENDING, EOF_SENT } outgoingeof;
+
+    /*
+     * Callback function called when the backlog in the bufchain
+     * drops.
+     */
+    handle_outputfn_t sentdata;
+};
+
+static DWORD WINAPI handle_output_threadfunc(void *param)
+{
+    struct handle_output *ctx = (struct handle_output *) param;
+    OVERLAPPED ovl, *povl;
+    HANDLE oev;
+    int writeret;
+
+    if (ctx->flags & HANDLE_FLAG_OVERLAPPED) {
+	povl = &ovl;
+	oev = CreateEvent(NULL, TRUE, FALSE, NULL);
+    } else {
+	povl = NULL;
+    }
+
+    while (1) {
+	WaitForSingleObject(ctx->ev_from_main, INFINITE);
+	if (ctx->done) {
+            /*
+             * The main thread has asked us to shut down. Send back an
+             * event indicating that we've done so. Hereafter we must
+             * not touch ctx at all, because the main thread might
+             * have freed it.
+             */
+	    SetEvent(ctx->ev_to_main);
+	    break;
+	}
+	if (povl) {
+	    memset(povl, 0, sizeof(OVERLAPPED));
+	    povl->hEvent = oev;
+	}
+
+	writeret = WriteFile(ctx->h, ctx->buffer, ctx->len,
+			     &ctx->lenwritten, povl);
+	if (!writeret)
+	    ctx->writeerr = GetLastError();
+	else
+	    ctx->writeerr = 0;
+	if (povl && !writeret && GetLastError() == ERROR_IO_PENDING) {
+	    writeret = GetOverlappedResult(ctx->h, povl,
+					   &ctx->lenwritten, TRUE);
+	    if (!writeret)
+		ctx->writeerr = GetLastError();
+	    else
+		ctx->writeerr = 0;
+	}
+
+	SetEvent(ctx->ev_to_main);
+	if (!writeret) {
+            /*
+             * The write operation has suffered an error. Telling that
+             * to the main thread will cause it to set its 'defunct'
+             * flag and dispose of the handle structure at the next
+             * opportunity, so we must not touch ctx at all after
+             * this.
+             */
+	    break;
+        }
+    }
+
+    if (povl)
+	CloseHandle(oev);
+
+    return 0;
+}
+
+static void handle_try_output(struct handle_output *ctx)
+{
+    void *senddata;
+    int sendlen;
+
+    if (!ctx->busy && bufchain_size(&ctx->queued_data)) {
+	bufchain_prefix(&ctx->queued_data, &senddata, &sendlen);
+	ctx->buffer = senddata;
+	ctx->len = sendlen;
+	SetEvent(ctx->ev_from_main);
+	ctx->busy = TRUE;
+    } else if (!ctx->busy && bufchain_size(&ctx->queued_data) == 0 &&
+               ctx->outgoingeof == EOF_PENDING) {
+        CloseHandle(ctx->h);
+        ctx->h = INVALID_HANDLE_VALUE;
+        ctx->outgoingeof = EOF_SENT;
+    }
+}
+
+/* ----------------------------------------------------------------------
+ * 'Foreign events'. These are handle structures which just contain a
+ * single event object passed to us by another module such as
+ * winnps.c, so that they can make use of our handle_get_events /
+ * handle_got_event mechanism for communicating with application main
+ * loops.
+ */
+struct handle_foreign {
+    /*
+     * Copy of the handle_generic structure.
+     */
+    HANDLE h;			       /* the handle itself */
+    HANDLE ev_to_main;		       /* event used to signal main thread */
+    HANDLE ev_from_main;	       /* event used to signal back to us */
+    int moribund;		       /* are we going to kill this soon? */
+    int done;			       /* request subthread to terminate */
+    int defunct;		       /* has the subthread already gone? */
+    int busy;			       /* operation currently in progress? */
+    void *privdata;		       /* for client to remember who they are */
+
+    /*
+     * Our own data, just consisting of knowledge of who to call back.
+     */
+    void (*callback)(void *);
+    void *ctx;
+};
+
+/* ----------------------------------------------------------------------
+ * Unified code handling both input and output threads.
+ */
+
+struct handle {
+    HandleType type;
+    union {
+	struct handle_generic g;
+	struct handle_input i;
+	struct handle_output o;
+	struct handle_foreign f;
+    } u;
+};
+
+static tree234 *handles_by_evtomain;
+
+static int handle_cmp_evtomain(void *av, void *bv)
+{
+    struct handle *a = (struct handle *)av;
+    struct handle *b = (struct handle *)bv;
+
+    if ((uintptr_t)a->u.g.ev_to_main < (uintptr_t)b->u.g.ev_to_main)
+	return -1;
+    else if ((uintptr_t)a->u.g.ev_to_main > (uintptr_t)b->u.g.ev_to_main)
+	return +1;
+    else
+	return 0;
+}
+
+static int handle_find_evtomain(void *av, void *bv)
+{
+    HANDLE *a = (HANDLE *)av;
+    struct handle *b = (struct handle *)bv;
+
+    if ((uintptr_t)*a < (uintptr_t)b->u.g.ev_to_main)
+	return -1;
+    else if ((uintptr_t)*a > (uintptr_t)b->u.g.ev_to_main)
+	return +1;
+    else
+	return 0;
+}
+
+struct handle *handle_input_new(HANDLE handle, handle_inputfn_t gotdata,
+				void *privdata, int flags)
+{
+    struct handle *h = snew(struct handle);
+    DWORD in_threadid; /* required for Win9x */
+
+    h->type = HT_INPUT;
+    h->u.i.h = handle;
+    h->u.i.ev_to_main = CreateEvent(NULL, FALSE, FALSE, NULL);
+    h->u.i.ev_from_main = CreateEvent(NULL, FALSE, FALSE, NULL);
+    h->u.i.gotdata = gotdata;
+    h->u.i.defunct = FALSE;
+    h->u.i.moribund = FALSE;
+    h->u.i.done = FALSE;
+    h->u.i.privdata = privdata;
+    h->u.i.flags = flags;
+
+    if (!handles_by_evtomain)
+	handles_by_evtomain = newtree234(handle_cmp_evtomain);
+    add234(handles_by_evtomain, h);
+
+    CreateThread(NULL, 0, handle_input_threadfunc,
+		 &h->u.i, 0, &in_threadid);
+    h->u.i.busy = TRUE;
+
+    return h;
+}
+
+struct handle *handle_output_new(HANDLE handle, handle_outputfn_t sentdata,
+				 void *privdata, int flags)
+{
+    struct handle *h = snew(struct handle);
+    DWORD out_threadid; /* required for Win9x */
+
+    h->type = HT_OUTPUT;
+    h->u.o.h = handle;
+    h->u.o.ev_to_main = CreateEvent(NULL, FALSE, FALSE, NULL);
+    h->u.o.ev_from_main = CreateEvent(NULL, FALSE, FALSE, NULL);
+    h->u.o.busy = FALSE;
+    h->u.o.defunct = FALSE;
+    h->u.o.moribund = FALSE;
+    h->u.o.done = FALSE;
+    h->u.o.privdata = privdata;
+    bufchain_init(&h->u.o.queued_data);
+    h->u.o.outgoingeof = EOF_NO;
+    h->u.o.sentdata = sentdata;
+    h->u.o.flags = flags;
+
+    if (!handles_by_evtomain)
+	handles_by_evtomain = newtree234(handle_cmp_evtomain);
+    add234(handles_by_evtomain, h);
+
+    CreateThread(NULL, 0, handle_output_threadfunc,
+		 &h->u.o, 0, &out_threadid);
+
+    return h;
+}
+
+struct handle *handle_add_foreign_event(HANDLE event,
+                                        void (*callback)(void *), void *ctx)
+{
+    struct handle *h = snew(struct handle);
+
+    h->type = HT_FOREIGN;
+    h->u.f.h = INVALID_HANDLE_VALUE;
+    h->u.f.ev_to_main = event;
+    h->u.f.ev_from_main = INVALID_HANDLE_VALUE;
+    h->u.f.defunct = TRUE;  /* we have no thread in the first place */
+    h->u.f.moribund = FALSE;
+    h->u.f.done = FALSE;
+    h->u.f.privdata = NULL;
+    h->u.f.callback = callback;
+    h->u.f.ctx = ctx;
+    h->u.f.busy = TRUE;
+
+    if (!handles_by_evtomain)
+	handles_by_evtomain = newtree234(handle_cmp_evtomain);
+    add234(handles_by_evtomain, h);
+
+    return h;
+}
+
+int handle_write(struct handle *h, const void *data, int len)
+{
+    assert(h->type == HT_OUTPUT);
+    assert(h->u.o.outgoingeof == EOF_NO);
+    bufchain_add(&h->u.o.queued_data, data, len);
+    handle_try_output(&h->u.o);
+    return bufchain_size(&h->u.o.queued_data);
+}
+
+void handle_write_eof(struct handle *h)
+{
+    /*
+     * This function is called when we want to proactively send an
+     * end-of-file notification on the handle. We can only do this by
+     * actually closing the handle - so never call this on a
+     * bidirectional handle if we're still interested in its incoming
+     * direction!
+     */
+    assert(h->type == HT_OUTPUT);
+    if (h->u.o.outgoingeof == EOF_NO) {
+        h->u.o.outgoingeof = EOF_PENDING;
+        handle_try_output(&h->u.o);
+    }
+}
+
+HANDLE *handle_get_events(int *nevents)
+{
+    HANDLE *ret;
+    struct handle *h;
+    int i, n, size;
+
+    /*
+     * Go through our tree counting the handle objects currently
+     * engaged in useful activity.
+     */
+    ret = NULL;
+    n = size = 0;
+    if (handles_by_evtomain) {
+	for (i = 0; (h = index234(handles_by_evtomain, i)) != NULL; i++) {
+	    if (h->u.g.busy) {
+		if (n >= size) {
+		    size += 32;
+		    ret = sresize(ret, size, HANDLE);
+		}
+		ret[n++] = h->u.g.ev_to_main;
+	    }
+	}
+    }
+
+    *nevents = n;
+    return ret;
+}
+
+static void handle_destroy(struct handle *h)
+{
+    if (h->type == HT_OUTPUT)
+	bufchain_clear(&h->u.o.queued_data);
+    CloseHandle(h->u.g.ev_from_main);
+    CloseHandle(h->u.g.ev_to_main);
+    del234(handles_by_evtomain, h);
+    sfree(h);
+}
+
+void handle_free(struct handle *h)
+{
+    assert(h && !h->u.g.moribund);
+    if (h->u.g.busy && h->type != HT_FOREIGN) {
+        /*
+         * If the handle is currently busy, we cannot immediately free
+         * it, because its subthread is in the middle of something.
+         * (Exception: foreign handles don't have a subthread.)
+         *
+         * Instead we must wait until it's finished its current
+         * operation, because otherwise the subthread will write to
+         * invalid memory after we free its context from under it. So
+         * we set the moribund flag, which will be noticed next time
+         * an operation completes.
+	 */
+	h->u.g.moribund = TRUE;
+    } else if (h->u.g.defunct) {
+	/*
+	 * There isn't even a subthread; we can go straight to
+	 * handle_destroy.
+	 */
+	handle_destroy(h);
+    } else {
+	/*
+	 * The subthread is alive but not busy, so we now signal it
+	 * to die. Set the moribund flag to indicate that it will
+	 * want destroying after that.
+	 */
+	h->u.g.moribund = TRUE;
+	h->u.g.done = TRUE;
+	h->u.g.busy = TRUE;
+	SetEvent(h->u.g.ev_from_main);
+    }
+}
+
+void handle_got_event(HANDLE event)
+{
+    struct handle *h;
+
+    assert(handles_by_evtomain);
+    h = find234(handles_by_evtomain, &event, handle_find_evtomain);
+    if (!h) {
+	/*
+	 * This isn't an error condition. If two or more event
+	 * objects were signalled during the same select operation,
+	 * and processing of the first caused the second handle to
+	 * be closed, then it will sometimes happen that we receive
+	 * an event notification here for a handle which is already
+	 * deceased. In that situation we simply do nothing.
+	 */
+	return;
+    }
+
+    if (h->u.g.moribund) {
+	/*
+	 * A moribund handle is one which we have either already
+	 * signalled to die, or are waiting until its current I/O op
+	 * completes to do so. Either way, it's treated as already
+	 * dead from the external user's point of view, so we ignore
+	 * the actual I/O result. We just signal the thread to die if
+	 * we haven't yet done so, or destroy the handle if not.
+	 */
+	if (h->u.g.done) {
+	    handle_destroy(h);
+	} else {
+	    h->u.g.done = TRUE;
+	    h->u.g.busy = TRUE;
+	    SetEvent(h->u.g.ev_from_main);
+	}
+	return;
+    }
+
+    switch (h->type) {
+	int backlog;
+
+      case HT_INPUT:
+	h->u.i.busy = FALSE;
+
+	/*
+	 * A signal on an input handle means data has arrived.
+	 */
+	if (h->u.i.len == 0) {
+	    /*
+	     * EOF, or (nearly equivalently) read error.
+	     */
+	    h->u.i.defunct = TRUE;
+	    h->u.i.gotdata(h, NULL, -h->u.i.readerr);
+	} else {
+	    backlog = h->u.i.gotdata(h, h->u.i.buffer, h->u.i.len);
+	    handle_throttle(&h->u.i, backlog);
+	}
+        break;
+
+      case HT_OUTPUT:
+	h->u.o.busy = FALSE;
+
+	/*
+	 * A signal on an output handle means we have completed a
+	 * write. Call the callback to indicate that the output
+	 * buffer size has decreased, or to indicate an error.
+	 */
+	if (h->u.o.writeerr) {
+	    /*
+	     * Write error. Send a negative value to the callback,
+	     * and mark the thread as defunct (because the output
+	     * thread is terminating by now).
+	     */
+	    h->u.o.defunct = TRUE;
+	    h->u.o.sentdata(h, -h->u.o.writeerr);
+	} else {
+	    bufchain_consume(&h->u.o.queued_data, h->u.o.lenwritten);
+	    h->u.o.sentdata(h, bufchain_size(&h->u.o.queued_data));
+	    handle_try_output(&h->u.o);
+	}
+        break;
+
+      case HT_FOREIGN:
+        /* Just call the callback. */
+        h->u.f.callback(h->u.f.ctx);
+        break;
+    }
+}
+
+void handle_unthrottle(struct handle *h, int backlog)
+{
+    assert(h->type == HT_INPUT);
+    handle_throttle(&h->u.i, backlog);
+}
+
+int handle_backlog(struct handle *h)
+{
+    assert(h->type == HT_OUTPUT);
+    return bufchain_size(&h->u.o.queued_data);
+}
+
+void *handle_get_privdata(struct handle *h)
+{
+    return h->u.g.privdata;
+}