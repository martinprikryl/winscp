/*
 * winstuff.h: Windows-specific inter-module stuff.
 */

#ifndef PUTTY_WINSTUFF_H
#define PUTTY_WINSTUFF_H

#ifndef AUTO_WINSOCK
#include <winsock2.h>
#endif
#include <windows.h>
#include <stdio.h>		       /* for FILENAME_MAX */

/* We use uintptr_t for Win32/Win64 portability, so we should in
 * principle include stdint.h, which defines it according to the C
 * standard. But older versions of Visual Studio - including the one
 * used for official PuTTY builds as of 2015-09-28 - don't provide
 * stdint.h at all, but do (non-standardly) define uintptr_t in
 * stddef.h. So here we try to make sure _some_ standard header is
 * included which defines uintptr_t. */
#include <stddef.h>
#if !defined _MSC_VER || _MSC_VER >= 1600 || defined __clang__
#include <stdint.h>
#endif

#include "defs.h"
#include "marshal.h"

#include "tree234.h"

#ifndef MPEXT
#include "winhelp.h"
#endif

#if defined _M_IX86 || defined _M_AMD64
#define BUILDINFO_PLATFORM "x86 Windows"
#elif defined _M_ARM || defined _M_ARM64
#define BUILDINFO_PLATFORM "Arm Windows"
#else
#define BUILDINFO_PLATFORM "Windows"
#endif

struct Filename {
    char *path;
};
<<<<<<< HEAD
#ifdef MPEXT
FILE * mp_wfopen(const char *filename, const char *mode);
#define f_open(filename, mode, isprivate) ( mp_wfopen((filename)->path, (mode)) )
#else
#define f_open(filename, mode, isprivate) ( fopen((filename)->path, (mode)) )
#endif
=======
static inline FILE *f_open(const Filename *filename, const char *mode,
                           bool isprivate)
{
    return fopen(filename->path, mode);
}
>>>>>>> 13cbc721

struct FontSpec {
    char *name;
    bool isbold;
    int height;
    int charset;
};
struct FontSpec *fontspec_new(
    const char *name, bool bold, int height, int charset);

#ifndef CLEARTYPE_QUALITY
#define CLEARTYPE_QUALITY 5
#endif
#define FONT_QUALITY(fq) ( \
    (fq) == FQ_DEFAULT ? DEFAULT_QUALITY : \
    (fq) == FQ_ANTIALIASED ? ANTIALIASED_QUALITY : \
    (fq) == FQ_NONANTIALIASED ? NONANTIALIASED_QUALITY : \
    CLEARTYPE_QUALITY)

#define PLATFORM_IS_UTF16 /* enable UTF-16 processing when exchanging
			   * wchar_t strings with environment */

#define PLATFORM_CLIPBOARDS(X)                      \
    X(CLIP_SYSTEM, "system clipboard")              \
    /* end of list */

/*
 * Where we can, we use GetWindowLongPtr and friends because they're
 * more useful on 64-bit platforms, but they're a relatively recent
 * innovation, missing from VC++ 6 and older MinGW.  Degrade nicely.
 * (NB that on some systems, some of these things are available but
 * not others...)
 */

#ifndef GCLP_HCURSOR
/* GetClassLongPtr and friends */
#undef  GetClassLongPtr
#define GetClassLongPtr GetClassLong
#undef  SetClassLongPtr
#define SetClassLongPtr SetClassLong
#define GCLP_HCURSOR GCL_HCURSOR
/* GetWindowLongPtr and friends */
#undef  GetWindowLongPtr
#define GetWindowLongPtr GetWindowLong
#undef  SetWindowLongPtr
#define SetWindowLongPtr SetWindowLong
#undef  GWLP_USERDATA
#define GWLP_USERDATA GWL_USERDATA
#undef  DWLP_MSGRESULT
#define DWLP_MSGRESULT DWL_MSGRESULT
/* Since we've clobbered the above functions, we should clobber the
 * associated type regardless of whether it's defined. */
#undef LONG_PTR
#define LONG_PTR LONG
#endif

#define BOXFLAGS DLGWINDOWEXTRA
#define BOXRESULT (DLGWINDOWEXTRA + sizeof(LONG_PTR))
#define DF_END 0x0001

#ifndef __WINE__
#ifdef MPEXT
/* use them as is in bcb */
#else
/* Up-to-date Windows headers warn that the unprefixed versions of
 * these names are deprecated. */
#define stricmp _stricmp
#define strnicmp _strnicmp
#endif
#else
/* Compiling with winegcc, _neither_ version of these functions
 * exists. Use the POSIX names. */
#define stricmp strcasecmp
#define strnicmp strncasecmp
#endif

#define BROKEN_PIPE_ERROR_CODE ERROR_BROKEN_PIPE   /* used in sshshare.c */

/*
 * Dynamically linked functions. These come in two flavours:
 *
 *  - GET_WINDOWS_FUNCTION does not expose "name" to the preprocessor,
 *    so will always dynamically link against exactly what is specified
 *    in "name". If you're not sure, use this one.
 *
 *  - GET_WINDOWS_FUNCTION_PP allows "name" to be redirected via
 *    preprocessor definitions like "#define foo bar"; this is principally
 *    intended for the ANSI/Unicode DoSomething/DoSomethingA/DoSomethingW.
 *    If your function has an argument of type "LPTSTR" or similar, this
 *    is the variant to use.
 *    (However, it can't always be used, as it trips over more complicated
 *    macro trickery such as the WspiapiGetAddrInfo wrapper for getaddrinfo.)
 *
 * (DECL_WINDOWS_FUNCTION works with both these variants.)
 */
#define DECL_WINDOWS_FUNCTION(linkage, rettype, name, params)   \
    typedef rettype (WINAPI *t_##name) params;                  \
    linkage t_##name p_##name
#define STR1(x) #x
#define STR(x) STR1(x)
#define GET_WINDOWS_FUNCTION_PP(module, name)                           \
    TYPECHECK((t_##name)NULL == name,                                   \
              (p_##name = module ?                                      \
               (t_##name) GetProcAddress(module, STR(name)) : NULL))
#define GET_WINDOWS_FUNCTION(module, name)                              \
    TYPECHECK((t_##name)NULL == name,                                   \
              (p_##name = module ?                                      \
               (t_##name) GetProcAddress(module, #name) : NULL))
#define GET_WINDOWS_FUNCTION_NO_TYPECHECK(module, name) \
    (p_##name = module ?                                \
     (t_##name) GetProcAddress(module, #name) : NULL)

/*
 * Global variables. Most modules declare these `extern', but
 * window.c will do `#define PUTTY_DO_GLOBALS' before including this
 * module, and so will get them properly defined.
*/
#ifndef GLOBAL
#ifdef PUTTY_DO_GLOBALS
#define GLOBAL
#else
#define GLOBAL extern
#endif
#endif

#define PUTTY_REG_POS "Software\\SimonTatham\\PuTTY"
#define PUTTY_REG_PARENT "Software\\SimonTatham"
#define PUTTY_REG_PARENT_CHILD "PuTTY"
#define PUTTY_REG_GPARENT "Software"
#define PUTTY_REG_GPARENT_CHILD "SimonTatham"

/* Result values for the jumplist registry functions. */
#define JUMPLISTREG_OK 0
#define JUMPLISTREG_ERROR_INVALID_PARAMETER 1
#define JUMPLISTREG_ERROR_KEYOPENCREATE_FAILURE 2
#define JUMPLISTREG_ERROR_VALUEREAD_FAILURE 3
#define JUMPLISTREG_ERROR_VALUEWRITE_FAILURE 4
#define JUMPLISTREG_ERROR_INVALID_VALUE 5

#define PUTTY_HELP_FILE "putty.hlp"
#define PUTTY_CHM_FILE "putty.chm"
#define PUTTY_HELP_CONTENTS "putty.cnt"

#define GETTICKCOUNT GetTickCount
#define CURSORBLINK GetCaretBlinkTime()
#define TICKSPERSEC 1000	       /* GetTickCount returns milliseconds */

#define DEFAULT_CODEPAGE CP_ACP
#define USES_VTLINE_HACK

#ifndef NO_GSSAPI
/*
 * GSS-API stuff
 */
#define GSS_CC CALLBACK
/*
typedef struct Ssh_gss_buf {
    size_t length;
    char *value;
} Ssh_gss_buf;

#define SSH_GSS_EMPTY_BUF (Ssh_gss_buf) {0,NULL}
typedef void *Ssh_gss_name;
*/
#endif

/*
 * Window handles for the windows that can be running during a
 * PuTTY session.
 */
GLOBAL HWND hwnd;	/* the main terminal window */
GLOBAL HWND logbox;

/*
 * The all-important instance handle.
 */
GLOBAL HINSTANCE hinst;

/*
 * Help file stuff in winhelp.c.
 */
void init_help(void);
void shutdown_help(void);
bool has_help(void);
void launch_help(HWND hwnd, const char *topic);
void quit_help(HWND hwnd);

/*
 * The terminal and logging context are notionally local to the
 * Windows front end, but they must be shared between window.c and
 * windlg.c. Likewise the Seat structure for the Windows GUI, and the
 * Conf for the main session..
 */
GLOBAL Terminal *term;
GLOBAL LogContext *logctx;
GLOBAL Conf *conf;

/*
 * GUI seat methods in windlg.c, so that the vtable definition in
 * window.c can refer to them.
 */
int win_seat_verify_ssh_host_key(
    Seat *seat, const char *host, int port,
    const char *keytype, char *keystr, char *key_fingerprint,
    void (*callback)(void *ctx, int result), void *ctx);
int win_seat_confirm_weak_crypto_primitive(
    Seat *seat, const char *algtype, const char *algname,
    void (*callback)(void *ctx, int result), void *ctx);
int win_seat_confirm_weak_cached_hostkey(
    Seat *seat, const char *algname, const char *betteralgs,
    void (*callback)(void *ctx, int result), void *ctx);

/*
 * The Windows GUI seat object itself, so that its methods can be
 * called outside window.c.
 */
extern Seat *const win_seat;

/*
 * Windows-specific clipboard helper function shared with windlg.c,
 * which takes the data string in the system code page instead of
 * Unicode.
 */
void write_aclip(int clipboard, char *, int, bool);

#define WM_NETEVENT  (WM_APP + 5)

/*
 * On Windows, we send MA_2CLK as the only event marking the second
 * press of a mouse button. Compare unix.h.
 */
#define MULTICLICK_ONLY_EVENT 1

/*
 * On Windows, data written to the clipboard must be NUL-terminated.
 */
#define SELECTION_NUL_TERMINATED 1

/*
 * On Windows, copying to the clipboard terminates lines with CRLF.
 */
#define SEL_NL { 13, 10 }

/*
 * sk_getxdmdata() does not exist under Windows (not that I
 * couldn't write it if I wanted to, but I haven't bothered), so
 * it's a macro which always returns NULL. With any luck this will
 * cause the compiler to notice it can optimise away the
 * implementation of XDM-AUTHORIZATION-1 in x11fwd.c :-)
 */
#define sk_getxdmdata(socket, lenp) (NULL)

/*
 * File-selector filter strings used in the config box. On Windows,
 * these strings are of exactly the type needed to go in
 * `lpstrFilter' in an OPENFILENAME structure.
 */
#define FILTER_KEY_FILES ("PuTTY Private Key Files (*.ppk)\0*.ppk\0" \
			      "All Files (*.*)\0*\0\0\0")
#define FILTER_WAVE_FILES ("Wave Files (*.wav)\0*.WAV\0" \
			       "All Files (*.*)\0*\0\0\0")
#define FILTER_DYNLIB_FILES ("Dynamic Library Files (*.dll)\0*.dll\0" \
				 "All Files (*.*)\0*\0\0\0")

/*
 * Exports from winnet.c.
 */
/* Report an event notification from WSA*Select */
void select_result(WPARAM, LPARAM);
/* Enumerate all currently live OS-level SOCKETs */
SOCKET first_socket(int *);
SOCKET next_socket(int *);
/* Ask winnet.c whether we currently want to try to write to a SOCKET */
bool socket_writable(SOCKET skt);
/* Force a refresh of the SOCKET list by re-calling do_select for each one */
void socket_reselect_all(void);
/* Make a SockAddr which just holds a named pipe address. */
SockAddr *sk_namedpipe_addr(const char *pipename);

/*
 * winnet.c dynamically loads WinSock 2 or WinSock 1 depending on
 * what it can get, which means any WinSock routines used outside
 * that module must be exported from it as function pointers. So
 * here they are.
 */
DECL_WINDOWS_FUNCTION(GLOBAL, int, WSAAsyncSelect,
		      (SOCKET, HWND, u_int, long));
DECL_WINDOWS_FUNCTION(GLOBAL, int, WSAEventSelect,
		      (SOCKET, WSAEVENT, long));
DECL_WINDOWS_FUNCTION(GLOBAL, int, WSAGetLastError, (void));
DECL_WINDOWS_FUNCTION(GLOBAL, int, WSAEnumNetworkEvents,
		      (SOCKET, WSAEVENT, LPWSANETWORKEVENTS));
#ifdef NEED_DECLARATION_OF_SELECT
/* This declaration is protected by an ifdef for the sake of building
 * against winelib, in which you have to include winsock2.h before
 * stdlib.h so that the right fd_set type gets defined. It would be a
 * pain to do that throughout this codebase, so instead I arrange that
 * only a modules actually needing to use (or define, or initialise)
 * this function pointer will see its declaration, and _those_ modules
 * - which will be Windows-specific anyway - can take more care. */
DECL_WINDOWS_FUNCTION(GLOBAL, int, select,
		      (int, fd_set FAR *, fd_set FAR *,
		       fd_set FAR *, const struct timeval FAR *));
#endif

/*
 * Provided by each client of winnet.c, and called by winnet.c to turn
 * on or off WSA*Select for a given socket.
 */
char *do_select(Plug * plug, SOCKET skt, bool startup); // WINSCP

/*
 * Network-subsystem-related functions provided in other Windows modules.
 */
Socket *make_handle_socket(HANDLE send_H, HANDLE recv_H, HANDLE stderr_H,
                           Plug *plug, bool overlapped); /* winhsock */
Socket *new_named_pipe_client(const char *pipename, Plug *plug); /* winnpc */
Socket *new_named_pipe_listener(const char *pipename, Plug *plug); /* winnps */

/*
 * Exports from winctrls.c.
 */

struct ctlpos {
    HWND hwnd;
    WPARAM font;
    int dlu4inpix;
    int ypos, width;
    int xoff;
    int boxystart, boxid;
    char *boxtext;
};
void init_common_controls(void);       /* also does some DLL-loading */

/*
 * Exports from winutils.c.
 */
typedef struct filereq_tag filereq; /* cwd for file requester */
bool request_file(filereq *state, OPENFILENAME *of, bool preserve, bool save);
filereq *filereq_new(void);
void filereq_free(filereq *state);
int message_box(LPCTSTR text, LPCTSTR caption, DWORD style, DWORD helpctxid);
char *GetDlgItemText_alloc(HWND hwnd, int id);
void split_into_argv(char *, int *, char ***, char ***);

/*
 * Private structure for prefslist state. Only in the header file
 * so that we can delegate allocation to callers.
 */
struct prefslist {
    int listid, upbid, dnbid;
    int srcitem;
    int dummyitem;
    bool dragging;
};

/*
 * This structure is passed to event handler functions as the `dlg'
 * parameter, and hence is passed back to winctrls access functions.
 */
struct dlgparam {
    HWND hwnd;			       /* the hwnd of the dialog box */
    struct winctrls *controltrees[8];  /* can have several of these */
    int nctrltrees;
    char *wintitle;		       /* title of actual window */
    char *errtitle;		       /* title of error sub-messageboxes */
    void *data;			       /* data to pass in refresh events */
    union control *focused, *lastfocused; /* which ctrl has focus now/before */
    bool shortcuts[128];               /* track which shortcuts in use */
    bool coloursel_wanted;             /* has an event handler asked for
					* a colour selector? */
    struct {
        unsigned char r, g, b;         /* 0-255 */
        bool ok;
    } coloursel_result;
    tree234 *privdata;		       /* stores per-control private data */
    bool ended;                        /* has the dialog been ended? */
    int endresult;                     /* and if so, what was the result? */
    bool fixed_pitch_fonts;            /* are we constrained to fixed fonts? */
};

/*
 * Exports from winctrls.c.
 */
void ctlposinit(struct ctlpos *cp, HWND hwnd,
		int leftborder, int rightborder, int topborder);
HWND doctl(struct ctlpos *cp, RECT r,
	   char *wclass, int wstyle, int exstyle, char *wtext, int wid);
void bartitle(struct ctlpos *cp, char *name, int id);
void beginbox(struct ctlpos *cp, char *name, int idbox);
void endbox(struct ctlpos *cp);
void editboxfw(struct ctlpos *cp, bool password, char *text,
	       int staticid, int editid);
void radioline(struct ctlpos *cp, char *text, int id, int nacross, ...);
void bareradioline(struct ctlpos *cp, int nacross, ...);
void radiobig(struct ctlpos *cp, char *text, int id, ...);
void checkbox(struct ctlpos *cp, char *text, int id);
void statictext(struct ctlpos *cp, char *text, int lines, int id);
void staticbtn(struct ctlpos *cp, char *stext, int sid,
	       char *btext, int bid);
void static2btn(struct ctlpos *cp, char *stext, int sid,
		char *btext1, int bid1, char *btext2, int bid2);
void staticedit(struct ctlpos *cp, char *stext,
		int sid, int eid, int percentedit);
void staticddl(struct ctlpos *cp, char *stext,
	       int sid, int lid, int percentlist);
void combobox(struct ctlpos *cp, char *text, int staticid, int listid);
void staticpassedit(struct ctlpos *cp, char *stext,
		    int sid, int eid, int percentedit);
void bigeditctrl(struct ctlpos *cp, char *stext,
		 int sid, int eid, int lines);
void ersatztab(struct ctlpos *cp, char *stext, int sid, int lid, int s2id);
void editbutton(struct ctlpos *cp, char *stext, int sid,
		int eid, char *btext, int bid);
void sesssaver(struct ctlpos *cp, char *text,
	       int staticid, int editid, int listid, ...);
void envsetter(struct ctlpos *cp, char *stext, int sid,
	       char *e1stext, int e1sid, int e1id,
	       char *e2stext, int e2sid, int e2id,
	       int listid, char *b1text, int b1id, char *b2text, int b2id);
void charclass(struct ctlpos *cp, char *stext, int sid, int listid,
	       char *btext, int bid, int eid, char *s2text, int s2id);
void colouredit(struct ctlpos *cp, char *stext, int sid, int listid,
		char *btext, int bid, ...);
void prefslist(struct prefslist *hdl, struct ctlpos *cp, int lines,
	       char *stext, int sid, int listid, int upbid, int dnbid);
int handle_prefslist(struct prefslist *hdl,
		     int *array, int maxmemb,
		     bool is_dlmsg, HWND hwnd,
		     WPARAM wParam, LPARAM lParam);
void progressbar(struct ctlpos *cp, int id);
void fwdsetter(struct ctlpos *cp, int listid, char *stext, int sid,
	       char *e1stext, int e1sid, int e1id,
	       char *e2stext, int e2sid, int e2id,
	       char *btext, int bid,
	       char *r1text, int r1id, char *r2text, int r2id);

void dlg_auto_set_fixed_pitch_flag(dlgparam *dlg);
bool dlg_get_fixed_pitch_flag(dlgparam *dlg);
void dlg_set_fixed_pitch_flag(dlgparam *dlg, bool flag);

#define MAX_SHORTCUTS_PER_CTRL 16

/*
 * This structure is what's stored for each `union control' in the
 * portable-dialog interface.
 */
struct winctrl {
    union control *ctrl;
    /*
     * The control may have several components at the Windows
     * level, with different dialog IDs. To avoid needing N
     * separate platformsidectrl structures (which could be stored
     * separately in a tree234 so that lookup by ID worked), we
     * impose the constraint that those IDs must be in a contiguous
     * block.
     */
    int base_id;
    int num_ids;
    /*
     * Remember what keyboard shortcuts were used by this control,
     * so that when we remove it again we can take them out of the
     * list in the dlgparam.
     */
    char shortcuts[MAX_SHORTCUTS_PER_CTRL];
    /*
     * Some controls need a piece of allocated memory in which to
     * store temporary data about the control.
     */
    void *data;
};
/*
 * And this structure holds a set of the above, in two separate
 * tree234s so that it can find an item by `union control' or by
 * dialog ID.
 */
struct winctrls {
    tree234 *byctrl, *byid;
};
struct controlset;
struct controlbox;

void winctrl_init(struct winctrls *);
void winctrl_cleanup(struct winctrls *);
void winctrl_add(struct winctrls *, struct winctrl *);
void winctrl_remove(struct winctrls *, struct winctrl *);
struct winctrl *winctrl_findbyctrl(struct winctrls *, union control *);
struct winctrl *winctrl_findbyid(struct winctrls *, int);
struct winctrl *winctrl_findbyindex(struct winctrls *, int);
void winctrl_layout(struct dlgparam *dp, struct winctrls *wc,
		    struct ctlpos *cp, struct controlset *s, int *id);
bool winctrl_handle_command(struct dlgparam *dp, UINT msg,
                            WPARAM wParam, LPARAM lParam);
void winctrl_rem_shortcuts(struct dlgparam *dp, struct winctrl *c);
bool winctrl_context_help(struct dlgparam *dp, HWND hwnd, int id);

void dp_init(struct dlgparam *dp);
void dp_add_tree(struct dlgparam *dp, struct winctrls *tree);
void dp_cleanup(struct dlgparam *dp);

/*
 * Exports from wincfg.c.
 */
void win_setup_config_box(struct controlbox *b, HWND *hwndp, bool has_help,
			  bool midsession, int protocol);

/*
 * Exports from windlg.c.
 */
void defuse_showwindow(void);
bool do_config(void);
bool do_reconfig(HWND, int);
void showeventlog(HWND);
void showabout(HWND);
void force_normal(HWND hwnd);
void modal_about_box(HWND hwnd);
void show_help(HWND hwnd);

/*
 * Exports from winmisc.c.
 */
GLOBAL DWORD osMajorVersion, osMinorVersion, osPlatformId;
void init_winver(void);
void dll_hijacking_protection(void);
HMODULE load_system32_dll(const char *libname);
const char *win_strerror(int error);
void restrict_process_acl(void);
GLOBAL bool restricted_acl;
void escape_registry_key(const char *in, strbuf *out);
void unescape_registry_key(const char *in, strbuf *out);

bool is_console_handle(HANDLE);

/* A few pieces of up-to-date Windows API definition needed for older
 * compilers. */
#ifndef LOAD_LIBRARY_SEARCH_SYSTEM32
#define LOAD_LIBRARY_SEARCH_SYSTEM32 0x00000800
#endif
#ifndef LOAD_LIBRARY_SEARCH_USER_DIRS
#define LOAD_LIBRARY_SEARCH_USER_DIRS 0x00000400
#endif
#ifndef LOAD_LIBRARY_SEARCH_DLL_LOAD_DIR
#define LOAD_LIBRARY_SEARCH_DLL_LOAD_DIR 0x00000100
#endif
#ifndef DLL_DIRECTORY_COOKIE
typedef PVOID DLL_DIRECTORY_COOKIE;
DECLSPEC_IMPORT DLL_DIRECTORY_COOKIE WINAPI AddDllDirectory (PCWSTR NewDirectory);
#endif

/*
 * Exports from sizetip.c.
 */
void UpdateSizeTip(HWND src, int cx, int cy);
void EnableSizeTip(bool bEnable);

/*
 * Exports from unicode.c.
 */
struct unicode_data;
void init_ucs(Conf *, struct unicode_data *);

/*
 * Exports from winhandl.c.
 */
#define HANDLE_FLAG_OVERLAPPED 1
#define HANDLE_FLAG_IGNOREEOF 2
#define HANDLE_FLAG_UNITBUFFER 4
struct handle;
typedef size_t (*handle_inputfn_t)(
    struct handle *h, const void *data, size_t len, int err);
typedef void (*handle_outputfn_t)(
    struct handle *h, size_t new_backlog, int err);
struct handle *handle_input_new(HANDLE handle, handle_inputfn_t gotdata,
				void *privdata, int flags);
struct handle *handle_output_new(HANDLE handle, handle_outputfn_t sentdata,
				 void *privdata, int flags);
size_t handle_write(struct handle *h, const void *data, size_t len);
void handle_write_eof(struct handle *h);
HANDLE *handle_get_events(int *nevents);
void handle_free(struct handle *h);
#ifdef MPEXT
int handle_got_event(HANDLE event);
#else
void handle_got_event(HANDLE event);
#endif
void handle_unthrottle(struct handle *h, size_t backlog);
size_t handle_backlog(struct handle *h);
void *handle_get_privdata(struct handle *h);
struct handle *handle_add_foreign_event(HANDLE event,
                                        void (*callback)(void *), void *ctx);
/* Analogue of stdio_sink in marshal.h, for a Windows handle */
struct handle_sink {
    struct handle *h;
    BinarySink_IMPLEMENTATION;
};
void handle_sink_init(handle_sink *sink, struct handle *h);

/*
 * winpgntc.c needs to schedule callbacks for asynchronous agent
 * requests. This has to be done differently in GUI and console, so
 * there's an exported function used for the purpose.
 * 
 * Also, we supply FLAG_SYNCAGENT to force agent requests to be
 * synchronous in pscp and psftp.
 */
void agent_schedule_callback(void (*callback)(void *, void *, int),
			     void *callback_ctx, void *data, int len);
#define FLAG_SYNCAGENT 0x1000

/*
 * Exports from winser.c.
 */
extern const struct BackendVtable serial_backend;

/*
 * Exports from winjump.c.
 */
#define JUMPLIST_SUPPORTED             /* suppress #defines in putty.h */
void add_session_to_jumplist(const char * const sessionname);
void remove_session_from_jumplist(const char * const sessionname);
void clear_jumplist(void);
bool set_explicit_app_user_model_id(void);

/*
 * Exports from winnoise.c.
 */
bool win_read_random(void *buf, unsigned wanted); /* returns true on success */

/*
 * Extra functions in winstore.c over and above the interface in
 * storage.h.
 *
 * These functions manipulate the Registry section which mirrors the
 * current Windows 7 jump list. (Because the real jump list storage is
 * write-only, we need to keep another copy of whatever we put in it,
 * so that we can put in a slightly modified version the next time.)
 */

/* Adds a saved session to the registry jump list mirror. 'item' is a
 * string naming a saved session. */
int add_to_jumplist_registry(const char *item);

/* Removes an item from the registry jump list mirror. */
int remove_from_jumplist_registry(const char *item);

/* Returns the current jump list entries from the registry. Caller
 * must free the returned pointer, which points to a contiguous
 * sequence of NUL-terminated strings in memory, terminated with an
 * empty one. */
char *get_jumplist_registry_entries(void);

/*
 * Windows clipboard-UI wording.
 */
#define CLIPNAME_IMPLICIT "Last selected text"
#define CLIPNAME_EXPLICIT "System clipboard"
#define CLIPNAME_EXPLICIT_OBJECT "system clipboard"
/* These defaults are the ones PuTTY has historically had */
#define CLIPUI_DEFAULT_AUTOCOPY true
#define CLIPUI_DEFAULT_MOUSE CLIPUI_EXPLICIT
#define CLIPUI_DEFAULT_INS CLIPUI_EXPLICIT

#ifdef MINEFIELD
/*
 * Definitions for Minefield, PuTTY's own Windows-specific malloc
 * debugger in the style of Electric Fence. Implemented in winmisc.c,
 * and referred to by the main malloc wrappers in memory.c.
 */
void *minefield_c_malloc(size_t size);
void minefield_c_free(void *p);
void *minefield_c_realloc(void *p, size_t size);
#endif

#endif
<|MERGE_RESOLUTION|>--- conflicted
+++ resolved
@@ -1,733 +1,725 @@
-/*
- * winstuff.h: Windows-specific inter-module stuff.
- */
-
-#ifndef PUTTY_WINSTUFF_H
-#define PUTTY_WINSTUFF_H
-
-#ifndef AUTO_WINSOCK
-#include <winsock2.h>
-#endif
-#include <windows.h>
-#include <stdio.h>		       /* for FILENAME_MAX */
-
-/* We use uintptr_t for Win32/Win64 portability, so we should in
- * principle include stdint.h, which defines it according to the C
- * standard. But older versions of Visual Studio - including the one
- * used for official PuTTY builds as of 2015-09-28 - don't provide
- * stdint.h at all, but do (non-standardly) define uintptr_t in
- * stddef.h. So here we try to make sure _some_ standard header is
- * included which defines uintptr_t. */
-#include <stddef.h>
-#if !defined _MSC_VER || _MSC_VER >= 1600 || defined __clang__
-#include <stdint.h>
-#endif
-
-#include "defs.h"
-#include "marshal.h"
-
-#include "tree234.h"
-
-#ifndef MPEXT
-#include "winhelp.h"
-#endif
-
-#if defined _M_IX86 || defined _M_AMD64
-#define BUILDINFO_PLATFORM "x86 Windows"
-#elif defined _M_ARM || defined _M_ARM64
-#define BUILDINFO_PLATFORM "Arm Windows"
-#else
-#define BUILDINFO_PLATFORM "Windows"
-#endif
-
-struct Filename {
-    char *path;
-};
-<<<<<<< HEAD
-#ifdef MPEXT
-FILE * mp_wfopen(const char *filename, const char *mode);
-#define f_open(filename, mode, isprivate) ( mp_wfopen((filename)->path, (mode)) )
-#else
-#define f_open(filename, mode, isprivate) ( fopen((filename)->path, (mode)) )
-#endif
-=======
-static inline FILE *f_open(const Filename *filename, const char *mode,
-                           bool isprivate)
-{
-    return fopen(filename->path, mode);
-}
->>>>>>> 13cbc721
-
-struct FontSpec {
-    char *name;
-    bool isbold;
-    int height;
-    int charset;
-};
-struct FontSpec *fontspec_new(
-    const char *name, bool bold, int height, int charset);
-
-#ifndef CLEARTYPE_QUALITY
-#define CLEARTYPE_QUALITY 5
-#endif
-#define FONT_QUALITY(fq) ( \
-    (fq) == FQ_DEFAULT ? DEFAULT_QUALITY : \
-    (fq) == FQ_ANTIALIASED ? ANTIALIASED_QUALITY : \
-    (fq) == FQ_NONANTIALIASED ? NONANTIALIASED_QUALITY : \
-    CLEARTYPE_QUALITY)
-
-#define PLATFORM_IS_UTF16 /* enable UTF-16 processing when exchanging
-			   * wchar_t strings with environment */
-
-#define PLATFORM_CLIPBOARDS(X)                      \
-    X(CLIP_SYSTEM, "system clipboard")              \
-    /* end of list */
-
-/*
- * Where we can, we use GetWindowLongPtr and friends because they're
- * more useful on 64-bit platforms, but they're a relatively recent
- * innovation, missing from VC++ 6 and older MinGW.  Degrade nicely.
- * (NB that on some systems, some of these things are available but
- * not others...)
- */
-
-#ifndef GCLP_HCURSOR
-/* GetClassLongPtr and friends */
-#undef  GetClassLongPtr
-#define GetClassLongPtr GetClassLong
-#undef  SetClassLongPtr
-#define SetClassLongPtr SetClassLong
-#define GCLP_HCURSOR GCL_HCURSOR
-/* GetWindowLongPtr and friends */
-#undef  GetWindowLongPtr
-#define GetWindowLongPtr GetWindowLong
-#undef  SetWindowLongPtr
-#define SetWindowLongPtr SetWindowLong
-#undef  GWLP_USERDATA
-#define GWLP_USERDATA GWL_USERDATA
-#undef  DWLP_MSGRESULT
-#define DWLP_MSGRESULT DWL_MSGRESULT
-/* Since we've clobbered the above functions, we should clobber the
- * associated type regardless of whether it's defined. */
-#undef LONG_PTR
-#define LONG_PTR LONG
-#endif
-
-#define BOXFLAGS DLGWINDOWEXTRA
-#define BOXRESULT (DLGWINDOWEXTRA + sizeof(LONG_PTR))
-#define DF_END 0x0001
-
-#ifndef __WINE__
-#ifdef MPEXT
-/* use them as is in bcb */
-#else
-/* Up-to-date Windows headers warn that the unprefixed versions of
- * these names are deprecated. */
-#define stricmp _stricmp
-#define strnicmp _strnicmp
-#endif
-#else
-/* Compiling with winegcc, _neither_ version of these functions
- * exists. Use the POSIX names. */
-#define stricmp strcasecmp
-#define strnicmp strncasecmp
-#endif
-
-#define BROKEN_PIPE_ERROR_CODE ERROR_BROKEN_PIPE   /* used in sshshare.c */
-
-/*
- * Dynamically linked functions. These come in two flavours:
- *
- *  - GET_WINDOWS_FUNCTION does not expose "name" to the preprocessor,
- *    so will always dynamically link against exactly what is specified
- *    in "name". If you're not sure, use this one.
- *
- *  - GET_WINDOWS_FUNCTION_PP allows "name" to be redirected via
- *    preprocessor definitions like "#define foo bar"; this is principally
- *    intended for the ANSI/Unicode DoSomething/DoSomethingA/DoSomethingW.
- *    If your function has an argument of type "LPTSTR" or similar, this
- *    is the variant to use.
- *    (However, it can't always be used, as it trips over more complicated
- *    macro trickery such as the WspiapiGetAddrInfo wrapper for getaddrinfo.)
- *
- * (DECL_WINDOWS_FUNCTION works with both these variants.)
- */
-#define DECL_WINDOWS_FUNCTION(linkage, rettype, name, params)   \
-    typedef rettype (WINAPI *t_##name) params;                  \
-    linkage t_##name p_##name
-#define STR1(x) #x
-#define STR(x) STR1(x)
-#define GET_WINDOWS_FUNCTION_PP(module, name)                           \
-    TYPECHECK((t_##name)NULL == name,                                   \
-              (p_##name = module ?                                      \
-               (t_##name) GetProcAddress(module, STR(name)) : NULL))
-#define GET_WINDOWS_FUNCTION(module, name)                              \
-    TYPECHECK((t_##name)NULL == name,                                   \
-              (p_##name = module ?                                      \
-               (t_##name) GetProcAddress(module, #name) : NULL))
-#define GET_WINDOWS_FUNCTION_NO_TYPECHECK(module, name) \
-    (p_##name = module ?                                \
-     (t_##name) GetProcAddress(module, #name) : NULL)
-
-/*
- * Global variables. Most modules declare these `extern', but
- * window.c will do `#define PUTTY_DO_GLOBALS' before including this
- * module, and so will get them properly defined.
-*/
-#ifndef GLOBAL
-#ifdef PUTTY_DO_GLOBALS
-#define GLOBAL
-#else
-#define GLOBAL extern
-#endif
-#endif
-
-#define PUTTY_REG_POS "Software\\SimonTatham\\PuTTY"
-#define PUTTY_REG_PARENT "Software\\SimonTatham"
-#define PUTTY_REG_PARENT_CHILD "PuTTY"
-#define PUTTY_REG_GPARENT "Software"
-#define PUTTY_REG_GPARENT_CHILD "SimonTatham"
-
-/* Result values for the jumplist registry functions. */
-#define JUMPLISTREG_OK 0
-#define JUMPLISTREG_ERROR_INVALID_PARAMETER 1
-#define JUMPLISTREG_ERROR_KEYOPENCREATE_FAILURE 2
-#define JUMPLISTREG_ERROR_VALUEREAD_FAILURE 3
-#define JUMPLISTREG_ERROR_VALUEWRITE_FAILURE 4
-#define JUMPLISTREG_ERROR_INVALID_VALUE 5
-
-#define PUTTY_HELP_FILE "putty.hlp"
-#define PUTTY_CHM_FILE "putty.chm"
-#define PUTTY_HELP_CONTENTS "putty.cnt"
-
-#define GETTICKCOUNT GetTickCount
-#define CURSORBLINK GetCaretBlinkTime()
-#define TICKSPERSEC 1000	       /* GetTickCount returns milliseconds */
-
-#define DEFAULT_CODEPAGE CP_ACP
-#define USES_VTLINE_HACK
-
-#ifndef NO_GSSAPI
-/*
- * GSS-API stuff
- */
-#define GSS_CC CALLBACK
-/*
-typedef struct Ssh_gss_buf {
-    size_t length;
-    char *value;
-} Ssh_gss_buf;
-
-#define SSH_GSS_EMPTY_BUF (Ssh_gss_buf) {0,NULL}
-typedef void *Ssh_gss_name;
-*/
-#endif
-
-/*
- * Window handles for the windows that can be running during a
- * PuTTY session.
- */
-GLOBAL HWND hwnd;	/* the main terminal window */
-GLOBAL HWND logbox;
-
-/*
- * The all-important instance handle.
- */
-GLOBAL HINSTANCE hinst;
-
-/*
- * Help file stuff in winhelp.c.
- */
-void init_help(void);
-void shutdown_help(void);
-bool has_help(void);
-void launch_help(HWND hwnd, const char *topic);
-void quit_help(HWND hwnd);
-
-/*
- * The terminal and logging context are notionally local to the
- * Windows front end, but they must be shared between window.c and
- * windlg.c. Likewise the Seat structure for the Windows GUI, and the
- * Conf for the main session..
- */
-GLOBAL Terminal *term;
-GLOBAL LogContext *logctx;
-GLOBAL Conf *conf;
-
-/*
- * GUI seat methods in windlg.c, so that the vtable definition in
- * window.c can refer to them.
- */
-int win_seat_verify_ssh_host_key(
-    Seat *seat, const char *host, int port,
-    const char *keytype, char *keystr, char *key_fingerprint,
-    void (*callback)(void *ctx, int result), void *ctx);
-int win_seat_confirm_weak_crypto_primitive(
-    Seat *seat, const char *algtype, const char *algname,
-    void (*callback)(void *ctx, int result), void *ctx);
-int win_seat_confirm_weak_cached_hostkey(
-    Seat *seat, const char *algname, const char *betteralgs,
-    void (*callback)(void *ctx, int result), void *ctx);
-
-/*
- * The Windows GUI seat object itself, so that its methods can be
- * called outside window.c.
- */
-extern Seat *const win_seat;
-
-/*
- * Windows-specific clipboard helper function shared with windlg.c,
- * which takes the data string in the system code page instead of
- * Unicode.
- */
-void write_aclip(int clipboard, char *, int, bool);
-
-#define WM_NETEVENT  (WM_APP + 5)
-
-/*
- * On Windows, we send MA_2CLK as the only event marking the second
- * press of a mouse button. Compare unix.h.
- */
-#define MULTICLICK_ONLY_EVENT 1
-
-/*
- * On Windows, data written to the clipboard must be NUL-terminated.
- */
-#define SELECTION_NUL_TERMINATED 1
-
-/*
- * On Windows, copying to the clipboard terminates lines with CRLF.
- */
-#define SEL_NL { 13, 10 }
-
-/*
- * sk_getxdmdata() does not exist under Windows (not that I
- * couldn't write it if I wanted to, but I haven't bothered), so
- * it's a macro which always returns NULL. With any luck this will
- * cause the compiler to notice it can optimise away the
- * implementation of XDM-AUTHORIZATION-1 in x11fwd.c :-)
- */
-#define sk_getxdmdata(socket, lenp) (NULL)
-
-/*
- * File-selector filter strings used in the config box. On Windows,
- * these strings are of exactly the type needed to go in
- * `lpstrFilter' in an OPENFILENAME structure.
- */
-#define FILTER_KEY_FILES ("PuTTY Private Key Files (*.ppk)\0*.ppk\0" \
-			      "All Files (*.*)\0*\0\0\0")
-#define FILTER_WAVE_FILES ("Wave Files (*.wav)\0*.WAV\0" \
-			       "All Files (*.*)\0*\0\0\0")
-#define FILTER_DYNLIB_FILES ("Dynamic Library Files (*.dll)\0*.dll\0" \
-				 "All Files (*.*)\0*\0\0\0")
-
-/*
- * Exports from winnet.c.
- */
-/* Report an event notification from WSA*Select */
-void select_result(WPARAM, LPARAM);
-/* Enumerate all currently live OS-level SOCKETs */
-SOCKET first_socket(int *);
-SOCKET next_socket(int *);
-/* Ask winnet.c whether we currently want to try to write to a SOCKET */
-bool socket_writable(SOCKET skt);
-/* Force a refresh of the SOCKET list by re-calling do_select for each one */
-void socket_reselect_all(void);
-/* Make a SockAddr which just holds a named pipe address. */
-SockAddr *sk_namedpipe_addr(const char *pipename);
-
-/*
- * winnet.c dynamically loads WinSock 2 or WinSock 1 depending on
- * what it can get, which means any WinSock routines used outside
- * that module must be exported from it as function pointers. So
- * here they are.
- */
-DECL_WINDOWS_FUNCTION(GLOBAL, int, WSAAsyncSelect,
-		      (SOCKET, HWND, u_int, long));
-DECL_WINDOWS_FUNCTION(GLOBAL, int, WSAEventSelect,
-		      (SOCKET, WSAEVENT, long));
-DECL_WINDOWS_FUNCTION(GLOBAL, int, WSAGetLastError, (void));
-DECL_WINDOWS_FUNCTION(GLOBAL, int, WSAEnumNetworkEvents,
-		      (SOCKET, WSAEVENT, LPWSANETWORKEVENTS));
-#ifdef NEED_DECLARATION_OF_SELECT
-/* This declaration is protected by an ifdef for the sake of building
- * against winelib, in which you have to include winsock2.h before
- * stdlib.h so that the right fd_set type gets defined. It would be a
- * pain to do that throughout this codebase, so instead I arrange that
- * only a modules actually needing to use (or define, or initialise)
- * this function pointer will see its declaration, and _those_ modules
- * - which will be Windows-specific anyway - can take more care. */
-DECL_WINDOWS_FUNCTION(GLOBAL, int, select,
-		      (int, fd_set FAR *, fd_set FAR *,
-		       fd_set FAR *, const struct timeval FAR *));
-#endif
-
-/*
- * Provided by each client of winnet.c, and called by winnet.c to turn
- * on or off WSA*Select for a given socket.
- */
-char *do_select(Plug * plug, SOCKET skt, bool startup); // WINSCP
-
-/*
- * Network-subsystem-related functions provided in other Windows modules.
- */
-Socket *make_handle_socket(HANDLE send_H, HANDLE recv_H, HANDLE stderr_H,
-                           Plug *plug, bool overlapped); /* winhsock */
-Socket *new_named_pipe_client(const char *pipename, Plug *plug); /* winnpc */
-Socket *new_named_pipe_listener(const char *pipename, Plug *plug); /* winnps */
-
-/*
- * Exports from winctrls.c.
- */
-
-struct ctlpos {
-    HWND hwnd;
-    WPARAM font;
-    int dlu4inpix;
-    int ypos, width;
-    int xoff;
-    int boxystart, boxid;
-    char *boxtext;
-};
-void init_common_controls(void);       /* also does some DLL-loading */
-
-/*
- * Exports from winutils.c.
- */
-typedef struct filereq_tag filereq; /* cwd for file requester */
-bool request_file(filereq *state, OPENFILENAME *of, bool preserve, bool save);
-filereq *filereq_new(void);
-void filereq_free(filereq *state);
-int message_box(LPCTSTR text, LPCTSTR caption, DWORD style, DWORD helpctxid);
-char *GetDlgItemText_alloc(HWND hwnd, int id);
-void split_into_argv(char *, int *, char ***, char ***);
-
-/*
- * Private structure for prefslist state. Only in the header file
- * so that we can delegate allocation to callers.
- */
-struct prefslist {
-    int listid, upbid, dnbid;
-    int srcitem;
-    int dummyitem;
-    bool dragging;
-};
-
-/*
- * This structure is passed to event handler functions as the `dlg'
- * parameter, and hence is passed back to winctrls access functions.
- */
-struct dlgparam {
-    HWND hwnd;			       /* the hwnd of the dialog box */
-    struct winctrls *controltrees[8];  /* can have several of these */
-    int nctrltrees;
-    char *wintitle;		       /* title of actual window */
-    char *errtitle;		       /* title of error sub-messageboxes */
-    void *data;			       /* data to pass in refresh events */
-    union control *focused, *lastfocused; /* which ctrl has focus now/before */
-    bool shortcuts[128];               /* track which shortcuts in use */
-    bool coloursel_wanted;             /* has an event handler asked for
-					* a colour selector? */
-    struct {
-        unsigned char r, g, b;         /* 0-255 */
-        bool ok;
-    } coloursel_result;
-    tree234 *privdata;		       /* stores per-control private data */
-    bool ended;                        /* has the dialog been ended? */
-    int endresult;                     /* and if so, what was the result? */
-    bool fixed_pitch_fonts;            /* are we constrained to fixed fonts? */
-};
-
-/*
- * Exports from winctrls.c.
- */
-void ctlposinit(struct ctlpos *cp, HWND hwnd,
-		int leftborder, int rightborder, int topborder);
-HWND doctl(struct ctlpos *cp, RECT r,
-	   char *wclass, int wstyle, int exstyle, char *wtext, int wid);
-void bartitle(struct ctlpos *cp, char *name, int id);
-void beginbox(struct ctlpos *cp, char *name, int idbox);
-void endbox(struct ctlpos *cp);
-void editboxfw(struct ctlpos *cp, bool password, char *text,
-	       int staticid, int editid);
-void radioline(struct ctlpos *cp, char *text, int id, int nacross, ...);
-void bareradioline(struct ctlpos *cp, int nacross, ...);
-void radiobig(struct ctlpos *cp, char *text, int id, ...);
-void checkbox(struct ctlpos *cp, char *text, int id);
-void statictext(struct ctlpos *cp, char *text, int lines, int id);
-void staticbtn(struct ctlpos *cp, char *stext, int sid,
-	       char *btext, int bid);
-void static2btn(struct ctlpos *cp, char *stext, int sid,
-		char *btext1, int bid1, char *btext2, int bid2);
-void staticedit(struct ctlpos *cp, char *stext,
-		int sid, int eid, int percentedit);
-void staticddl(struct ctlpos *cp, char *stext,
-	       int sid, int lid, int percentlist);
-void combobox(struct ctlpos *cp, char *text, int staticid, int listid);
-void staticpassedit(struct ctlpos *cp, char *stext,
-		    int sid, int eid, int percentedit);
-void bigeditctrl(struct ctlpos *cp, char *stext,
-		 int sid, int eid, int lines);
-void ersatztab(struct ctlpos *cp, char *stext, int sid, int lid, int s2id);
-void editbutton(struct ctlpos *cp, char *stext, int sid,
-		int eid, char *btext, int bid);
-void sesssaver(struct ctlpos *cp, char *text,
-	       int staticid, int editid, int listid, ...);
-void envsetter(struct ctlpos *cp, char *stext, int sid,
-	       char *e1stext, int e1sid, int e1id,
-	       char *e2stext, int e2sid, int e2id,
-	       int listid, char *b1text, int b1id, char *b2text, int b2id);
-void charclass(struct ctlpos *cp, char *stext, int sid, int listid,
-	       char *btext, int bid, int eid, char *s2text, int s2id);
-void colouredit(struct ctlpos *cp, char *stext, int sid, int listid,
-		char *btext, int bid, ...);
-void prefslist(struct prefslist *hdl, struct ctlpos *cp, int lines,
-	       char *stext, int sid, int listid, int upbid, int dnbid);
-int handle_prefslist(struct prefslist *hdl,
-		     int *array, int maxmemb,
-		     bool is_dlmsg, HWND hwnd,
-		     WPARAM wParam, LPARAM lParam);
-void progressbar(struct ctlpos *cp, int id);
-void fwdsetter(struct ctlpos *cp, int listid, char *stext, int sid,
-	       char *e1stext, int e1sid, int e1id,
-	       char *e2stext, int e2sid, int e2id,
-	       char *btext, int bid,
-	       char *r1text, int r1id, char *r2text, int r2id);
-
-void dlg_auto_set_fixed_pitch_flag(dlgparam *dlg);
-bool dlg_get_fixed_pitch_flag(dlgparam *dlg);
-void dlg_set_fixed_pitch_flag(dlgparam *dlg, bool flag);
-
-#define MAX_SHORTCUTS_PER_CTRL 16
-
-/*
- * This structure is what's stored for each `union control' in the
- * portable-dialog interface.
- */
-struct winctrl {
-    union control *ctrl;
-    /*
-     * The control may have several components at the Windows
-     * level, with different dialog IDs. To avoid needing N
-     * separate platformsidectrl structures (which could be stored
-     * separately in a tree234 so that lookup by ID worked), we
-     * impose the constraint that those IDs must be in a contiguous
-     * block.
-     */
-    int base_id;
-    int num_ids;
-    /*
-     * Remember what keyboard shortcuts were used by this control,
-     * so that when we remove it again we can take them out of the
-     * list in the dlgparam.
-     */
-    char shortcuts[MAX_SHORTCUTS_PER_CTRL];
-    /*
-     * Some controls need a piece of allocated memory in which to
-     * store temporary data about the control.
-     */
-    void *data;
-};
-/*
- * And this structure holds a set of the above, in two separate
- * tree234s so that it can find an item by `union control' or by
- * dialog ID.
- */
-struct winctrls {
-    tree234 *byctrl, *byid;
-};
-struct controlset;
-struct controlbox;
-
-void winctrl_init(struct winctrls *);
-void winctrl_cleanup(struct winctrls *);
-void winctrl_add(struct winctrls *, struct winctrl *);
-void winctrl_remove(struct winctrls *, struct winctrl *);
-struct winctrl *winctrl_findbyctrl(struct winctrls *, union control *);
-struct winctrl *winctrl_findbyid(struct winctrls *, int);
-struct winctrl *winctrl_findbyindex(struct winctrls *, int);
-void winctrl_layout(struct dlgparam *dp, struct winctrls *wc,
-		    struct ctlpos *cp, struct controlset *s, int *id);
-bool winctrl_handle_command(struct dlgparam *dp, UINT msg,
-                            WPARAM wParam, LPARAM lParam);
-void winctrl_rem_shortcuts(struct dlgparam *dp, struct winctrl *c);
-bool winctrl_context_help(struct dlgparam *dp, HWND hwnd, int id);
-
-void dp_init(struct dlgparam *dp);
-void dp_add_tree(struct dlgparam *dp, struct winctrls *tree);
-void dp_cleanup(struct dlgparam *dp);
-
-/*
- * Exports from wincfg.c.
- */
-void win_setup_config_box(struct controlbox *b, HWND *hwndp, bool has_help,
-			  bool midsession, int protocol);
-
-/*
- * Exports from windlg.c.
- */
-void defuse_showwindow(void);
-bool do_config(void);
-bool do_reconfig(HWND, int);
-void showeventlog(HWND);
-void showabout(HWND);
-void force_normal(HWND hwnd);
-void modal_about_box(HWND hwnd);
-void show_help(HWND hwnd);
-
-/*
- * Exports from winmisc.c.
- */
-GLOBAL DWORD osMajorVersion, osMinorVersion, osPlatformId;
-void init_winver(void);
-void dll_hijacking_protection(void);
-HMODULE load_system32_dll(const char *libname);
-const char *win_strerror(int error);
-void restrict_process_acl(void);
-GLOBAL bool restricted_acl;
-void escape_registry_key(const char *in, strbuf *out);
-void unescape_registry_key(const char *in, strbuf *out);
-
-bool is_console_handle(HANDLE);
-
-/* A few pieces of up-to-date Windows API definition needed for older
- * compilers. */
-#ifndef LOAD_LIBRARY_SEARCH_SYSTEM32
-#define LOAD_LIBRARY_SEARCH_SYSTEM32 0x00000800
-#endif
-#ifndef LOAD_LIBRARY_SEARCH_USER_DIRS
-#define LOAD_LIBRARY_SEARCH_USER_DIRS 0x00000400
-#endif
-#ifndef LOAD_LIBRARY_SEARCH_DLL_LOAD_DIR
-#define LOAD_LIBRARY_SEARCH_DLL_LOAD_DIR 0x00000100
-#endif
-#ifndef DLL_DIRECTORY_COOKIE
-typedef PVOID DLL_DIRECTORY_COOKIE;
-DECLSPEC_IMPORT DLL_DIRECTORY_COOKIE WINAPI AddDllDirectory (PCWSTR NewDirectory);
-#endif
-
-/*
- * Exports from sizetip.c.
- */
-void UpdateSizeTip(HWND src, int cx, int cy);
-void EnableSizeTip(bool bEnable);
-
-/*
- * Exports from unicode.c.
- */
-struct unicode_data;
-void init_ucs(Conf *, struct unicode_data *);
-
-/*
- * Exports from winhandl.c.
- */
-#define HANDLE_FLAG_OVERLAPPED 1
-#define HANDLE_FLAG_IGNOREEOF 2
-#define HANDLE_FLAG_UNITBUFFER 4
-struct handle;
-typedef size_t (*handle_inputfn_t)(
-    struct handle *h, const void *data, size_t len, int err);
-typedef void (*handle_outputfn_t)(
-    struct handle *h, size_t new_backlog, int err);
-struct handle *handle_input_new(HANDLE handle, handle_inputfn_t gotdata,
-				void *privdata, int flags);
-struct handle *handle_output_new(HANDLE handle, handle_outputfn_t sentdata,
-				 void *privdata, int flags);
-size_t handle_write(struct handle *h, const void *data, size_t len);
-void handle_write_eof(struct handle *h);
-HANDLE *handle_get_events(int *nevents);
-void handle_free(struct handle *h);
-#ifdef MPEXT
-int handle_got_event(HANDLE event);
-#else
-void handle_got_event(HANDLE event);
-#endif
-void handle_unthrottle(struct handle *h, size_t backlog);
-size_t handle_backlog(struct handle *h);
-void *handle_get_privdata(struct handle *h);
-struct handle *handle_add_foreign_event(HANDLE event,
-                                        void (*callback)(void *), void *ctx);
-/* Analogue of stdio_sink in marshal.h, for a Windows handle */
-struct handle_sink {
-    struct handle *h;
-    BinarySink_IMPLEMENTATION;
-};
-void handle_sink_init(handle_sink *sink, struct handle *h);
-
-/*
- * winpgntc.c needs to schedule callbacks for asynchronous agent
- * requests. This has to be done differently in GUI and console, so
- * there's an exported function used for the purpose.
- * 
- * Also, we supply FLAG_SYNCAGENT to force agent requests to be
- * synchronous in pscp and psftp.
- */
-void agent_schedule_callback(void (*callback)(void *, void *, int),
-			     void *callback_ctx, void *data, int len);
-#define FLAG_SYNCAGENT 0x1000
-
-/*
- * Exports from winser.c.
- */
-extern const struct BackendVtable serial_backend;
-
-/*
- * Exports from winjump.c.
- */
-#define JUMPLIST_SUPPORTED             /* suppress #defines in putty.h */
-void add_session_to_jumplist(const char * const sessionname);
-void remove_session_from_jumplist(const char * const sessionname);
-void clear_jumplist(void);
-bool set_explicit_app_user_model_id(void);
-
-/*
- * Exports from winnoise.c.
- */
-bool win_read_random(void *buf, unsigned wanted); /* returns true on success */
-
-/*
- * Extra functions in winstore.c over and above the interface in
- * storage.h.
- *
- * These functions manipulate the Registry section which mirrors the
- * current Windows 7 jump list. (Because the real jump list storage is
- * write-only, we need to keep another copy of whatever we put in it,
- * so that we can put in a slightly modified version the next time.)
- */
-
-/* Adds a saved session to the registry jump list mirror. 'item' is a
- * string naming a saved session. */
-int add_to_jumplist_registry(const char *item);
-
-/* Removes an item from the registry jump list mirror. */
-int remove_from_jumplist_registry(const char *item);
-
-/* Returns the current jump list entries from the registry. Caller
- * must free the returned pointer, which points to a contiguous
- * sequence of NUL-terminated strings in memory, terminated with an
- * empty one. */
-char *get_jumplist_registry_entries(void);
-
-/*
- * Windows clipboard-UI wording.
- */
-#define CLIPNAME_IMPLICIT "Last selected text"
-#define CLIPNAME_EXPLICIT "System clipboard"
-#define CLIPNAME_EXPLICIT_OBJECT "system clipboard"
-/* These defaults are the ones PuTTY has historically had */
-#define CLIPUI_DEFAULT_AUTOCOPY true
-#define CLIPUI_DEFAULT_MOUSE CLIPUI_EXPLICIT
-#define CLIPUI_DEFAULT_INS CLIPUI_EXPLICIT
-
-#ifdef MINEFIELD
-/*
- * Definitions for Minefield, PuTTY's own Windows-specific malloc
- * debugger in the style of Electric Fence. Implemented in winmisc.c,
- * and referred to by the main malloc wrappers in memory.c.
- */
-void *minefield_c_malloc(size_t size);
-void minefield_c_free(void *p);
-void *minefield_c_realloc(void *p, size_t size);
-#endif
-
-#endif
+/*
+ * winstuff.h: Windows-specific inter-module stuff.
+ */
+
+#ifndef PUTTY_WINSTUFF_H
+#define PUTTY_WINSTUFF_H
+
+#ifndef AUTO_WINSOCK
+#include <winsock2.h>
+#endif
+#include <windows.h>
+#include <stdio.h>		       /* for FILENAME_MAX */
+
+/* We use uintptr_t for Win32/Win64 portability, so we should in
+ * principle include stdint.h, which defines it according to the C
+ * standard. But older versions of Visual Studio - including the one
+ * used for official PuTTY builds as of 2015-09-28 - don't provide
+ * stdint.h at all, but do (non-standardly) define uintptr_t in
+ * stddef.h. So here we try to make sure _some_ standard header is
+ * included which defines uintptr_t. */
+#include <stddef.h>
+#if !defined _MSC_VER || _MSC_VER >= 1600 || defined __clang__
+#include <stdint.h>
+#endif
+
+#include "defs.h"
+#include "marshal.h"
+
+#include "tree234.h"
+
+#ifndef MPEXT
+#include "winhelp.h"
+#endif
+
+#if defined _M_IX86 || defined _M_AMD64
+#define BUILDINFO_PLATFORM "x86 Windows"
+#elif defined _M_ARM || defined _M_ARM64
+#define BUILDINFO_PLATFORM "Arm Windows"
+#else
+#define BUILDINFO_PLATFORM "Windows"
+#endif
+
+struct Filename {
+    char *path;
+};
+FILE * mp_wfopen(const char *filename, const char *mode); // WINSCP
+static inline FILE *f_open(const Filename *filename, const char *mode,
+                           bool isprivate)
+{
+    return mp_wfopen(filename->path, mode);
+}
+
+struct FontSpec {
+    char *name;
+    bool isbold;
+    int height;
+    int charset;
+};
+struct FontSpec *fontspec_new(
+    const char *name, bool bold, int height, int charset);
+
+#ifndef CLEARTYPE_QUALITY
+#define CLEARTYPE_QUALITY 5
+#endif
+#define FONT_QUALITY(fq) ( \
+    (fq) == FQ_DEFAULT ? DEFAULT_QUALITY : \
+    (fq) == FQ_ANTIALIASED ? ANTIALIASED_QUALITY : \
+    (fq) == FQ_NONANTIALIASED ? NONANTIALIASED_QUALITY : \
+    CLEARTYPE_QUALITY)
+
+#define PLATFORM_IS_UTF16 /* enable UTF-16 processing when exchanging
+			   * wchar_t strings with environment */
+
+#define PLATFORM_CLIPBOARDS(X)                      \
+    X(CLIP_SYSTEM, "system clipboard")              \
+    /* end of list */
+
+/*
+ * Where we can, we use GetWindowLongPtr and friends because they're
+ * more useful on 64-bit platforms, but they're a relatively recent
+ * innovation, missing from VC++ 6 and older MinGW.  Degrade nicely.
+ * (NB that on some systems, some of these things are available but
+ * not others...)
+ */
+
+#ifndef GCLP_HCURSOR
+/* GetClassLongPtr and friends */
+#undef  GetClassLongPtr
+#define GetClassLongPtr GetClassLong
+#undef  SetClassLongPtr
+#define SetClassLongPtr SetClassLong
+#define GCLP_HCURSOR GCL_HCURSOR
+/* GetWindowLongPtr and friends */
+#undef  GetWindowLongPtr
+#define GetWindowLongPtr GetWindowLong
+#undef  SetWindowLongPtr
+#define SetWindowLongPtr SetWindowLong
+#undef  GWLP_USERDATA
+#define GWLP_USERDATA GWL_USERDATA
+#undef  DWLP_MSGRESULT
+#define DWLP_MSGRESULT DWL_MSGRESULT
+/* Since we've clobbered the above functions, we should clobber the
+ * associated type regardless of whether it's defined. */
+#undef LONG_PTR
+#define LONG_PTR LONG
+#endif
+
+#define BOXFLAGS DLGWINDOWEXTRA
+#define BOXRESULT (DLGWINDOWEXTRA + sizeof(LONG_PTR))
+#define DF_END 0x0001
+
+#ifndef __WINE__
+#ifdef MPEXT
+/* use them as is in bcb */
+#else
+/* Up-to-date Windows headers warn that the unprefixed versions of
+ * these names are deprecated. */
+#define stricmp _stricmp
+#define strnicmp _strnicmp
+#endif
+#else
+/* Compiling with winegcc, _neither_ version of these functions
+ * exists. Use the POSIX names. */
+#define stricmp strcasecmp
+#define strnicmp strncasecmp
+#endif
+
+#define BROKEN_PIPE_ERROR_CODE ERROR_BROKEN_PIPE   /* used in sshshare.c */
+
+/*
+ * Dynamically linked functions. These come in two flavours:
+ *
+ *  - GET_WINDOWS_FUNCTION does not expose "name" to the preprocessor,
+ *    so will always dynamically link against exactly what is specified
+ *    in "name". If you're not sure, use this one.
+ *
+ *  - GET_WINDOWS_FUNCTION_PP allows "name" to be redirected via
+ *    preprocessor definitions like "#define foo bar"; this is principally
+ *    intended for the ANSI/Unicode DoSomething/DoSomethingA/DoSomethingW.
+ *    If your function has an argument of type "LPTSTR" or similar, this
+ *    is the variant to use.
+ *    (However, it can't always be used, as it trips over more complicated
+ *    macro trickery such as the WspiapiGetAddrInfo wrapper for getaddrinfo.)
+ *
+ * (DECL_WINDOWS_FUNCTION works with both these variants.)
+ */
+#define DECL_WINDOWS_FUNCTION(linkage, rettype, name, params)   \
+    typedef rettype (WINAPI *t_##name) params;                  \
+    linkage t_##name p_##name
+#define STR1(x) #x
+#define STR(x) STR1(x)
+#define GET_WINDOWS_FUNCTION_PP(module, name)                           \
+    TYPECHECK((t_##name)NULL == name,                                   \
+              (p_##name = module ?                                      \
+               (t_##name) GetProcAddress(module, STR(name)) : NULL))
+#define GET_WINDOWS_FUNCTION(module, name)                              \
+    TYPECHECK((t_##name)NULL == name,                                   \
+              (p_##name = module ?                                      \
+               (t_##name) GetProcAddress(module, #name) : NULL))
+#define GET_WINDOWS_FUNCTION_NO_TYPECHECK(module, name) \
+    (p_##name = module ?                                \
+     (t_##name) GetProcAddress(module, #name) : NULL)
+
+/*
+ * Global variables. Most modules declare these `extern', but
+ * window.c will do `#define PUTTY_DO_GLOBALS' before including this
+ * module, and so will get them properly defined.
+*/
+#ifndef GLOBAL
+#ifdef PUTTY_DO_GLOBALS
+#define GLOBAL
+#else
+#define GLOBAL extern
+#endif
+#endif
+
+#define PUTTY_REG_POS "Software\\SimonTatham\\PuTTY"
+#define PUTTY_REG_PARENT "Software\\SimonTatham"
+#define PUTTY_REG_PARENT_CHILD "PuTTY"
+#define PUTTY_REG_GPARENT "Software"
+#define PUTTY_REG_GPARENT_CHILD "SimonTatham"
+
+/* Result values for the jumplist registry functions. */
+#define JUMPLISTREG_OK 0
+#define JUMPLISTREG_ERROR_INVALID_PARAMETER 1
+#define JUMPLISTREG_ERROR_KEYOPENCREATE_FAILURE 2
+#define JUMPLISTREG_ERROR_VALUEREAD_FAILURE 3
+#define JUMPLISTREG_ERROR_VALUEWRITE_FAILURE 4
+#define JUMPLISTREG_ERROR_INVALID_VALUE 5
+
+#define PUTTY_HELP_FILE "putty.hlp"
+#define PUTTY_CHM_FILE "putty.chm"
+#define PUTTY_HELP_CONTENTS "putty.cnt"
+
+#define GETTICKCOUNT GetTickCount
+#define CURSORBLINK GetCaretBlinkTime()
+#define TICKSPERSEC 1000	       /* GetTickCount returns milliseconds */
+
+#define DEFAULT_CODEPAGE CP_ACP
+#define USES_VTLINE_HACK
+
+#ifndef NO_GSSAPI
+/*
+ * GSS-API stuff
+ */
+#define GSS_CC CALLBACK
+/*
+typedef struct Ssh_gss_buf {
+    size_t length;
+    char *value;
+} Ssh_gss_buf;
+
+#define SSH_GSS_EMPTY_BUF (Ssh_gss_buf) {0,NULL}
+typedef void *Ssh_gss_name;
+*/
+#endif
+
+/*
+ * Window handles for the windows that can be running during a
+ * PuTTY session.
+ */
+GLOBAL HWND hwnd;	/* the main terminal window */
+GLOBAL HWND logbox;
+
+/*
+ * The all-important instance handle.
+ */
+GLOBAL HINSTANCE hinst;
+
+/*
+ * Help file stuff in winhelp.c.
+ */
+void init_help(void);
+void shutdown_help(void);
+bool has_help(void);
+void launch_help(HWND hwnd, const char *topic);
+void quit_help(HWND hwnd);
+
+/*
+ * The terminal and logging context are notionally local to the
+ * Windows front end, but they must be shared between window.c and
+ * windlg.c. Likewise the Seat structure for the Windows GUI, and the
+ * Conf for the main session..
+ */
+GLOBAL Terminal *term;
+GLOBAL LogContext *logctx;
+GLOBAL Conf *conf;
+
+/*
+ * GUI seat methods in windlg.c, so that the vtable definition in
+ * window.c can refer to them.
+ */
+int win_seat_verify_ssh_host_key(
+    Seat *seat, const char *host, int port,
+    const char *keytype, char *keystr, char *key_fingerprint,
+    void (*callback)(void *ctx, int result), void *ctx);
+int win_seat_confirm_weak_crypto_primitive(
+    Seat *seat, const char *algtype, const char *algname,
+    void (*callback)(void *ctx, int result), void *ctx);
+int win_seat_confirm_weak_cached_hostkey(
+    Seat *seat, const char *algname, const char *betteralgs,
+    void (*callback)(void *ctx, int result), void *ctx);
+
+/*
+ * The Windows GUI seat object itself, so that its methods can be
+ * called outside window.c.
+ */
+extern Seat *const win_seat;
+
+/*
+ * Windows-specific clipboard helper function shared with windlg.c,
+ * which takes the data string in the system code page instead of
+ * Unicode.
+ */
+void write_aclip(int clipboard, char *, int, bool);
+
+#define WM_NETEVENT  (WM_APP + 5)
+
+/*
+ * On Windows, we send MA_2CLK as the only event marking the second
+ * press of a mouse button. Compare unix.h.
+ */
+#define MULTICLICK_ONLY_EVENT 1
+
+/*
+ * On Windows, data written to the clipboard must be NUL-terminated.
+ */
+#define SELECTION_NUL_TERMINATED 1
+
+/*
+ * On Windows, copying to the clipboard terminates lines with CRLF.
+ */
+#define SEL_NL { 13, 10 }
+
+/*
+ * sk_getxdmdata() does not exist under Windows (not that I
+ * couldn't write it if I wanted to, but I haven't bothered), so
+ * it's a macro which always returns NULL. With any luck this will
+ * cause the compiler to notice it can optimise away the
+ * implementation of XDM-AUTHORIZATION-1 in x11fwd.c :-)
+ */
+#define sk_getxdmdata(socket, lenp) (NULL)
+
+/*
+ * File-selector filter strings used in the config box. On Windows,
+ * these strings are of exactly the type needed to go in
+ * `lpstrFilter' in an OPENFILENAME structure.
+ */
+#define FILTER_KEY_FILES ("PuTTY Private Key Files (*.ppk)\0*.ppk\0" \
+			      "All Files (*.*)\0*\0\0\0")
+#define FILTER_WAVE_FILES ("Wave Files (*.wav)\0*.WAV\0" \
+			       "All Files (*.*)\0*\0\0\0")
+#define FILTER_DYNLIB_FILES ("Dynamic Library Files (*.dll)\0*.dll\0" \
+				 "All Files (*.*)\0*\0\0\0")
+
+/*
+ * Exports from winnet.c.
+ */
+/* Report an event notification from WSA*Select */
+void select_result(WPARAM, LPARAM);
+/* Enumerate all currently live OS-level SOCKETs */
+SOCKET first_socket(int *);
+SOCKET next_socket(int *);
+/* Ask winnet.c whether we currently want to try to write to a SOCKET */
+bool socket_writable(SOCKET skt);
+/* Force a refresh of the SOCKET list by re-calling do_select for each one */
+void socket_reselect_all(void);
+/* Make a SockAddr which just holds a named pipe address. */
+SockAddr *sk_namedpipe_addr(const char *pipename);
+
+/*
+ * winnet.c dynamically loads WinSock 2 or WinSock 1 depending on
+ * what it can get, which means any WinSock routines used outside
+ * that module must be exported from it as function pointers. So
+ * here they are.
+ */
+DECL_WINDOWS_FUNCTION(GLOBAL, int, WSAAsyncSelect,
+		      (SOCKET, HWND, u_int, long));
+DECL_WINDOWS_FUNCTION(GLOBAL, int, WSAEventSelect,
+		      (SOCKET, WSAEVENT, long));
+DECL_WINDOWS_FUNCTION(GLOBAL, int, WSAGetLastError, (void));
+DECL_WINDOWS_FUNCTION(GLOBAL, int, WSAEnumNetworkEvents,
+		      (SOCKET, WSAEVENT, LPWSANETWORKEVENTS));
+#ifdef NEED_DECLARATION_OF_SELECT
+/* This declaration is protected by an ifdef for the sake of building
+ * against winelib, in which you have to include winsock2.h before
+ * stdlib.h so that the right fd_set type gets defined. It would be a
+ * pain to do that throughout this codebase, so instead I arrange that
+ * only a modules actually needing to use (or define, or initialise)
+ * this function pointer will see its declaration, and _those_ modules
+ * - which will be Windows-specific anyway - can take more care. */
+DECL_WINDOWS_FUNCTION(GLOBAL, int, select,
+		      (int, fd_set FAR *, fd_set FAR *,
+		       fd_set FAR *, const struct timeval FAR *));
+#endif
+
+/*
+ * Provided by each client of winnet.c, and called by winnet.c to turn
+ * on or off WSA*Select for a given socket.
+ */
+char *do_select(Plug * plug, SOCKET skt, bool startup); // WINSCP
+
+/*
+ * Network-subsystem-related functions provided in other Windows modules.
+ */
+Socket *make_handle_socket(HANDLE send_H, HANDLE recv_H, HANDLE stderr_H,
+                           Plug *plug, bool overlapped); /* winhsock */
+Socket *new_named_pipe_client(const char *pipename, Plug *plug); /* winnpc */
+Socket *new_named_pipe_listener(const char *pipename, Plug *plug); /* winnps */
+
+/*
+ * Exports from winctrls.c.
+ */
+
+struct ctlpos {
+    HWND hwnd;
+    WPARAM font;
+    int dlu4inpix;
+    int ypos, width;
+    int xoff;
+    int boxystart, boxid;
+    char *boxtext;
+};
+void init_common_controls(void);       /* also does some DLL-loading */
+
+/*
+ * Exports from winutils.c.
+ */
+typedef struct filereq_tag filereq; /* cwd for file requester */
+bool request_file(filereq *state, OPENFILENAME *of, bool preserve, bool save);
+filereq *filereq_new(void);
+void filereq_free(filereq *state);
+int message_box(LPCTSTR text, LPCTSTR caption, DWORD style, DWORD helpctxid);
+char *GetDlgItemText_alloc(HWND hwnd, int id);
+void split_into_argv(char *, int *, char ***, char ***);
+
+/*
+ * Private structure for prefslist state. Only in the header file
+ * so that we can delegate allocation to callers.
+ */
+struct prefslist {
+    int listid, upbid, dnbid;
+    int srcitem;
+    int dummyitem;
+    bool dragging;
+};
+
+/*
+ * This structure is passed to event handler functions as the `dlg'
+ * parameter, and hence is passed back to winctrls access functions.
+ */
+struct dlgparam {
+    HWND hwnd;			       /* the hwnd of the dialog box */
+    struct winctrls *controltrees[8];  /* can have several of these */
+    int nctrltrees;
+    char *wintitle;		       /* title of actual window */
+    char *errtitle;		       /* title of error sub-messageboxes */
+    void *data;			       /* data to pass in refresh events */
+    union control *focused, *lastfocused; /* which ctrl has focus now/before */
+    bool shortcuts[128];               /* track which shortcuts in use */
+    bool coloursel_wanted;             /* has an event handler asked for
+					* a colour selector? */
+    struct {
+        unsigned char r, g, b;         /* 0-255 */
+        bool ok;
+    } coloursel_result;
+    tree234 *privdata;		       /* stores per-control private data */
+    bool ended;                        /* has the dialog been ended? */
+    int endresult;                     /* and if so, what was the result? */
+    bool fixed_pitch_fonts;            /* are we constrained to fixed fonts? */
+};
+
+/*
+ * Exports from winctrls.c.
+ */
+void ctlposinit(struct ctlpos *cp, HWND hwnd,
+		int leftborder, int rightborder, int topborder);
+HWND doctl(struct ctlpos *cp, RECT r,
+	   char *wclass, int wstyle, int exstyle, char *wtext, int wid);
+void bartitle(struct ctlpos *cp, char *name, int id);
+void beginbox(struct ctlpos *cp, char *name, int idbox);
+void endbox(struct ctlpos *cp);
+void editboxfw(struct ctlpos *cp, bool password, char *text,
+	       int staticid, int editid);
+void radioline(struct ctlpos *cp, char *text, int id, int nacross, ...);
+void bareradioline(struct ctlpos *cp, int nacross, ...);
+void radiobig(struct ctlpos *cp, char *text, int id, ...);
+void checkbox(struct ctlpos *cp, char *text, int id);
+void statictext(struct ctlpos *cp, char *text, int lines, int id);
+void staticbtn(struct ctlpos *cp, char *stext, int sid,
+	       char *btext, int bid);
+void static2btn(struct ctlpos *cp, char *stext, int sid,
+		char *btext1, int bid1, char *btext2, int bid2);
+void staticedit(struct ctlpos *cp, char *stext,
+		int sid, int eid, int percentedit);
+void staticddl(struct ctlpos *cp, char *stext,
+	       int sid, int lid, int percentlist);
+void combobox(struct ctlpos *cp, char *text, int staticid, int listid);
+void staticpassedit(struct ctlpos *cp, char *stext,
+		    int sid, int eid, int percentedit);
+void bigeditctrl(struct ctlpos *cp, char *stext,
+		 int sid, int eid, int lines);
+void ersatztab(struct ctlpos *cp, char *stext, int sid, int lid, int s2id);
+void editbutton(struct ctlpos *cp, char *stext, int sid,
+		int eid, char *btext, int bid);
+void sesssaver(struct ctlpos *cp, char *text,
+	       int staticid, int editid, int listid, ...);
+void envsetter(struct ctlpos *cp, char *stext, int sid,
+	       char *e1stext, int e1sid, int e1id,
+	       char *e2stext, int e2sid, int e2id,
+	       int listid, char *b1text, int b1id, char *b2text, int b2id);
+void charclass(struct ctlpos *cp, char *stext, int sid, int listid,
+	       char *btext, int bid, int eid, char *s2text, int s2id);
+void colouredit(struct ctlpos *cp, char *stext, int sid, int listid,
+		char *btext, int bid, ...);
+void prefslist(struct prefslist *hdl, struct ctlpos *cp, int lines,
+	       char *stext, int sid, int listid, int upbid, int dnbid);
+int handle_prefslist(struct prefslist *hdl,
+		     int *array, int maxmemb,
+		     bool is_dlmsg, HWND hwnd,
+		     WPARAM wParam, LPARAM lParam);
+void progressbar(struct ctlpos *cp, int id);
+void fwdsetter(struct ctlpos *cp, int listid, char *stext, int sid,
+	       char *e1stext, int e1sid, int e1id,
+	       char *e2stext, int e2sid, int e2id,
+	       char *btext, int bid,
+	       char *r1text, int r1id, char *r2text, int r2id);
+
+void dlg_auto_set_fixed_pitch_flag(dlgparam *dlg);
+bool dlg_get_fixed_pitch_flag(dlgparam *dlg);
+void dlg_set_fixed_pitch_flag(dlgparam *dlg, bool flag);
+
+#define MAX_SHORTCUTS_PER_CTRL 16
+
+/*
+ * This structure is what's stored for each `union control' in the
+ * portable-dialog interface.
+ */
+struct winctrl {
+    union control *ctrl;
+    /*
+     * The control may have several components at the Windows
+     * level, with different dialog IDs. To avoid needing N
+     * separate platformsidectrl structures (which could be stored
+     * separately in a tree234 so that lookup by ID worked), we
+     * impose the constraint that those IDs must be in a contiguous
+     * block.
+     */
+    int base_id;
+    int num_ids;
+    /*
+     * Remember what keyboard shortcuts were used by this control,
+     * so that when we remove it again we can take them out of the
+     * list in the dlgparam.
+     */
+    char shortcuts[MAX_SHORTCUTS_PER_CTRL];
+    /*
+     * Some controls need a piece of allocated memory in which to
+     * store temporary data about the control.
+     */
+    void *data;
+};
+/*
+ * And this structure holds a set of the above, in two separate
+ * tree234s so that it can find an item by `union control' or by
+ * dialog ID.
+ */
+struct winctrls {
+    tree234 *byctrl, *byid;
+};
+struct controlset;
+struct controlbox;
+
+void winctrl_init(struct winctrls *);
+void winctrl_cleanup(struct winctrls *);
+void winctrl_add(struct winctrls *, struct winctrl *);
+void winctrl_remove(struct winctrls *, struct winctrl *);
+struct winctrl *winctrl_findbyctrl(struct winctrls *, union control *);
+struct winctrl *winctrl_findbyid(struct winctrls *, int);
+struct winctrl *winctrl_findbyindex(struct winctrls *, int);
+void winctrl_layout(struct dlgparam *dp, struct winctrls *wc,
+		    struct ctlpos *cp, struct controlset *s, int *id);
+bool winctrl_handle_command(struct dlgparam *dp, UINT msg,
+                            WPARAM wParam, LPARAM lParam);
+void winctrl_rem_shortcuts(struct dlgparam *dp, struct winctrl *c);
+bool winctrl_context_help(struct dlgparam *dp, HWND hwnd, int id);
+
+void dp_init(struct dlgparam *dp);
+void dp_add_tree(struct dlgparam *dp, struct winctrls *tree);
+void dp_cleanup(struct dlgparam *dp);
+
+/*
+ * Exports from wincfg.c.
+ */
+void win_setup_config_box(struct controlbox *b, HWND *hwndp, bool has_help,
+			  bool midsession, int protocol);
+
+/*
+ * Exports from windlg.c.
+ */
+void defuse_showwindow(void);
+bool do_config(void);
+bool do_reconfig(HWND, int);
+void showeventlog(HWND);
+void showabout(HWND);
+void force_normal(HWND hwnd);
+void modal_about_box(HWND hwnd);
+void show_help(HWND hwnd);
+
+/*
+ * Exports from winmisc.c.
+ */
+GLOBAL DWORD osMajorVersion, osMinorVersion, osPlatformId;
+void init_winver(void);
+void dll_hijacking_protection(void);
+HMODULE load_system32_dll(const char *libname);
+const char *win_strerror(int error);
+void restrict_process_acl(void);
+GLOBAL bool restricted_acl;
+void escape_registry_key(const char *in, strbuf *out);
+void unescape_registry_key(const char *in, strbuf *out);
+
+bool is_console_handle(HANDLE);
+
+/* A few pieces of up-to-date Windows API definition needed for older
+ * compilers. */
+#ifndef LOAD_LIBRARY_SEARCH_SYSTEM32
+#define LOAD_LIBRARY_SEARCH_SYSTEM32 0x00000800
+#endif
+#ifndef LOAD_LIBRARY_SEARCH_USER_DIRS
+#define LOAD_LIBRARY_SEARCH_USER_DIRS 0x00000400
+#endif
+#ifndef LOAD_LIBRARY_SEARCH_DLL_LOAD_DIR
+#define LOAD_LIBRARY_SEARCH_DLL_LOAD_DIR 0x00000100
+#endif
+#ifndef DLL_DIRECTORY_COOKIE
+typedef PVOID DLL_DIRECTORY_COOKIE;
+DECLSPEC_IMPORT DLL_DIRECTORY_COOKIE WINAPI AddDllDirectory (PCWSTR NewDirectory);
+#endif
+
+/*
+ * Exports from sizetip.c.
+ */
+void UpdateSizeTip(HWND src, int cx, int cy);
+void EnableSizeTip(bool bEnable);
+
+/*
+ * Exports from unicode.c.
+ */
+struct unicode_data;
+void init_ucs(Conf *, struct unicode_data *);
+
+/*
+ * Exports from winhandl.c.
+ */
+#define HANDLE_FLAG_OVERLAPPED 1
+#define HANDLE_FLAG_IGNOREEOF 2
+#define HANDLE_FLAG_UNITBUFFER 4
+struct handle;
+typedef size_t (*handle_inputfn_t)(
+    struct handle *h, const void *data, size_t len, int err);
+typedef void (*handle_outputfn_t)(
+    struct handle *h, size_t new_backlog, int err);
+struct handle *handle_input_new(HANDLE handle, handle_inputfn_t gotdata,
+				void *privdata, int flags);
+struct handle *handle_output_new(HANDLE handle, handle_outputfn_t sentdata,
+				 void *privdata, int flags);
+size_t handle_write(struct handle *h, const void *data, size_t len);
+void handle_write_eof(struct handle *h);
+HANDLE *handle_get_events(int *nevents);
+void handle_free(struct handle *h);
+#ifdef MPEXT
+int handle_got_event(HANDLE event);
+#else
+void handle_got_event(HANDLE event);
+#endif
+void handle_unthrottle(struct handle *h, size_t backlog);
+size_t handle_backlog(struct handle *h);
+void *handle_get_privdata(struct handle *h);
+struct handle *handle_add_foreign_event(HANDLE event,
+                                        void (*callback)(void *), void *ctx);
+/* Analogue of stdio_sink in marshal.h, for a Windows handle */
+struct handle_sink {
+    struct handle *h;
+    BinarySink_IMPLEMENTATION;
+};
+void handle_sink_init(handle_sink *sink, struct handle *h);
+
+/*
+ * winpgntc.c needs to schedule callbacks for asynchronous agent
+ * requests. This has to be done differently in GUI and console, so
+ * there's an exported function used for the purpose.
+ * 
+ * Also, we supply FLAG_SYNCAGENT to force agent requests to be
+ * synchronous in pscp and psftp.
+ */
+void agent_schedule_callback(void (*callback)(void *, void *, int),
+			     void *callback_ctx, void *data, int len);
+#define FLAG_SYNCAGENT 0x1000
+
+/*
+ * Exports from winser.c.
+ */
+extern const struct BackendVtable serial_backend;
+
+/*
+ * Exports from winjump.c.
+ */
+#define JUMPLIST_SUPPORTED             /* suppress #defines in putty.h */
+void add_session_to_jumplist(const char * const sessionname);
+void remove_session_from_jumplist(const char * const sessionname);
+void clear_jumplist(void);
+bool set_explicit_app_user_model_id(void);
+
+/*
+ * Exports from winnoise.c.
+ */
+bool win_read_random(void *buf, unsigned wanted); /* returns true on success */
+
+/*
+ * Extra functions in winstore.c over and above the interface in
+ * storage.h.
+ *
+ * These functions manipulate the Registry section which mirrors the
+ * current Windows 7 jump list. (Because the real jump list storage is
+ * write-only, we need to keep another copy of whatever we put in it,
+ * so that we can put in a slightly modified version the next time.)
+ */
+
+/* Adds a saved session to the registry jump list mirror. 'item' is a
+ * string naming a saved session. */
+int add_to_jumplist_registry(const char *item);
+
+/* Removes an item from the registry jump list mirror. */
+int remove_from_jumplist_registry(const char *item);
+
+/* Returns the current jump list entries from the registry. Caller
+ * must free the returned pointer, which points to a contiguous
+ * sequence of NUL-terminated strings in memory, terminated with an
+ * empty one. */
+char *get_jumplist_registry_entries(void);
+
+/*
+ * Windows clipboard-UI wording.
+ */
+#define CLIPNAME_IMPLICIT "Last selected text"
+#define CLIPNAME_EXPLICIT "System clipboard"
+#define CLIPNAME_EXPLICIT_OBJECT "system clipboard"
+/* These defaults are the ones PuTTY has historically had */
+#define CLIPUI_DEFAULT_AUTOCOPY true
+#define CLIPUI_DEFAULT_MOUSE CLIPUI_EXPLICIT
+#define CLIPUI_DEFAULT_INS CLIPUI_EXPLICIT
+
+#ifdef MINEFIELD
+/*
+ * Definitions for Minefield, PuTTY's own Windows-specific malloc
+ * debugger in the style of Electric Fence. Implemented in winmisc.c,
+ * and referred to by the main malloc wrappers in memory.c.
+ */
+void *minefield_c_malloc(size_t size);
+void minefield_c_free(void *p);
+void *minefield_c_realloc(void *p, size_t size);
+#endif
+
+#endif