/*
 * Abstraction of the various ways to handle the local end of an SSH
 * connection-layer channel.
 */

#ifndef PUTTY_SSHCHAN_H
#define PUTTY_SSHCHAN_H

struct ChannelVtable {
    void (*free)(Channel *);

    /* Called for channel types that were created at the same time as
     * we sent an outgoing CHANNEL_OPEN, when the confirmation comes
     * back from the server indicating that the channel has been
     * opened, or the failure message indicating that it hasn't,
     * respectively. In the latter case, this must _not_ free the
     * Channel structure - the client will call the free method
     * separately. But it might do logging or other local cleanup. */
    void (*open_confirmation)(Channel *);
    void (*open_failed)(Channel *, const char *error_text);

    size_t (*send)(Channel *, bool is_stderr, const void *buf, size_t len);
    void (*send_eof)(Channel *);
    void (*set_input_wanted)(Channel *, bool wanted);

    char *(*log_close_msg)(Channel *);

    bool (*want_close)(Channel *, bool sent_local_eof, bool rcvd_remote_eof);

    /* A method for every channel request we know of. All of these
     * return true for success or false for failure. */
    bool (*rcvd_exit_status)(Channel *, int status);
    bool (*rcvd_exit_signal)(
        Channel *chan, ptrlen signame, bool core_dumped, ptrlen msg);
    bool (*rcvd_exit_signal_numeric)(
        Channel *chan, int signum, bool core_dumped, ptrlen msg);
    bool (*run_shell)(Channel *chan);
    bool (*run_command)(Channel *chan, ptrlen command);
    bool (*run_subsystem)(Channel *chan, ptrlen subsys);
    bool (*enable_x11_forwarding)(
        Channel *chan, bool oneshot, ptrlen authproto, ptrlen authdata,
        unsigned screen_number);
    bool (*enable_agent_forwarding)(Channel *chan);
    bool (*allocate_pty)(
        Channel *chan, ptrlen termtype, unsigned width, unsigned height,
        unsigned pixwidth, unsigned pixheight, struct ssh_ttymodes modes);
    bool (*set_env)(Channel *chan, ptrlen var, ptrlen value);
    bool (*send_break)(Channel *chan, unsigned length);
    bool (*send_signal)(Channel *chan, ptrlen signame);
    bool (*change_window_size)(
        Channel *chan, unsigned width, unsigned height,
        unsigned pixwidth, unsigned pixheight);

    /* A method for signalling success/failure responses to channel
     * requests initiated from the SshChannel vtable with want_reply
     * true. */
    void (*request_response)(Channel *, bool success);
};

struct Channel {
    const struct ChannelVtable *vt;
    unsigned initial_fixed_window_size;
};

static inline void chan_free(Channel *ch)
{ ch->vt->free(ch); }
static inline void chan_open_confirmation(Channel *ch)
{ ch->vt->open_confirmation(ch); }
static inline void chan_open_failed(Channel *ch, const char *err)
{ ch->vt->open_failed(ch, err); }
static inline size_t chan_send(
    Channel *ch, bool err, const void *buf, size_t len)
{ return ch->vt->send(ch, err, buf, len); }
static inline void chan_send_eof(Channel *ch)
{ ch->vt->send_eof(ch); }
static inline void chan_set_input_wanted(Channel *ch, bool wanted)
{ ch->vt->set_input_wanted(ch, wanted); }
static inline char *chan_log_close_msg(Channel *ch)
{ return ch->vt->log_close_msg(ch); }
static inline bool chan_want_close(Channel *ch, bool leof, bool reof)
{ return ch->vt->want_close(ch, leof, reof); }
static inline bool chan_rcvd_exit_status(Channel *ch, int status)
{ return ch->vt->rcvd_exit_status(ch, status); }
static inline bool chan_rcvd_exit_signal(
        Channel *ch, ptrlen sig, bool core, ptrlen msg)
{ return ch->vt->rcvd_exit_signal(ch, sig, core, msg); }
static inline bool chan_rcvd_exit_signal_numeric(
        Channel *ch, int sig, bool core, ptrlen msg)
{ return ch->vt->rcvd_exit_signal_numeric(ch, sig, core, msg); }
static inline bool chan_run_shell(Channel *ch)
{ return ch->vt->run_shell(ch); }
static inline bool chan_run_command(Channel *ch, ptrlen cmd)
{ return ch->vt->run_command(ch, cmd); }
static inline bool chan_run_subsystem(Channel *ch, ptrlen subsys)
{ return ch->vt->run_subsystem(ch, subsys); }
static inline bool chan_enable_x11_forwarding(
    Channel *ch, bool oneshot, ptrlen ap, ptrlen ad, unsigned scr)
{ return ch->vt->enable_x11_forwarding(ch, oneshot, ap, ad, scr); }
static inline bool chan_enable_agent_forwarding(Channel *ch)
{ return ch->vt->enable_agent_forwarding(ch); }
static inline bool chan_allocate_pty(
    Channel *ch, ptrlen termtype, unsigned w, unsigned h,
    unsigned pw, unsigned ph, struct ssh_ttymodes modes)
{ return ch->vt->allocate_pty(ch, termtype, w, h, pw, ph, modes); }
static inline bool chan_set_env(Channel *ch, ptrlen var, ptrlen value)
{ return ch->vt->set_env(ch, var, value); }
static inline bool chan_send_break(Channel *ch, unsigned length)
{ return ch->vt->send_break(ch, length); }
static inline bool chan_send_signal(Channel *ch, ptrlen signame)
{ return ch->vt->send_signal(ch, signame); }
static inline bool chan_change_window_size(
    Channel *ch, unsigned w, unsigned h, unsigned pw, unsigned ph)
{ return ch->vt->change_window_size(ch, w, h, pw, ph); }
static inline void chan_request_response(Channel *ch, bool success)
{ ch->vt->request_response(ch, success); }

/*
 * Reusable methods you can put in vtables to give default handling of
 * some of those functions.
 */

/* open_confirmation / open_failed for any channel it doesn't apply to */
void chan_remotely_opened_confirmation(Channel *chan);
void chan_remotely_opened_failure(Channel *chan, const char *errtext);

/* want_close for any channel that wants the default behaviour of not
 * closing until both directions have had an EOF */
bool chan_default_want_close(Channel *, bool, bool);

/* default implementations that refuse all the channel requests */
bool chan_no_exit_status(Channel *, int);
bool chan_no_exit_signal(Channel *, ptrlen, bool, ptrlen);
bool chan_no_exit_signal_numeric(Channel *, int, bool, ptrlen);
bool chan_no_run_shell(Channel *chan);
bool chan_no_run_command(Channel *chan, ptrlen command);
bool chan_no_run_subsystem(Channel *chan, ptrlen subsys);
bool chan_no_enable_x11_forwarding(
    Channel *chan, bool oneshot, ptrlen authproto, ptrlen authdata,
    unsigned screen_number);
bool chan_no_enable_agent_forwarding(Channel *chan);
bool chan_no_allocate_pty(
    Channel *chan, ptrlen termtype, unsigned width, unsigned height,
    unsigned pixwidth, unsigned pixheight, struct ssh_ttymodes modes);
bool chan_no_set_env(Channel *chan, ptrlen var, ptrlen value);
bool chan_no_send_break(Channel *chan, unsigned length);
bool chan_no_send_signal(Channel *chan, ptrlen signame);
bool chan_no_change_window_size(
    Channel *chan, unsigned width, unsigned height,
    unsigned pixwidth, unsigned pixheight);

/* default implementation that never expects to receive a response */
void chan_no_request_response(Channel *, bool);

/*
 * Constructor for a trivial do-nothing implementation of
 * ChannelVtable. Used for 'zombie' channels, i.e. channels whose
 * proper local source of data has been shut down or otherwise stopped
 * existing, but the SSH side is still there and needs some kind of a
 * Channel implementation to talk to. In particular, the want_close
 * method for this channel always returns 'yes, please close this
 * channel asap', regardless of whether local and/or remote EOF have
 * been sent - indeed, even if _neither_ has.
 */
Channel *zombiechan_new(void);

/* ----------------------------------------------------------------------
 * This structure is owned by an SSH connection layer, and identifies
 * the connection layer's end of the channel, for the Channel
 * implementation to talk back to.
 */

struct SshChannelVtable {
    size_t (*write)(SshChannel *c, bool is_stderr, const void *, size_t);
    void (*write_eof)(SshChannel *c);
    void (*initiate_close)(SshChannel *c, const char *err);
    void (*unthrottle)(SshChannel *c, size_t bufsize);
    Conf *(*get_conf)(SshChannel *c);
    void (*window_override_removed)(SshChannel *c);
    void (*x11_sharing_handover)(SshChannel *c,
                                 ssh_sharing_connstate *share_cs,
                                 share_channel *share_chan,
                                 const char *peer_addr, int peer_port,
                                 int endian, int protomajor, int protominor,
                                 const void *initial_data, int initial_len);

    /*
     * All the outgoing channel requests we support. Each one has a
     * want_reply flag, which will cause a callback to
     * chan_request_response when the result is available.
     *
     * The ones that return 'bool' use it to indicate that the SSH
     * protocol in use doesn't support this request at all.
     *
     * (It's also intentional that not all of them have a want_reply
     * flag: the ones that don't are because SSH-1 has no method for
     * signalling success or failure of that request, or because we
     * wouldn't do anything usefully different with the reply in any
     * case.)
     */
    void (*send_exit_status)(SshChannel *c, int status);
    void (*send_exit_signal)(
        SshChannel *c, ptrlen signame, bool core_dumped, ptrlen msg);
    void (*send_exit_signal_numeric)(
        SshChannel *c, int signum, bool core_dumped, ptrlen msg);
    void (*request_x11_forwarding)(
        SshChannel *c, bool want_reply, const char *authproto,
        const char *authdata, int screen_number, bool oneshot);
    void (*request_agent_forwarding)(
        SshChannel *c, bool want_reply);
    void (*request_pty)(
        SshChannel *c, bool want_reply, Conf *conf, int w, int h);
    bool (*send_env_var)(
        SshChannel *c, bool want_reply, const char *var, const char *value);
    void (*start_shell)(
        SshChannel *c, bool want_reply);
    void (*start_command)(
        SshChannel *c, bool want_reply, const char *command);
    bool (*start_subsystem)(
        SshChannel *c, bool want_reply, const char *subsystem);
    bool (*send_serial_break)(
        SshChannel *c, bool want_reply, int length); /* length=0 for default */
    bool (*send_signal)(
        SshChannel *c, bool want_reply, const char *signame);
    void (*send_terminal_size_change)(
        SshChannel *c, int w, int h);
    void (*hint_channel_is_simple)(SshChannel *c);
};

struct SshChannel {
    const struct SshChannelVtable *vt;
    ConnectionLayer *cl;
};

static inline size_t sshfwd_write_ext(
    SshChannel *c, bool is_stderr, const void *data, size_t len)
{ return c->vt->write(c, is_stderr, data, len); }
static inline size_t sshfwd_write(SshChannel *c, const void *data, size_t len)
{ return sshfwd_write_ext(c, false, data, len); }
static inline void sshfwd_write_eof(SshChannel *c)
{ c->vt->write_eof(c); }
static inline void sshfwd_initiate_close(SshChannel *c, const char *err)
{ c->vt->initiate_close(c, err); }
static inline void sshfwd_unthrottle(SshChannel *c, size_t bufsize)
{ c->vt->unthrottle(c, bufsize); }
static inline Conf *sshfwd_get_conf(SshChannel *c)
{ return c->vt->get_conf(c); }
static inline void sshfwd_window_override_removed(SshChannel *c)
{ c->vt->window_override_removed(c); }
static inline void sshfwd_x11_sharing_handover(
    SshChannel *c, ssh_sharing_connstate *cs, share_channel *sch,
    const char *addr, int port, int endian, int maj, int min,
    const void *idata, int ilen)
<<<<<<< HEAD
{ /*WINSCP return*/ c->vt->x11_sharing_handover(c, cs, sch, addr, port, endian,
                                     maj, min, idata, ilen); }
=======
{ c->vt->x11_sharing_handover(c, cs, sch, addr, port, endian,
                              maj, min, idata, ilen); }
>>>>>>> fa0fb17e
static inline void sshfwd_send_exit_status(SshChannel *c, int status)
{ c->vt->send_exit_status(c, status); }
static inline void sshfwd_send_exit_signal(
    SshChannel *c, ptrlen signame, bool core_dumped, ptrlen msg)
{ c->vt->send_exit_signal(c, signame, core_dumped, msg); }
static inline void sshfwd_send_exit_signal_numeric(
    SshChannel *c, int signum, bool core_dumped, ptrlen msg)
{ c->vt->send_exit_signal_numeric(c, signum, core_dumped, msg); }
static inline void sshfwd_request_x11_forwarding(
    SshChannel *c, bool want_reply, const char *proto,
    const char *data, int scr, bool once)
{ c->vt->request_x11_forwarding(c, want_reply, proto, data, scr, once); }
static inline void sshfwd_request_agent_forwarding(
    SshChannel *c, bool want_reply)
{ c->vt->request_agent_forwarding(c, want_reply); }
static inline void sshfwd_request_pty(
    SshChannel *c, bool want_reply, Conf *conf, int w, int h)
{ c->vt->request_pty(c, want_reply, conf, w, h); }
static inline bool sshfwd_send_env_var(
    SshChannel *c, bool want_reply, const char *var, const char *value)
{ return c->vt->send_env_var(c, want_reply, var, value); }
static inline void sshfwd_start_shell(
    SshChannel *c, bool want_reply)
{ c->vt->start_shell(c, want_reply); }
static inline void sshfwd_start_command(
    SshChannel *c, bool want_reply, const char *command)
{ c->vt->start_command(c, want_reply, command); }
static inline bool sshfwd_start_subsystem(
    SshChannel *c, bool want_reply, const char *subsystem)
{ return c->vt->start_subsystem(c, want_reply, subsystem); }
static inline bool sshfwd_send_serial_break(
    SshChannel *c, bool want_reply, int length)
{ return c->vt->send_serial_break(c, want_reply, length); }
static inline bool sshfwd_send_signal(
    SshChannel *c, bool want_reply, const char *signame)
{ return c->vt->send_signal(c, want_reply, signame); }
static inline void sshfwd_send_terminal_size_change(
    SshChannel *c, int w, int h)
{ c->vt->send_terminal_size_change(c, w, h); }
static inline void sshfwd_hint_channel_is_simple(SshChannel *c)
{ c->vt->hint_channel_is_simple(c); }

/* ----------------------------------------------------------------------
 * The 'main' or primary channel of the SSH connection is special,
 * because it's the one that's connected directly to parts of the
 * frontend such as the terminal and the specials menu. So it exposes
 * a richer API.
 */

mainchan *mainchan_new(
    PacketProtocolLayer *ppl, ConnectionLayer *cl, Conf *conf,
    int term_width, int term_height, bool is_simple, SshChannel **sc_out);
void mainchan_get_specials(
    mainchan *mc, add_special_fn_t add_special, void *ctx);
void mainchan_special_cmd(mainchan *mc, SessionSpecialCode code, int arg);
void mainchan_terminal_size(mainchan *mc, int width, int height);

#endif /* PUTTY_SSHCHAN_H */
<|MERGE_RESOLUTION|>--- conflicted
+++ resolved
@@ -1,317 +1,312 @@
-/*
- * Abstraction of the various ways to handle the local end of an SSH
- * connection-layer channel.
- */
-
-#ifndef PUTTY_SSHCHAN_H
-#define PUTTY_SSHCHAN_H
-
-struct ChannelVtable {
-    void (*free)(Channel *);
-
-    /* Called for channel types that were created at the same time as
-     * we sent an outgoing CHANNEL_OPEN, when the confirmation comes
-     * back from the server indicating that the channel has been
-     * opened, or the failure message indicating that it hasn't,
-     * respectively. In the latter case, this must _not_ free the
-     * Channel structure - the client will call the free method
-     * separately. But it might do logging or other local cleanup. */
-    void (*open_confirmation)(Channel *);
-    void (*open_failed)(Channel *, const char *error_text);
-
-    size_t (*send)(Channel *, bool is_stderr, const void *buf, size_t len);
-    void (*send_eof)(Channel *);
-    void (*set_input_wanted)(Channel *, bool wanted);
-
-    char *(*log_close_msg)(Channel *);
-
-    bool (*want_close)(Channel *, bool sent_local_eof, bool rcvd_remote_eof);
-
-    /* A method for every channel request we know of. All of these
-     * return true for success or false for failure. */
-    bool (*rcvd_exit_status)(Channel *, int status);
-    bool (*rcvd_exit_signal)(
-        Channel *chan, ptrlen signame, bool core_dumped, ptrlen msg);
-    bool (*rcvd_exit_signal_numeric)(
-        Channel *chan, int signum, bool core_dumped, ptrlen msg);
-    bool (*run_shell)(Channel *chan);
-    bool (*run_command)(Channel *chan, ptrlen command);
-    bool (*run_subsystem)(Channel *chan, ptrlen subsys);
-    bool (*enable_x11_forwarding)(
-        Channel *chan, bool oneshot, ptrlen authproto, ptrlen authdata,
-        unsigned screen_number);
-    bool (*enable_agent_forwarding)(Channel *chan);
-    bool (*allocate_pty)(
-        Channel *chan, ptrlen termtype, unsigned width, unsigned height,
-        unsigned pixwidth, unsigned pixheight, struct ssh_ttymodes modes);
-    bool (*set_env)(Channel *chan, ptrlen var, ptrlen value);
-    bool (*send_break)(Channel *chan, unsigned length);
-    bool (*send_signal)(Channel *chan, ptrlen signame);
-    bool (*change_window_size)(
-        Channel *chan, unsigned width, unsigned height,
-        unsigned pixwidth, unsigned pixheight);
-
-    /* A method for signalling success/failure responses to channel
-     * requests initiated from the SshChannel vtable with want_reply
-     * true. */
-    void (*request_response)(Channel *, bool success);
-};
-
-struct Channel {
-    const struct ChannelVtable *vt;
-    unsigned initial_fixed_window_size;
-};
-
-static inline void chan_free(Channel *ch)
-{ ch->vt->free(ch); }
-static inline void chan_open_confirmation(Channel *ch)
-{ ch->vt->open_confirmation(ch); }
-static inline void chan_open_failed(Channel *ch, const char *err)
-{ ch->vt->open_failed(ch, err); }
-static inline size_t chan_send(
-    Channel *ch, bool err, const void *buf, size_t len)
-{ return ch->vt->send(ch, err, buf, len); }
-static inline void chan_send_eof(Channel *ch)
-{ ch->vt->send_eof(ch); }
-static inline void chan_set_input_wanted(Channel *ch, bool wanted)
-{ ch->vt->set_input_wanted(ch, wanted); }
-static inline char *chan_log_close_msg(Channel *ch)
-{ return ch->vt->log_close_msg(ch); }
-static inline bool chan_want_close(Channel *ch, bool leof, bool reof)
-{ return ch->vt->want_close(ch, leof, reof); }
-static inline bool chan_rcvd_exit_status(Channel *ch, int status)
-{ return ch->vt->rcvd_exit_status(ch, status); }
-static inline bool chan_rcvd_exit_signal(
-        Channel *ch, ptrlen sig, bool core, ptrlen msg)
-{ return ch->vt->rcvd_exit_signal(ch, sig, core, msg); }
-static inline bool chan_rcvd_exit_signal_numeric(
-        Channel *ch, int sig, bool core, ptrlen msg)
-{ return ch->vt->rcvd_exit_signal_numeric(ch, sig, core, msg); }
-static inline bool chan_run_shell(Channel *ch)
-{ return ch->vt->run_shell(ch); }
-static inline bool chan_run_command(Channel *ch, ptrlen cmd)
-{ return ch->vt->run_command(ch, cmd); }
-static inline bool chan_run_subsystem(Channel *ch, ptrlen subsys)
-{ return ch->vt->run_subsystem(ch, subsys); }
-static inline bool chan_enable_x11_forwarding(
-    Channel *ch, bool oneshot, ptrlen ap, ptrlen ad, unsigned scr)
-{ return ch->vt->enable_x11_forwarding(ch, oneshot, ap, ad, scr); }
-static inline bool chan_enable_agent_forwarding(Channel *ch)
-{ return ch->vt->enable_agent_forwarding(ch); }
-static inline bool chan_allocate_pty(
-    Channel *ch, ptrlen termtype, unsigned w, unsigned h,
-    unsigned pw, unsigned ph, struct ssh_ttymodes modes)
-{ return ch->vt->allocate_pty(ch, termtype, w, h, pw, ph, modes); }
-static inline bool chan_set_env(Channel *ch, ptrlen var, ptrlen value)
-{ return ch->vt->set_env(ch, var, value); }
-static inline bool chan_send_break(Channel *ch, unsigned length)
-{ return ch->vt->send_break(ch, length); }
-static inline bool chan_send_signal(Channel *ch, ptrlen signame)
-{ return ch->vt->send_signal(ch, signame); }
-static inline bool chan_change_window_size(
-    Channel *ch, unsigned w, unsigned h, unsigned pw, unsigned ph)
-{ return ch->vt->change_window_size(ch, w, h, pw, ph); }
-static inline void chan_request_response(Channel *ch, bool success)
-{ ch->vt->request_response(ch, success); }
-
-/*
- * Reusable methods you can put in vtables to give default handling of
- * some of those functions.
- */
-
-/* open_confirmation / open_failed for any channel it doesn't apply to */
-void chan_remotely_opened_confirmation(Channel *chan);
-void chan_remotely_opened_failure(Channel *chan, const char *errtext);
-
-/* want_close for any channel that wants the default behaviour of not
- * closing until both directions have had an EOF */
-bool chan_default_want_close(Channel *, bool, bool);
-
-/* default implementations that refuse all the channel requests */
-bool chan_no_exit_status(Channel *, int);
-bool chan_no_exit_signal(Channel *, ptrlen, bool, ptrlen);
-bool chan_no_exit_signal_numeric(Channel *, int, bool, ptrlen);
-bool chan_no_run_shell(Channel *chan);
-bool chan_no_run_command(Channel *chan, ptrlen command);
-bool chan_no_run_subsystem(Channel *chan, ptrlen subsys);
-bool chan_no_enable_x11_forwarding(
-    Channel *chan, bool oneshot, ptrlen authproto, ptrlen authdata,
-    unsigned screen_number);
-bool chan_no_enable_agent_forwarding(Channel *chan);
-bool chan_no_allocate_pty(
-    Channel *chan, ptrlen termtype, unsigned width, unsigned height,
-    unsigned pixwidth, unsigned pixheight, struct ssh_ttymodes modes);
-bool chan_no_set_env(Channel *chan, ptrlen var, ptrlen value);
-bool chan_no_send_break(Channel *chan, unsigned length);
-bool chan_no_send_signal(Channel *chan, ptrlen signame);
-bool chan_no_change_window_size(
-    Channel *chan, unsigned width, unsigned height,
-    unsigned pixwidth, unsigned pixheight);
-
-/* default implementation that never expects to receive a response */
-void chan_no_request_response(Channel *, bool);
-
-/*
- * Constructor for a trivial do-nothing implementation of
- * ChannelVtable. Used for 'zombie' channels, i.e. channels whose
- * proper local source of data has been shut down or otherwise stopped
- * existing, but the SSH side is still there and needs some kind of a
- * Channel implementation to talk to. In particular, the want_close
- * method for this channel always returns 'yes, please close this
- * channel asap', regardless of whether local and/or remote EOF have
- * been sent - indeed, even if _neither_ has.
- */
-Channel *zombiechan_new(void);
-
-/* ----------------------------------------------------------------------
- * This structure is owned by an SSH connection layer, and identifies
- * the connection layer's end of the channel, for the Channel
- * implementation to talk back to.
- */
-
-struct SshChannelVtable {
-    size_t (*write)(SshChannel *c, bool is_stderr, const void *, size_t);
-    void (*write_eof)(SshChannel *c);
-    void (*initiate_close)(SshChannel *c, const char *err);
-    void (*unthrottle)(SshChannel *c, size_t bufsize);
-    Conf *(*get_conf)(SshChannel *c);
-    void (*window_override_removed)(SshChannel *c);
-    void (*x11_sharing_handover)(SshChannel *c,
-                                 ssh_sharing_connstate *share_cs,
-                                 share_channel *share_chan,
-                                 const char *peer_addr, int peer_port,
-                                 int endian, int protomajor, int protominor,
-                                 const void *initial_data, int initial_len);
-
-    /*
-     * All the outgoing channel requests we support. Each one has a
-     * want_reply flag, which will cause a callback to
-     * chan_request_response when the result is available.
-     *
-     * The ones that return 'bool' use it to indicate that the SSH
-     * protocol in use doesn't support this request at all.
-     *
-     * (It's also intentional that not all of them have a want_reply
-     * flag: the ones that don't are because SSH-1 has no method for
-     * signalling success or failure of that request, or because we
-     * wouldn't do anything usefully different with the reply in any
-     * case.)
-     */
-    void (*send_exit_status)(SshChannel *c, int status);
-    void (*send_exit_signal)(
-        SshChannel *c, ptrlen signame, bool core_dumped, ptrlen msg);
-    void (*send_exit_signal_numeric)(
-        SshChannel *c, int signum, bool core_dumped, ptrlen msg);
-    void (*request_x11_forwarding)(
-        SshChannel *c, bool want_reply, const char *authproto,
-        const char *authdata, int screen_number, bool oneshot);
-    void (*request_agent_forwarding)(
-        SshChannel *c, bool want_reply);
-    void (*request_pty)(
-        SshChannel *c, bool want_reply, Conf *conf, int w, int h);
-    bool (*send_env_var)(
-        SshChannel *c, bool want_reply, const char *var, const char *value);
-    void (*start_shell)(
-        SshChannel *c, bool want_reply);
-    void (*start_command)(
-        SshChannel *c, bool want_reply, const char *command);
-    bool (*start_subsystem)(
-        SshChannel *c, bool want_reply, const char *subsystem);
-    bool (*send_serial_break)(
-        SshChannel *c, bool want_reply, int length); /* length=0 for default */
-    bool (*send_signal)(
-        SshChannel *c, bool want_reply, const char *signame);
-    void (*send_terminal_size_change)(
-        SshChannel *c, int w, int h);
-    void (*hint_channel_is_simple)(SshChannel *c);
-};
-
-struct SshChannel {
-    const struct SshChannelVtable *vt;
-    ConnectionLayer *cl;
-};
-
-static inline size_t sshfwd_write_ext(
-    SshChannel *c, bool is_stderr, const void *data, size_t len)
-{ return c->vt->write(c, is_stderr, data, len); }
-static inline size_t sshfwd_write(SshChannel *c, const void *data, size_t len)
-{ return sshfwd_write_ext(c, false, data, len); }
-static inline void sshfwd_write_eof(SshChannel *c)
-{ c->vt->write_eof(c); }
-static inline void sshfwd_initiate_close(SshChannel *c, const char *err)
-{ c->vt->initiate_close(c, err); }
-static inline void sshfwd_unthrottle(SshChannel *c, size_t bufsize)
-{ c->vt->unthrottle(c, bufsize); }
-static inline Conf *sshfwd_get_conf(SshChannel *c)
-{ return c->vt->get_conf(c); }
-static inline void sshfwd_window_override_removed(SshChannel *c)
-{ c->vt->window_override_removed(c); }
-static inline void sshfwd_x11_sharing_handover(
-    SshChannel *c, ssh_sharing_connstate *cs, share_channel *sch,
-    const char *addr, int port, int endian, int maj, int min,
-    const void *idata, int ilen)
-<<<<<<< HEAD
-{ /*WINSCP return*/ c->vt->x11_sharing_handover(c, cs, sch, addr, port, endian,
-                                     maj, min, idata, ilen); }
-=======
-{ c->vt->x11_sharing_handover(c, cs, sch, addr, port, endian,
-                              maj, min, idata, ilen); }
->>>>>>> fa0fb17e
-static inline void sshfwd_send_exit_status(SshChannel *c, int status)
-{ c->vt->send_exit_status(c, status); }
-static inline void sshfwd_send_exit_signal(
-    SshChannel *c, ptrlen signame, bool core_dumped, ptrlen msg)
-{ c->vt->send_exit_signal(c, signame, core_dumped, msg); }
-static inline void sshfwd_send_exit_signal_numeric(
-    SshChannel *c, int signum, bool core_dumped, ptrlen msg)
-{ c->vt->send_exit_signal_numeric(c, signum, core_dumped, msg); }
-static inline void sshfwd_request_x11_forwarding(
-    SshChannel *c, bool want_reply, const char *proto,
-    const char *data, int scr, bool once)
-{ c->vt->request_x11_forwarding(c, want_reply, proto, data, scr, once); }
-static inline void sshfwd_request_agent_forwarding(
-    SshChannel *c, bool want_reply)
-{ c->vt->request_agent_forwarding(c, want_reply); }
-static inline void sshfwd_request_pty(
-    SshChannel *c, bool want_reply, Conf *conf, int w, int h)
-{ c->vt->request_pty(c, want_reply, conf, w, h); }
-static inline bool sshfwd_send_env_var(
-    SshChannel *c, bool want_reply, const char *var, const char *value)
-{ return c->vt->send_env_var(c, want_reply, var, value); }
-static inline void sshfwd_start_shell(
-    SshChannel *c, bool want_reply)
-{ c->vt->start_shell(c, want_reply); }
-static inline void sshfwd_start_command(
-    SshChannel *c, bool want_reply, const char *command)
-{ c->vt->start_command(c, want_reply, command); }
-static inline bool sshfwd_start_subsystem(
-    SshChannel *c, bool want_reply, const char *subsystem)
-{ return c->vt->start_subsystem(c, want_reply, subsystem); }
-static inline bool sshfwd_send_serial_break(
-    SshChannel *c, bool want_reply, int length)
-{ return c->vt->send_serial_break(c, want_reply, length); }
-static inline bool sshfwd_send_signal(
-    SshChannel *c, bool want_reply, const char *signame)
-{ return c->vt->send_signal(c, want_reply, signame); }
-static inline void sshfwd_send_terminal_size_change(
-    SshChannel *c, int w, int h)
-{ c->vt->send_terminal_size_change(c, w, h); }
-static inline void sshfwd_hint_channel_is_simple(SshChannel *c)
-{ c->vt->hint_channel_is_simple(c); }
-
-/* ----------------------------------------------------------------------
- * The 'main' or primary channel of the SSH connection is special,
- * because it's the one that's connected directly to parts of the
- * frontend such as the terminal and the specials menu. So it exposes
- * a richer API.
- */
-
-mainchan *mainchan_new(
-    PacketProtocolLayer *ppl, ConnectionLayer *cl, Conf *conf,
-    int term_width, int term_height, bool is_simple, SshChannel **sc_out);
-void mainchan_get_specials(
-    mainchan *mc, add_special_fn_t add_special, void *ctx);
-void mainchan_special_cmd(mainchan *mc, SessionSpecialCode code, int arg);
-void mainchan_terminal_size(mainchan *mc, int width, int height);
-
-#endif /* PUTTY_SSHCHAN_H */
+/*
+ * Abstraction of the various ways to handle the local end of an SSH
+ * connection-layer channel.
+ */
+
+#ifndef PUTTY_SSHCHAN_H
+#define PUTTY_SSHCHAN_H
+
+struct ChannelVtable {
+    void (*free)(Channel *);
+
+    /* Called for channel types that were created at the same time as
+     * we sent an outgoing CHANNEL_OPEN, when the confirmation comes
+     * back from the server indicating that the channel has been
+     * opened, or the failure message indicating that it hasn't,
+     * respectively. In the latter case, this must _not_ free the
+     * Channel structure - the client will call the free method
+     * separately. But it might do logging or other local cleanup. */
+    void (*open_confirmation)(Channel *);
+    void (*open_failed)(Channel *, const char *error_text);
+
+    size_t (*send)(Channel *, bool is_stderr, const void *buf, size_t len);
+    void (*send_eof)(Channel *);
+    void (*set_input_wanted)(Channel *, bool wanted);
+
+    char *(*log_close_msg)(Channel *);
+
+    bool (*want_close)(Channel *, bool sent_local_eof, bool rcvd_remote_eof);
+
+    /* A method for every channel request we know of. All of these
+     * return true for success or false for failure. */
+    bool (*rcvd_exit_status)(Channel *, int status);
+    bool (*rcvd_exit_signal)(
+        Channel *chan, ptrlen signame, bool core_dumped, ptrlen msg);
+    bool (*rcvd_exit_signal_numeric)(
+        Channel *chan, int signum, bool core_dumped, ptrlen msg);
+    bool (*run_shell)(Channel *chan);
+    bool (*run_command)(Channel *chan, ptrlen command);
+    bool (*run_subsystem)(Channel *chan, ptrlen subsys);
+    bool (*enable_x11_forwarding)(
+        Channel *chan, bool oneshot, ptrlen authproto, ptrlen authdata,
+        unsigned screen_number);
+    bool (*enable_agent_forwarding)(Channel *chan);
+    bool (*allocate_pty)(
+        Channel *chan, ptrlen termtype, unsigned width, unsigned height,
+        unsigned pixwidth, unsigned pixheight, struct ssh_ttymodes modes);
+    bool (*set_env)(Channel *chan, ptrlen var, ptrlen value);
+    bool (*send_break)(Channel *chan, unsigned length);
+    bool (*send_signal)(Channel *chan, ptrlen signame);
+    bool (*change_window_size)(
+        Channel *chan, unsigned width, unsigned height,
+        unsigned pixwidth, unsigned pixheight);
+
+    /* A method for signalling success/failure responses to channel
+     * requests initiated from the SshChannel vtable with want_reply
+     * true. */
+    void (*request_response)(Channel *, bool success);
+};
+
+struct Channel {
+    const struct ChannelVtable *vt;
+    unsigned initial_fixed_window_size;
+};
+
+static inline void chan_free(Channel *ch)
+{ ch->vt->free(ch); }
+static inline void chan_open_confirmation(Channel *ch)
+{ ch->vt->open_confirmation(ch); }
+static inline void chan_open_failed(Channel *ch, const char *err)
+{ ch->vt->open_failed(ch, err); }
+static inline size_t chan_send(
+    Channel *ch, bool err, const void *buf, size_t len)
+{ return ch->vt->send(ch, err, buf, len); }
+static inline void chan_send_eof(Channel *ch)
+{ ch->vt->send_eof(ch); }
+static inline void chan_set_input_wanted(Channel *ch, bool wanted)
+{ ch->vt->set_input_wanted(ch, wanted); }
+static inline char *chan_log_close_msg(Channel *ch)
+{ return ch->vt->log_close_msg(ch); }
+static inline bool chan_want_close(Channel *ch, bool leof, bool reof)
+{ return ch->vt->want_close(ch, leof, reof); }
+static inline bool chan_rcvd_exit_status(Channel *ch, int status)
+{ return ch->vt->rcvd_exit_status(ch, status); }
+static inline bool chan_rcvd_exit_signal(
+        Channel *ch, ptrlen sig, bool core, ptrlen msg)
+{ return ch->vt->rcvd_exit_signal(ch, sig, core, msg); }
+static inline bool chan_rcvd_exit_signal_numeric(
+        Channel *ch, int sig, bool core, ptrlen msg)
+{ return ch->vt->rcvd_exit_signal_numeric(ch, sig, core, msg); }
+static inline bool chan_run_shell(Channel *ch)
+{ return ch->vt->run_shell(ch); }
+static inline bool chan_run_command(Channel *ch, ptrlen cmd)
+{ return ch->vt->run_command(ch, cmd); }
+static inline bool chan_run_subsystem(Channel *ch, ptrlen subsys)
+{ return ch->vt->run_subsystem(ch, subsys); }
+static inline bool chan_enable_x11_forwarding(
+    Channel *ch, bool oneshot, ptrlen ap, ptrlen ad, unsigned scr)
+{ return ch->vt->enable_x11_forwarding(ch, oneshot, ap, ad, scr); }
+static inline bool chan_enable_agent_forwarding(Channel *ch)
+{ return ch->vt->enable_agent_forwarding(ch); }
+static inline bool chan_allocate_pty(
+    Channel *ch, ptrlen termtype, unsigned w, unsigned h,
+    unsigned pw, unsigned ph, struct ssh_ttymodes modes)
+{ return ch->vt->allocate_pty(ch, termtype, w, h, pw, ph, modes); }
+static inline bool chan_set_env(Channel *ch, ptrlen var, ptrlen value)
+{ return ch->vt->set_env(ch, var, value); }
+static inline bool chan_send_break(Channel *ch, unsigned length)
+{ return ch->vt->send_break(ch, length); }
+static inline bool chan_send_signal(Channel *ch, ptrlen signame)
+{ return ch->vt->send_signal(ch, signame); }
+static inline bool chan_change_window_size(
+    Channel *ch, unsigned w, unsigned h, unsigned pw, unsigned ph)
+{ return ch->vt->change_window_size(ch, w, h, pw, ph); }
+static inline void chan_request_response(Channel *ch, bool success)
+{ ch->vt->request_response(ch, success); }
+
+/*
+ * Reusable methods you can put in vtables to give default handling of
+ * some of those functions.
+ */
+
+/* open_confirmation / open_failed for any channel it doesn't apply to */
+void chan_remotely_opened_confirmation(Channel *chan);
+void chan_remotely_opened_failure(Channel *chan, const char *errtext);
+
+/* want_close for any channel that wants the default behaviour of not
+ * closing until both directions have had an EOF */
+bool chan_default_want_close(Channel *, bool, bool);
+
+/* default implementations that refuse all the channel requests */
+bool chan_no_exit_status(Channel *, int);
+bool chan_no_exit_signal(Channel *, ptrlen, bool, ptrlen);
+bool chan_no_exit_signal_numeric(Channel *, int, bool, ptrlen);
+bool chan_no_run_shell(Channel *chan);
+bool chan_no_run_command(Channel *chan, ptrlen command);
+bool chan_no_run_subsystem(Channel *chan, ptrlen subsys);
+bool chan_no_enable_x11_forwarding(
+    Channel *chan, bool oneshot, ptrlen authproto, ptrlen authdata,
+    unsigned screen_number);
+bool chan_no_enable_agent_forwarding(Channel *chan);
+bool chan_no_allocate_pty(
+    Channel *chan, ptrlen termtype, unsigned width, unsigned height,
+    unsigned pixwidth, unsigned pixheight, struct ssh_ttymodes modes);
+bool chan_no_set_env(Channel *chan, ptrlen var, ptrlen value);
+bool chan_no_send_break(Channel *chan, unsigned length);
+bool chan_no_send_signal(Channel *chan, ptrlen signame);
+bool chan_no_change_window_size(
+    Channel *chan, unsigned width, unsigned height,
+    unsigned pixwidth, unsigned pixheight);
+
+/* default implementation that never expects to receive a response */
+void chan_no_request_response(Channel *, bool);
+
+/*
+ * Constructor for a trivial do-nothing implementation of
+ * ChannelVtable. Used for 'zombie' channels, i.e. channels whose
+ * proper local source of data has been shut down or otherwise stopped
+ * existing, but the SSH side is still there and needs some kind of a
+ * Channel implementation to talk to. In particular, the want_close
+ * method for this channel always returns 'yes, please close this
+ * channel asap', regardless of whether local and/or remote EOF have
+ * been sent - indeed, even if _neither_ has.
+ */
+Channel *zombiechan_new(void);
+
+/* ----------------------------------------------------------------------
+ * This structure is owned by an SSH connection layer, and identifies
+ * the connection layer's end of the channel, for the Channel
+ * implementation to talk back to.
+ */
+
+struct SshChannelVtable {
+    size_t (*write)(SshChannel *c, bool is_stderr, const void *, size_t);
+    void (*write_eof)(SshChannel *c);
+    void (*initiate_close)(SshChannel *c, const char *err);
+    void (*unthrottle)(SshChannel *c, size_t bufsize);
+    Conf *(*get_conf)(SshChannel *c);
+    void (*window_override_removed)(SshChannel *c);
+    void (*x11_sharing_handover)(SshChannel *c,
+                                 ssh_sharing_connstate *share_cs,
+                                 share_channel *share_chan,
+                                 const char *peer_addr, int peer_port,
+                                 int endian, int protomajor, int protominor,
+                                 const void *initial_data, int initial_len);
+
+    /*
+     * All the outgoing channel requests we support. Each one has a
+     * want_reply flag, which will cause a callback to
+     * chan_request_response when the result is available.
+     *
+     * The ones that return 'bool' use it to indicate that the SSH
+     * protocol in use doesn't support this request at all.
+     *
+     * (It's also intentional that not all of them have a want_reply
+     * flag: the ones that don't are because SSH-1 has no method for
+     * signalling success or failure of that request, or because we
+     * wouldn't do anything usefully different with the reply in any
+     * case.)
+     */
+    void (*send_exit_status)(SshChannel *c, int status);
+    void (*send_exit_signal)(
+        SshChannel *c, ptrlen signame, bool core_dumped, ptrlen msg);
+    void (*send_exit_signal_numeric)(
+        SshChannel *c, int signum, bool core_dumped, ptrlen msg);
+    void (*request_x11_forwarding)(
+        SshChannel *c, bool want_reply, const char *authproto,
+        const char *authdata, int screen_number, bool oneshot);
+    void (*request_agent_forwarding)(
+        SshChannel *c, bool want_reply);
+    void (*request_pty)(
+        SshChannel *c, bool want_reply, Conf *conf, int w, int h);
+    bool (*send_env_var)(
+        SshChannel *c, bool want_reply, const char *var, const char *value);
+    void (*start_shell)(
+        SshChannel *c, bool want_reply);
+    void (*start_command)(
+        SshChannel *c, bool want_reply, const char *command);
+    bool (*start_subsystem)(
+        SshChannel *c, bool want_reply, const char *subsystem);
+    bool (*send_serial_break)(
+        SshChannel *c, bool want_reply, int length); /* length=0 for default */
+    bool (*send_signal)(
+        SshChannel *c, bool want_reply, const char *signame);
+    void (*send_terminal_size_change)(
+        SshChannel *c, int w, int h);
+    void (*hint_channel_is_simple)(SshChannel *c);
+};
+
+struct SshChannel {
+    const struct SshChannelVtable *vt;
+    ConnectionLayer *cl;
+};
+
+static inline size_t sshfwd_write_ext(
+    SshChannel *c, bool is_stderr, const void *data, size_t len)
+{ return c->vt->write(c, is_stderr, data, len); }
+static inline size_t sshfwd_write(SshChannel *c, const void *data, size_t len)
+{ return sshfwd_write_ext(c, false, data, len); }
+static inline void sshfwd_write_eof(SshChannel *c)
+{ c->vt->write_eof(c); }
+static inline void sshfwd_initiate_close(SshChannel *c, const char *err)
+{ c->vt->initiate_close(c, err); }
+static inline void sshfwd_unthrottle(SshChannel *c, size_t bufsize)
+{ c->vt->unthrottle(c, bufsize); }
+static inline Conf *sshfwd_get_conf(SshChannel *c)
+{ return c->vt->get_conf(c); }
+static inline void sshfwd_window_override_removed(SshChannel *c)
+{ c->vt->window_override_removed(c); }
+static inline void sshfwd_x11_sharing_handover(
+    SshChannel *c, ssh_sharing_connstate *cs, share_channel *sch,
+    const char *addr, int port, int endian, int maj, int min,
+    const void *idata, int ilen)
+{ c->vt->x11_sharing_handover(c, cs, sch, addr, port, endian,
+                              maj, min, idata, ilen); }
+static inline void sshfwd_send_exit_status(SshChannel *c, int status)
+{ c->vt->send_exit_status(c, status); }
+static inline void sshfwd_send_exit_signal(
+    SshChannel *c, ptrlen signame, bool core_dumped, ptrlen msg)
+{ c->vt->send_exit_signal(c, signame, core_dumped, msg); }
+static inline void sshfwd_send_exit_signal_numeric(
+    SshChannel *c, int signum, bool core_dumped, ptrlen msg)
+{ c->vt->send_exit_signal_numeric(c, signum, core_dumped, msg); }
+static inline void sshfwd_request_x11_forwarding(
+    SshChannel *c, bool want_reply, const char *proto,
+    const char *data, int scr, bool once)
+{ c->vt->request_x11_forwarding(c, want_reply, proto, data, scr, once); }
+static inline void sshfwd_request_agent_forwarding(
+    SshChannel *c, bool want_reply)
+{ c->vt->request_agent_forwarding(c, want_reply); }
+static inline void sshfwd_request_pty(
+    SshChannel *c, bool want_reply, Conf *conf, int w, int h)
+{ c->vt->request_pty(c, want_reply, conf, w, h); }
+static inline bool sshfwd_send_env_var(
+    SshChannel *c, bool want_reply, const char *var, const char *value)
+{ return c->vt->send_env_var(c, want_reply, var, value); }
+static inline void sshfwd_start_shell(
+    SshChannel *c, bool want_reply)
+{ c->vt->start_shell(c, want_reply); }
+static inline void sshfwd_start_command(
+    SshChannel *c, bool want_reply, const char *command)
+{ c->vt->start_command(c, want_reply, command); }
+static inline bool sshfwd_start_subsystem(
+    SshChannel *c, bool want_reply, const char *subsystem)
+{ return c->vt->start_subsystem(c, want_reply, subsystem); }
+static inline bool sshfwd_send_serial_break(
+    SshChannel *c, bool want_reply, int length)
+{ return c->vt->send_serial_break(c, want_reply, length); }
+static inline bool sshfwd_send_signal(
+    SshChannel *c, bool want_reply, const char *signame)
+{ return c->vt->send_signal(c, want_reply, signame); }
+static inline void sshfwd_send_terminal_size_change(
+    SshChannel *c, int w, int h)
+{ c->vt->send_terminal_size_change(c, w, h); }
+static inline void sshfwd_hint_channel_is_simple(SshChannel *c)
+{ c->vt->hint_channel_is_simple(c); }
+
+/* ----------------------------------------------------------------------
+ * The 'main' or primary channel of the SSH connection is special,
+ * because it's the one that's connected directly to parts of the
+ * frontend such as the terminal and the specials menu. So it exposes
+ * a richer API.
+ */
+
+mainchan *mainchan_new(
+    PacketProtocolLayer *ppl, ConnectionLayer *cl, Conf *conf,
+    int term_width, int term_height, bool is_simple, SshChannel **sc_out);
+void mainchan_get_specials(
+    mainchan *mc, add_special_fn_t add_special, void *ctx);
+void mainchan_special_cmd(mainchan *mc, SessionSpecialCode code, int arg);
+void mainchan_terminal_size(mainchan *mc, int width, int height);
+
+#endif /* PUTTY_SSHCHAN_H */