/*
 * Code for PuTTY to import and export private key files in other
 * SSH clients' formats.
 */

#include <stdio.h>
#include <stdlib.h>
#include <assert.h>
#include <ctype.h>

#include "putty.h"
#include "ssh.h"
#include "mpint.h"
#include "misc.h"

static bool openssh_pem_encrypted(const Filename *file);
static bool openssh_new_encrypted(const Filename *file);
static ssh2_userkey *openssh_pem_read(
    const Filename *file, const char *passphrase, const char **errmsg_p);
static ssh2_userkey *openssh_new_read(
    const Filename *file, const char *passphrase, const char **errmsg_p);
static bool openssh_auto_write(
    const Filename *file, ssh2_userkey *key, const char *passphrase);
static bool openssh_pem_write(
    const Filename *file, ssh2_userkey *key, const char *passphrase);
static bool openssh_new_write(
    const Filename *file, ssh2_userkey *key, const char *passphrase);

static bool sshcom_encrypted(const Filename *file, char **comment);
static ssh2_userkey *sshcom_read(
    const Filename *file, const char *passphrase, const char **errmsg_p);
static bool sshcom_write(
    const Filename *file, ssh2_userkey *key, const char *passphrase);

/*
 * Given a key type, determine whether we know how to import it.
 */
bool import_possible(int type)
{
    if (type == SSH_KEYTYPE_OPENSSH_PEM)
        return true;
    if (type == SSH_KEYTYPE_OPENSSH_NEW)
        return true;
    if (type == SSH_KEYTYPE_SSHCOM)
        return true;
    return false;
}

/*
 * Given a key type, determine what native key type
 * (SSH_KEYTYPE_SSH1 or SSH_KEYTYPE_SSH2) it will come out as once
 * we've imported it.
 */
int import_target_type(int type)
{
    /*
     * There are no known foreign SSH-1 key formats.
     */
    return SSH_KEYTYPE_SSH2;
}

/*
 * Determine whether a foreign key is encrypted.
 */
bool import_encrypted(const Filename *filename, int type, char **comment)
{
    if (type == SSH_KEYTYPE_OPENSSH_PEM) {
        /* OpenSSH PEM format doesn't contain a key comment at all */
        *comment = dupstr(filename_to_str(filename));
        return openssh_pem_encrypted(filename);
    } else if (type == SSH_KEYTYPE_OPENSSH_NEW) {
        /* OpenSSH new format does, but it's inside the encrypted
         * section for some reason */
        *comment = dupstr(filename_to_str(filename));
        return openssh_new_encrypted(filename);
    } else if (type == SSH_KEYTYPE_SSHCOM) {
        return sshcom_encrypted(filename, comment);
    }
    return false;
}

/*
 * Import an SSH-1 key.
 */
int import_ssh1(const Filename *filename, int type,
                RSAKey *key, char *passphrase, const char **errmsg_p)
{
    return 0;
}

/*
 * Import an SSH-2 key.
 */
ssh2_userkey *import_ssh2(const Filename *filename, int type,
                                 char *passphrase, const char **errmsg_p)
{
    if (type == SSH_KEYTYPE_OPENSSH_PEM)
        return openssh_pem_read(filename, passphrase, errmsg_p);
    else if (type == SSH_KEYTYPE_OPENSSH_NEW)
        return openssh_new_read(filename, passphrase, errmsg_p);
    if (type == SSH_KEYTYPE_SSHCOM)
        return sshcom_read(filename, passphrase, errmsg_p);
    return NULL;
}

/*
 * Export an SSH-1 key.
 */
bool export_ssh1(const Filename *filename, int type, RSAKey *key,
                 char *passphrase)
{
    return false;
}

/*
 * Export an SSH-2 key.
 */
bool export_ssh2(const Filename *filename, int type,
                 ssh2_userkey *key, char *passphrase)
{
    if (type == SSH_KEYTYPE_OPENSSH_AUTO)
        return openssh_auto_write(filename, key, passphrase);
    if (type == SSH_KEYTYPE_OPENSSH_NEW)
        return openssh_new_write(filename, key, passphrase);
    if (type == SSH_KEYTYPE_SSHCOM)
        return sshcom_write(filename, key, passphrase);
    return false;
}

/*
 * Strip trailing CRs and LFs at the end of a line of text.
 */
void strip_crlf(char *str)
{
    char *p = str + strlen(str);

    while (p > str && (p[-1] == '\r' || p[-1] == '\n'))
        *--p = '\0';
}

/* ----------------------------------------------------------------------
 * Helper routines. (The base64 ones are defined in sshpubk.c.)
 */

#define isbase64(c) (    ((c) >= 'A' && (c) <= 'Z') || \
                         ((c) >= 'a' && (c) <= 'z') || \
                         ((c) >= '0' && (c) <= '9') || \
                         (c) == '+' || (c) == '/' || (c) == '=' \
                         )

/*
 * Read an ASN.1/BER identifier and length pair.
 *
 * Flags are a combination of the #defines listed below.
 *
 * Returns -1 if unsuccessful; otherwise returns the number of
 * bytes used out of the source data.
 */

/* ASN.1 tag classes. */
#define ASN1_CLASS_UNIVERSAL        (0 << 6)
#define ASN1_CLASS_APPLICATION      (1 << 6)
#define ASN1_CLASS_CONTEXT_SPECIFIC (2 << 6)
#define ASN1_CLASS_PRIVATE          (3 << 6)
#define ASN1_CLASS_MASK             (3 << 6)

/* Primitive versus constructed bit. */
#define ASN1_CONSTRUCTED            (1 << 5)

/*
 * Write an ASN.1/BER identifier and length pair. Returns the
 * number of bytes consumed. Assumes dest contains enough space.
 * Will avoid writing anything if dest is NULL, but still return
 * amount of space required.
 */
static void BinarySink_put_ber_id_len(BinarySink *bs,
                                      int id, int length, int flags)
{
    if (id <= 30) {
        /*
         * Identifier is one byte.
         */
        put_byte(bs, id | flags);
    } else {
        int n;
        /*
         * Identifier is multiple bytes: the first byte is 11111
         * plus the flags, and subsequent bytes encode the value of
         * the identifier, 7 bits at a time, with the top bit of
         * each byte 1 except the last one which is 0.
         */
        put_byte(bs, 0x1F | flags);
        for (n = 1; (id >> (7*n)) > 0; n++)
            continue;                  /* count the bytes */
        while (n--)
            put_byte(bs, (n ? 0x80 : 0) | ((id >> (7*n)) & 0x7F));
    }

    if (length < 128) {
        /*
         * Length is one byte.
         */
        put_byte(bs, length);
    } else {
        int n;
        /*
         * Length is multiple bytes. The first is 0x80 plus the
         * number of subsequent bytes, and the subsequent bytes
         * encode the actual length.
         */
        for (n = 1; (length >> (8*n)) > 0; n++)
            continue;                  /* count the bytes */
        put_byte(bs, 0x80 | n);
        while (n--)
            put_byte(bs, (length >> (8*n)) & 0xFF);
    }
}

#define put_ber_id_len(bs, id, len, flags) \
    BinarySink_put_ber_id_len(BinarySink_UPCAST(bs), id, len, flags)

typedef struct ber_item {
    int id;
    int flags;
    ptrlen data;
} ber_item;

static ber_item BinarySource_get_ber(BinarySource *src)
{
    ber_item toret;
    unsigned char leadbyte, lenbyte;
    size_t length;

    leadbyte = get_byte(src);
    toret.flags = (leadbyte & 0xE0);
    if ((leadbyte & 0x1F) == 0x1F) {
        unsigned char idbyte;

        toret.id = 0;
        do {
            idbyte = get_byte(src);
            toret.id = (toret.id << 7) | (idbyte & 0x7F);
        } while (idbyte & 0x80);
    } else {
        toret.id = leadbyte & 0x1F;
    }

    lenbyte = get_byte(src);
    if (lenbyte & 0x80) {
        int nbytes = lenbyte & 0x7F;
        length = 0;
        while (nbytes-- > 0)
            length = (length << 8) | get_byte(src);
    } else {
        length = lenbyte;
    }

    toret.data = get_data(src, length);
    return toret;
}

#define get_ber(bs) BinarySource_get_ber(BinarySource_UPCAST(bs))

/* ----------------------------------------------------------------------
 * Code to read and write OpenSSH private keys, in the old-style PEM
 * format.
 */

typedef enum {
    OP_DSA, OP_RSA, OP_ECDSA
} openssh_pem_keytype;
typedef enum {
    OP_E_3DES, OP_E_AES
} openssh_pem_enc;

struct openssh_pem_key {
    openssh_pem_keytype keytype;
    bool encrypted;
    openssh_pem_enc encryption;
    char iv[32];
    strbuf *keyblob;
};

void BinarySink_put_mp_ssh2_from_string(BinarySink *bs, ptrlen str)
{
    const unsigned char *bytes = (const unsigned char *)str.ptr;
    size_t nbytes = str.len;
    while (nbytes > 0 && bytes[0] == 0) {
        nbytes--;
        bytes++;
    }
    if (nbytes > 0 && bytes[0] & 0x80) {
        put_uint32(bs, nbytes + 1);
        put_byte(bs, 0);
    } else {
        put_uint32(bs, nbytes);
    }
    put_data(bs, bytes, nbytes);
}
#define put_mp_ssh2_from_string(bs, str) \
    BinarySink_put_mp_ssh2_from_string(BinarySink_UPCAST(bs), str)

static struct openssh_pem_key *load_openssh_pem_key(const Filename *filename,
                                                    const char **errmsg_p)
{
    struct openssh_pem_key *ret;
    FILE *fp = NULL;
    char *line = NULL;
    const char *errmsg;
    char *p;
    bool headers_done;
    char base64_bit[4];
    int base64_chars = 0;

    ret = snew(struct openssh_pem_key);
    ret->keyblob = strbuf_new_nm();

    fp = f_open(filename, "r", false);
    if (!fp) {
        errmsg = "unable to open key file";
        goto error;
    }

    if (!(line = fgetline(fp))) {
        errmsg = "unexpected end of file";
        goto error;
    }
    strip_crlf(line);
    if (!strstartswith(line, "-----BEGIN ") ||
        !strendswith(line, "PRIVATE KEY-----")) {
        errmsg = "file does not begin with OpenSSH key header";
        goto error;
    }
    /*
     * Parse the BEGIN line. For old-format keys, this tells us the
     * type of the key; for new-format keys, all it tells us is the
     * format, and we'll find out the key type once we parse the
     * base64.
     */
    if (!strcmp(line, "-----BEGIN RSA PRIVATE KEY-----")) {
        ret->keytype = OP_RSA;
    } else if (!strcmp(line, "-----BEGIN DSA PRIVATE KEY-----")) {
        ret->keytype = OP_DSA;
    } else if (!strcmp(line, "-----BEGIN EC PRIVATE KEY-----")) {
        ret->keytype = OP_ECDSA;
    } else if (!strcmp(line, "-----BEGIN OPENSSH PRIVATE KEY-----")) {
        errmsg = "this is a new-style OpenSSH key";
        goto error;
    } else {
        errmsg = "unrecognised key type";
        goto error;
    }
    smemclr(line, strlen(line));
    sfree(line);
    line = NULL;

    ret->encrypted = false;
    memset(ret->iv, 0, sizeof(ret->iv));

    headers_done = false;
    while (1) {
        if (!(line = fgetline(fp))) {
            errmsg = "unexpected end of file";
            goto error;
        }
        strip_crlf(line);
        if (strstartswith(line, "-----END ") &&
            strendswith(line, "PRIVATE KEY-----")) {
            sfree(line);
            line = NULL;
            break;                     /* done */
        }
        if ((p = strchr(line, ':')) != NULL) {
            if (headers_done) {
                errmsg = "header found in body of key data";
                goto error;
            }
            *p++ = '\0';
            while (*p && isspace((unsigned char)*p)) p++;
            if (!strcmp(line, "Proc-Type")) {
                if (p[0] != '4' || p[1] != ',') {
                    errmsg = "Proc-Type is not 4 (only 4 is supported)";
                    goto error;
                }
                p += 2;
                if (!strcmp(p, "ENCRYPTED"))
                    ret->encrypted = true;
            } else if (!strcmp(line, "DEK-Info")) {
                int i, ivlen;

                if (!strncmp(p, "DES-EDE3-CBC,", 13)) {
                    ret->encryption = OP_E_3DES;
                    ivlen = 8;
                } else if (!strncmp(p, "AES-128-CBC,", 12)) {
                    ret->encryption = OP_E_AES;
                    ivlen = 16;
                } else {
                    errmsg = "unsupported cipher";
                    goto error;
                }
                p = strchr(p, ',') + 1;/* always non-NULL, by above checks */
                for (i = 0; i < ivlen; i++) {
                    unsigned j;
                    if (1 != sscanf(p, "%2x", &j)) {
                        errmsg = "expected more iv data in DEK-Info";
                        goto error;
                    }
                    ret->iv[i] = j;
                    p += 2;
                }
                if (*p) {
                    errmsg = "more iv data than expected in DEK-Info";
                    goto error;
                }
            }
        } else {
            headers_done = true;

            p = line;
            while (isbase64(*p)) {
                base64_bit[base64_chars++] = *p;
                if (base64_chars == 4) {
                    unsigned char out[3];
                    int len;

                    base64_chars = 0;

                    len = base64_decode_atom(base64_bit, out);

                    if (len <= 0) {
                        errmsg = "invalid base64 encoding";
                        goto error;
                    }

                    put_data(ret->keyblob, out, len);

                    smemclr(out, sizeof(out));
                }

                p++;
            }
        }
        smemclr(line, strlen(line));
        sfree(line);
        line = NULL;
    }

    fclose(fp);
    fp = NULL;

    if (!ret->keyblob || ret->keyblob->len == 0) {
        errmsg = "key body not present";
        goto error;
    }

    if (ret->encrypted && ret->keyblob->len % 8 != 0) {
        errmsg = "encrypted key blob is not a multiple of "
            "cipher block size";
        goto error;
    }

    smemclr(base64_bit, sizeof(base64_bit));
    if (errmsg_p) *errmsg_p = NULL;
    return ret;

    error:
    if (line) {
        smemclr(line, strlen(line));
        sfree(line);
        line = NULL;
    }
    smemclr(base64_bit, sizeof(base64_bit));
    if (ret) {
        if (ret->keyblob)
            strbuf_free(ret->keyblob);
        smemclr(ret, sizeof(*ret));
        sfree(ret);
    }
    if (errmsg_p) *errmsg_p = errmsg;
    if (fp) fclose(fp);
    return NULL;
}

static bool openssh_pem_encrypted(const Filename *filename)
{
    struct openssh_pem_key *key = load_openssh_pem_key(filename, NULL);
    bool ret;

    if (!key)
        return false;
    ret = key->encrypted;
    strbuf_free(key->keyblob);
    smemclr(key, sizeof(*key));
    sfree(key);
    return ret;
}

static void openssh_pem_derivekey(
    ptrlen passphrase, const void *iv, uint8_t *keybuf)
{
    /*
     * Derive the encryption key for a PEM key file from the
     * passphrase and iv/salt:
     *
     *  - let block A equal MD5(passphrase || iv)
     *  - let block B equal MD5(A || passphrase || iv)
     *  - block C would be MD5(B || passphrase || iv) and so on
     *  - encryption key is the first N bytes of A || B
     *
     * (Note that only 8 bytes of the iv are used for key
     * derivation, even when the key is encrypted with AES and
     * hence there are 16 bytes available.)
     */
    ssh_hash *h;

    h = ssh_hash_new(&ssh_md5);
    put_datapl(h, passphrase);
    put_data(h, iv, 8);
    ssh_hash_final(h, keybuf);

    h = ssh_hash_new(&ssh_md5);
    put_data(h, keybuf, 16);
    put_datapl(h, passphrase);
    put_data(h, iv, 8);
    ssh_hash_final(h, keybuf + 16);
}

static ssh2_userkey *openssh_pem_read(
    const Filename *filename, const char *passphrase, const char **errmsg_p)
{
    struct openssh_pem_key *key = load_openssh_pem_key(filename, errmsg_p);
    ssh2_userkey *retkey;
    const ssh_keyalg *alg;
    BinarySource src[1];
    int i, num_integers;
    ssh2_userkey *retval = NULL;
    const char *errmsg;
    strbuf *blob = strbuf_new_nm();
    int privptr = 0, publen;

    if (!key)
        return NULL;

    if (key->encrypted) {
        unsigned char keybuf[32];
        openssh_pem_derivekey(ptrlen_from_asciz(passphrase), key->iv, keybuf);

        /*
         * Decrypt the key blob.
         */
        if (key->encryption == OP_E_3DES)
            des3_decrypt_pubkey_ossh(keybuf, key->iv,
                                     key->keyblob->u, key->keyblob->len);
        else {
            ssh_cipher *cipher = ssh_cipher_new(&ssh_aes128_cbc);
            ssh_cipher_setkey(cipher, keybuf);
            ssh_cipher_setiv(cipher, key->iv);
            ssh_cipher_decrypt(cipher, key->keyblob->u, key->keyblob->len);
            ssh_cipher_free(cipher);
        }

        smemclr(keybuf, sizeof(keybuf));
    }

    /*
     * Now we have a decrypted key blob, which contains an ASN.1
     * encoded private key. We must now untangle the ASN.1.
     *
     * We expect the whole key blob to be formatted as a SEQUENCE
     * (0x30 followed by a length code indicating that the rest of
     * the blob is part of the sequence). Within that SEQUENCE we
     * expect to see a bunch of INTEGERs. What those integers mean
     * depends on the key type:
     *
     *  - For RSA, we expect the integers to be 0, n, e, d, p, q,
     *    dmp1, dmq1, iqmp in that order. (The last three are d mod
     *    (p-1), d mod (q-1), inverse of q mod p respectively.)
     *
     *  - For DSA, we expect them to be 0, p, q, g, y, x in that
     *    order.
     *
     *  - In ECDSA the format is totally different: we see the
     *    SEQUENCE, but beneath is an INTEGER 1, OCTET STRING priv
     *    EXPLICIT [0] OID curve, EXPLICIT [1] BIT STRING pubPoint
     */

    BinarySource_BARE_INIT(src, key->keyblob->u, key->keyblob->len);

    {
        /* Expect the SEQUENCE header. Take its absence as a failure to
         * decrypt, if the key was encrypted. */
        ber_item seq = get_ber(src);
        if (get_err(src) || seq.id != 16) {
            errmsg = "ASN.1 decoding failure";
            retval = key->encrypted ? SSH2_WRONG_PASSPHRASE : NULL;
            goto error;
        }

        /* Reinitialise our BinarySource to parse just the inside of that
         * SEQUENCE. */
        BinarySource_BARE_INIT_PL(src, seq.data);
    }

    /* Expect a load of INTEGERs. */
    if (key->keytype == OP_RSA)
        num_integers = 9;
    else if (key->keytype == OP_DSA)
        num_integers = 6;
    else
        num_integers = 0;              /* placate compiler warnings */


    if (key->keytype == OP_ECDSA) {
        /* And now for something completely different */
        ber_item integer, privkey, sub0, sub1, oid, pubkey;
        const ssh_keyalg *alg;
        const struct ec_curve *curve;

        /* Parse the outer layer of things inside the containing SEQUENCE */
        integer = get_ber(src);
        privkey = get_ber(src);
        sub0 = get_ber(src);
        sub1 = get_ber(src);

        /* Now look inside sub0 for the curve OID */
        BinarySource_BARE_INIT_PL(src, sub0.data);
        oid = get_ber(src);

        /* And inside sub1 for the public-key BIT STRING */
        BinarySource_BARE_INIT_PL(src, sub1.data);
        pubkey = get_ber(src);

        if (get_err(src) ||
            integer.id != 2 ||
            integer.data.len != 1 ||
            ((const unsigned char *)integer.data.ptr)[0] != 1 ||
            privkey.id != 4 ||
            sub0.id != 0 ||
            sub1.id != 1 ||
            oid.id != 6 ||
            pubkey.id != 3) {

            errmsg = "ASN.1 decoding failure";
            retval = key->encrypted ? SSH2_WRONG_PASSPHRASE : NULL;
            goto error;
        }

        alg = ec_alg_by_oid(oid.data.len, oid.data.ptr, &curve);
        if (!alg) {
            errmsg = "Unsupported ECDSA curve.";
            retval = NULL;
            goto error;
        }
        if (pubkey.data.len != ((((curve->fieldBits + 7) / 8) * 2) + 2)) {
            errmsg = "ASN.1 decoding failure";
            retval = key->encrypted ? SSH2_WRONG_PASSPHRASE : NULL;
            goto error;
        }
        /* Skip 0x00 before point */
        pubkey.data.ptr = (const char *)pubkey.data.ptr + 1;
        pubkey.data.len -= 1;

        /* Construct the key */
        retkey = snew(ssh2_userkey);

        put_stringz(blob, alg->ssh_id);
        put_stringz(blob, curve->name);
        put_stringpl(blob, pubkey.data);
        publen = blob->len;
        put_mp_ssh2_from_string(blob, privkey.data);

        retkey->key = ssh_key_new_priv(
            alg, make_ptrlen(blob->u, publen),
            make_ptrlen(blob->u + publen, blob->len - publen));

        if (!retkey->key) {
            sfree(retkey);
            errmsg = "unable to create key data structure";
            goto error;
        }

    } else if (key->keytype == OP_RSA || key->keytype == OP_DSA) {

        put_stringz(blob, key->keytype == OP_DSA ? "ssh-dss" : "ssh-rsa");

        { // WINSCP
        ptrlen rsa_modulus = PTRLEN_LITERAL("");

        for (i = 0; i < num_integers; i++) {
            ber_item integer = get_ber(src);

            if (get_err(src) || integer.id != 2) {
                errmsg = "ASN.1 decoding failure";
                retval = key->encrypted ? SSH2_WRONG_PASSPHRASE : NULL;
                goto error;
            }

            if (i == 0) {
                /*
                 * The first integer should be zero always (I think
                 * this is some sort of version indication).
                 */
                if (integer.data.len != 1 ||
                    ((const unsigned char *)integer.data.ptr)[0] != 0) {
                    errmsg = "version number mismatch";
                    goto error;
                }
            } else if (key->keytype == OP_RSA) {
                /*
                 * Integers 1 and 2 go into the public blob but in the
                 * opposite order; integers 3, 4, 5 and 8 go into the
                 * private blob. The other two (6 and 7) are ignored.
                 */
                if (i == 1) {
                    /* Save the details for after we deal with number 2. */
                    rsa_modulus = integer.data;
                } else if (i != 6 && i != 7) {
                    put_mp_ssh2_from_string(blob, integer.data);
                    if (i == 2) {
                        put_mp_ssh2_from_string(blob, rsa_modulus);
                        privptr = blob->len;
                    }
                }
            } else if (key->keytype == OP_DSA) {
                /*
                 * Integers 1-4 go into the public blob; integer 5 goes
                 * into the private blob.
                 */
                put_mp_ssh2_from_string(blob, integer.data);
                if (i == 4)
                    privptr = blob->len;
            }
        }

        /*
         * Now put together the actual key. Simplest way to do this is
         * to assemble our own key blobs and feed them to the createkey
         * functions; this is a bit faffy but it does mean we get all
         * the sanity checks for free.
         */
        assert(privptr > 0);          /* should have bombed by now if not */
        retkey = snew(ssh2_userkey);
        alg = (key->keytype == OP_RSA ? &ssh_rsa : &ssh_dss);
        retkey->key = ssh_key_new_priv(
            alg, make_ptrlen(blob->u, privptr),
            make_ptrlen(blob->u+privptr, blob->len-privptr));

        if (!retkey->key) {
            sfree(retkey);
            errmsg = "unable to create key data structure";
            goto error;
        }
        } // WINSCP

    } else {
        unreachable("Bad key type from load_openssh_pem_key");
        errmsg = "Bad key type from load_openssh_pem_key";
        goto error;
    }

    /*
     * The old key format doesn't include a comment in the private
     * key file.
     */
    retkey->comment = dupstr("imported-openssh-key");

    errmsg = NULL;                     /* no error */
    retval = retkey;

    error:
    strbuf_free(blob);
    strbuf_free(key->keyblob);
    smemclr(key, sizeof(*key));
    sfree(key);
    if (errmsg_p) *errmsg_p = errmsg;
    return retval;
}

static bool openssh_pem_write(
    const Filename *filename, ssh2_userkey *key, const char *passphrase)
{
    strbuf *pubblob, *privblob, *outblob;
    unsigned char *spareblob;
    int sparelen = 0;
    ptrlen numbers[9];
    int nnumbers, i;
    const char *header, *footer;
    char zero[1];
    unsigned char iv[8];
    bool ret = false;
    FILE *fp;
    BinarySource src[1];

    /*
     * Fetch the key blobs.
     */
    pubblob = strbuf_new();
    ssh_key_public_blob(key->key, BinarySink_UPCAST(pubblob));
    privblob = strbuf_new_nm();
    ssh_key_private_blob(key->key, BinarySink_UPCAST(privblob));
    spareblob = NULL;

    outblob = strbuf_new_nm();

    /*
     * Encode the OpenSSH key blob, and also decide on the header
     * line.
     */
    if (ssh_key_alg(key->key) == &ssh_rsa ||
        ssh_key_alg(key->key) == &ssh_dss) {
        strbuf *seq;

        /*
         * The RSA and DSS handlers share some code because the two
         * key types have very similar ASN.1 representations, as a
         * plain SEQUENCE of big integers. So we set up a list of
         * bignums per key type and then construct the actual blob in
         * common code after that.
         */
        if (ssh_key_alg(key->key) == &ssh_rsa) {
            ptrlen n, e, d, p, q, iqmp, dmp1, dmq1;
            mp_int *bd, *bp, *bq, *bdmp1, *bdmq1;

            /*
             * These blobs were generated from inside PuTTY, so we needn't
             * treat them as untrusted.
             */
            BinarySource_BARE_INIT(src, pubblob->u, pubblob->len);
            get_string(src);           /* skip algorithm name */
            e = get_string(src);
            n = get_string(src);
            BinarySource_BARE_INIT(src, privblob->u, privblob->len);
            d = get_string(src);
            p = get_string(src);
            q = get_string(src);
            iqmp = get_string(src);

            assert(!get_err(src));     /* can't go wrong */

            /* We also need d mod (p-1) and d mod (q-1). */
            bd = mp_from_bytes_be(d);
            bp = mp_from_bytes_be(p);
            bq = mp_from_bytes_be(q);
            mp_sub_integer_into(bp, bp, 1);
            mp_sub_integer_into(bq, bq, 1);
            bdmp1 = mp_mod(bd, bp);
            bdmq1 = mp_mod(bd, bq);
            mp_free(bd);
            mp_free(bp);
            mp_free(bq);

            dmp1.len = (mp_get_nbits(bdmp1)+8)/8;
            dmq1.len = (mp_get_nbits(bdmq1)+8)/8;
            sparelen = dmp1.len + dmq1.len;
            spareblob = snewn(sparelen, unsigned char);
            dmp1.ptr = spareblob;
            dmq1.ptr = spareblob + dmp1.len;
            for (i = 0; i < dmp1.len; i++)
                spareblob[i] = mp_get_byte(bdmp1, dmp1.len-1 - i);
            for (i = 0; i < dmq1.len; i++)
                spareblob[i+dmp1.len] = mp_get_byte(bdmq1, dmq1.len-1 - i);
            mp_free(bdmp1);
            mp_free(bdmq1);

            numbers[0] = make_ptrlen(zero, 1); zero[0] = '\0';
            numbers[1] = n;
            numbers[2] = e;
            numbers[3] = d;
            numbers[4] = p;
            numbers[5] = q;
            numbers[6] = dmp1;
            numbers[7] = dmq1;
            numbers[8] = iqmp;

            nnumbers = 9;
            header = "-----BEGIN RSA PRIVATE KEY-----\n";
            footer = "-----END RSA PRIVATE KEY-----\n";
        } else {                       /* ssh-dss */
            ptrlen p, q, g, y, x;

            /*
             * These blobs were generated from inside PuTTY, so we needn't
             * treat them as untrusted.
             */
            BinarySource_BARE_INIT(src, pubblob->u, pubblob->len);
            get_string(src);           /* skip algorithm name */
            p = get_string(src);
            q = get_string(src);
            g = get_string(src);
            y = get_string(src);
            BinarySource_BARE_INIT(src, privblob->u, privblob->len);
            x = get_string(src);

            assert(!get_err(src));     /* can't go wrong */

            numbers[0].ptr = zero; numbers[0].len = 1; zero[0] = '\0';
            numbers[1] = p;
            numbers[2] = q;
            numbers[3] = g;
            numbers[4] = y;
            numbers[5] = x;

            nnumbers = 6;
            header = "-----BEGIN DSA PRIVATE KEY-----\n";
            footer = "-----END DSA PRIVATE KEY-----\n";
        }

        seq = strbuf_new_nm();
        for (i = 0; i < nnumbers; i++) {
            put_ber_id_len(seq, 2, numbers[i].len, 0);
            put_datapl(seq, numbers[i]);
        }
        put_ber_id_len(outblob, 16, seq->len, ASN1_CONSTRUCTED);
        put_data(outblob, seq->s, seq->len);
        strbuf_free(seq);
    } else if (ssh_key_alg(key->key) == &ssh_ecdsa_nistp256 ||
               ssh_key_alg(key->key) == &ssh_ecdsa_nistp384 ||
               ssh_key_alg(key->key) == &ssh_ecdsa_nistp521) {
        const unsigned char *oid;
        struct ecdsa_key *ec = container_of(key->key, struct ecdsa_key, sshk);
        int oidlen;
        int pointlen;
        strbuf *seq, *sub;

        /*
         * Structure of asn1:
         * SEQUENCE
         *   INTEGER 1
         *   OCTET STRING (private key)
         *   [0]
         *     OID (curve)
         *   [1]
         *     BIT STRING (0x00 public key point)
         */
        oid = ec_alg_oid(ssh_key_alg(key->key), &oidlen);
        pointlen = (ec->curve->fieldBits + 7) / 8 * 2;

        seq = strbuf_new_nm();

        /* INTEGER 1 */
        put_ber_id_len(seq, 2, 1, 0);
        put_byte(seq, 1);

        /* OCTET STRING private key */
        put_ber_id_len(seq, 4, privblob->len - 4, 0);
        put_data(seq, privblob->s + 4, privblob->len - 4);

        /* Subsidiary OID */
        sub = strbuf_new();
        put_ber_id_len(sub, 6, oidlen, 0);
        put_data(sub, oid, oidlen);

        /* Append the OID to the sequence */
        put_ber_id_len(seq, 0, sub->len,
                       ASN1_CLASS_CONTEXT_SPECIFIC | ASN1_CONSTRUCTED);
        put_data(seq, sub->s, sub->len);
        strbuf_free(sub);

        /* Subsidiary BIT STRING */
        sub = strbuf_new();
        put_ber_id_len(sub, 3, 2 + pointlen, 0);
        put_byte(sub, 0);
        put_data(sub, pubblob->s+39, 1 + pointlen);

        /* Append the BIT STRING to the sequence */
        put_ber_id_len(seq, 1, sub->len,
                         ASN1_CLASS_CONTEXT_SPECIFIC | ASN1_CONSTRUCTED);
        put_data(seq, sub->s, sub->len);
        strbuf_free(sub);

        /* Write the full sequence with header to the output blob. */
        put_ber_id_len(outblob, 16, seq->len, ASN1_CONSTRUCTED);
        put_data(outblob, seq->s, seq->len);
        strbuf_free(seq);

        header = "-----BEGIN EC PRIVATE KEY-----\n";
        footer = "-----END EC PRIVATE KEY-----\n";
    } else {
        unreachable("bad key alg in openssh_pem_write");
    }

    /*
     * Encrypt the key.
     *
     * For the moment, we still encrypt our OpenSSH keys using
     * old-style 3DES.
     */
    if (passphrase) {
        unsigned char keybuf[32];
        int origlen, outlen, pad;

        /*
         * Padding on OpenSSH keys is deterministic. The number of
         * padding bytes is always more than zero, and always at most
         * the cipher block length. The value of each padding byte is
         * equal to the number of padding bytes. So a plaintext that's
         * an exact multiple of the block size will be padded with 08
         * 08 08 08 08 08 08 08 (assuming a 64-bit block cipher); a
         * plaintext one byte less than a multiple of the block size
         * will be padded with just 01.
         *
         * This enables the OpenSSL key decryption function to strip
         * off the padding algorithmically and return the unpadded
         * plaintext to the next layer: it looks at the final byte, and
         * then expects to find that many bytes at the end of the data
         * with the same value. Those are all removed and the rest is
         * returned.
         */
        origlen = outblob->len;
        outlen = (origlen + 8) &~ 7;
        pad = outlen - origlen;
        put_padding(outblob, pad, pad);

        /*
         * Invent an iv, and derive the encryption key.
         */
        random_read(iv, 8);

        openssh_pem_derivekey(ptrlen_from_asciz(passphrase), iv, keybuf);

        /*
         * Now encrypt the key blob.
         */
        des3_encrypt_pubkey_ossh(keybuf, iv,
                                 outblob->u, outlen);

        smemclr(keybuf, sizeof(keybuf));
    }

    /*
     * And save it. We'll use Unix line endings just in case it's
     * subsequently transferred in binary mode.
     */
    fp = f_open(filename, "wb", true);      /* ensure Unix line endings */
    if (!fp)
        goto error;
    fputs(header, fp);
    if (passphrase) {
        fprintf(fp, "Proc-Type: 4,ENCRYPTED\nDEK-Info: DES-EDE3-CBC,");
        for (i = 0; i < 8; i++)
            fprintf(fp, "%02X", iv[i]);
        fprintf(fp, "\n\n");
    }
    base64_encode(fp, outblob->u, outblob->len, 64);
    fputs(footer, fp);
    fclose(fp);
    ret = true;

    error:
    if (outblob)
        strbuf_free(outblob);
    if (spareblob) {
        smemclr(spareblob, sparelen);
        sfree(spareblob);
    }
    if (privblob)
        strbuf_free(privblob);
    if (pubblob)
        strbuf_free(pubblob);
    return ret;
}

/* ----------------------------------------------------------------------
 * Code to read and write OpenSSH private keys in the new-style format.
 */

typedef enum {
    ON_E_NONE, ON_E_AES256CBC, ON_E_AES256CTR
} openssh_new_cipher;
typedef enum {
    ON_K_NONE, ON_K_BCRYPT
} openssh_new_kdf;

struct openssh_new_key {
    openssh_new_cipher cipher;
    openssh_new_kdf kdf;
    union {
        struct {
            int rounds;
            /* This points to a position within keyblob, not a
             * separately allocated thing */
            ptrlen salt;
        } bcrypt;
    } kdfopts;
    int nkeys, key_wanted;
    /* This too points to a position within keyblob */
    ptrlen private;

    strbuf *keyblob;
};

static struct openssh_new_key *load_openssh_new_key(const Filename *filename,
                                                    const char **errmsg_p)
{
    struct openssh_new_key *ret;
    FILE *fp = NULL;
    char *line = NULL;
    const char *errmsg;
    char *p;
    char base64_bit[4];
    int base64_chars = 0;
    BinarySource src[1];
    ptrlen str;
    unsigned key_index;

    ret = snew(struct openssh_new_key);
    ret->keyblob = strbuf_new_nm();

    fp = f_open(filename, "r", false);
    if (!fp) {
        errmsg = "unable to open key file";
        goto error;
    }

    if (!(line = fgetline(fp))) {
        errmsg = "unexpected end of file";
        goto error;
    }
    strip_crlf(line);
    if (0 != strcmp(line, "-----BEGIN OPENSSH PRIVATE KEY-----")) {
        errmsg = "file does not begin with OpenSSH new-style key header";
        goto error;
    }
    smemclr(line, strlen(line));
    sfree(line);
    line = NULL;

    while (1) {
        if (!(line = fgetline(fp))) {
            errmsg = "unexpected end of file";
            goto error;
        }
        strip_crlf(line);
        if (0 == strcmp(line, "-----END OPENSSH PRIVATE KEY-----")) {
            sfree(line);
            line = NULL;
            break;                     /* done */
        }

        p = line;
        while (isbase64(*p)) {
            base64_bit[base64_chars++] = *p;
            if (base64_chars == 4) {
                unsigned char out[3];
                int len;

                base64_chars = 0;

                len = base64_decode_atom(base64_bit, out);

                if (len <= 0) {
                    errmsg = "invalid base64 encoding";
                    goto error;
                }

                put_data(ret->keyblob, out, len);

                smemclr(out, sizeof(out));
            }

            p++;
        }
        smemclr(line, strlen(line));
        sfree(line);
        line = NULL;
    }

    fclose(fp);
    fp = NULL;

    if (ret->keyblob->len == 0) {
        errmsg = "key body not present";
        goto error;
    }

    BinarySource_BARE_INIT_PL(src, ptrlen_from_strbuf(ret->keyblob));

    if (strcmp(get_asciz(src), "openssh-key-v1") != 0) {
        errmsg = "new-style OpenSSH magic number missing\n";
        goto error;
    }

    /* Cipher name */
    str = get_string(src);
    if (ptrlen_eq_string(str, "none")) {
        ret->cipher = ON_E_NONE;
    } else if (ptrlen_eq_string(str, "aes256-cbc")) {
        ret->cipher = ON_E_AES256CBC;
    } else if (ptrlen_eq_string(str, "aes256-ctr")) {
        ret->cipher = ON_E_AES256CTR;
    } else {
        errmsg = get_err(src) ? "no cipher name found" :
            "unrecognised cipher name\n";
        goto error;
    }

    /* Key derivation function name */
    str = get_string(src);
    if (ptrlen_eq_string(str, "none")) {
        ret->kdf = ON_K_NONE;
    } else if (ptrlen_eq_string(str, "bcrypt")) {
        ret->kdf = ON_K_BCRYPT;
    } else {
        errmsg = get_err(src) ? "no kdf name found" :
            "unrecognised kdf name\n";
        goto error;
    }

    /* KDF extra options */
    str = get_string(src);
    switch (ret->kdf) {
      case ON_K_NONE:
        if (str.len != 0) {
            errmsg = "expected empty options string for 'none' kdf";
            goto error;
        }
        break;
      case ON_K_BCRYPT:
        {
            BinarySource opts[1];

            BinarySource_BARE_INIT_PL(opts, str);
            ret->kdfopts.bcrypt.salt = get_string(opts);
            ret->kdfopts.bcrypt.rounds = get_uint32(opts);

            if (get_err(opts)) {
                errmsg = "failed to parse bcrypt options string";
                goto error;
            }
        }
        break;
    }

    /*
     * At this point we expect a uint32 saying how many keys are
     * stored in this file. OpenSSH new-style key files can
     * contain more than one. Currently we don't have any user
     * interface to specify which one we're trying to extract, so
     * we just bomb out with an error if more than one is found in
     * the file. However, I've put in all the mechanism here to
     * extract the nth one for a given n, in case we later connect
     * up some UI to that mechanism. Just arrange that the
     * 'key_wanted' field is set to a value in the range [0,
     * nkeys) by some mechanism.
     */
    ret->nkeys = toint(get_uint32(src));
    if (ret->nkeys != 1) {
        errmsg = get_err(src) ? "no key count found" :
            "multiple keys in new-style OpenSSH key file not supported\n";
        goto error;
    }
    ret->key_wanted = 0;

    /* Read and ignore a string per public key. */
    for (key_index = 0; key_index < ret->nkeys; key_index++)
        str = get_string(src);

    /*
     * Now we expect a string containing the encrypted part of the
     * key file.
     */
    ret->private = get_string(src);
    if (get_err(src)) {
        errmsg = "no private key container string found\n";
        goto error;
    }

    /*
     * And now we're done, until asked to actually decrypt.
     */

    smemclr(base64_bit, sizeof(base64_bit));
    if (errmsg_p) *errmsg_p = NULL;
    return ret;

    error:
    if (line) {
        smemclr(line, strlen(line));
        sfree(line);
        line = NULL;
    }
    smemclr(base64_bit, sizeof(base64_bit));
    if (ret) {
        strbuf_free(ret->keyblob);
        smemclr(ret, sizeof(*ret));
        sfree(ret);
    }
    if (errmsg_p) *errmsg_p = errmsg;
    if (fp) fclose(fp);
    return NULL;
}

static bool openssh_new_encrypted(const Filename *filename)
{
    struct openssh_new_key *key = load_openssh_new_key(filename, NULL);
    bool ret;

    if (!key)
        return false;
    ret = (key->cipher != ON_E_NONE);
    strbuf_free(key->keyblob);
    smemclr(key, sizeof(*key));
    sfree(key);
    return ret;
}

static ssh2_userkey *openssh_new_read(
    const Filename *filename, const char *passphrase, const char **errmsg_p)
{
    struct openssh_new_key *key = load_openssh_new_key(filename, errmsg_p);
    ssh2_userkey *retkey = NULL;
    ssh2_userkey *retval = NULL;
    const char *errmsg;
    unsigned checkint;
    BinarySource src[1];
    int key_index;
    const ssh_keyalg *alg = NULL;

    if (!key)
        return NULL;

    if (key->cipher != ON_E_NONE) {
        unsigned char keybuf[48];
        int keysize;

        /*
         * Construct the decryption key, and decrypt the string.
         */
        switch (key->cipher) {
          case ON_E_NONE:
            keysize = 0;
            break;
          case ON_E_AES256CBC:
          case ON_E_AES256CTR:
            keysize = 48;              /* 32 byte key + 16 byte IV */
            break;
          default:
            unreachable("Bad cipher enumeration value");
        }
        assert(keysize <= sizeof(keybuf));
        switch (key->kdf) {
          case ON_K_NONE:
            memset(keybuf, 0, keysize);
            break;
          case ON_K_BCRYPT:
            openssh_bcrypt(passphrase,
                           key->kdfopts.bcrypt.salt.ptr,
                           key->kdfopts.bcrypt.salt.len,
                           key->kdfopts.bcrypt.rounds,
                           keybuf, keysize);
            break;
          default:
            unreachable("Bad kdf enumeration value");
        }
        switch (key->cipher) {
          case ON_E_NONE:
            break;
          case ON_E_AES256CBC:
          case ON_E_AES256CTR:
            if (key->private.len % 16 != 0) {
                errmsg = "private key container length is not a"
                    " multiple of AES block size\n";
                goto error;
            }
            {
                ssh_cipher *cipher = ssh_cipher_new(
                    key->cipher == ON_E_AES256CBC ?
                    &ssh_aes256_cbc : &ssh_aes256_sdctr);
                ssh_cipher_setkey(cipher, keybuf);
                ssh_cipher_setiv(cipher, keybuf + 32);
                /* Decrypt the private section in place, casting away
                 * the const from key->private being a ptrlen */
                ssh_cipher_decrypt(cipher, (char *)key->private.ptr,
                                   key->private.len);
                ssh_cipher_free(cipher);
            }
            break;
          default:
            unreachable("Bad cipher enumeration value");
        }
    }

    /*
     * Now parse the entire encrypted section, and extract the key
     * identified by key_wanted.
     */
    BinarySource_BARE_INIT_PL(src, key->private);

    checkint = get_uint32(src);
    if (get_uint32(src) != checkint || get_err(src)) {
        errmsg = "decryption check failed";
        goto error;
    }

    retkey = snew(ssh2_userkey);
    retkey->key = NULL;
    retkey->comment = NULL;

    for (key_index = 0; key_index < key->nkeys; key_index++) {
        ptrlen comment;

        /*
         * Identify the key type.
         */
        alg = find_pubkey_alg_len(get_string(src));
        if (!alg) {
            errmsg = "private key type not recognised\n";
            goto error;
        }

        /*
         * Read the key. We have to do this even if it's not the one
         * we want, because it's the only way to find out how much
         * data to skip past to get to the next key in the file.
         */
        retkey->key = ssh_key_new_priv_openssh(alg, src);
        if (get_err(src)) {
            errmsg = "unable to read entire private key";
            goto error;
        }
        if (!retkey->key) {
            errmsg = "unable to create key data structure";
            goto error;
        }
        if (key_index != key->key_wanted) {
            /*
             * If this isn't the key we're looking for, throw it away.
             */
            ssh_key_free(retkey->key);
            retkey->key = NULL;
        }

        /*
         * Read the key comment.
         */
        comment = get_string(src);
        if (get_err(src)) {
            errmsg = "unable to read key comment";
            goto error;
        }
        if (key_index == key->key_wanted) {
            assert(retkey);
            retkey->comment = mkstr(comment);
        }
    }

    if (!retkey->key) {
        errmsg = "key index out of range";
        goto error;
    }

    /*
     * Now we expect nothing left but padding.
     */
    {
        unsigned char expected_pad_byte = 1;
        while (get_avail(src) > 0)
            if (get_byte(src) != expected_pad_byte++) {
                errmsg = "padding at end of private string did not match";
                goto error;
            }
    }

    errmsg = NULL;                     /* no error */
    retval = retkey;
    retkey = NULL;                     /* prevent the free */

    error:
    if (retkey) {
        sfree(retkey->comment);
        if (retkey->key)
            ssh_key_free(retkey->key);
        sfree(retkey);
    }
    strbuf_free(key->keyblob);
    smemclr(key, sizeof(*key));
    sfree(key);
    if (errmsg_p) *errmsg_p = errmsg;
    return retval;
}

static bool openssh_new_write(
    const Filename *filename, ssh2_userkey *key, const char *passphrase)
{
    strbuf *pubblob, *privblob, *cblob;
    int padvalue;
    unsigned checkint;
    bool ret = false;
    unsigned char bcrypt_salt[16];
    const int bcrypt_rounds = 16;
    FILE *fp;

    /*
     * Fetch the key blobs and find out the lengths of things.
     */
    pubblob = strbuf_new();
    ssh_key_public_blob(key->key, BinarySink_UPCAST(pubblob));
    privblob = strbuf_new_nm();
    ssh_key_openssh_blob(key->key, BinarySink_UPCAST(privblob));

    /*
     * Construct the cleartext version of the blob.
     */
    cblob = strbuf_new_nm();

    /* Magic number. */
    put_asciz(cblob, "openssh-key-v1");

    /* Cipher and kdf names, and kdf options. */
    if (!passphrase) {
        memset(bcrypt_salt, 0, sizeof(bcrypt_salt)); /* prevent warnings */
        put_stringz(cblob, "none");
        put_stringz(cblob, "none");
        put_stringz(cblob, "");
    } else {
        strbuf *substr;

        random_read(bcrypt_salt, sizeof(bcrypt_salt));
        put_stringz(cblob, "aes256-ctr");
        put_stringz(cblob, "bcrypt");
        substr = strbuf_new_nm();
        put_string(substr, bcrypt_salt, sizeof(bcrypt_salt));
        put_uint32(substr, bcrypt_rounds);
        put_stringsb(cblob, substr);
    }

    /* Number of keys. */
    put_uint32(cblob, 1);

    /* Public blob. */
    put_string(cblob, pubblob->s, pubblob->len);

    /* Private section. */
    {
        strbuf *cpblob = strbuf_new_nm();

        /* checkint. */
        uint8_t checkint_buf[4];
        random_read(checkint_buf, 4);
        checkint = GET_32BIT_MSB_FIRST(checkint_buf);
        put_uint32(cpblob, checkint);
        put_uint32(cpblob, checkint);

        /* Private key. The main private blob goes inline, with no string
         * wrapper. */
        put_stringz(cpblob, ssh_key_ssh_id(key->key));
        put_data(cpblob, privblob->s, privblob->len);

        /* Comment. */
        put_stringz(cpblob, key->comment);

        /* Pad out the encrypted section. */
        padvalue = 1;
        do {
            put_byte(cpblob, padvalue++);
        } while (cpblob->len & 15);

        if (passphrase) {
            /*
             * Encrypt the private section. We need 48 bytes of key
             * material: 32 bytes AES key + 16 bytes iv.
             */
            unsigned char keybuf[48];
            ssh_cipher *cipher;

            openssh_bcrypt(passphrase,
                           bcrypt_salt, sizeof(bcrypt_salt), bcrypt_rounds,
                           keybuf, sizeof(keybuf));

            cipher = ssh_cipher_new(&ssh_aes256_sdctr);
            ssh_cipher_setkey(cipher, keybuf);
            ssh_cipher_setiv(cipher, keybuf + 32);
            ssh_cipher_encrypt(cipher, cpblob->u, cpblob->len);
            ssh_cipher_free(cipher);

            smemclr(keybuf, sizeof(keybuf));
        }

        put_stringsb(cblob, cpblob);
    }

    /*
     * And save it. We'll use Unix line endings just in case it's
     * subsequently transferred in binary mode.
     */
    fp = f_open(filename, "wb", true);      /* ensure Unix line endings */
    if (!fp)
        goto error;
    fputs("-----BEGIN OPENSSH PRIVATE KEY-----\n", fp);
    base64_encode(fp, cblob->u, cblob->len, 64);
    fputs("-----END OPENSSH PRIVATE KEY-----\n", fp);
    fclose(fp);
    ret = true;

    error:
    if (cblob)
        strbuf_free(cblob);
    if (privblob)
        strbuf_free(privblob);
    if (pubblob)
        strbuf_free(pubblob);
    return ret;
}

/* ----------------------------------------------------------------------
 * The switch function openssh_auto_write(), which chooses one of the
 * concrete OpenSSH output formats based on the key type.
 */
static bool openssh_auto_write(
    const Filename *filename, ssh2_userkey *key, const char *passphrase)
{
    /*
     * The old OpenSSH format supports a fixed list of key types. We
     * assume that anything not in that fixed list is newer, and hence
     * will use the new format.
     */
    if (ssh_key_alg(key->key) == &ssh_dss ||
        ssh_key_alg(key->key) == &ssh_rsa ||
        ssh_key_alg(key->key) == &ssh_ecdsa_nistp256 ||
        ssh_key_alg(key->key) == &ssh_ecdsa_nistp384 ||
        ssh_key_alg(key->key) == &ssh_ecdsa_nistp521)
        return openssh_pem_write(filename, key, passphrase);
    else
        return openssh_new_write(filename, key, passphrase);
}

/* ----------------------------------------------------------------------
 * Code to read ssh.com private keys.
 */

/*
 * The format of the base64 blob is largely SSH-2-packet-formatted,
 * except that mpints are a bit different: they're more like the
 * old SSH-1 mpint. You have a 32-bit bit count N, followed by
 * (N+7)/8 bytes of data.
 *
 * So. The blob contains:
 *
 *  - uint32 0x3f6ff9eb       (magic number)
 *  - uint32 size             (total blob size)
 *  - string key-type         (see below)
 *  - string cipher-type      (tells you if key is encrypted)
 *  - string encrypted-blob
 *
 * (The first size field includes the size field itself and the
 * magic number before it. All other size fields are ordinary SSH-2
 * strings, so the size field indicates how much data is to
 * _follow_.)
 *
 * The encrypted blob, once decrypted, contains a single string
 * which in turn contains the payload. (This allows padding to be
 * added after that string while still making it clear where the
 * real payload ends. Also it probably makes for a reasonable
 * decryption check.)
 *
 * The payload blob, for an RSA key, contains:
 *  - mpint e
 *  - mpint d
 *  - mpint n  (yes, the public and private stuff is intermixed)
 *  - mpint u  (presumably inverse of p mod q)
 *  - mpint p  (p is the smaller prime)
 *  - mpint q  (q is the larger)
 *
 * For a DSA key, the payload blob contains:
 *  - uint32 0
 *  - mpint p
 *  - mpint g
 *  - mpint q
 *  - mpint y
 *  - mpint x
 *
 * Alternatively, if the parameters are `predefined', that
 * (0,p,g,q) sequence can be replaced by a uint32 1 and a string
 * containing some predefined parameter specification. *shudder*,
 * but I doubt we'll encounter this in real life.
 *
 * The key type strings are ghastly. The RSA key I looked at had a
 * type string of
 *
 *   `if-modn{sign{rsa-pkcs1-sha1},encrypt{rsa-pkcs1v2-oaep}}'
 *
 * and the DSA key wasn't much better:
 *
 *   `dl-modp{sign{dsa-nist-sha1},dh{plain}}'
 *
 * It isn't clear that these will always be the same. I think it
 * might be wise just to look at the `if-modn{sign{rsa' and
 * `dl-modp{sign{dsa' prefixes.
 *
 * Finally, the encryption. The cipher-type string appears to be
 * either `none' or `3des-cbc'. Looks as if this is SSH-2-style
 * 3des-cbc (i.e. outer cbc rather than inner). The key is created
 * from the passphrase by means of yet another hashing faff:
 *
 *  - first 16 bytes are MD5(passphrase)
 *  - next 16 bytes are MD5(passphrase || first 16 bytes)
 *  - if there were more, they'd be MD5(passphrase || first 32),
 *    and so on.
 */

#define SSHCOM_MAGIC_NUMBER 0x3f6ff9eb

struct sshcom_key {
    char comment[256];                 /* allowing any length is overkill */
    strbuf *keyblob;
};

static struct sshcom_key *load_sshcom_key(const Filename *filename,
                                          const char **errmsg_p)
{
    struct sshcom_key *ret;
    FILE *fp;
    char *line = NULL;
    int hdrstart, len;
    const char *errmsg;
    char *p;
    bool headers_done;
    char base64_bit[4];
    int base64_chars = 0;

    ret = snew(struct sshcom_key);
    ret->comment[0] = '\0';
    ret->keyblob = strbuf_new_nm();

    fp = f_open(filename, "r", false);
    if (!fp) {
        errmsg = "unable to open key file";
        goto error;
    }
    if (!(line = fgetline(fp))) {
        errmsg = "unexpected end of file";
        goto error;
    }
    strip_crlf(line);
    if (0 != strcmp(line, "---- BEGIN SSH2 ENCRYPTED PRIVATE KEY ----")) {
        errmsg = "file does not begin with ssh.com key header";
        goto error;
    }
    smemclr(line, strlen(line));
    sfree(line);
    line = NULL;

    headers_done = false;
    while (1) {
        if (!(line = fgetline(fp))) {
            errmsg = "unexpected end of file";
            goto error;
        }
        strip_crlf(line);
        if (!strcmp(line, "---- END SSH2 ENCRYPTED PRIVATE KEY ----")) {
            sfree(line);
            line = NULL;
            break;                     /* done */
        }
        if ((p = strchr(line, ':')) != NULL) {
            if (headers_done) {
                errmsg = "header found in body of key data";
                goto error;
            }
            *p++ = '\0';
            while (*p && isspace((unsigned char)*p)) p++;
            hdrstart = p - line;

            /*
             * Header lines can end in a trailing backslash for
             * continuation.
             */
            len = hdrstart + strlen(line+hdrstart);
            assert(!line[len]);
            while (line[len-1] == '\\') {
                char *line2;
                int line2len;

                line2 = fgetline(fp);
                if (!line2) {
                    errmsg = "unexpected end of file";
                    goto error;
                }
                strip_crlf(line2);

                line2len = strlen(line2);
                line = sresize(line, len + line2len + 1, char);
                strcpy(line + len - 1, line2);
                len += line2len - 1;
                assert(!line[len]);

                smemclr(line2, strlen(line2));
                sfree(line2);
                line2 = NULL;
            }
            p = line + hdrstart;
            strip_crlf(p);
            if (!strcmp(line, "Comment")) {
                /* Strip quotes in comment if present. */
                if (p[0] == '"' && p[strlen(p)-1] == '"') {
                    p++;
                    p[strlen(p)-1] = '\0';
                }
                strncpy(ret->comment, p, sizeof(ret->comment));
                ret->comment[sizeof(ret->comment)-1] = '\0';
            }
        } else {
            headers_done = true;

            p = line;
            while (isbase64(*p)) {
                base64_bit[base64_chars++] = *p;
                if (base64_chars == 4) {
                    unsigned char out[3];

                    base64_chars = 0;

                    len = base64_decode_atom(base64_bit, out);

                    if (len <= 0) {
                        errmsg = "invalid base64 encoding";
                        goto error;
                    }

                    put_data(ret->keyblob, out, len);
                }

                p++;
            }
        }
        smemclr(line, strlen(line));
        sfree(line);
        line = NULL;
    }

    if (ret->keyblob->len == 0) {
        errmsg = "key body not present";
        goto error;
    }

    fclose(fp);
    if (errmsg_p) *errmsg_p = NULL;
    return ret;

    error:
    if (fp)
        fclose(fp);

    if (line) {
        smemclr(line, strlen(line));
        sfree(line);
        line = NULL;
    }
    if (ret) {
        strbuf_free(ret->keyblob);
        smemclr(ret, sizeof(*ret));
        sfree(ret);
    }
    if (errmsg_p) *errmsg_p = errmsg;
    return NULL;
}

static bool sshcom_encrypted(const Filename *filename, char **comment)
{
    struct sshcom_key *key = load_sshcom_key(filename, NULL);
    BinarySource src[1];
    ptrlen str;
    bool answer = false;

    *comment = NULL;
    if (!key)
        goto done;

    BinarySource_BARE_INIT_PL(src, ptrlen_from_strbuf(key->keyblob));

    if (get_uint32(src) != SSHCOM_MAGIC_NUMBER)
        goto done;                     /* key is invalid */
    get_uint32(src);                   /* skip length field */
    get_string(src);                   /* skip key type */
    str = get_string(src);             /* cipher type */
    if (get_err(src))
        goto done;                     /* key is invalid */
    if (!ptrlen_eq_string(str, "none"))
        answer = true;

    done:
    if (key) {
        *comment = dupstr(key->comment);
        strbuf_free(key->keyblob);
        smemclr(key, sizeof(*key));
        sfree(key);
    } else {
        *comment = dupstr("");
    }
    return answer;
}

void BinarySink_put_mp_sshcom_from_string(BinarySink *bs, ptrlen str)
{
    const unsigned char *bytes = (const unsigned char *)str.ptr;
    size_t nbytes = str.len;
    int bits = nbytes * 8 - 1;

    while (bits > 0) {
        if (*bytes & (1 << (bits & 7)))
            break;
        if (!(bits-- & 7))
            bytes++, nbytes--;
    }

    put_uint32(bs, bits+1);
    put_data(bs, bytes, nbytes);
}

#define put_mp_sshcom_from_string(bs, str) \
    BinarySink_put_mp_sshcom_from_string(BinarySink_UPCAST(bs), str)

static ptrlen BinarySource_get_mp_sshcom_as_string(BinarySource *src)
{
    unsigned bits = get_uint32(src);
    return get_data(src, (bits + 7) / 8);
}

#define get_mp_sshcom_as_string(bs) \
    BinarySource_get_mp_sshcom_as_string(BinarySource_UPCAST(bs))

static void sshcom_derivekey(ptrlen passphrase, uint8_t *keybuf)
{
    /*
     * Derive the encryption key for an ssh.com key file from the
     * passphrase and iv/salt:
     *
     *  - let block A equal MD5(passphrase)
     *  - let block B equal MD5(passphrase || A)
     *  - block C would be MD5(passphrase || A || B) and so on
     *  - encryption key is the first N bytes of A || B
     */
    ssh_hash *h;

    h = ssh_hash_new(&ssh_md5);
    put_datapl(h, passphrase);
    ssh_hash_final(ssh_hash_copy(h), keybuf);
    put_data(h, keybuf, 16);
    ssh_hash_final(h, keybuf + 16);
}

static ssh2_userkey *sshcom_read(
    const Filename *filename, const char *passphrase, const char **errmsg_p)
{
    struct sshcom_key *key = load_sshcom_key(filename, errmsg_p);
    const char *errmsg;
    BinarySource src[1];
    ptrlen str, ciphertext;
    int publen;
    const char prefix_rsa[] = "if-modn{sign{rsa";
    const char prefix_dsa[] = "dl-modp{sign{dsa";
    enum { RSA, DSA } type;
    bool encrypted;
    ssh2_userkey *ret = NULL, *retkey;
    const ssh_keyalg *alg;
    strbuf *blob = NULL;

    if (!key)
        return NULL;

    BinarySource_BARE_INIT_PL(src, ptrlen_from_strbuf(key->keyblob));

    if (get_uint32(src) != SSHCOM_MAGIC_NUMBER) {
        errmsg = "key does not begin with magic number";
        goto error;
    }
    get_uint32(src);                   /* skip length field */

    /*
     * Determine the key type.
     */
    str = get_string(src);
    if (str.len > sizeof(prefix_rsa) - 1 &&
        !memcmp(str.ptr, prefix_rsa, sizeof(prefix_rsa) - 1)) {
        type = RSA;
    } else if (str.len > sizeof(prefix_dsa) - 1 &&
        !memcmp(str.ptr, prefix_dsa, sizeof(prefix_dsa) - 1)) {
        type = DSA;
    } else {
        errmsg = "key is of unknown type";
        goto error;
    }

    /*
     * Determine the cipher type.
     */
    str = get_string(src);
    if (ptrlen_eq_string(str, "none"))
        encrypted = false;
    else if (ptrlen_eq_string(str, "3des-cbc"))
        encrypted = true;
    else {
        errmsg = "key encryption is of unknown type";
        goto error;
    }

    /*
     * Get hold of the encrypted part of the key.
     */
    ciphertext = get_string(src);
    if (ciphertext.len == 0) {
        errmsg = "no key data found";
        goto error;
    }

    /*
     * Decrypt it if necessary.
     */
    if (encrypted) {
        /*
         * Derive encryption key from passphrase and iv/salt:
         *
         *  - let block A equal MD5(passphrase)
         *  - let block B equal MD5(passphrase || A)
         *  - block C would be MD5(passphrase || A || B) and so on
         *  - encryption key is the first N bytes of A || B
         */
        unsigned char keybuf[32], iv[8];

        if (ciphertext.len % 8 != 0) {
            errmsg = "encrypted part of key is not a multiple of cipher block"
                " size";
            goto error;
        }

        sshcom_derivekey(ptrlen_from_asciz(passphrase), keybuf);

        /*
         * Now decrypt the key blob in place (casting away const from
         * ciphertext being a ptrlen).
         */
        memset(iv, 0, sizeof(iv));
        des3_decrypt_pubkey_ossh(keybuf, iv,
                                 (char *)ciphertext.ptr, ciphertext.len);

        smemclr(keybuf, sizeof(keybuf));

        /*
         * Hereafter we return WRONG_PASSPHRASE for any parsing
         * error. (But only if we've just tried to decrypt it!
         * Returning WRONG_PASSPHRASE for an unencrypted key is
         * automatic doom.)
         */
        if (encrypted)
            ret = SSH2_WRONG_PASSPHRASE;
    }

    /*
     * Expect the ciphertext to be formatted as a containing string,
     * and reinitialise src to start parsing the inside of that string.
     */
    BinarySource_BARE_INIT_PL(src, ciphertext);
    str = get_string(src);
    if (get_err(src)) {
        errmsg = "containing string was ill-formed";
        goto error;
    }
    BinarySource_BARE_INIT_PL(src, str);

    /*
     * Now we break down into RSA versus DSA. In either case we'll
     * construct public and private blobs in our own format, and
     * end up feeding them to ssh_key_new_priv().
     */
    blob = strbuf_new_nm();
    if (type == RSA) {
        ptrlen n, e, d, u, p, q;

        e = get_mp_sshcom_as_string(src);
        d = get_mp_sshcom_as_string(src);
        n = get_mp_sshcom_as_string(src);
        u = get_mp_sshcom_as_string(src);
        p = get_mp_sshcom_as_string(src);
        q = get_mp_sshcom_as_string(src);
        if (get_err(src)) {
            errmsg = "key data did not contain six integers";
            goto error;
        }

        alg = &ssh_rsa;
        put_stringz(blob, "ssh-rsa");
        put_mp_ssh2_from_string(blob, e);
        put_mp_ssh2_from_string(blob, n);
        publen = blob->len;
        put_mp_ssh2_from_string(blob, d);
        put_mp_ssh2_from_string(blob, q);
        put_mp_ssh2_from_string(blob, p);
        put_mp_ssh2_from_string(blob, u);
    } else {
        ptrlen p, q, g, x, y;

        assert(type == DSA); /* the only other option from the if above */

        if (get_uint32(src) != 0) {
            errmsg = "predefined DSA parameters not supported";
            goto error;
        }
        p = get_mp_sshcom_as_string(src);
        g = get_mp_sshcom_as_string(src);
        q = get_mp_sshcom_as_string(src);
        y = get_mp_sshcom_as_string(src);
        x = get_mp_sshcom_as_string(src);
        if (get_err(src)) {
            errmsg = "key data did not contain five integers";
            goto error;
        }

        alg = &ssh_dss;
        put_stringz(blob, "ssh-dss");
        put_mp_ssh2_from_string(blob, p);
        put_mp_ssh2_from_string(blob, q);
        put_mp_ssh2_from_string(blob, g);
        put_mp_ssh2_from_string(blob, y);
        publen = blob->len;
        put_mp_ssh2_from_string(blob, x);
    }

    retkey = snew(ssh2_userkey);
    retkey->key = ssh_key_new_priv(
        alg, make_ptrlen(blob->u, publen),
        make_ptrlen(blob->u + publen, blob->len - publen));
    if (!retkey->key) {
        sfree(retkey);
        errmsg = "unable to create key data structure";
        goto error;
    }
    retkey->comment = dupstr(key->comment);

    errmsg = NULL; /* no error */
    ret = retkey;

    error:
    if (blob) {
        strbuf_free(blob);
    }
    strbuf_free(key->keyblob);
    smemclr(key, sizeof(*key));
    sfree(key);
    if (errmsg_p) *errmsg_p = errmsg;
    return ret;
}

static bool sshcom_write(
    const Filename *filename, ssh2_userkey *key, const char *passphrase)
{
    strbuf *pubblob, *privblob, *outblob;
    ptrlen numbers[6];
    int nnumbers, lenpos, i;
    bool initial_zero;
    BinarySource src[1];
    const char *type;
    char *ciphertext;
    int cipherlen;
    bool ret = false;
    FILE *fp;

    /*
     * Fetch the key blobs.
     */
    pubblob = strbuf_new();
    ssh_key_public_blob(key->key, BinarySink_UPCAST(pubblob));
    privblob = strbuf_new_nm();
    ssh_key_private_blob(key->key, BinarySink_UPCAST(privblob));
    outblob = NULL;

    /*
     * Find the sequence of integers to be encoded into the OpenSSH
     * key blob, and also decide on the header line.
     */
    if (ssh_key_alg(key->key) == &ssh_rsa) {
        ptrlen n, e, d, p, q, iqmp;

        /*
         * These blobs were generated from inside PuTTY, so we needn't
         * treat them as untrusted.
         */
        BinarySource_BARE_INIT(src, pubblob->u, pubblob->len);
        get_string(src);               /* skip algorithm name */
        e = get_string(src);
        n = get_string(src);
        BinarySource_BARE_INIT(src, privblob->u, privblob->len);
        d = get_string(src);
        p = get_string(src);
        q = get_string(src);
        iqmp = get_string(src);

        assert(!get_err(src));         /* can't go wrong */

        numbers[0] = e;
        numbers[1] = d;
        numbers[2] = n;
        numbers[3] = iqmp;
        numbers[4] = q;
        numbers[5] = p;

        nnumbers = 6;
        initial_zero = false;
        type = "if-modn{sign{rsa-pkcs1-sha1},encrypt{rsa-pkcs1v2-oaep}}";
    } else if (ssh_key_alg(key->key) == &ssh_dss) {
        ptrlen p, q, g, y, x;

        /*
         * These blobs were generated from inside PuTTY, so we needn't
         * treat them as untrusted.
         */
        BinarySource_BARE_INIT(src, pubblob->u, pubblob->len);
        get_string(src);               /* skip algorithm name */
        p = get_string(src);
        q = get_string(src);
        g = get_string(src);
        y = get_string(src);
        BinarySource_BARE_INIT(src, privblob->u, privblob->len);
        x = get_string(src);

        assert(!get_err(src));         /* can't go wrong */

        numbers[0] = p;
        numbers[1] = g;
        numbers[2] = q;
        numbers[3] = y;
        numbers[4] = x;

        nnumbers = 5;
        initial_zero = true;
        type = "dl-modp{sign{dsa-nist-sha1},dh{plain}}";
    } else {
        goto error;                    /* unsupported key type */
    }

    outblob = strbuf_new_nm();

    /*
     * Create the unencrypted key blob.
     */
    put_uint32(outblob, SSHCOM_MAGIC_NUMBER);
    put_uint32(outblob, 0);          /* length field, fill in later */
    put_stringz(outblob, type);
    put_stringz(outblob, passphrase ? "3des-cbc" : "none");
    lenpos = outblob->len;      /* remember this position */
    put_uint32(outblob, 0);            /* encrypted-blob size */
    put_uint32(outblob, 0);            /* encrypted-payload size */
    if (initial_zero)
        put_uint32(outblob, 0);
    for (i = 0; i < nnumbers; i++)
        put_mp_sshcom_from_string(outblob, numbers[i]);
    /* Now wrap up the encrypted payload. */
    PUT_32BIT_MSB_FIRST(outblob->s + lenpos + 4,
                        outblob->len - (lenpos + 8));
    /* Pad encrypted blob to a multiple of cipher block size. */
    if (passphrase) {
<<<<<<< HEAD
	int padding = -(ssize_t)(outblob->len - (lenpos+4)) & 7; // WINSCP
=======
        int padding = -(outblob->len - (lenpos+4)) & 7;
>>>>>>> 59f0cf60
        uint8_t padding_buf[8];
        random_read(padding_buf, padding);
        put_data(outblob, padding_buf, padding);
    }
    ciphertext = outblob->s + lenpos + 4;
    cipherlen = outblob->len - (lenpos + 4);
    assert(!passphrase || cipherlen % 8 == 0);
    /* Wrap up the encrypted blob string. */
    PUT_32BIT_MSB_FIRST(outblob->s + lenpos, cipherlen);
    /* And finally fill in the total length field. */
    PUT_32BIT_MSB_FIRST(outblob->s + 4, outblob->len);

    /*
     * Encrypt the key.
     */
    if (passphrase) {
        unsigned char keybuf[32], iv[8];

        sshcom_derivekey(ptrlen_from_asciz(passphrase), keybuf);

        /*
         * Now decrypt the key blob.
         */
        memset(iv, 0, sizeof(iv));
        des3_encrypt_pubkey_ossh(keybuf, iv, ciphertext, cipherlen);

        smemclr(keybuf, sizeof(keybuf));
    }

    /*
     * And save it. We'll use Unix line endings just in case it's
     * subsequently transferred in binary mode.
     */
    fp = f_open(filename, "wb", true);      /* ensure Unix line endings */
    if (!fp)
        goto error;
    fputs("---- BEGIN SSH2 ENCRYPTED PRIVATE KEY ----\n", fp);
    fprintf(fp, "Comment: \"");
    /*
     * Comment header is broken with backslash-newline if it goes
     * over 70 chars. Although it's surrounded by quotes, it
     * _doesn't_ escape backslashes or quotes within the string.
     * Don't ask me, I didn't design it.
     */
    {
        int slen = 60;                 /* starts at 60 due to "Comment: " */
        char *c = key->comment;
        while ((int)strlen(c) > slen) {
            fprintf(fp, "%.*s\\\n", slen, c);
            c += slen;
            slen = 70;                 /* allow 70 chars on subsequent lines */
        }
        fprintf(fp, "%s\"\n", c);
    }
    base64_encode(fp, outblob->u, outblob->len, 70);
    fputs("---- END SSH2 ENCRYPTED PRIVATE KEY ----\n", fp);
    fclose(fp);
    ret = true;

    error:
    if (outblob)
        strbuf_free(outblob);
    if (privblob)
        strbuf_free(privblob);
    if (pubblob)
        strbuf_free(pubblob);
    return ret;
}
<|MERGE_RESOLUTION|>--- conflicted
+++ resolved
@@ -1,2323 +1,2319 @@
-/*
- * Code for PuTTY to import and export private key files in other
- * SSH clients' formats.
- */
-
-#include <stdio.h>
-#include <stdlib.h>
-#include <assert.h>
-#include <ctype.h>
-
-#include "putty.h"
-#include "ssh.h"
-#include "mpint.h"
-#include "misc.h"
-
-static bool openssh_pem_encrypted(const Filename *file);
-static bool openssh_new_encrypted(const Filename *file);
-static ssh2_userkey *openssh_pem_read(
-    const Filename *file, const char *passphrase, const char **errmsg_p);
-static ssh2_userkey *openssh_new_read(
-    const Filename *file, const char *passphrase, const char **errmsg_p);
-static bool openssh_auto_write(
-    const Filename *file, ssh2_userkey *key, const char *passphrase);
-static bool openssh_pem_write(
-    const Filename *file, ssh2_userkey *key, const char *passphrase);
-static bool openssh_new_write(
-    const Filename *file, ssh2_userkey *key, const char *passphrase);
-
-static bool sshcom_encrypted(const Filename *file, char **comment);
-static ssh2_userkey *sshcom_read(
-    const Filename *file, const char *passphrase, const char **errmsg_p);
-static bool sshcom_write(
-    const Filename *file, ssh2_userkey *key, const char *passphrase);
-
-/*
- * Given a key type, determine whether we know how to import it.
- */
-bool import_possible(int type)
-{
-    if (type == SSH_KEYTYPE_OPENSSH_PEM)
-        return true;
-    if (type == SSH_KEYTYPE_OPENSSH_NEW)
-        return true;
-    if (type == SSH_KEYTYPE_SSHCOM)
-        return true;
-    return false;
-}
-
-/*
- * Given a key type, determine what native key type
- * (SSH_KEYTYPE_SSH1 or SSH_KEYTYPE_SSH2) it will come out as once
- * we've imported it.
- */
-int import_target_type(int type)
-{
-    /*
-     * There are no known foreign SSH-1 key formats.
-     */
-    return SSH_KEYTYPE_SSH2;
-}
-
-/*
- * Determine whether a foreign key is encrypted.
- */
-bool import_encrypted(const Filename *filename, int type, char **comment)
-{
-    if (type == SSH_KEYTYPE_OPENSSH_PEM) {
-        /* OpenSSH PEM format doesn't contain a key comment at all */
-        *comment = dupstr(filename_to_str(filename));
-        return openssh_pem_encrypted(filename);
-    } else if (type == SSH_KEYTYPE_OPENSSH_NEW) {
-        /* OpenSSH new format does, but it's inside the encrypted
-         * section for some reason */
-        *comment = dupstr(filename_to_str(filename));
-        return openssh_new_encrypted(filename);
-    } else if (type == SSH_KEYTYPE_SSHCOM) {
-        return sshcom_encrypted(filename, comment);
-    }
-    return false;
-}
-
-/*
- * Import an SSH-1 key.
- */
-int import_ssh1(const Filename *filename, int type,
-                RSAKey *key, char *passphrase, const char **errmsg_p)
-{
-    return 0;
-}
-
-/*
- * Import an SSH-2 key.
- */
-ssh2_userkey *import_ssh2(const Filename *filename, int type,
-                                 char *passphrase, const char **errmsg_p)
-{
-    if (type == SSH_KEYTYPE_OPENSSH_PEM)
-        return openssh_pem_read(filename, passphrase, errmsg_p);
-    else if (type == SSH_KEYTYPE_OPENSSH_NEW)
-        return openssh_new_read(filename, passphrase, errmsg_p);
-    if (type == SSH_KEYTYPE_SSHCOM)
-        return sshcom_read(filename, passphrase, errmsg_p);
-    return NULL;
-}
-
-/*
- * Export an SSH-1 key.
- */
-bool export_ssh1(const Filename *filename, int type, RSAKey *key,
-                 char *passphrase)
-{
-    return false;
-}
-
-/*
- * Export an SSH-2 key.
- */
-bool export_ssh2(const Filename *filename, int type,
-                 ssh2_userkey *key, char *passphrase)
-{
-    if (type == SSH_KEYTYPE_OPENSSH_AUTO)
-        return openssh_auto_write(filename, key, passphrase);
-    if (type == SSH_KEYTYPE_OPENSSH_NEW)
-        return openssh_new_write(filename, key, passphrase);
-    if (type == SSH_KEYTYPE_SSHCOM)
-        return sshcom_write(filename, key, passphrase);
-    return false;
-}
-
-/*
- * Strip trailing CRs and LFs at the end of a line of text.
- */
-void strip_crlf(char *str)
-{
-    char *p = str + strlen(str);
-
-    while (p > str && (p[-1] == '\r' || p[-1] == '\n'))
-        *--p = '\0';
-}
-
-/* ----------------------------------------------------------------------
- * Helper routines. (The base64 ones are defined in sshpubk.c.)
- */
-
-#define isbase64(c) (    ((c) >= 'A' && (c) <= 'Z') || \
-                         ((c) >= 'a' && (c) <= 'z') || \
-                         ((c) >= '0' && (c) <= '9') || \
-                         (c) == '+' || (c) == '/' || (c) == '=' \
-                         )
-
-/*
- * Read an ASN.1/BER identifier and length pair.
- *
- * Flags are a combination of the #defines listed below.
- *
- * Returns -1 if unsuccessful; otherwise returns the number of
- * bytes used out of the source data.
- */
-
-/* ASN.1 tag classes. */
-#define ASN1_CLASS_UNIVERSAL        (0 << 6)
-#define ASN1_CLASS_APPLICATION      (1 << 6)
-#define ASN1_CLASS_CONTEXT_SPECIFIC (2 << 6)
-#define ASN1_CLASS_PRIVATE          (3 << 6)
-#define ASN1_CLASS_MASK             (3 << 6)
-
-/* Primitive versus constructed bit. */
-#define ASN1_CONSTRUCTED            (1 << 5)
-
-/*
- * Write an ASN.1/BER identifier and length pair. Returns the
- * number of bytes consumed. Assumes dest contains enough space.
- * Will avoid writing anything if dest is NULL, but still return
- * amount of space required.
- */
-static void BinarySink_put_ber_id_len(BinarySink *bs,
-                                      int id, int length, int flags)
-{
-    if (id <= 30) {
-        /*
-         * Identifier is one byte.
-         */
-        put_byte(bs, id | flags);
-    } else {
-        int n;
-        /*
-         * Identifier is multiple bytes: the first byte is 11111
-         * plus the flags, and subsequent bytes encode the value of
-         * the identifier, 7 bits at a time, with the top bit of
-         * each byte 1 except the last one which is 0.
-         */
-        put_byte(bs, 0x1F | flags);
-        for (n = 1; (id >> (7*n)) > 0; n++)
-            continue;                  /* count the bytes */
-        while (n--)
-            put_byte(bs, (n ? 0x80 : 0) | ((id >> (7*n)) & 0x7F));
-    }
-
-    if (length < 128) {
-        /*
-         * Length is one byte.
-         */
-        put_byte(bs, length);
-    } else {
-        int n;
-        /*
-         * Length is multiple bytes. The first is 0x80 plus the
-         * number of subsequent bytes, and the subsequent bytes
-         * encode the actual length.
-         */
-        for (n = 1; (length >> (8*n)) > 0; n++)
-            continue;                  /* count the bytes */
-        put_byte(bs, 0x80 | n);
-        while (n--)
-            put_byte(bs, (length >> (8*n)) & 0xFF);
-    }
-}
-
-#define put_ber_id_len(bs, id, len, flags) \
-    BinarySink_put_ber_id_len(BinarySink_UPCAST(bs), id, len, flags)
-
-typedef struct ber_item {
-    int id;
-    int flags;
-    ptrlen data;
-} ber_item;
-
-static ber_item BinarySource_get_ber(BinarySource *src)
-{
-    ber_item toret;
-    unsigned char leadbyte, lenbyte;
-    size_t length;
-
-    leadbyte = get_byte(src);
-    toret.flags = (leadbyte & 0xE0);
-    if ((leadbyte & 0x1F) == 0x1F) {
-        unsigned char idbyte;
-
-        toret.id = 0;
-        do {
-            idbyte = get_byte(src);
-            toret.id = (toret.id << 7) | (idbyte & 0x7F);
-        } while (idbyte & 0x80);
-    } else {
-        toret.id = leadbyte & 0x1F;
-    }
-
-    lenbyte = get_byte(src);
-    if (lenbyte & 0x80) {
-        int nbytes = lenbyte & 0x7F;
-        length = 0;
-        while (nbytes-- > 0)
-            length = (length << 8) | get_byte(src);
-    } else {
-        length = lenbyte;
-    }
-
-    toret.data = get_data(src, length);
-    return toret;
-}
-
-#define get_ber(bs) BinarySource_get_ber(BinarySource_UPCAST(bs))
-
-/* ----------------------------------------------------------------------
- * Code to read and write OpenSSH private keys, in the old-style PEM
- * format.
- */
-
-typedef enum {
-    OP_DSA, OP_RSA, OP_ECDSA
-} openssh_pem_keytype;
-typedef enum {
-    OP_E_3DES, OP_E_AES
-} openssh_pem_enc;
-
-struct openssh_pem_key {
-    openssh_pem_keytype keytype;
-    bool encrypted;
-    openssh_pem_enc encryption;
-    char iv[32];
-    strbuf *keyblob;
-};
-
-void BinarySink_put_mp_ssh2_from_string(BinarySink *bs, ptrlen str)
-{
-    const unsigned char *bytes = (const unsigned char *)str.ptr;
-    size_t nbytes = str.len;
-    while (nbytes > 0 && bytes[0] == 0) {
-        nbytes--;
-        bytes++;
-    }
-    if (nbytes > 0 && bytes[0] & 0x80) {
-        put_uint32(bs, nbytes + 1);
-        put_byte(bs, 0);
-    } else {
-        put_uint32(bs, nbytes);
-    }
-    put_data(bs, bytes, nbytes);
-}
-#define put_mp_ssh2_from_string(bs, str) \
-    BinarySink_put_mp_ssh2_from_string(BinarySink_UPCAST(bs), str)
-
-static struct openssh_pem_key *load_openssh_pem_key(const Filename *filename,
-                                                    const char **errmsg_p)
-{
-    struct openssh_pem_key *ret;
-    FILE *fp = NULL;
-    char *line = NULL;
-    const char *errmsg;
-    char *p;
-    bool headers_done;
-    char base64_bit[4];
-    int base64_chars = 0;
-
-    ret = snew(struct openssh_pem_key);
-    ret->keyblob = strbuf_new_nm();
-
-    fp = f_open(filename, "r", false);
-    if (!fp) {
-        errmsg = "unable to open key file";
-        goto error;
-    }
-
-    if (!(line = fgetline(fp))) {
-        errmsg = "unexpected end of file";
-        goto error;
-    }
-    strip_crlf(line);
-    if (!strstartswith(line, "-----BEGIN ") ||
-        !strendswith(line, "PRIVATE KEY-----")) {
-        errmsg = "file does not begin with OpenSSH key header";
-        goto error;
-    }
-    /*
-     * Parse the BEGIN line. For old-format keys, this tells us the
-     * type of the key; for new-format keys, all it tells us is the
-     * format, and we'll find out the key type once we parse the
-     * base64.
-     */
-    if (!strcmp(line, "-----BEGIN RSA PRIVATE KEY-----")) {
-        ret->keytype = OP_RSA;
-    } else if (!strcmp(line, "-----BEGIN DSA PRIVATE KEY-----")) {
-        ret->keytype = OP_DSA;
-    } else if (!strcmp(line, "-----BEGIN EC PRIVATE KEY-----")) {
-        ret->keytype = OP_ECDSA;
-    } else if (!strcmp(line, "-----BEGIN OPENSSH PRIVATE KEY-----")) {
-        errmsg = "this is a new-style OpenSSH key";
-        goto error;
-    } else {
-        errmsg = "unrecognised key type";
-        goto error;
-    }
-    smemclr(line, strlen(line));
-    sfree(line);
-    line = NULL;
-
-    ret->encrypted = false;
-    memset(ret->iv, 0, sizeof(ret->iv));
-
-    headers_done = false;
-    while (1) {
-        if (!(line = fgetline(fp))) {
-            errmsg = "unexpected end of file";
-            goto error;
-        }
-        strip_crlf(line);
-        if (strstartswith(line, "-----END ") &&
-            strendswith(line, "PRIVATE KEY-----")) {
-            sfree(line);
-            line = NULL;
-            break;                     /* done */
-        }
-        if ((p = strchr(line, ':')) != NULL) {
-            if (headers_done) {
-                errmsg = "header found in body of key data";
-                goto error;
-            }
-            *p++ = '\0';
-            while (*p && isspace((unsigned char)*p)) p++;
-            if (!strcmp(line, "Proc-Type")) {
-                if (p[0] != '4' || p[1] != ',') {
-                    errmsg = "Proc-Type is not 4 (only 4 is supported)";
-                    goto error;
-                }
-                p += 2;
-                if (!strcmp(p, "ENCRYPTED"))
-                    ret->encrypted = true;
-            } else if (!strcmp(line, "DEK-Info")) {
-                int i, ivlen;
-
-                if (!strncmp(p, "DES-EDE3-CBC,", 13)) {
-                    ret->encryption = OP_E_3DES;
-                    ivlen = 8;
-                } else if (!strncmp(p, "AES-128-CBC,", 12)) {
-                    ret->encryption = OP_E_AES;
-                    ivlen = 16;
-                } else {
-                    errmsg = "unsupported cipher";
-                    goto error;
-                }
-                p = strchr(p, ',') + 1;/* always non-NULL, by above checks */
-                for (i = 0; i < ivlen; i++) {
-                    unsigned j;
-                    if (1 != sscanf(p, "%2x", &j)) {
-                        errmsg = "expected more iv data in DEK-Info";
-                        goto error;
-                    }
-                    ret->iv[i] = j;
-                    p += 2;
-                }
-                if (*p) {
-                    errmsg = "more iv data than expected in DEK-Info";
-                    goto error;
-                }
-            }
-        } else {
-            headers_done = true;
-
-            p = line;
-            while (isbase64(*p)) {
-                base64_bit[base64_chars++] = *p;
-                if (base64_chars == 4) {
-                    unsigned char out[3];
-                    int len;
-
-                    base64_chars = 0;
-
-                    len = base64_decode_atom(base64_bit, out);
-
-                    if (len <= 0) {
-                        errmsg = "invalid base64 encoding";
-                        goto error;
-                    }
-
-                    put_data(ret->keyblob, out, len);
-
-                    smemclr(out, sizeof(out));
-                }
-
-                p++;
-            }
-        }
-        smemclr(line, strlen(line));
-        sfree(line);
-        line = NULL;
-    }
-
-    fclose(fp);
-    fp = NULL;
-
-    if (!ret->keyblob || ret->keyblob->len == 0) {
-        errmsg = "key body not present";
-        goto error;
-    }
-
-    if (ret->encrypted && ret->keyblob->len % 8 != 0) {
-        errmsg = "encrypted key blob is not a multiple of "
-            "cipher block size";
-        goto error;
-    }
-
-    smemclr(base64_bit, sizeof(base64_bit));
-    if (errmsg_p) *errmsg_p = NULL;
-    return ret;
-
-    error:
-    if (line) {
-        smemclr(line, strlen(line));
-        sfree(line);
-        line = NULL;
-    }
-    smemclr(base64_bit, sizeof(base64_bit));
-    if (ret) {
-        if (ret->keyblob)
-            strbuf_free(ret->keyblob);
-        smemclr(ret, sizeof(*ret));
-        sfree(ret);
-    }
-    if (errmsg_p) *errmsg_p = errmsg;
-    if (fp) fclose(fp);
-    return NULL;
-}
-
-static bool openssh_pem_encrypted(const Filename *filename)
-{
-    struct openssh_pem_key *key = load_openssh_pem_key(filename, NULL);
-    bool ret;
-
-    if (!key)
-        return false;
-    ret = key->encrypted;
-    strbuf_free(key->keyblob);
-    smemclr(key, sizeof(*key));
-    sfree(key);
-    return ret;
-}
-
-static void openssh_pem_derivekey(
-    ptrlen passphrase, const void *iv, uint8_t *keybuf)
-{
-    /*
-     * Derive the encryption key for a PEM key file from the
-     * passphrase and iv/salt:
-     *
-     *  - let block A equal MD5(passphrase || iv)
-     *  - let block B equal MD5(A || passphrase || iv)
-     *  - block C would be MD5(B || passphrase || iv) and so on
-     *  - encryption key is the first N bytes of A || B
-     *
-     * (Note that only 8 bytes of the iv are used for key
-     * derivation, even when the key is encrypted with AES and
-     * hence there are 16 bytes available.)
-     */
-    ssh_hash *h;
-
-    h = ssh_hash_new(&ssh_md5);
-    put_datapl(h, passphrase);
-    put_data(h, iv, 8);
-    ssh_hash_final(h, keybuf);
-
-    h = ssh_hash_new(&ssh_md5);
-    put_data(h, keybuf, 16);
-    put_datapl(h, passphrase);
-    put_data(h, iv, 8);
-    ssh_hash_final(h, keybuf + 16);
-}
-
-static ssh2_userkey *openssh_pem_read(
-    const Filename *filename, const char *passphrase, const char **errmsg_p)
-{
-    struct openssh_pem_key *key = load_openssh_pem_key(filename, errmsg_p);
-    ssh2_userkey *retkey;
-    const ssh_keyalg *alg;
-    BinarySource src[1];
-    int i, num_integers;
-    ssh2_userkey *retval = NULL;
-    const char *errmsg;
-    strbuf *blob = strbuf_new_nm();
-    int privptr = 0, publen;
-
-    if (!key)
-        return NULL;
-
-    if (key->encrypted) {
-        unsigned char keybuf[32];
-        openssh_pem_derivekey(ptrlen_from_asciz(passphrase), key->iv, keybuf);
-
-        /*
-         * Decrypt the key blob.
-         */
-        if (key->encryption == OP_E_3DES)
-            des3_decrypt_pubkey_ossh(keybuf, key->iv,
-                                     key->keyblob->u, key->keyblob->len);
-        else {
-            ssh_cipher *cipher = ssh_cipher_new(&ssh_aes128_cbc);
-            ssh_cipher_setkey(cipher, keybuf);
-            ssh_cipher_setiv(cipher, key->iv);
-            ssh_cipher_decrypt(cipher, key->keyblob->u, key->keyblob->len);
-            ssh_cipher_free(cipher);
-        }
-
-        smemclr(keybuf, sizeof(keybuf));
-    }
-
-    /*
-     * Now we have a decrypted key blob, which contains an ASN.1
-     * encoded private key. We must now untangle the ASN.1.
-     *
-     * We expect the whole key blob to be formatted as a SEQUENCE
-     * (0x30 followed by a length code indicating that the rest of
-     * the blob is part of the sequence). Within that SEQUENCE we
-     * expect to see a bunch of INTEGERs. What those integers mean
-     * depends on the key type:
-     *
-     *  - For RSA, we expect the integers to be 0, n, e, d, p, q,
-     *    dmp1, dmq1, iqmp in that order. (The last three are d mod
-     *    (p-1), d mod (q-1), inverse of q mod p respectively.)
-     *
-     *  - For DSA, we expect them to be 0, p, q, g, y, x in that
-     *    order.
-     *
-     *  - In ECDSA the format is totally different: we see the
-     *    SEQUENCE, but beneath is an INTEGER 1, OCTET STRING priv
-     *    EXPLICIT [0] OID curve, EXPLICIT [1] BIT STRING pubPoint
-     */
-
-    BinarySource_BARE_INIT(src, key->keyblob->u, key->keyblob->len);
-
-    {
-        /* Expect the SEQUENCE header. Take its absence as a failure to
-         * decrypt, if the key was encrypted. */
-        ber_item seq = get_ber(src);
-        if (get_err(src) || seq.id != 16) {
-            errmsg = "ASN.1 decoding failure";
-            retval = key->encrypted ? SSH2_WRONG_PASSPHRASE : NULL;
-            goto error;
-        }
-
-        /* Reinitialise our BinarySource to parse just the inside of that
-         * SEQUENCE. */
-        BinarySource_BARE_INIT_PL(src, seq.data);
-    }
-
-    /* Expect a load of INTEGERs. */
-    if (key->keytype == OP_RSA)
-        num_integers = 9;
-    else if (key->keytype == OP_DSA)
-        num_integers = 6;
-    else
-        num_integers = 0;              /* placate compiler warnings */
-
-
-    if (key->keytype == OP_ECDSA) {
-        /* And now for something completely different */
-        ber_item integer, privkey, sub0, sub1, oid, pubkey;
-        const ssh_keyalg *alg;
-        const struct ec_curve *curve;
-
-        /* Parse the outer layer of things inside the containing SEQUENCE */
-        integer = get_ber(src);
-        privkey = get_ber(src);
-        sub0 = get_ber(src);
-        sub1 = get_ber(src);
-
-        /* Now look inside sub0 for the curve OID */
-        BinarySource_BARE_INIT_PL(src, sub0.data);
-        oid = get_ber(src);
-
-        /* And inside sub1 for the public-key BIT STRING */
-        BinarySource_BARE_INIT_PL(src, sub1.data);
-        pubkey = get_ber(src);
-
-        if (get_err(src) ||
-            integer.id != 2 ||
-            integer.data.len != 1 ||
-            ((const unsigned char *)integer.data.ptr)[0] != 1 ||
-            privkey.id != 4 ||
-            sub0.id != 0 ||
-            sub1.id != 1 ||
-            oid.id != 6 ||
-            pubkey.id != 3) {
-
-            errmsg = "ASN.1 decoding failure";
-            retval = key->encrypted ? SSH2_WRONG_PASSPHRASE : NULL;
-            goto error;
-        }
-
-        alg = ec_alg_by_oid(oid.data.len, oid.data.ptr, &curve);
-        if (!alg) {
-            errmsg = "Unsupported ECDSA curve.";
-            retval = NULL;
-            goto error;
-        }
-        if (pubkey.data.len != ((((curve->fieldBits + 7) / 8) * 2) + 2)) {
-            errmsg = "ASN.1 decoding failure";
-            retval = key->encrypted ? SSH2_WRONG_PASSPHRASE : NULL;
-            goto error;
-        }
-        /* Skip 0x00 before point */
-        pubkey.data.ptr = (const char *)pubkey.data.ptr + 1;
-        pubkey.data.len -= 1;
-
-        /* Construct the key */
-        retkey = snew(ssh2_userkey);
-
-        put_stringz(blob, alg->ssh_id);
-        put_stringz(blob, curve->name);
-        put_stringpl(blob, pubkey.data);
-        publen = blob->len;
-        put_mp_ssh2_from_string(blob, privkey.data);
-
-        retkey->key = ssh_key_new_priv(
-            alg, make_ptrlen(blob->u, publen),
-            make_ptrlen(blob->u + publen, blob->len - publen));
-
-        if (!retkey->key) {
-            sfree(retkey);
-            errmsg = "unable to create key data structure";
-            goto error;
-        }
-
-    } else if (key->keytype == OP_RSA || key->keytype == OP_DSA) {
-
-        put_stringz(blob, key->keytype == OP_DSA ? "ssh-dss" : "ssh-rsa");
-
-        { // WINSCP
-        ptrlen rsa_modulus = PTRLEN_LITERAL("");
-
-        for (i = 0; i < num_integers; i++) {
-            ber_item integer = get_ber(src);
-
-            if (get_err(src) || integer.id != 2) {
-                errmsg = "ASN.1 decoding failure";
-                retval = key->encrypted ? SSH2_WRONG_PASSPHRASE : NULL;
-                goto error;
-            }
-
-            if (i == 0) {
-                /*
-                 * The first integer should be zero always (I think
-                 * this is some sort of version indication).
-                 */
-                if (integer.data.len != 1 ||
-                    ((const unsigned char *)integer.data.ptr)[0] != 0) {
-                    errmsg = "version number mismatch";
-                    goto error;
-                }
-            } else if (key->keytype == OP_RSA) {
-                /*
-                 * Integers 1 and 2 go into the public blob but in the
-                 * opposite order; integers 3, 4, 5 and 8 go into the
-                 * private blob. The other two (6 and 7) are ignored.
-                 */
-                if (i == 1) {
-                    /* Save the details for after we deal with number 2. */
-                    rsa_modulus = integer.data;
-                } else if (i != 6 && i != 7) {
-                    put_mp_ssh2_from_string(blob, integer.data);
-                    if (i == 2) {
-                        put_mp_ssh2_from_string(blob, rsa_modulus);
-                        privptr = blob->len;
-                    }
-                }
-            } else if (key->keytype == OP_DSA) {
-                /*
-                 * Integers 1-4 go into the public blob; integer 5 goes
-                 * into the private blob.
-                 */
-                put_mp_ssh2_from_string(blob, integer.data);
-                if (i == 4)
-                    privptr = blob->len;
-            }
-        }
-
-        /*
-         * Now put together the actual key. Simplest way to do this is
-         * to assemble our own key blobs and feed them to the createkey
-         * functions; this is a bit faffy but it does mean we get all
-         * the sanity checks for free.
-         */
-        assert(privptr > 0);          /* should have bombed by now if not */
-        retkey = snew(ssh2_userkey);
-        alg = (key->keytype == OP_RSA ? &ssh_rsa : &ssh_dss);
-        retkey->key = ssh_key_new_priv(
-            alg, make_ptrlen(blob->u, privptr),
-            make_ptrlen(blob->u+privptr, blob->len-privptr));
-
-        if (!retkey->key) {
-            sfree(retkey);
-            errmsg = "unable to create key data structure";
-            goto error;
-        }
-        } // WINSCP
-
-    } else {
-        unreachable("Bad key type from load_openssh_pem_key");
-        errmsg = "Bad key type from load_openssh_pem_key";
-        goto error;
-    }
-
-    /*
-     * The old key format doesn't include a comment in the private
-     * key file.
-     */
-    retkey->comment = dupstr("imported-openssh-key");
-
-    errmsg = NULL;                     /* no error */
-    retval = retkey;
-
-    error:
-    strbuf_free(blob);
-    strbuf_free(key->keyblob);
-    smemclr(key, sizeof(*key));
-    sfree(key);
-    if (errmsg_p) *errmsg_p = errmsg;
-    return retval;
-}
-
-static bool openssh_pem_write(
-    const Filename *filename, ssh2_userkey *key, const char *passphrase)
-{
-    strbuf *pubblob, *privblob, *outblob;
-    unsigned char *spareblob;
-    int sparelen = 0;
-    ptrlen numbers[9];
-    int nnumbers, i;
-    const char *header, *footer;
-    char zero[1];
-    unsigned char iv[8];
-    bool ret = false;
-    FILE *fp;
-    BinarySource src[1];
-
-    /*
-     * Fetch the key blobs.
-     */
-    pubblob = strbuf_new();
-    ssh_key_public_blob(key->key, BinarySink_UPCAST(pubblob));
-    privblob = strbuf_new_nm();
-    ssh_key_private_blob(key->key, BinarySink_UPCAST(privblob));
-    spareblob = NULL;
-
-    outblob = strbuf_new_nm();
-
-    /*
-     * Encode the OpenSSH key blob, and also decide on the header
-     * line.
-     */
-    if (ssh_key_alg(key->key) == &ssh_rsa ||
-        ssh_key_alg(key->key) == &ssh_dss) {
-        strbuf *seq;
-
-        /*
-         * The RSA and DSS handlers share some code because the two
-         * key types have very similar ASN.1 representations, as a
-         * plain SEQUENCE of big integers. So we set up a list of
-         * bignums per key type and then construct the actual blob in
-         * common code after that.
-         */
-        if (ssh_key_alg(key->key) == &ssh_rsa) {
-            ptrlen n, e, d, p, q, iqmp, dmp1, dmq1;
-            mp_int *bd, *bp, *bq, *bdmp1, *bdmq1;
-
-            /*
-             * These blobs were generated from inside PuTTY, so we needn't
-             * treat them as untrusted.
-             */
-            BinarySource_BARE_INIT(src, pubblob->u, pubblob->len);
-            get_string(src);           /* skip algorithm name */
-            e = get_string(src);
-            n = get_string(src);
-            BinarySource_BARE_INIT(src, privblob->u, privblob->len);
-            d = get_string(src);
-            p = get_string(src);
-            q = get_string(src);
-            iqmp = get_string(src);
-
-            assert(!get_err(src));     /* can't go wrong */
-
-            /* We also need d mod (p-1) and d mod (q-1). */
-            bd = mp_from_bytes_be(d);
-            bp = mp_from_bytes_be(p);
-            bq = mp_from_bytes_be(q);
-            mp_sub_integer_into(bp, bp, 1);
-            mp_sub_integer_into(bq, bq, 1);
-            bdmp1 = mp_mod(bd, bp);
-            bdmq1 = mp_mod(bd, bq);
-            mp_free(bd);
-            mp_free(bp);
-            mp_free(bq);
-
-            dmp1.len = (mp_get_nbits(bdmp1)+8)/8;
-            dmq1.len = (mp_get_nbits(bdmq1)+8)/8;
-            sparelen = dmp1.len + dmq1.len;
-            spareblob = snewn(sparelen, unsigned char);
-            dmp1.ptr = spareblob;
-            dmq1.ptr = spareblob + dmp1.len;
-            for (i = 0; i < dmp1.len; i++)
-                spareblob[i] = mp_get_byte(bdmp1, dmp1.len-1 - i);
-            for (i = 0; i < dmq1.len; i++)
-                spareblob[i+dmp1.len] = mp_get_byte(bdmq1, dmq1.len-1 - i);
-            mp_free(bdmp1);
-            mp_free(bdmq1);
-
-            numbers[0] = make_ptrlen(zero, 1); zero[0] = '\0';
-            numbers[1] = n;
-            numbers[2] = e;
-            numbers[3] = d;
-            numbers[4] = p;
-            numbers[5] = q;
-            numbers[6] = dmp1;
-            numbers[7] = dmq1;
-            numbers[8] = iqmp;
-
-            nnumbers = 9;
-            header = "-----BEGIN RSA PRIVATE KEY-----\n";
-            footer = "-----END RSA PRIVATE KEY-----\n";
-        } else {                       /* ssh-dss */
-            ptrlen p, q, g, y, x;
-
-            /*
-             * These blobs were generated from inside PuTTY, so we needn't
-             * treat them as untrusted.
-             */
-            BinarySource_BARE_INIT(src, pubblob->u, pubblob->len);
-            get_string(src);           /* skip algorithm name */
-            p = get_string(src);
-            q = get_string(src);
-            g = get_string(src);
-            y = get_string(src);
-            BinarySource_BARE_INIT(src, privblob->u, privblob->len);
-            x = get_string(src);
-
-            assert(!get_err(src));     /* can't go wrong */
-
-            numbers[0].ptr = zero; numbers[0].len = 1; zero[0] = '\0';
-            numbers[1] = p;
-            numbers[2] = q;
-            numbers[3] = g;
-            numbers[4] = y;
-            numbers[5] = x;
-
-            nnumbers = 6;
-            header = "-----BEGIN DSA PRIVATE KEY-----\n";
-            footer = "-----END DSA PRIVATE KEY-----\n";
-        }
-
-        seq = strbuf_new_nm();
-        for (i = 0; i < nnumbers; i++) {
-            put_ber_id_len(seq, 2, numbers[i].len, 0);
-            put_datapl(seq, numbers[i]);
-        }
-        put_ber_id_len(outblob, 16, seq->len, ASN1_CONSTRUCTED);
-        put_data(outblob, seq->s, seq->len);
-        strbuf_free(seq);
-    } else if (ssh_key_alg(key->key) == &ssh_ecdsa_nistp256 ||
-               ssh_key_alg(key->key) == &ssh_ecdsa_nistp384 ||
-               ssh_key_alg(key->key) == &ssh_ecdsa_nistp521) {
-        const unsigned char *oid;
-        struct ecdsa_key *ec = container_of(key->key, struct ecdsa_key, sshk);
-        int oidlen;
-        int pointlen;
-        strbuf *seq, *sub;
-
-        /*
-         * Structure of asn1:
-         * SEQUENCE
-         *   INTEGER 1
-         *   OCTET STRING (private key)
-         *   [0]
-         *     OID (curve)
-         *   [1]
-         *     BIT STRING (0x00 public key point)
-         */
-        oid = ec_alg_oid(ssh_key_alg(key->key), &oidlen);
-        pointlen = (ec->curve->fieldBits + 7) / 8 * 2;
-
-        seq = strbuf_new_nm();
-
-        /* INTEGER 1 */
-        put_ber_id_len(seq, 2, 1, 0);
-        put_byte(seq, 1);
-
-        /* OCTET STRING private key */
-        put_ber_id_len(seq, 4, privblob->len - 4, 0);
-        put_data(seq, privblob->s + 4, privblob->len - 4);
-
-        /* Subsidiary OID */
-        sub = strbuf_new();
-        put_ber_id_len(sub, 6, oidlen, 0);
-        put_data(sub, oid, oidlen);
-
-        /* Append the OID to the sequence */
-        put_ber_id_len(seq, 0, sub->len,
-                       ASN1_CLASS_CONTEXT_SPECIFIC | ASN1_CONSTRUCTED);
-        put_data(seq, sub->s, sub->len);
-        strbuf_free(sub);
-
-        /* Subsidiary BIT STRING */
-        sub = strbuf_new();
-        put_ber_id_len(sub, 3, 2 + pointlen, 0);
-        put_byte(sub, 0);
-        put_data(sub, pubblob->s+39, 1 + pointlen);
-
-        /* Append the BIT STRING to the sequence */
-        put_ber_id_len(seq, 1, sub->len,
-                         ASN1_CLASS_CONTEXT_SPECIFIC | ASN1_CONSTRUCTED);
-        put_data(seq, sub->s, sub->len);
-        strbuf_free(sub);
-
-        /* Write the full sequence with header to the output blob. */
-        put_ber_id_len(outblob, 16, seq->len, ASN1_CONSTRUCTED);
-        put_data(outblob, seq->s, seq->len);
-        strbuf_free(seq);
-
-        header = "-----BEGIN EC PRIVATE KEY-----\n";
-        footer = "-----END EC PRIVATE KEY-----\n";
-    } else {
-        unreachable("bad key alg in openssh_pem_write");
-    }
-
-    /*
-     * Encrypt the key.
-     *
-     * For the moment, we still encrypt our OpenSSH keys using
-     * old-style 3DES.
-     */
-    if (passphrase) {
-        unsigned char keybuf[32];
-        int origlen, outlen, pad;
-
-        /*
-         * Padding on OpenSSH keys is deterministic. The number of
-         * padding bytes is always more than zero, and always at most
-         * the cipher block length. The value of each padding byte is
-         * equal to the number of padding bytes. So a plaintext that's
-         * an exact multiple of the block size will be padded with 08
-         * 08 08 08 08 08 08 08 (assuming a 64-bit block cipher); a
-         * plaintext one byte less than a multiple of the block size
-         * will be padded with just 01.
-         *
-         * This enables the OpenSSL key decryption function to strip
-         * off the padding algorithmically and return the unpadded
-         * plaintext to the next layer: it looks at the final byte, and
-         * then expects to find that many bytes at the end of the data
-         * with the same value. Those are all removed and the rest is
-         * returned.
-         */
-        origlen = outblob->len;
-        outlen = (origlen + 8) &~ 7;
-        pad = outlen - origlen;
-        put_padding(outblob, pad, pad);
-
-        /*
-         * Invent an iv, and derive the encryption key.
-         */
-        random_read(iv, 8);
-
-        openssh_pem_derivekey(ptrlen_from_asciz(passphrase), iv, keybuf);
-
-        /*
-         * Now encrypt the key blob.
-         */
-        des3_encrypt_pubkey_ossh(keybuf, iv,
-                                 outblob->u, outlen);
-
-        smemclr(keybuf, sizeof(keybuf));
-    }
-
-    /*
-     * And save it. We'll use Unix line endings just in case it's
-     * subsequently transferred in binary mode.
-     */
-    fp = f_open(filename, "wb", true);      /* ensure Unix line endings */
-    if (!fp)
-        goto error;
-    fputs(header, fp);
-    if (passphrase) {
-        fprintf(fp, "Proc-Type: 4,ENCRYPTED\nDEK-Info: DES-EDE3-CBC,");
-        for (i = 0; i < 8; i++)
-            fprintf(fp, "%02X", iv[i]);
-        fprintf(fp, "\n\n");
-    }
-    base64_encode(fp, outblob->u, outblob->len, 64);
-    fputs(footer, fp);
-    fclose(fp);
-    ret = true;
-
-    error:
-    if (outblob)
-        strbuf_free(outblob);
-    if (spareblob) {
-        smemclr(spareblob, sparelen);
-        sfree(spareblob);
-    }
-    if (privblob)
-        strbuf_free(privblob);
-    if (pubblob)
-        strbuf_free(pubblob);
-    return ret;
-}
-
-/* ----------------------------------------------------------------------
- * Code to read and write OpenSSH private keys in the new-style format.
- */
-
-typedef enum {
-    ON_E_NONE, ON_E_AES256CBC, ON_E_AES256CTR
-} openssh_new_cipher;
-typedef enum {
-    ON_K_NONE, ON_K_BCRYPT
-} openssh_new_kdf;
-
-struct openssh_new_key {
-    openssh_new_cipher cipher;
-    openssh_new_kdf kdf;
-    union {
-        struct {
-            int rounds;
-            /* This points to a position within keyblob, not a
-             * separately allocated thing */
-            ptrlen salt;
-        } bcrypt;
-    } kdfopts;
-    int nkeys, key_wanted;
-    /* This too points to a position within keyblob */
-    ptrlen private;
-
-    strbuf *keyblob;
-};
-
-static struct openssh_new_key *load_openssh_new_key(const Filename *filename,
-                                                    const char **errmsg_p)
-{
-    struct openssh_new_key *ret;
-    FILE *fp = NULL;
-    char *line = NULL;
-    const char *errmsg;
-    char *p;
-    char base64_bit[4];
-    int base64_chars = 0;
-    BinarySource src[1];
-    ptrlen str;
-    unsigned key_index;
-
-    ret = snew(struct openssh_new_key);
-    ret->keyblob = strbuf_new_nm();
-
-    fp = f_open(filename, "r", false);
-    if (!fp) {
-        errmsg = "unable to open key file";
-        goto error;
-    }
-
-    if (!(line = fgetline(fp))) {
-        errmsg = "unexpected end of file";
-        goto error;
-    }
-    strip_crlf(line);
-    if (0 != strcmp(line, "-----BEGIN OPENSSH PRIVATE KEY-----")) {
-        errmsg = "file does not begin with OpenSSH new-style key header";
-        goto error;
-    }
-    smemclr(line, strlen(line));
-    sfree(line);
-    line = NULL;
-
-    while (1) {
-        if (!(line = fgetline(fp))) {
-            errmsg = "unexpected end of file";
-            goto error;
-        }
-        strip_crlf(line);
-        if (0 == strcmp(line, "-----END OPENSSH PRIVATE KEY-----")) {
-            sfree(line);
-            line = NULL;
-            break;                     /* done */
-        }
-
-        p = line;
-        while (isbase64(*p)) {
-            base64_bit[base64_chars++] = *p;
-            if (base64_chars == 4) {
-                unsigned char out[3];
-                int len;
-
-                base64_chars = 0;
-
-                len = base64_decode_atom(base64_bit, out);
-
-                if (len <= 0) {
-                    errmsg = "invalid base64 encoding";
-                    goto error;
-                }
-
-                put_data(ret->keyblob, out, len);
-
-                smemclr(out, sizeof(out));
-            }
-
-            p++;
-        }
-        smemclr(line, strlen(line));
-        sfree(line);
-        line = NULL;
-    }
-
-    fclose(fp);
-    fp = NULL;
-
-    if (ret->keyblob->len == 0) {
-        errmsg = "key body not present";
-        goto error;
-    }
-
-    BinarySource_BARE_INIT_PL(src, ptrlen_from_strbuf(ret->keyblob));
-
-    if (strcmp(get_asciz(src), "openssh-key-v1") != 0) {
-        errmsg = "new-style OpenSSH magic number missing\n";
-        goto error;
-    }
-
-    /* Cipher name */
-    str = get_string(src);
-    if (ptrlen_eq_string(str, "none")) {
-        ret->cipher = ON_E_NONE;
-    } else if (ptrlen_eq_string(str, "aes256-cbc")) {
-        ret->cipher = ON_E_AES256CBC;
-    } else if (ptrlen_eq_string(str, "aes256-ctr")) {
-        ret->cipher = ON_E_AES256CTR;
-    } else {
-        errmsg = get_err(src) ? "no cipher name found" :
-            "unrecognised cipher name\n";
-        goto error;
-    }
-
-    /* Key derivation function name */
-    str = get_string(src);
-    if (ptrlen_eq_string(str, "none")) {
-        ret->kdf = ON_K_NONE;
-    } else if (ptrlen_eq_string(str, "bcrypt")) {
-        ret->kdf = ON_K_BCRYPT;
-    } else {
-        errmsg = get_err(src) ? "no kdf name found" :
-            "unrecognised kdf name\n";
-        goto error;
-    }
-
-    /* KDF extra options */
-    str = get_string(src);
-    switch (ret->kdf) {
-      case ON_K_NONE:
-        if (str.len != 0) {
-            errmsg = "expected empty options string for 'none' kdf";
-            goto error;
-        }
-        break;
-      case ON_K_BCRYPT:
-        {
-            BinarySource opts[1];
-
-            BinarySource_BARE_INIT_PL(opts, str);
-            ret->kdfopts.bcrypt.salt = get_string(opts);
-            ret->kdfopts.bcrypt.rounds = get_uint32(opts);
-
-            if (get_err(opts)) {
-                errmsg = "failed to parse bcrypt options string";
-                goto error;
-            }
-        }
-        break;
-    }
-
-    /*
-     * At this point we expect a uint32 saying how many keys are
-     * stored in this file. OpenSSH new-style key files can
-     * contain more than one. Currently we don't have any user
-     * interface to specify which one we're trying to extract, so
-     * we just bomb out with an error if more than one is found in
-     * the file. However, I've put in all the mechanism here to
-     * extract the nth one for a given n, in case we later connect
-     * up some UI to that mechanism. Just arrange that the
-     * 'key_wanted' field is set to a value in the range [0,
-     * nkeys) by some mechanism.
-     */
-    ret->nkeys = toint(get_uint32(src));
-    if (ret->nkeys != 1) {
-        errmsg = get_err(src) ? "no key count found" :
-            "multiple keys in new-style OpenSSH key file not supported\n";
-        goto error;
-    }
-    ret->key_wanted = 0;
-
-    /* Read and ignore a string per public key. */
-    for (key_index = 0; key_index < ret->nkeys; key_index++)
-        str = get_string(src);
-
-    /*
-     * Now we expect a string containing the encrypted part of the
-     * key file.
-     */
-    ret->private = get_string(src);
-    if (get_err(src)) {
-        errmsg = "no private key container string found\n";
-        goto error;
-    }
-
-    /*
-     * And now we're done, until asked to actually decrypt.
-     */
-
-    smemclr(base64_bit, sizeof(base64_bit));
-    if (errmsg_p) *errmsg_p = NULL;
-    return ret;
-
-    error:
-    if (line) {
-        smemclr(line, strlen(line));
-        sfree(line);
-        line = NULL;
-    }
-    smemclr(base64_bit, sizeof(base64_bit));
-    if (ret) {
-        strbuf_free(ret->keyblob);
-        smemclr(ret, sizeof(*ret));
-        sfree(ret);
-    }
-    if (errmsg_p) *errmsg_p = errmsg;
-    if (fp) fclose(fp);
-    return NULL;
-}
-
-static bool openssh_new_encrypted(const Filename *filename)
-{
-    struct openssh_new_key *key = load_openssh_new_key(filename, NULL);
-    bool ret;
-
-    if (!key)
-        return false;
-    ret = (key->cipher != ON_E_NONE);
-    strbuf_free(key->keyblob);
-    smemclr(key, sizeof(*key));
-    sfree(key);
-    return ret;
-}
-
-static ssh2_userkey *openssh_new_read(
-    const Filename *filename, const char *passphrase, const char **errmsg_p)
-{
-    struct openssh_new_key *key = load_openssh_new_key(filename, errmsg_p);
-    ssh2_userkey *retkey = NULL;
-    ssh2_userkey *retval = NULL;
-    const char *errmsg;
-    unsigned checkint;
-    BinarySource src[1];
-    int key_index;
-    const ssh_keyalg *alg = NULL;
-
-    if (!key)
-        return NULL;
-
-    if (key->cipher != ON_E_NONE) {
-        unsigned char keybuf[48];
-        int keysize;
-
-        /*
-         * Construct the decryption key, and decrypt the string.
-         */
-        switch (key->cipher) {
-          case ON_E_NONE:
-            keysize = 0;
-            break;
-          case ON_E_AES256CBC:
-          case ON_E_AES256CTR:
-            keysize = 48;              /* 32 byte key + 16 byte IV */
-            break;
-          default:
-            unreachable("Bad cipher enumeration value");
-        }
-        assert(keysize <= sizeof(keybuf));
-        switch (key->kdf) {
-          case ON_K_NONE:
-            memset(keybuf, 0, keysize);
-            break;
-          case ON_K_BCRYPT:
-            openssh_bcrypt(passphrase,
-                           key->kdfopts.bcrypt.salt.ptr,
-                           key->kdfopts.bcrypt.salt.len,
-                           key->kdfopts.bcrypt.rounds,
-                           keybuf, keysize);
-            break;
-          default:
-            unreachable("Bad kdf enumeration value");
-        }
-        switch (key->cipher) {
-          case ON_E_NONE:
-            break;
-          case ON_E_AES256CBC:
-          case ON_E_AES256CTR:
-            if (key->private.len % 16 != 0) {
-                errmsg = "private key container length is not a"
-                    " multiple of AES block size\n";
-                goto error;
-            }
-            {
-                ssh_cipher *cipher = ssh_cipher_new(
-                    key->cipher == ON_E_AES256CBC ?
-                    &ssh_aes256_cbc : &ssh_aes256_sdctr);
-                ssh_cipher_setkey(cipher, keybuf);
-                ssh_cipher_setiv(cipher, keybuf + 32);
-                /* Decrypt the private section in place, casting away
-                 * the const from key->private being a ptrlen */
-                ssh_cipher_decrypt(cipher, (char *)key->private.ptr,
-                                   key->private.len);
-                ssh_cipher_free(cipher);
-            }
-            break;
-          default:
-            unreachable("Bad cipher enumeration value");
-        }
-    }
-
-    /*
-     * Now parse the entire encrypted section, and extract the key
-     * identified by key_wanted.
-     */
-    BinarySource_BARE_INIT_PL(src, key->private);
-
-    checkint = get_uint32(src);
-    if (get_uint32(src) != checkint || get_err(src)) {
-        errmsg = "decryption check failed";
-        goto error;
-    }
-
-    retkey = snew(ssh2_userkey);
-    retkey->key = NULL;
-    retkey->comment = NULL;
-
-    for (key_index = 0; key_index < key->nkeys; key_index++) {
-        ptrlen comment;
-
-        /*
-         * Identify the key type.
-         */
-        alg = find_pubkey_alg_len(get_string(src));
-        if (!alg) {
-            errmsg = "private key type not recognised\n";
-            goto error;
-        }
-
-        /*
-         * Read the key. We have to do this even if it's not the one
-         * we want, because it's the only way to find out how much
-         * data to skip past to get to the next key in the file.
-         */
-        retkey->key = ssh_key_new_priv_openssh(alg, src);
-        if (get_err(src)) {
-            errmsg = "unable to read entire private key";
-            goto error;
-        }
-        if (!retkey->key) {
-            errmsg = "unable to create key data structure";
-            goto error;
-        }
-        if (key_index != key->key_wanted) {
-            /*
-             * If this isn't the key we're looking for, throw it away.
-             */
-            ssh_key_free(retkey->key);
-            retkey->key = NULL;
-        }
-
-        /*
-         * Read the key comment.
-         */
-        comment = get_string(src);
-        if (get_err(src)) {
-            errmsg = "unable to read key comment";
-            goto error;
-        }
-        if (key_index == key->key_wanted) {
-            assert(retkey);
-            retkey->comment = mkstr(comment);
-        }
-    }
-
-    if (!retkey->key) {
-        errmsg = "key index out of range";
-        goto error;
-    }
-
-    /*
-     * Now we expect nothing left but padding.
-     */
-    {
-        unsigned char expected_pad_byte = 1;
-        while (get_avail(src) > 0)
-            if (get_byte(src) != expected_pad_byte++) {
-                errmsg = "padding at end of private string did not match";
-                goto error;
-            }
-    }
-
-    errmsg = NULL;                     /* no error */
-    retval = retkey;
-    retkey = NULL;                     /* prevent the free */
-
-    error:
-    if (retkey) {
-        sfree(retkey->comment);
-        if (retkey->key)
-            ssh_key_free(retkey->key);
-        sfree(retkey);
-    }
-    strbuf_free(key->keyblob);
-    smemclr(key, sizeof(*key));
-    sfree(key);
-    if (errmsg_p) *errmsg_p = errmsg;
-    return retval;
-}
-
-static bool openssh_new_write(
-    const Filename *filename, ssh2_userkey *key, const char *passphrase)
-{
-    strbuf *pubblob, *privblob, *cblob;
-    int padvalue;
-    unsigned checkint;
-    bool ret = false;
-    unsigned char bcrypt_salt[16];
-    const int bcrypt_rounds = 16;
-    FILE *fp;
-
-    /*
-     * Fetch the key blobs and find out the lengths of things.
-     */
-    pubblob = strbuf_new();
-    ssh_key_public_blob(key->key, BinarySink_UPCAST(pubblob));
-    privblob = strbuf_new_nm();
-    ssh_key_openssh_blob(key->key, BinarySink_UPCAST(privblob));
-
-    /*
-     * Construct the cleartext version of the blob.
-     */
-    cblob = strbuf_new_nm();
-
-    /* Magic number. */
-    put_asciz(cblob, "openssh-key-v1");
-
-    /* Cipher and kdf names, and kdf options. */
-    if (!passphrase) {
-        memset(bcrypt_salt, 0, sizeof(bcrypt_salt)); /* prevent warnings */
-        put_stringz(cblob, "none");
-        put_stringz(cblob, "none");
-        put_stringz(cblob, "");
-    } else {
-        strbuf *substr;
-
-        random_read(bcrypt_salt, sizeof(bcrypt_salt));
-        put_stringz(cblob, "aes256-ctr");
-        put_stringz(cblob, "bcrypt");
-        substr = strbuf_new_nm();
-        put_string(substr, bcrypt_salt, sizeof(bcrypt_salt));
-        put_uint32(substr, bcrypt_rounds);
-        put_stringsb(cblob, substr);
-    }
-
-    /* Number of keys. */
-    put_uint32(cblob, 1);
-
-    /* Public blob. */
-    put_string(cblob, pubblob->s, pubblob->len);
-
-    /* Private section. */
-    {
-        strbuf *cpblob = strbuf_new_nm();
-
-        /* checkint. */
-        uint8_t checkint_buf[4];
-        random_read(checkint_buf, 4);
-        checkint = GET_32BIT_MSB_FIRST(checkint_buf);
-        put_uint32(cpblob, checkint);
-        put_uint32(cpblob, checkint);
-
-        /* Private key. The main private blob goes inline, with no string
-         * wrapper. */
-        put_stringz(cpblob, ssh_key_ssh_id(key->key));
-        put_data(cpblob, privblob->s, privblob->len);
-
-        /* Comment. */
-        put_stringz(cpblob, key->comment);
-
-        /* Pad out the encrypted section. */
-        padvalue = 1;
-        do {
-            put_byte(cpblob, padvalue++);
-        } while (cpblob->len & 15);
-
-        if (passphrase) {
-            /*
-             * Encrypt the private section. We need 48 bytes of key
-             * material: 32 bytes AES key + 16 bytes iv.
-             */
-            unsigned char keybuf[48];
-            ssh_cipher *cipher;
-
-            openssh_bcrypt(passphrase,
-                           bcrypt_salt, sizeof(bcrypt_salt), bcrypt_rounds,
-                           keybuf, sizeof(keybuf));
-
-            cipher = ssh_cipher_new(&ssh_aes256_sdctr);
-            ssh_cipher_setkey(cipher, keybuf);
-            ssh_cipher_setiv(cipher, keybuf + 32);
-            ssh_cipher_encrypt(cipher, cpblob->u, cpblob->len);
-            ssh_cipher_free(cipher);
-
-            smemclr(keybuf, sizeof(keybuf));
-        }
-
-        put_stringsb(cblob, cpblob);
-    }
-
-    /*
-     * And save it. We'll use Unix line endings just in case it's
-     * subsequently transferred in binary mode.
-     */
-    fp = f_open(filename, "wb", true);      /* ensure Unix line endings */
-    if (!fp)
-        goto error;
-    fputs("-----BEGIN OPENSSH PRIVATE KEY-----\n", fp);
-    base64_encode(fp, cblob->u, cblob->len, 64);
-    fputs("-----END OPENSSH PRIVATE KEY-----\n", fp);
-    fclose(fp);
-    ret = true;
-
-    error:
-    if (cblob)
-        strbuf_free(cblob);
-    if (privblob)
-        strbuf_free(privblob);
-    if (pubblob)
-        strbuf_free(pubblob);
-    return ret;
-}
-
-/* ----------------------------------------------------------------------
- * The switch function openssh_auto_write(), which chooses one of the
- * concrete OpenSSH output formats based on the key type.
- */
-static bool openssh_auto_write(
-    const Filename *filename, ssh2_userkey *key, const char *passphrase)
-{
-    /*
-     * The old OpenSSH format supports a fixed list of key types. We
-     * assume that anything not in that fixed list is newer, and hence
-     * will use the new format.
-     */
-    if (ssh_key_alg(key->key) == &ssh_dss ||
-        ssh_key_alg(key->key) == &ssh_rsa ||
-        ssh_key_alg(key->key) == &ssh_ecdsa_nistp256 ||
-        ssh_key_alg(key->key) == &ssh_ecdsa_nistp384 ||
-        ssh_key_alg(key->key) == &ssh_ecdsa_nistp521)
-        return openssh_pem_write(filename, key, passphrase);
-    else
-        return openssh_new_write(filename, key, passphrase);
-}
-
-/* ----------------------------------------------------------------------
- * Code to read ssh.com private keys.
- */
-
-/*
- * The format of the base64 blob is largely SSH-2-packet-formatted,
- * except that mpints are a bit different: they're more like the
- * old SSH-1 mpint. You have a 32-bit bit count N, followed by
- * (N+7)/8 bytes of data.
- *
- * So. The blob contains:
- *
- *  - uint32 0x3f6ff9eb       (magic number)
- *  - uint32 size             (total blob size)
- *  - string key-type         (see below)
- *  - string cipher-type      (tells you if key is encrypted)
- *  - string encrypted-blob
- *
- * (The first size field includes the size field itself and the
- * magic number before it. All other size fields are ordinary SSH-2
- * strings, so the size field indicates how much data is to
- * _follow_.)
- *
- * The encrypted blob, once decrypted, contains a single string
- * which in turn contains the payload. (This allows padding to be
- * added after that string while still making it clear where the
- * real payload ends. Also it probably makes for a reasonable
- * decryption check.)
- *
- * The payload blob, for an RSA key, contains:
- *  - mpint e
- *  - mpint d
- *  - mpint n  (yes, the public and private stuff is intermixed)
- *  - mpint u  (presumably inverse of p mod q)
- *  - mpint p  (p is the smaller prime)
- *  - mpint q  (q is the larger)
- *
- * For a DSA key, the payload blob contains:
- *  - uint32 0
- *  - mpint p
- *  - mpint g
- *  - mpint q
- *  - mpint y
- *  - mpint x
- *
- * Alternatively, if the parameters are `predefined', that
- * (0,p,g,q) sequence can be replaced by a uint32 1 and a string
- * containing some predefined parameter specification. *shudder*,
- * but I doubt we'll encounter this in real life.
- *
- * The key type strings are ghastly. The RSA key I looked at had a
- * type string of
- *
- *   `if-modn{sign{rsa-pkcs1-sha1},encrypt{rsa-pkcs1v2-oaep}}'
- *
- * and the DSA key wasn't much better:
- *
- *   `dl-modp{sign{dsa-nist-sha1},dh{plain}}'
- *
- * It isn't clear that these will always be the same. I think it
- * might be wise just to look at the `if-modn{sign{rsa' and
- * `dl-modp{sign{dsa' prefixes.
- *
- * Finally, the encryption. The cipher-type string appears to be
- * either `none' or `3des-cbc'. Looks as if this is SSH-2-style
- * 3des-cbc (i.e. outer cbc rather than inner). The key is created
- * from the passphrase by means of yet another hashing faff:
- *
- *  - first 16 bytes are MD5(passphrase)
- *  - next 16 bytes are MD5(passphrase || first 16 bytes)
- *  - if there were more, they'd be MD5(passphrase || first 32),
- *    and so on.
- */
-
-#define SSHCOM_MAGIC_NUMBER 0x3f6ff9eb
-
-struct sshcom_key {
-    char comment[256];                 /* allowing any length is overkill */
-    strbuf *keyblob;
-};
-
-static struct sshcom_key *load_sshcom_key(const Filename *filename,
-                                          const char **errmsg_p)
-{
-    struct sshcom_key *ret;
-    FILE *fp;
-    char *line = NULL;
-    int hdrstart, len;
-    const char *errmsg;
-    char *p;
-    bool headers_done;
-    char base64_bit[4];
-    int base64_chars = 0;
-
-    ret = snew(struct sshcom_key);
-    ret->comment[0] = '\0';
-    ret->keyblob = strbuf_new_nm();
-
-    fp = f_open(filename, "r", false);
-    if (!fp) {
-        errmsg = "unable to open key file";
-        goto error;
-    }
-    if (!(line = fgetline(fp))) {
-        errmsg = "unexpected end of file";
-        goto error;
-    }
-    strip_crlf(line);
-    if (0 != strcmp(line, "---- BEGIN SSH2 ENCRYPTED PRIVATE KEY ----")) {
-        errmsg = "file does not begin with ssh.com key header";
-        goto error;
-    }
-    smemclr(line, strlen(line));
-    sfree(line);
-    line = NULL;
-
-    headers_done = false;
-    while (1) {
-        if (!(line = fgetline(fp))) {
-            errmsg = "unexpected end of file";
-            goto error;
-        }
-        strip_crlf(line);
-        if (!strcmp(line, "---- END SSH2 ENCRYPTED PRIVATE KEY ----")) {
-            sfree(line);
-            line = NULL;
-            break;                     /* done */
-        }
-        if ((p = strchr(line, ':')) != NULL) {
-            if (headers_done) {
-                errmsg = "header found in body of key data";
-                goto error;
-            }
-            *p++ = '\0';
-            while (*p && isspace((unsigned char)*p)) p++;
-            hdrstart = p - line;
-
-            /*
-             * Header lines can end in a trailing backslash for
-             * continuation.
-             */
-            len = hdrstart + strlen(line+hdrstart);
-            assert(!line[len]);
-            while (line[len-1] == '\\') {
-                char *line2;
-                int line2len;
-
-                line2 = fgetline(fp);
-                if (!line2) {
-                    errmsg = "unexpected end of file";
-                    goto error;
-                }
-                strip_crlf(line2);
-
-                line2len = strlen(line2);
-                line = sresize(line, len + line2len + 1, char);
-                strcpy(line + len - 1, line2);
-                len += line2len - 1;
-                assert(!line[len]);
-
-                smemclr(line2, strlen(line2));
-                sfree(line2);
-                line2 = NULL;
-            }
-            p = line + hdrstart;
-            strip_crlf(p);
-            if (!strcmp(line, "Comment")) {
-                /* Strip quotes in comment if present. */
-                if (p[0] == '"' && p[strlen(p)-1] == '"') {
-                    p++;
-                    p[strlen(p)-1] = '\0';
-                }
-                strncpy(ret->comment, p, sizeof(ret->comment));
-                ret->comment[sizeof(ret->comment)-1] = '\0';
-            }
-        } else {
-            headers_done = true;
-
-            p = line;
-            while (isbase64(*p)) {
-                base64_bit[base64_chars++] = *p;
-                if (base64_chars == 4) {
-                    unsigned char out[3];
-
-                    base64_chars = 0;
-
-                    len = base64_decode_atom(base64_bit, out);
-
-                    if (len <= 0) {
-                        errmsg = "invalid base64 encoding";
-                        goto error;
-                    }
-
-                    put_data(ret->keyblob, out, len);
-                }
-
-                p++;
-            }
-        }
-        smemclr(line, strlen(line));
-        sfree(line);
-        line = NULL;
-    }
-
-    if (ret->keyblob->len == 0) {
-        errmsg = "key body not present";
-        goto error;
-    }
-
-    fclose(fp);
-    if (errmsg_p) *errmsg_p = NULL;
-    return ret;
-
-    error:
-    if (fp)
-        fclose(fp);
-
-    if (line) {
-        smemclr(line, strlen(line));
-        sfree(line);
-        line = NULL;
-    }
-    if (ret) {
-        strbuf_free(ret->keyblob);
-        smemclr(ret, sizeof(*ret));
-        sfree(ret);
-    }
-    if (errmsg_p) *errmsg_p = errmsg;
-    return NULL;
-}
-
-static bool sshcom_encrypted(const Filename *filename, char **comment)
-{
-    struct sshcom_key *key = load_sshcom_key(filename, NULL);
-    BinarySource src[1];
-    ptrlen str;
-    bool answer = false;
-
-    *comment = NULL;
-    if (!key)
-        goto done;
-
-    BinarySource_BARE_INIT_PL(src, ptrlen_from_strbuf(key->keyblob));
-
-    if (get_uint32(src) != SSHCOM_MAGIC_NUMBER)
-        goto done;                     /* key is invalid */
-    get_uint32(src);                   /* skip length field */
-    get_string(src);                   /* skip key type */
-    str = get_string(src);             /* cipher type */
-    if (get_err(src))
-        goto done;                     /* key is invalid */
-    if (!ptrlen_eq_string(str, "none"))
-        answer = true;
-
-    done:
-    if (key) {
-        *comment = dupstr(key->comment);
-        strbuf_free(key->keyblob);
-        smemclr(key, sizeof(*key));
-        sfree(key);
-    } else {
-        *comment = dupstr("");
-    }
-    return answer;
-}
-
-void BinarySink_put_mp_sshcom_from_string(BinarySink *bs, ptrlen str)
-{
-    const unsigned char *bytes = (const unsigned char *)str.ptr;
-    size_t nbytes = str.len;
-    int bits = nbytes * 8 - 1;
-
-    while (bits > 0) {
-        if (*bytes & (1 << (bits & 7)))
-            break;
-        if (!(bits-- & 7))
-            bytes++, nbytes--;
-    }
-
-    put_uint32(bs, bits+1);
-    put_data(bs, bytes, nbytes);
-}
-
-#define put_mp_sshcom_from_string(bs, str) \
-    BinarySink_put_mp_sshcom_from_string(BinarySink_UPCAST(bs), str)
-
-static ptrlen BinarySource_get_mp_sshcom_as_string(BinarySource *src)
-{
-    unsigned bits = get_uint32(src);
-    return get_data(src, (bits + 7) / 8);
-}
-
-#define get_mp_sshcom_as_string(bs) \
-    BinarySource_get_mp_sshcom_as_string(BinarySource_UPCAST(bs))
-
-static void sshcom_derivekey(ptrlen passphrase, uint8_t *keybuf)
-{
-    /*
-     * Derive the encryption key for an ssh.com key file from the
-     * passphrase and iv/salt:
-     *
-     *  - let block A equal MD5(passphrase)
-     *  - let block B equal MD5(passphrase || A)
-     *  - block C would be MD5(passphrase || A || B) and so on
-     *  - encryption key is the first N bytes of A || B
-     */
-    ssh_hash *h;
-
-    h = ssh_hash_new(&ssh_md5);
-    put_datapl(h, passphrase);
-    ssh_hash_final(ssh_hash_copy(h), keybuf);
-    put_data(h, keybuf, 16);
-    ssh_hash_final(h, keybuf + 16);
-}
-
-static ssh2_userkey *sshcom_read(
-    const Filename *filename, const char *passphrase, const char **errmsg_p)
-{
-    struct sshcom_key *key = load_sshcom_key(filename, errmsg_p);
-    const char *errmsg;
-    BinarySource src[1];
-    ptrlen str, ciphertext;
-    int publen;
-    const char prefix_rsa[] = "if-modn{sign{rsa";
-    const char prefix_dsa[] = "dl-modp{sign{dsa";
-    enum { RSA, DSA } type;
-    bool encrypted;
-    ssh2_userkey *ret = NULL, *retkey;
-    const ssh_keyalg *alg;
-    strbuf *blob = NULL;
-
-    if (!key)
-        return NULL;
-
-    BinarySource_BARE_INIT_PL(src, ptrlen_from_strbuf(key->keyblob));
-
-    if (get_uint32(src) != SSHCOM_MAGIC_NUMBER) {
-        errmsg = "key does not begin with magic number";
-        goto error;
-    }
-    get_uint32(src);                   /* skip length field */
-
-    /*
-     * Determine the key type.
-     */
-    str = get_string(src);
-    if (str.len > sizeof(prefix_rsa) - 1 &&
-        !memcmp(str.ptr, prefix_rsa, sizeof(prefix_rsa) - 1)) {
-        type = RSA;
-    } else if (str.len > sizeof(prefix_dsa) - 1 &&
-        !memcmp(str.ptr, prefix_dsa, sizeof(prefix_dsa) - 1)) {
-        type = DSA;
-    } else {
-        errmsg = "key is of unknown type";
-        goto error;
-    }
-
-    /*
-     * Determine the cipher type.
-     */
-    str = get_string(src);
-    if (ptrlen_eq_string(str, "none"))
-        encrypted = false;
-    else if (ptrlen_eq_string(str, "3des-cbc"))
-        encrypted = true;
-    else {
-        errmsg = "key encryption is of unknown type";
-        goto error;
-    }
-
-    /*
-     * Get hold of the encrypted part of the key.
-     */
-    ciphertext = get_string(src);
-    if (ciphertext.len == 0) {
-        errmsg = "no key data found";
-        goto error;
-    }
-
-    /*
-     * Decrypt it if necessary.
-     */
-    if (encrypted) {
-        /*
-         * Derive encryption key from passphrase and iv/salt:
-         *
-         *  - let block A equal MD5(passphrase)
-         *  - let block B equal MD5(passphrase || A)
-         *  - block C would be MD5(passphrase || A || B) and so on
-         *  - encryption key is the first N bytes of A || B
-         */
-        unsigned char keybuf[32], iv[8];
-
-        if (ciphertext.len % 8 != 0) {
-            errmsg = "encrypted part of key is not a multiple of cipher block"
-                " size";
-            goto error;
-        }
-
-        sshcom_derivekey(ptrlen_from_asciz(passphrase), keybuf);
-
-        /*
-         * Now decrypt the key blob in place (casting away const from
-         * ciphertext being a ptrlen).
-         */
-        memset(iv, 0, sizeof(iv));
-        des3_decrypt_pubkey_ossh(keybuf, iv,
-                                 (char *)ciphertext.ptr, ciphertext.len);
-
-        smemclr(keybuf, sizeof(keybuf));
-
-        /*
-         * Hereafter we return WRONG_PASSPHRASE for any parsing
-         * error. (But only if we've just tried to decrypt it!
-         * Returning WRONG_PASSPHRASE for an unencrypted key is
-         * automatic doom.)
-         */
-        if (encrypted)
-            ret = SSH2_WRONG_PASSPHRASE;
-    }
-
-    /*
-     * Expect the ciphertext to be formatted as a containing string,
-     * and reinitialise src to start parsing the inside of that string.
-     */
-    BinarySource_BARE_INIT_PL(src, ciphertext);
-    str = get_string(src);
-    if (get_err(src)) {
-        errmsg = "containing string was ill-formed";
-        goto error;
-    }
-    BinarySource_BARE_INIT_PL(src, str);
-
-    /*
-     * Now we break down into RSA versus DSA. In either case we'll
-     * construct public and private blobs in our own format, and
-     * end up feeding them to ssh_key_new_priv().
-     */
-    blob = strbuf_new_nm();
-    if (type == RSA) {
-        ptrlen n, e, d, u, p, q;
-
-        e = get_mp_sshcom_as_string(src);
-        d = get_mp_sshcom_as_string(src);
-        n = get_mp_sshcom_as_string(src);
-        u = get_mp_sshcom_as_string(src);
-        p = get_mp_sshcom_as_string(src);
-        q = get_mp_sshcom_as_string(src);
-        if (get_err(src)) {
-            errmsg = "key data did not contain six integers";
-            goto error;
-        }
-
-        alg = &ssh_rsa;
-        put_stringz(blob, "ssh-rsa");
-        put_mp_ssh2_from_string(blob, e);
-        put_mp_ssh2_from_string(blob, n);
-        publen = blob->len;
-        put_mp_ssh2_from_string(blob, d);
-        put_mp_ssh2_from_string(blob, q);
-        put_mp_ssh2_from_string(blob, p);
-        put_mp_ssh2_from_string(blob, u);
-    } else {
-        ptrlen p, q, g, x, y;
-
-        assert(type == DSA); /* the only other option from the if above */
-
-        if (get_uint32(src) != 0) {
-            errmsg = "predefined DSA parameters not supported";
-            goto error;
-        }
-        p = get_mp_sshcom_as_string(src);
-        g = get_mp_sshcom_as_string(src);
-        q = get_mp_sshcom_as_string(src);
-        y = get_mp_sshcom_as_string(src);
-        x = get_mp_sshcom_as_string(src);
-        if (get_err(src)) {
-            errmsg = "key data did not contain five integers";
-            goto error;
-        }
-
-        alg = &ssh_dss;
-        put_stringz(blob, "ssh-dss");
-        put_mp_ssh2_from_string(blob, p);
-        put_mp_ssh2_from_string(blob, q);
-        put_mp_ssh2_from_string(blob, g);
-        put_mp_ssh2_from_string(blob, y);
-        publen = blob->len;
-        put_mp_ssh2_from_string(blob, x);
-    }
-
-    retkey = snew(ssh2_userkey);
-    retkey->key = ssh_key_new_priv(
-        alg, make_ptrlen(blob->u, publen),
-        make_ptrlen(blob->u + publen, blob->len - publen));
-    if (!retkey->key) {
-        sfree(retkey);
-        errmsg = "unable to create key data structure";
-        goto error;
-    }
-    retkey->comment = dupstr(key->comment);
-
-    errmsg = NULL; /* no error */
-    ret = retkey;
-
-    error:
-    if (blob) {
-        strbuf_free(blob);
-    }
-    strbuf_free(key->keyblob);
-    smemclr(key, sizeof(*key));
-    sfree(key);
-    if (errmsg_p) *errmsg_p = errmsg;
-    return ret;
-}
-
-static bool sshcom_write(
-    const Filename *filename, ssh2_userkey *key, const char *passphrase)
-{
-    strbuf *pubblob, *privblob, *outblob;
-    ptrlen numbers[6];
-    int nnumbers, lenpos, i;
-    bool initial_zero;
-    BinarySource src[1];
-    const char *type;
-    char *ciphertext;
-    int cipherlen;
-    bool ret = false;
-    FILE *fp;
-
-    /*
-     * Fetch the key blobs.
-     */
-    pubblob = strbuf_new();
-    ssh_key_public_blob(key->key, BinarySink_UPCAST(pubblob));
-    privblob = strbuf_new_nm();
-    ssh_key_private_blob(key->key, BinarySink_UPCAST(privblob));
-    outblob = NULL;
-
-    /*
-     * Find the sequence of integers to be encoded into the OpenSSH
-     * key blob, and also decide on the header line.
-     */
-    if (ssh_key_alg(key->key) == &ssh_rsa) {
-        ptrlen n, e, d, p, q, iqmp;
-
-        /*
-         * These blobs were generated from inside PuTTY, so we needn't
-         * treat them as untrusted.
-         */
-        BinarySource_BARE_INIT(src, pubblob->u, pubblob->len);
-        get_string(src);               /* skip algorithm name */
-        e = get_string(src);
-        n = get_string(src);
-        BinarySource_BARE_INIT(src, privblob->u, privblob->len);
-        d = get_string(src);
-        p = get_string(src);
-        q = get_string(src);
-        iqmp = get_string(src);
-
-        assert(!get_err(src));         /* can't go wrong */
-
-        numbers[0] = e;
-        numbers[1] = d;
-        numbers[2] = n;
-        numbers[3] = iqmp;
-        numbers[4] = q;
-        numbers[5] = p;
-
-        nnumbers = 6;
-        initial_zero = false;
-        type = "if-modn{sign{rsa-pkcs1-sha1},encrypt{rsa-pkcs1v2-oaep}}";
-    } else if (ssh_key_alg(key->key) == &ssh_dss) {
-        ptrlen p, q, g, y, x;
-
-        /*
-         * These blobs were generated from inside PuTTY, so we needn't
-         * treat them as untrusted.
-         */
-        BinarySource_BARE_INIT(src, pubblob->u, pubblob->len);
-        get_string(src);               /* skip algorithm name */
-        p = get_string(src);
-        q = get_string(src);
-        g = get_string(src);
-        y = get_string(src);
-        BinarySource_BARE_INIT(src, privblob->u, privblob->len);
-        x = get_string(src);
-
-        assert(!get_err(src));         /* can't go wrong */
-
-        numbers[0] = p;
-        numbers[1] = g;
-        numbers[2] = q;
-        numbers[3] = y;
-        numbers[4] = x;
-
-        nnumbers = 5;
-        initial_zero = true;
-        type = "dl-modp{sign{dsa-nist-sha1},dh{plain}}";
-    } else {
-        goto error;                    /* unsupported key type */
-    }
-
-    outblob = strbuf_new_nm();
-
-    /*
-     * Create the unencrypted key blob.
-     */
-    put_uint32(outblob, SSHCOM_MAGIC_NUMBER);
-    put_uint32(outblob, 0);          /* length field, fill in later */
-    put_stringz(outblob, type);
-    put_stringz(outblob, passphrase ? "3des-cbc" : "none");
-    lenpos = outblob->len;      /* remember this position */
-    put_uint32(outblob, 0);            /* encrypted-blob size */
-    put_uint32(outblob, 0);            /* encrypted-payload size */
-    if (initial_zero)
-        put_uint32(outblob, 0);
-    for (i = 0; i < nnumbers; i++)
-        put_mp_sshcom_from_string(outblob, numbers[i]);
-    /* Now wrap up the encrypted payload. */
-    PUT_32BIT_MSB_FIRST(outblob->s + lenpos + 4,
-                        outblob->len - (lenpos + 8));
-    /* Pad encrypted blob to a multiple of cipher block size. */
-    if (passphrase) {
-<<<<<<< HEAD
-	int padding = -(ssize_t)(outblob->len - (lenpos+4)) & 7; // WINSCP
-=======
-        int padding = -(outblob->len - (lenpos+4)) & 7;
->>>>>>> 59f0cf60
-        uint8_t padding_buf[8];
-        random_read(padding_buf, padding);
-        put_data(outblob, padding_buf, padding);
-    }
-    ciphertext = outblob->s + lenpos + 4;
-    cipherlen = outblob->len - (lenpos + 4);
-    assert(!passphrase || cipherlen % 8 == 0);
-    /* Wrap up the encrypted blob string. */
-    PUT_32BIT_MSB_FIRST(outblob->s + lenpos, cipherlen);
-    /* And finally fill in the total length field. */
-    PUT_32BIT_MSB_FIRST(outblob->s + 4, outblob->len);
-
-    /*
-     * Encrypt the key.
-     */
-    if (passphrase) {
-        unsigned char keybuf[32], iv[8];
-
-        sshcom_derivekey(ptrlen_from_asciz(passphrase), keybuf);
-
-        /*
-         * Now decrypt the key blob.
-         */
-        memset(iv, 0, sizeof(iv));
-        des3_encrypt_pubkey_ossh(keybuf, iv, ciphertext, cipherlen);
-
-        smemclr(keybuf, sizeof(keybuf));
-    }
-
-    /*
-     * And save it. We'll use Unix line endings just in case it's
-     * subsequently transferred in binary mode.
-     */
-    fp = f_open(filename, "wb", true);      /* ensure Unix line endings */
-    if (!fp)
-        goto error;
-    fputs("---- BEGIN SSH2 ENCRYPTED PRIVATE KEY ----\n", fp);
-    fprintf(fp, "Comment: \"");
-    /*
-     * Comment header is broken with backslash-newline if it goes
-     * over 70 chars. Although it's surrounded by quotes, it
-     * _doesn't_ escape backslashes or quotes within the string.
-     * Don't ask me, I didn't design it.
-     */
-    {
-        int slen = 60;                 /* starts at 60 due to "Comment: " */
-        char *c = key->comment;
-        while ((int)strlen(c) > slen) {
-            fprintf(fp, "%.*s\\\n", slen, c);
-            c += slen;
-            slen = 70;                 /* allow 70 chars on subsequent lines */
-        }
-        fprintf(fp, "%s\"\n", c);
-    }
-    base64_encode(fp, outblob->u, outblob->len, 70);
-    fputs("---- END SSH2 ENCRYPTED PRIVATE KEY ----\n", fp);
-    fclose(fp);
-    ret = true;
-
-    error:
-    if (outblob)
-        strbuf_free(outblob);
-    if (privblob)
-        strbuf_free(privblob);
-    if (pubblob)
-        strbuf_free(pubblob);
-    return ret;
-}
+/*
+ * Code for PuTTY to import and export private key files in other
+ * SSH clients' formats.
+ */
+
+#include <stdio.h>
+#include <stdlib.h>
+#include <assert.h>
+#include <ctype.h>
+
+#include "putty.h"
+#include "ssh.h"
+#include "mpint.h"
+#include "misc.h"
+
+static bool openssh_pem_encrypted(const Filename *file);
+static bool openssh_new_encrypted(const Filename *file);
+static ssh2_userkey *openssh_pem_read(
+    const Filename *file, const char *passphrase, const char **errmsg_p);
+static ssh2_userkey *openssh_new_read(
+    const Filename *file, const char *passphrase, const char **errmsg_p);
+static bool openssh_auto_write(
+    const Filename *file, ssh2_userkey *key, const char *passphrase);
+static bool openssh_pem_write(
+    const Filename *file, ssh2_userkey *key, const char *passphrase);
+static bool openssh_new_write(
+    const Filename *file, ssh2_userkey *key, const char *passphrase);
+
+static bool sshcom_encrypted(const Filename *file, char **comment);
+static ssh2_userkey *sshcom_read(
+    const Filename *file, const char *passphrase, const char **errmsg_p);
+static bool sshcom_write(
+    const Filename *file, ssh2_userkey *key, const char *passphrase);
+
+/*
+ * Given a key type, determine whether we know how to import it.
+ */
+bool import_possible(int type)
+{
+    if (type == SSH_KEYTYPE_OPENSSH_PEM)
+        return true;
+    if (type == SSH_KEYTYPE_OPENSSH_NEW)
+        return true;
+    if (type == SSH_KEYTYPE_SSHCOM)
+        return true;
+    return false;
+}
+
+/*
+ * Given a key type, determine what native key type
+ * (SSH_KEYTYPE_SSH1 or SSH_KEYTYPE_SSH2) it will come out as once
+ * we've imported it.
+ */
+int import_target_type(int type)
+{
+    /*
+     * There are no known foreign SSH-1 key formats.
+     */
+    return SSH_KEYTYPE_SSH2;
+}
+
+/*
+ * Determine whether a foreign key is encrypted.
+ */
+bool import_encrypted(const Filename *filename, int type, char **comment)
+{
+    if (type == SSH_KEYTYPE_OPENSSH_PEM) {
+        /* OpenSSH PEM format doesn't contain a key comment at all */
+        *comment = dupstr(filename_to_str(filename));
+        return openssh_pem_encrypted(filename);
+    } else if (type == SSH_KEYTYPE_OPENSSH_NEW) {
+        /* OpenSSH new format does, but it's inside the encrypted
+         * section for some reason */
+        *comment = dupstr(filename_to_str(filename));
+        return openssh_new_encrypted(filename);
+    } else if (type == SSH_KEYTYPE_SSHCOM) {
+        return sshcom_encrypted(filename, comment);
+    }
+    return false;
+}
+
+/*
+ * Import an SSH-1 key.
+ */
+int import_ssh1(const Filename *filename, int type,
+                RSAKey *key, char *passphrase, const char **errmsg_p)
+{
+    return 0;
+}
+
+/*
+ * Import an SSH-2 key.
+ */
+ssh2_userkey *import_ssh2(const Filename *filename, int type,
+                                 char *passphrase, const char **errmsg_p)
+{
+    if (type == SSH_KEYTYPE_OPENSSH_PEM)
+        return openssh_pem_read(filename, passphrase, errmsg_p);
+    else if (type == SSH_KEYTYPE_OPENSSH_NEW)
+        return openssh_new_read(filename, passphrase, errmsg_p);
+    if (type == SSH_KEYTYPE_SSHCOM)
+        return sshcom_read(filename, passphrase, errmsg_p);
+    return NULL;
+}
+
+/*
+ * Export an SSH-1 key.
+ */
+bool export_ssh1(const Filename *filename, int type, RSAKey *key,
+                 char *passphrase)
+{
+    return false;
+}
+
+/*
+ * Export an SSH-2 key.
+ */
+bool export_ssh2(const Filename *filename, int type,
+                 ssh2_userkey *key, char *passphrase)
+{
+    if (type == SSH_KEYTYPE_OPENSSH_AUTO)
+        return openssh_auto_write(filename, key, passphrase);
+    if (type == SSH_KEYTYPE_OPENSSH_NEW)
+        return openssh_new_write(filename, key, passphrase);
+    if (type == SSH_KEYTYPE_SSHCOM)
+        return sshcom_write(filename, key, passphrase);
+    return false;
+}
+
+/*
+ * Strip trailing CRs and LFs at the end of a line of text.
+ */
+void strip_crlf(char *str)
+{
+    char *p = str + strlen(str);
+
+    while (p > str && (p[-1] == '\r' || p[-1] == '\n'))
+        *--p = '\0';
+}
+
+/* ----------------------------------------------------------------------
+ * Helper routines. (The base64 ones are defined in sshpubk.c.)
+ */
+
+#define isbase64(c) (    ((c) >= 'A' && (c) <= 'Z') || \
+                         ((c) >= 'a' && (c) <= 'z') || \
+                         ((c) >= '0' && (c) <= '9') || \
+                         (c) == '+' || (c) == '/' || (c) == '=' \
+                         )
+
+/*
+ * Read an ASN.1/BER identifier and length pair.
+ *
+ * Flags are a combination of the #defines listed below.
+ *
+ * Returns -1 if unsuccessful; otherwise returns the number of
+ * bytes used out of the source data.
+ */
+
+/* ASN.1 tag classes. */
+#define ASN1_CLASS_UNIVERSAL        (0 << 6)
+#define ASN1_CLASS_APPLICATION      (1 << 6)
+#define ASN1_CLASS_CONTEXT_SPECIFIC (2 << 6)
+#define ASN1_CLASS_PRIVATE          (3 << 6)
+#define ASN1_CLASS_MASK             (3 << 6)
+
+/* Primitive versus constructed bit. */
+#define ASN1_CONSTRUCTED            (1 << 5)
+
+/*
+ * Write an ASN.1/BER identifier and length pair. Returns the
+ * number of bytes consumed. Assumes dest contains enough space.
+ * Will avoid writing anything if dest is NULL, but still return
+ * amount of space required.
+ */
+static void BinarySink_put_ber_id_len(BinarySink *bs,
+                                      int id, int length, int flags)
+{
+    if (id <= 30) {
+        /*
+         * Identifier is one byte.
+         */
+        put_byte(bs, id | flags);
+    } else {
+        int n;
+        /*
+         * Identifier is multiple bytes: the first byte is 11111
+         * plus the flags, and subsequent bytes encode the value of
+         * the identifier, 7 bits at a time, with the top bit of
+         * each byte 1 except the last one which is 0.
+         */
+        put_byte(bs, 0x1F | flags);
+        for (n = 1; (id >> (7*n)) > 0; n++)
+            continue;                  /* count the bytes */
+        while (n--)
+            put_byte(bs, (n ? 0x80 : 0) | ((id >> (7*n)) & 0x7F));
+    }
+
+    if (length < 128) {
+        /*
+         * Length is one byte.
+         */
+        put_byte(bs, length);
+    } else {
+        int n;
+        /*
+         * Length is multiple bytes. The first is 0x80 plus the
+         * number of subsequent bytes, and the subsequent bytes
+         * encode the actual length.
+         */
+        for (n = 1; (length >> (8*n)) > 0; n++)
+            continue;                  /* count the bytes */
+        put_byte(bs, 0x80 | n);
+        while (n--)
+            put_byte(bs, (length >> (8*n)) & 0xFF);
+    }
+}
+
+#define put_ber_id_len(bs, id, len, flags) \
+    BinarySink_put_ber_id_len(BinarySink_UPCAST(bs), id, len, flags)
+
+typedef struct ber_item {
+    int id;
+    int flags;
+    ptrlen data;
+} ber_item;
+
+static ber_item BinarySource_get_ber(BinarySource *src)
+{
+    ber_item toret;
+    unsigned char leadbyte, lenbyte;
+    size_t length;
+
+    leadbyte = get_byte(src);
+    toret.flags = (leadbyte & 0xE0);
+    if ((leadbyte & 0x1F) == 0x1F) {
+        unsigned char idbyte;
+
+        toret.id = 0;
+        do {
+            idbyte = get_byte(src);
+            toret.id = (toret.id << 7) | (idbyte & 0x7F);
+        } while (idbyte & 0x80);
+    } else {
+        toret.id = leadbyte & 0x1F;
+    }
+
+    lenbyte = get_byte(src);
+    if (lenbyte & 0x80) {
+        int nbytes = lenbyte & 0x7F;
+        length = 0;
+        while (nbytes-- > 0)
+            length = (length << 8) | get_byte(src);
+    } else {
+        length = lenbyte;
+    }
+
+    toret.data = get_data(src, length);
+    return toret;
+}
+
+#define get_ber(bs) BinarySource_get_ber(BinarySource_UPCAST(bs))
+
+/* ----------------------------------------------------------------------
+ * Code to read and write OpenSSH private keys, in the old-style PEM
+ * format.
+ */
+
+typedef enum {
+    OP_DSA, OP_RSA, OP_ECDSA
+} openssh_pem_keytype;
+typedef enum {
+    OP_E_3DES, OP_E_AES
+} openssh_pem_enc;
+
+struct openssh_pem_key {
+    openssh_pem_keytype keytype;
+    bool encrypted;
+    openssh_pem_enc encryption;
+    char iv[32];
+    strbuf *keyblob;
+};
+
+void BinarySink_put_mp_ssh2_from_string(BinarySink *bs, ptrlen str)
+{
+    const unsigned char *bytes = (const unsigned char *)str.ptr;
+    size_t nbytes = str.len;
+    while (nbytes > 0 && bytes[0] == 0) {
+        nbytes--;
+        bytes++;
+    }
+    if (nbytes > 0 && bytes[0] & 0x80) {
+        put_uint32(bs, nbytes + 1);
+        put_byte(bs, 0);
+    } else {
+        put_uint32(bs, nbytes);
+    }
+    put_data(bs, bytes, nbytes);
+}
+#define put_mp_ssh2_from_string(bs, str) \
+    BinarySink_put_mp_ssh2_from_string(BinarySink_UPCAST(bs), str)
+
+static struct openssh_pem_key *load_openssh_pem_key(const Filename *filename,
+                                                    const char **errmsg_p)
+{
+    struct openssh_pem_key *ret;
+    FILE *fp = NULL;
+    char *line = NULL;
+    const char *errmsg;
+    char *p;
+    bool headers_done;
+    char base64_bit[4];
+    int base64_chars = 0;
+
+    ret = snew(struct openssh_pem_key);
+    ret->keyblob = strbuf_new_nm();
+
+    fp = f_open(filename, "r", false);
+    if (!fp) {
+        errmsg = "unable to open key file";
+        goto error;
+    }
+
+    if (!(line = fgetline(fp))) {
+        errmsg = "unexpected end of file";
+        goto error;
+    }
+    strip_crlf(line);
+    if (!strstartswith(line, "-----BEGIN ") ||
+        !strendswith(line, "PRIVATE KEY-----")) {
+        errmsg = "file does not begin with OpenSSH key header";
+        goto error;
+    }
+    /*
+     * Parse the BEGIN line. For old-format keys, this tells us the
+     * type of the key; for new-format keys, all it tells us is the
+     * format, and we'll find out the key type once we parse the
+     * base64.
+     */
+    if (!strcmp(line, "-----BEGIN RSA PRIVATE KEY-----")) {
+        ret->keytype = OP_RSA;
+    } else if (!strcmp(line, "-----BEGIN DSA PRIVATE KEY-----")) {
+        ret->keytype = OP_DSA;
+    } else if (!strcmp(line, "-----BEGIN EC PRIVATE KEY-----")) {
+        ret->keytype = OP_ECDSA;
+    } else if (!strcmp(line, "-----BEGIN OPENSSH PRIVATE KEY-----")) {
+        errmsg = "this is a new-style OpenSSH key";
+        goto error;
+    } else {
+        errmsg = "unrecognised key type";
+        goto error;
+    }
+    smemclr(line, strlen(line));
+    sfree(line);
+    line = NULL;
+
+    ret->encrypted = false;
+    memset(ret->iv, 0, sizeof(ret->iv));
+
+    headers_done = false;
+    while (1) {
+        if (!(line = fgetline(fp))) {
+            errmsg = "unexpected end of file";
+            goto error;
+        }
+        strip_crlf(line);
+        if (strstartswith(line, "-----END ") &&
+            strendswith(line, "PRIVATE KEY-----")) {
+            sfree(line);
+            line = NULL;
+            break;                     /* done */
+        }
+        if ((p = strchr(line, ':')) != NULL) {
+            if (headers_done) {
+                errmsg = "header found in body of key data";
+                goto error;
+            }
+            *p++ = '\0';
+            while (*p && isspace((unsigned char)*p)) p++;
+            if (!strcmp(line, "Proc-Type")) {
+                if (p[0] != '4' || p[1] != ',') {
+                    errmsg = "Proc-Type is not 4 (only 4 is supported)";
+                    goto error;
+                }
+                p += 2;
+                if (!strcmp(p, "ENCRYPTED"))
+                    ret->encrypted = true;
+            } else if (!strcmp(line, "DEK-Info")) {
+                int i, ivlen;
+
+                if (!strncmp(p, "DES-EDE3-CBC,", 13)) {
+                    ret->encryption = OP_E_3DES;
+                    ivlen = 8;
+                } else if (!strncmp(p, "AES-128-CBC,", 12)) {
+                    ret->encryption = OP_E_AES;
+                    ivlen = 16;
+                } else {
+                    errmsg = "unsupported cipher";
+                    goto error;
+                }
+                p = strchr(p, ',') + 1;/* always non-NULL, by above checks */
+                for (i = 0; i < ivlen; i++) {
+                    unsigned j;
+                    if (1 != sscanf(p, "%2x", &j)) {
+                        errmsg = "expected more iv data in DEK-Info";
+                        goto error;
+                    }
+                    ret->iv[i] = j;
+                    p += 2;
+                }
+                if (*p) {
+                    errmsg = "more iv data than expected in DEK-Info";
+                    goto error;
+                }
+            }
+        } else {
+            headers_done = true;
+
+            p = line;
+            while (isbase64(*p)) {
+                base64_bit[base64_chars++] = *p;
+                if (base64_chars == 4) {
+                    unsigned char out[3];
+                    int len;
+
+                    base64_chars = 0;
+
+                    len = base64_decode_atom(base64_bit, out);
+
+                    if (len <= 0) {
+                        errmsg = "invalid base64 encoding";
+                        goto error;
+                    }
+
+                    put_data(ret->keyblob, out, len);
+
+                    smemclr(out, sizeof(out));
+                }
+
+                p++;
+            }
+        }
+        smemclr(line, strlen(line));
+        sfree(line);
+        line = NULL;
+    }
+
+    fclose(fp);
+    fp = NULL;
+
+    if (!ret->keyblob || ret->keyblob->len == 0) {
+        errmsg = "key body not present";
+        goto error;
+    }
+
+    if (ret->encrypted && ret->keyblob->len % 8 != 0) {
+        errmsg = "encrypted key blob is not a multiple of "
+            "cipher block size";
+        goto error;
+    }
+
+    smemclr(base64_bit, sizeof(base64_bit));
+    if (errmsg_p) *errmsg_p = NULL;
+    return ret;
+
+    error:
+    if (line) {
+        smemclr(line, strlen(line));
+        sfree(line);
+        line = NULL;
+    }
+    smemclr(base64_bit, sizeof(base64_bit));
+    if (ret) {
+        if (ret->keyblob)
+            strbuf_free(ret->keyblob);
+        smemclr(ret, sizeof(*ret));
+        sfree(ret);
+    }
+    if (errmsg_p) *errmsg_p = errmsg;
+    if (fp) fclose(fp);
+    return NULL;
+}
+
+static bool openssh_pem_encrypted(const Filename *filename)
+{
+    struct openssh_pem_key *key = load_openssh_pem_key(filename, NULL);
+    bool ret;
+
+    if (!key)
+        return false;
+    ret = key->encrypted;
+    strbuf_free(key->keyblob);
+    smemclr(key, sizeof(*key));
+    sfree(key);
+    return ret;
+}
+
+static void openssh_pem_derivekey(
+    ptrlen passphrase, const void *iv, uint8_t *keybuf)
+{
+    /*
+     * Derive the encryption key for a PEM key file from the
+     * passphrase and iv/salt:
+     *
+     *  - let block A equal MD5(passphrase || iv)
+     *  - let block B equal MD5(A || passphrase || iv)
+     *  - block C would be MD5(B || passphrase || iv) and so on
+     *  - encryption key is the first N bytes of A || B
+     *
+     * (Note that only 8 bytes of the iv are used for key
+     * derivation, even when the key is encrypted with AES and
+     * hence there are 16 bytes available.)
+     */
+    ssh_hash *h;
+
+    h = ssh_hash_new(&ssh_md5);
+    put_datapl(h, passphrase);
+    put_data(h, iv, 8);
+    ssh_hash_final(h, keybuf);
+
+    h = ssh_hash_new(&ssh_md5);
+    put_data(h, keybuf, 16);
+    put_datapl(h, passphrase);
+    put_data(h, iv, 8);
+    ssh_hash_final(h, keybuf + 16);
+}
+
+static ssh2_userkey *openssh_pem_read(
+    const Filename *filename, const char *passphrase, const char **errmsg_p)
+{
+    struct openssh_pem_key *key = load_openssh_pem_key(filename, errmsg_p);
+    ssh2_userkey *retkey;
+    const ssh_keyalg *alg;
+    BinarySource src[1];
+    int i, num_integers;
+    ssh2_userkey *retval = NULL;
+    const char *errmsg;
+    strbuf *blob = strbuf_new_nm();
+    int privptr = 0, publen;
+
+    if (!key)
+        return NULL;
+
+    if (key->encrypted) {
+        unsigned char keybuf[32];
+        openssh_pem_derivekey(ptrlen_from_asciz(passphrase), key->iv, keybuf);
+
+        /*
+         * Decrypt the key blob.
+         */
+        if (key->encryption == OP_E_3DES)
+            des3_decrypt_pubkey_ossh(keybuf, key->iv,
+                                     key->keyblob->u, key->keyblob->len);
+        else {
+            ssh_cipher *cipher = ssh_cipher_new(&ssh_aes128_cbc);
+            ssh_cipher_setkey(cipher, keybuf);
+            ssh_cipher_setiv(cipher, key->iv);
+            ssh_cipher_decrypt(cipher, key->keyblob->u, key->keyblob->len);
+            ssh_cipher_free(cipher);
+        }
+
+        smemclr(keybuf, sizeof(keybuf));
+    }
+
+    /*
+     * Now we have a decrypted key blob, which contains an ASN.1
+     * encoded private key. We must now untangle the ASN.1.
+     *
+     * We expect the whole key blob to be formatted as a SEQUENCE
+     * (0x30 followed by a length code indicating that the rest of
+     * the blob is part of the sequence). Within that SEQUENCE we
+     * expect to see a bunch of INTEGERs. What those integers mean
+     * depends on the key type:
+     *
+     *  - For RSA, we expect the integers to be 0, n, e, d, p, q,
+     *    dmp1, dmq1, iqmp in that order. (The last three are d mod
+     *    (p-1), d mod (q-1), inverse of q mod p respectively.)
+     *
+     *  - For DSA, we expect them to be 0, p, q, g, y, x in that
+     *    order.
+     *
+     *  - In ECDSA the format is totally different: we see the
+     *    SEQUENCE, but beneath is an INTEGER 1, OCTET STRING priv
+     *    EXPLICIT [0] OID curve, EXPLICIT [1] BIT STRING pubPoint
+     */
+
+    BinarySource_BARE_INIT(src, key->keyblob->u, key->keyblob->len);
+
+    {
+        /* Expect the SEQUENCE header. Take its absence as a failure to
+         * decrypt, if the key was encrypted. */
+        ber_item seq = get_ber(src);
+        if (get_err(src) || seq.id != 16) {
+            errmsg = "ASN.1 decoding failure";
+            retval = key->encrypted ? SSH2_WRONG_PASSPHRASE : NULL;
+            goto error;
+        }
+
+        /* Reinitialise our BinarySource to parse just the inside of that
+         * SEQUENCE. */
+        BinarySource_BARE_INIT_PL(src, seq.data);
+    }
+
+    /* Expect a load of INTEGERs. */
+    if (key->keytype == OP_RSA)
+        num_integers = 9;
+    else if (key->keytype == OP_DSA)
+        num_integers = 6;
+    else
+        num_integers = 0;              /* placate compiler warnings */
+
+
+    if (key->keytype == OP_ECDSA) {
+        /* And now for something completely different */
+        ber_item integer, privkey, sub0, sub1, oid, pubkey;
+        const ssh_keyalg *alg;
+        const struct ec_curve *curve;
+
+        /* Parse the outer layer of things inside the containing SEQUENCE */
+        integer = get_ber(src);
+        privkey = get_ber(src);
+        sub0 = get_ber(src);
+        sub1 = get_ber(src);
+
+        /* Now look inside sub0 for the curve OID */
+        BinarySource_BARE_INIT_PL(src, sub0.data);
+        oid = get_ber(src);
+
+        /* And inside sub1 for the public-key BIT STRING */
+        BinarySource_BARE_INIT_PL(src, sub1.data);
+        pubkey = get_ber(src);
+
+        if (get_err(src) ||
+            integer.id != 2 ||
+            integer.data.len != 1 ||
+            ((const unsigned char *)integer.data.ptr)[0] != 1 ||
+            privkey.id != 4 ||
+            sub0.id != 0 ||
+            sub1.id != 1 ||
+            oid.id != 6 ||
+            pubkey.id != 3) {
+
+            errmsg = "ASN.1 decoding failure";
+            retval = key->encrypted ? SSH2_WRONG_PASSPHRASE : NULL;
+            goto error;
+        }
+
+        alg = ec_alg_by_oid(oid.data.len, oid.data.ptr, &curve);
+        if (!alg) {
+            errmsg = "Unsupported ECDSA curve.";
+            retval = NULL;
+            goto error;
+        }
+        if (pubkey.data.len != ((((curve->fieldBits + 7) / 8) * 2) + 2)) {
+            errmsg = "ASN.1 decoding failure";
+            retval = key->encrypted ? SSH2_WRONG_PASSPHRASE : NULL;
+            goto error;
+        }
+        /* Skip 0x00 before point */
+        pubkey.data.ptr = (const char *)pubkey.data.ptr + 1;
+        pubkey.data.len -= 1;
+
+        /* Construct the key */
+        retkey = snew(ssh2_userkey);
+
+        put_stringz(blob, alg->ssh_id);
+        put_stringz(blob, curve->name);
+        put_stringpl(blob, pubkey.data);
+        publen = blob->len;
+        put_mp_ssh2_from_string(blob, privkey.data);
+
+        retkey->key = ssh_key_new_priv(
+            alg, make_ptrlen(blob->u, publen),
+            make_ptrlen(blob->u + publen, blob->len - publen));
+
+        if (!retkey->key) {
+            sfree(retkey);
+            errmsg = "unable to create key data structure";
+            goto error;
+        }
+
+    } else if (key->keytype == OP_RSA || key->keytype == OP_DSA) {
+
+        put_stringz(blob, key->keytype == OP_DSA ? "ssh-dss" : "ssh-rsa");
+
+        { // WINSCP
+        ptrlen rsa_modulus = PTRLEN_LITERAL("");
+
+        for (i = 0; i < num_integers; i++) {
+            ber_item integer = get_ber(src);
+
+            if (get_err(src) || integer.id != 2) {
+                errmsg = "ASN.1 decoding failure";
+                retval = key->encrypted ? SSH2_WRONG_PASSPHRASE : NULL;
+                goto error;
+            }
+
+            if (i == 0) {
+                /*
+                 * The first integer should be zero always (I think
+                 * this is some sort of version indication).
+                 */
+                if (integer.data.len != 1 ||
+                    ((const unsigned char *)integer.data.ptr)[0] != 0) {
+                    errmsg = "version number mismatch";
+                    goto error;
+                }
+            } else if (key->keytype == OP_RSA) {
+                /*
+                 * Integers 1 and 2 go into the public blob but in the
+                 * opposite order; integers 3, 4, 5 and 8 go into the
+                 * private blob. The other two (6 and 7) are ignored.
+                 */
+                if (i == 1) {
+                    /* Save the details for after we deal with number 2. */
+                    rsa_modulus = integer.data;
+                } else if (i != 6 && i != 7) {
+                    put_mp_ssh2_from_string(blob, integer.data);
+                    if (i == 2) {
+                        put_mp_ssh2_from_string(blob, rsa_modulus);
+                        privptr = blob->len;
+                    }
+                }
+            } else if (key->keytype == OP_DSA) {
+                /*
+                 * Integers 1-4 go into the public blob; integer 5 goes
+                 * into the private blob.
+                 */
+                put_mp_ssh2_from_string(blob, integer.data);
+                if (i == 4)
+                    privptr = blob->len;
+            }
+        }
+
+        /*
+         * Now put together the actual key. Simplest way to do this is
+         * to assemble our own key blobs and feed them to the createkey
+         * functions; this is a bit faffy but it does mean we get all
+         * the sanity checks for free.
+         */
+        assert(privptr > 0);          /* should have bombed by now if not */
+        retkey = snew(ssh2_userkey);
+        alg = (key->keytype == OP_RSA ? &ssh_rsa : &ssh_dss);
+        retkey->key = ssh_key_new_priv(
+            alg, make_ptrlen(blob->u, privptr),
+            make_ptrlen(blob->u+privptr, blob->len-privptr));
+
+        if (!retkey->key) {
+            sfree(retkey);
+            errmsg = "unable to create key data structure";
+            goto error;
+        }
+        } // WINSCP
+
+    } else {
+        unreachable("Bad key type from load_openssh_pem_key");
+        errmsg = "Bad key type from load_openssh_pem_key";
+        goto error;
+    }
+
+    /*
+     * The old key format doesn't include a comment in the private
+     * key file.
+     */
+    retkey->comment = dupstr("imported-openssh-key");
+
+    errmsg = NULL;                     /* no error */
+    retval = retkey;
+
+    error:
+    strbuf_free(blob);
+    strbuf_free(key->keyblob);
+    smemclr(key, sizeof(*key));
+    sfree(key);
+    if (errmsg_p) *errmsg_p = errmsg;
+    return retval;
+}
+
+static bool openssh_pem_write(
+    const Filename *filename, ssh2_userkey *key, const char *passphrase)
+{
+    strbuf *pubblob, *privblob, *outblob;
+    unsigned char *spareblob;
+    int sparelen = 0;
+    ptrlen numbers[9];
+    int nnumbers, i;
+    const char *header, *footer;
+    char zero[1];
+    unsigned char iv[8];
+    bool ret = false;
+    FILE *fp;
+    BinarySource src[1];
+
+    /*
+     * Fetch the key blobs.
+     */
+    pubblob = strbuf_new();
+    ssh_key_public_blob(key->key, BinarySink_UPCAST(pubblob));
+    privblob = strbuf_new_nm();
+    ssh_key_private_blob(key->key, BinarySink_UPCAST(privblob));
+    spareblob = NULL;
+
+    outblob = strbuf_new_nm();
+
+    /*
+     * Encode the OpenSSH key blob, and also decide on the header
+     * line.
+     */
+    if (ssh_key_alg(key->key) == &ssh_rsa ||
+        ssh_key_alg(key->key) == &ssh_dss) {
+        strbuf *seq;
+
+        /*
+         * The RSA and DSS handlers share some code because the two
+         * key types have very similar ASN.1 representations, as a
+         * plain SEQUENCE of big integers. So we set up a list of
+         * bignums per key type and then construct the actual blob in
+         * common code after that.
+         */
+        if (ssh_key_alg(key->key) == &ssh_rsa) {
+            ptrlen n, e, d, p, q, iqmp, dmp1, dmq1;
+            mp_int *bd, *bp, *bq, *bdmp1, *bdmq1;
+
+            /*
+             * These blobs were generated from inside PuTTY, so we needn't
+             * treat them as untrusted.
+             */
+            BinarySource_BARE_INIT(src, pubblob->u, pubblob->len);
+            get_string(src);           /* skip algorithm name */
+            e = get_string(src);
+            n = get_string(src);
+            BinarySource_BARE_INIT(src, privblob->u, privblob->len);
+            d = get_string(src);
+            p = get_string(src);
+            q = get_string(src);
+            iqmp = get_string(src);
+
+            assert(!get_err(src));     /* can't go wrong */
+
+            /* We also need d mod (p-1) and d mod (q-1). */
+            bd = mp_from_bytes_be(d);
+            bp = mp_from_bytes_be(p);
+            bq = mp_from_bytes_be(q);
+            mp_sub_integer_into(bp, bp, 1);
+            mp_sub_integer_into(bq, bq, 1);
+            bdmp1 = mp_mod(bd, bp);
+            bdmq1 = mp_mod(bd, bq);
+            mp_free(bd);
+            mp_free(bp);
+            mp_free(bq);
+
+            dmp1.len = (mp_get_nbits(bdmp1)+8)/8;
+            dmq1.len = (mp_get_nbits(bdmq1)+8)/8;
+            sparelen = dmp1.len + dmq1.len;
+            spareblob = snewn(sparelen, unsigned char);
+            dmp1.ptr = spareblob;
+            dmq1.ptr = spareblob + dmp1.len;
+            for (i = 0; i < dmp1.len; i++)
+                spareblob[i] = mp_get_byte(bdmp1, dmp1.len-1 - i);
+            for (i = 0; i < dmq1.len; i++)
+                spareblob[i+dmp1.len] = mp_get_byte(bdmq1, dmq1.len-1 - i);
+            mp_free(bdmp1);
+            mp_free(bdmq1);
+
+            numbers[0] = make_ptrlen(zero, 1); zero[0] = '\0';
+            numbers[1] = n;
+            numbers[2] = e;
+            numbers[3] = d;
+            numbers[4] = p;
+            numbers[5] = q;
+            numbers[6] = dmp1;
+            numbers[7] = dmq1;
+            numbers[8] = iqmp;
+
+            nnumbers = 9;
+            header = "-----BEGIN RSA PRIVATE KEY-----\n";
+            footer = "-----END RSA PRIVATE KEY-----\n";
+        } else {                       /* ssh-dss */
+            ptrlen p, q, g, y, x;
+
+            /*
+             * These blobs were generated from inside PuTTY, so we needn't
+             * treat them as untrusted.
+             */
+            BinarySource_BARE_INIT(src, pubblob->u, pubblob->len);
+            get_string(src);           /* skip algorithm name */
+            p = get_string(src);
+            q = get_string(src);
+            g = get_string(src);
+            y = get_string(src);
+            BinarySource_BARE_INIT(src, privblob->u, privblob->len);
+            x = get_string(src);
+
+            assert(!get_err(src));     /* can't go wrong */
+
+            numbers[0].ptr = zero; numbers[0].len = 1; zero[0] = '\0';
+            numbers[1] = p;
+            numbers[2] = q;
+            numbers[3] = g;
+            numbers[4] = y;
+            numbers[5] = x;
+
+            nnumbers = 6;
+            header = "-----BEGIN DSA PRIVATE KEY-----\n";
+            footer = "-----END DSA PRIVATE KEY-----\n";
+        }
+
+        seq = strbuf_new_nm();
+        for (i = 0; i < nnumbers; i++) {
+            put_ber_id_len(seq, 2, numbers[i].len, 0);
+            put_datapl(seq, numbers[i]);
+        }
+        put_ber_id_len(outblob, 16, seq->len, ASN1_CONSTRUCTED);
+        put_data(outblob, seq->s, seq->len);
+        strbuf_free(seq);
+    } else if (ssh_key_alg(key->key) == &ssh_ecdsa_nistp256 ||
+               ssh_key_alg(key->key) == &ssh_ecdsa_nistp384 ||
+               ssh_key_alg(key->key) == &ssh_ecdsa_nistp521) {
+        const unsigned char *oid;
+        struct ecdsa_key *ec = container_of(key->key, struct ecdsa_key, sshk);
+        int oidlen;
+        int pointlen;
+        strbuf *seq, *sub;
+
+        /*
+         * Structure of asn1:
+         * SEQUENCE
+         *   INTEGER 1
+         *   OCTET STRING (private key)
+         *   [0]
+         *     OID (curve)
+         *   [1]
+         *     BIT STRING (0x00 public key point)
+         */
+        oid = ec_alg_oid(ssh_key_alg(key->key), &oidlen);
+        pointlen = (ec->curve->fieldBits + 7) / 8 * 2;
+
+        seq = strbuf_new_nm();
+
+        /* INTEGER 1 */
+        put_ber_id_len(seq, 2, 1, 0);
+        put_byte(seq, 1);
+
+        /* OCTET STRING private key */
+        put_ber_id_len(seq, 4, privblob->len - 4, 0);
+        put_data(seq, privblob->s + 4, privblob->len - 4);
+
+        /* Subsidiary OID */
+        sub = strbuf_new();
+        put_ber_id_len(sub, 6, oidlen, 0);
+        put_data(sub, oid, oidlen);
+
+        /* Append the OID to the sequence */
+        put_ber_id_len(seq, 0, sub->len,
+                       ASN1_CLASS_CONTEXT_SPECIFIC | ASN1_CONSTRUCTED);
+        put_data(seq, sub->s, sub->len);
+        strbuf_free(sub);
+
+        /* Subsidiary BIT STRING */
+        sub = strbuf_new();
+        put_ber_id_len(sub, 3, 2 + pointlen, 0);
+        put_byte(sub, 0);
+        put_data(sub, pubblob->s+39, 1 + pointlen);
+
+        /* Append the BIT STRING to the sequence */
+        put_ber_id_len(seq, 1, sub->len,
+                         ASN1_CLASS_CONTEXT_SPECIFIC | ASN1_CONSTRUCTED);
+        put_data(seq, sub->s, sub->len);
+        strbuf_free(sub);
+
+        /* Write the full sequence with header to the output blob. */
+        put_ber_id_len(outblob, 16, seq->len, ASN1_CONSTRUCTED);
+        put_data(outblob, seq->s, seq->len);
+        strbuf_free(seq);
+
+        header = "-----BEGIN EC PRIVATE KEY-----\n";
+        footer = "-----END EC PRIVATE KEY-----\n";
+    } else {
+        unreachable("bad key alg in openssh_pem_write");
+    }
+
+    /*
+     * Encrypt the key.
+     *
+     * For the moment, we still encrypt our OpenSSH keys using
+     * old-style 3DES.
+     */
+    if (passphrase) {
+        unsigned char keybuf[32];
+        int origlen, outlen, pad;
+
+        /*
+         * Padding on OpenSSH keys is deterministic. The number of
+         * padding bytes is always more than zero, and always at most
+         * the cipher block length. The value of each padding byte is
+         * equal to the number of padding bytes. So a plaintext that's
+         * an exact multiple of the block size will be padded with 08
+         * 08 08 08 08 08 08 08 (assuming a 64-bit block cipher); a
+         * plaintext one byte less than a multiple of the block size
+         * will be padded with just 01.
+         *
+         * This enables the OpenSSL key decryption function to strip
+         * off the padding algorithmically and return the unpadded
+         * plaintext to the next layer: it looks at the final byte, and
+         * then expects to find that many bytes at the end of the data
+         * with the same value. Those are all removed and the rest is
+         * returned.
+         */
+        origlen = outblob->len;
+        outlen = (origlen + 8) &~ 7;
+        pad = outlen - origlen;
+        put_padding(outblob, pad, pad);
+
+        /*
+         * Invent an iv, and derive the encryption key.
+         */
+        random_read(iv, 8);
+
+        openssh_pem_derivekey(ptrlen_from_asciz(passphrase), iv, keybuf);
+
+        /*
+         * Now encrypt the key blob.
+         */
+        des3_encrypt_pubkey_ossh(keybuf, iv,
+                                 outblob->u, outlen);
+
+        smemclr(keybuf, sizeof(keybuf));
+    }
+
+    /*
+     * And save it. We'll use Unix line endings just in case it's
+     * subsequently transferred in binary mode.
+     */
+    fp = f_open(filename, "wb", true);      /* ensure Unix line endings */
+    if (!fp)
+        goto error;
+    fputs(header, fp);
+    if (passphrase) {
+        fprintf(fp, "Proc-Type: 4,ENCRYPTED\nDEK-Info: DES-EDE3-CBC,");
+        for (i = 0; i < 8; i++)
+            fprintf(fp, "%02X", iv[i]);
+        fprintf(fp, "\n\n");
+    }
+    base64_encode(fp, outblob->u, outblob->len, 64);
+    fputs(footer, fp);
+    fclose(fp);
+    ret = true;
+
+    error:
+    if (outblob)
+        strbuf_free(outblob);
+    if (spareblob) {
+        smemclr(spareblob, sparelen);
+        sfree(spareblob);
+    }
+    if (privblob)
+        strbuf_free(privblob);
+    if (pubblob)
+        strbuf_free(pubblob);
+    return ret;
+}
+
+/* ----------------------------------------------------------------------
+ * Code to read and write OpenSSH private keys in the new-style format.
+ */
+
+typedef enum {
+    ON_E_NONE, ON_E_AES256CBC, ON_E_AES256CTR
+} openssh_new_cipher;
+typedef enum {
+    ON_K_NONE, ON_K_BCRYPT
+} openssh_new_kdf;
+
+struct openssh_new_key {
+    openssh_new_cipher cipher;
+    openssh_new_kdf kdf;
+    union {
+        struct {
+            int rounds;
+            /* This points to a position within keyblob, not a
+             * separately allocated thing */
+            ptrlen salt;
+        } bcrypt;
+    } kdfopts;
+    int nkeys, key_wanted;
+    /* This too points to a position within keyblob */
+    ptrlen private;
+
+    strbuf *keyblob;
+};
+
+static struct openssh_new_key *load_openssh_new_key(const Filename *filename,
+                                                    const char **errmsg_p)
+{
+    struct openssh_new_key *ret;
+    FILE *fp = NULL;
+    char *line = NULL;
+    const char *errmsg;
+    char *p;
+    char base64_bit[4];
+    int base64_chars = 0;
+    BinarySource src[1];
+    ptrlen str;
+    unsigned key_index;
+
+    ret = snew(struct openssh_new_key);
+    ret->keyblob = strbuf_new_nm();
+
+    fp = f_open(filename, "r", false);
+    if (!fp) {
+        errmsg = "unable to open key file";
+        goto error;
+    }
+
+    if (!(line = fgetline(fp))) {
+        errmsg = "unexpected end of file";
+        goto error;
+    }
+    strip_crlf(line);
+    if (0 != strcmp(line, "-----BEGIN OPENSSH PRIVATE KEY-----")) {
+        errmsg = "file does not begin with OpenSSH new-style key header";
+        goto error;
+    }
+    smemclr(line, strlen(line));
+    sfree(line);
+    line = NULL;
+
+    while (1) {
+        if (!(line = fgetline(fp))) {
+            errmsg = "unexpected end of file";
+            goto error;
+        }
+        strip_crlf(line);
+        if (0 == strcmp(line, "-----END OPENSSH PRIVATE KEY-----")) {
+            sfree(line);
+            line = NULL;
+            break;                     /* done */
+        }
+
+        p = line;
+        while (isbase64(*p)) {
+            base64_bit[base64_chars++] = *p;
+            if (base64_chars == 4) {
+                unsigned char out[3];
+                int len;
+
+                base64_chars = 0;
+
+                len = base64_decode_atom(base64_bit, out);
+
+                if (len <= 0) {
+                    errmsg = "invalid base64 encoding";
+                    goto error;
+                }
+
+                put_data(ret->keyblob, out, len);
+
+                smemclr(out, sizeof(out));
+            }
+
+            p++;
+        }
+        smemclr(line, strlen(line));
+        sfree(line);
+        line = NULL;
+    }
+
+    fclose(fp);
+    fp = NULL;
+
+    if (ret->keyblob->len == 0) {
+        errmsg = "key body not present";
+        goto error;
+    }
+
+    BinarySource_BARE_INIT_PL(src, ptrlen_from_strbuf(ret->keyblob));
+
+    if (strcmp(get_asciz(src), "openssh-key-v1") != 0) {
+        errmsg = "new-style OpenSSH magic number missing\n";
+        goto error;
+    }
+
+    /* Cipher name */
+    str = get_string(src);
+    if (ptrlen_eq_string(str, "none")) {
+        ret->cipher = ON_E_NONE;
+    } else if (ptrlen_eq_string(str, "aes256-cbc")) {
+        ret->cipher = ON_E_AES256CBC;
+    } else if (ptrlen_eq_string(str, "aes256-ctr")) {
+        ret->cipher = ON_E_AES256CTR;
+    } else {
+        errmsg = get_err(src) ? "no cipher name found" :
+            "unrecognised cipher name\n";
+        goto error;
+    }
+
+    /* Key derivation function name */
+    str = get_string(src);
+    if (ptrlen_eq_string(str, "none")) {
+        ret->kdf = ON_K_NONE;
+    } else if (ptrlen_eq_string(str, "bcrypt")) {
+        ret->kdf = ON_K_BCRYPT;
+    } else {
+        errmsg = get_err(src) ? "no kdf name found" :
+            "unrecognised kdf name\n";
+        goto error;
+    }
+
+    /* KDF extra options */
+    str = get_string(src);
+    switch (ret->kdf) {
+      case ON_K_NONE:
+        if (str.len != 0) {
+            errmsg = "expected empty options string for 'none' kdf";
+            goto error;
+        }
+        break;
+      case ON_K_BCRYPT:
+        {
+            BinarySource opts[1];
+
+            BinarySource_BARE_INIT_PL(opts, str);
+            ret->kdfopts.bcrypt.salt = get_string(opts);
+            ret->kdfopts.bcrypt.rounds = get_uint32(opts);
+
+            if (get_err(opts)) {
+                errmsg = "failed to parse bcrypt options string";
+                goto error;
+            }
+        }
+        break;
+    }
+
+    /*
+     * At this point we expect a uint32 saying how many keys are
+     * stored in this file. OpenSSH new-style key files can
+     * contain more than one. Currently we don't have any user
+     * interface to specify which one we're trying to extract, so
+     * we just bomb out with an error if more than one is found in
+     * the file. However, I've put in all the mechanism here to
+     * extract the nth one for a given n, in case we later connect
+     * up some UI to that mechanism. Just arrange that the
+     * 'key_wanted' field is set to a value in the range [0,
+     * nkeys) by some mechanism.
+     */
+    ret->nkeys = toint(get_uint32(src));
+    if (ret->nkeys != 1) {
+        errmsg = get_err(src) ? "no key count found" :
+            "multiple keys in new-style OpenSSH key file not supported\n";
+        goto error;
+    }
+    ret->key_wanted = 0;
+
+    /* Read and ignore a string per public key. */
+    for (key_index = 0; key_index < ret->nkeys; key_index++)
+        str = get_string(src);
+
+    /*
+     * Now we expect a string containing the encrypted part of the
+     * key file.
+     */
+    ret->private = get_string(src);
+    if (get_err(src)) {
+        errmsg = "no private key container string found\n";
+        goto error;
+    }
+
+    /*
+     * And now we're done, until asked to actually decrypt.
+     */
+
+    smemclr(base64_bit, sizeof(base64_bit));
+    if (errmsg_p) *errmsg_p = NULL;
+    return ret;
+
+    error:
+    if (line) {
+        smemclr(line, strlen(line));
+        sfree(line);
+        line = NULL;
+    }
+    smemclr(base64_bit, sizeof(base64_bit));
+    if (ret) {
+        strbuf_free(ret->keyblob);
+        smemclr(ret, sizeof(*ret));
+        sfree(ret);
+    }
+    if (errmsg_p) *errmsg_p = errmsg;
+    if (fp) fclose(fp);
+    return NULL;
+}
+
+static bool openssh_new_encrypted(const Filename *filename)
+{
+    struct openssh_new_key *key = load_openssh_new_key(filename, NULL);
+    bool ret;
+
+    if (!key)
+        return false;
+    ret = (key->cipher != ON_E_NONE);
+    strbuf_free(key->keyblob);
+    smemclr(key, sizeof(*key));
+    sfree(key);
+    return ret;
+}
+
+static ssh2_userkey *openssh_new_read(
+    const Filename *filename, const char *passphrase, const char **errmsg_p)
+{
+    struct openssh_new_key *key = load_openssh_new_key(filename, errmsg_p);
+    ssh2_userkey *retkey = NULL;
+    ssh2_userkey *retval = NULL;
+    const char *errmsg;
+    unsigned checkint;
+    BinarySource src[1];
+    int key_index;
+    const ssh_keyalg *alg = NULL;
+
+    if (!key)
+        return NULL;
+
+    if (key->cipher != ON_E_NONE) {
+        unsigned char keybuf[48];
+        int keysize;
+
+        /*
+         * Construct the decryption key, and decrypt the string.
+         */
+        switch (key->cipher) {
+          case ON_E_NONE:
+            keysize = 0;
+            break;
+          case ON_E_AES256CBC:
+          case ON_E_AES256CTR:
+            keysize = 48;              /* 32 byte key + 16 byte IV */
+            break;
+          default:
+            unreachable("Bad cipher enumeration value");
+        }
+        assert(keysize <= sizeof(keybuf));
+        switch (key->kdf) {
+          case ON_K_NONE:
+            memset(keybuf, 0, keysize);
+            break;
+          case ON_K_BCRYPT:
+            openssh_bcrypt(passphrase,
+                           key->kdfopts.bcrypt.salt.ptr,
+                           key->kdfopts.bcrypt.salt.len,
+                           key->kdfopts.bcrypt.rounds,
+                           keybuf, keysize);
+            break;
+          default:
+            unreachable("Bad kdf enumeration value");
+        }
+        switch (key->cipher) {
+          case ON_E_NONE:
+            break;
+          case ON_E_AES256CBC:
+          case ON_E_AES256CTR:
+            if (key->private.len % 16 != 0) {
+                errmsg = "private key container length is not a"
+                    " multiple of AES block size\n";
+                goto error;
+            }
+            {
+                ssh_cipher *cipher = ssh_cipher_new(
+                    key->cipher == ON_E_AES256CBC ?
+                    &ssh_aes256_cbc : &ssh_aes256_sdctr);
+                ssh_cipher_setkey(cipher, keybuf);
+                ssh_cipher_setiv(cipher, keybuf + 32);
+                /* Decrypt the private section in place, casting away
+                 * the const from key->private being a ptrlen */
+                ssh_cipher_decrypt(cipher, (char *)key->private.ptr,
+                                   key->private.len);
+                ssh_cipher_free(cipher);
+            }
+            break;
+          default:
+            unreachable("Bad cipher enumeration value");
+        }
+    }
+
+    /*
+     * Now parse the entire encrypted section, and extract the key
+     * identified by key_wanted.
+     */
+    BinarySource_BARE_INIT_PL(src, key->private);
+
+    checkint = get_uint32(src);
+    if (get_uint32(src) != checkint || get_err(src)) {
+        errmsg = "decryption check failed";
+        goto error;
+    }
+
+    retkey = snew(ssh2_userkey);
+    retkey->key = NULL;
+    retkey->comment = NULL;
+
+    for (key_index = 0; key_index < key->nkeys; key_index++) {
+        ptrlen comment;
+
+        /*
+         * Identify the key type.
+         */
+        alg = find_pubkey_alg_len(get_string(src));
+        if (!alg) {
+            errmsg = "private key type not recognised\n";
+            goto error;
+        }
+
+        /*
+         * Read the key. We have to do this even if it's not the one
+         * we want, because it's the only way to find out how much
+         * data to skip past to get to the next key in the file.
+         */
+        retkey->key = ssh_key_new_priv_openssh(alg, src);
+        if (get_err(src)) {
+            errmsg = "unable to read entire private key";
+            goto error;
+        }
+        if (!retkey->key) {
+            errmsg = "unable to create key data structure";
+            goto error;
+        }
+        if (key_index != key->key_wanted) {
+            /*
+             * If this isn't the key we're looking for, throw it away.
+             */
+            ssh_key_free(retkey->key);
+            retkey->key = NULL;
+        }
+
+        /*
+         * Read the key comment.
+         */
+        comment = get_string(src);
+        if (get_err(src)) {
+            errmsg = "unable to read key comment";
+            goto error;
+        }
+        if (key_index == key->key_wanted) {
+            assert(retkey);
+            retkey->comment = mkstr(comment);
+        }
+    }
+
+    if (!retkey->key) {
+        errmsg = "key index out of range";
+        goto error;
+    }
+
+    /*
+     * Now we expect nothing left but padding.
+     */
+    {
+        unsigned char expected_pad_byte = 1;
+        while (get_avail(src) > 0)
+            if (get_byte(src) != expected_pad_byte++) {
+                errmsg = "padding at end of private string did not match";
+                goto error;
+            }
+    }
+
+    errmsg = NULL;                     /* no error */
+    retval = retkey;
+    retkey = NULL;                     /* prevent the free */
+
+    error:
+    if (retkey) {
+        sfree(retkey->comment);
+        if (retkey->key)
+            ssh_key_free(retkey->key);
+        sfree(retkey);
+    }
+    strbuf_free(key->keyblob);
+    smemclr(key, sizeof(*key));
+    sfree(key);
+    if (errmsg_p) *errmsg_p = errmsg;
+    return retval;
+}
+
+static bool openssh_new_write(
+    const Filename *filename, ssh2_userkey *key, const char *passphrase)
+{
+    strbuf *pubblob, *privblob, *cblob;
+    int padvalue;
+    unsigned checkint;
+    bool ret = false;
+    unsigned char bcrypt_salt[16];
+    const int bcrypt_rounds = 16;
+    FILE *fp;
+
+    /*
+     * Fetch the key blobs and find out the lengths of things.
+     */
+    pubblob = strbuf_new();
+    ssh_key_public_blob(key->key, BinarySink_UPCAST(pubblob));
+    privblob = strbuf_new_nm();
+    ssh_key_openssh_blob(key->key, BinarySink_UPCAST(privblob));
+
+    /*
+     * Construct the cleartext version of the blob.
+     */
+    cblob = strbuf_new_nm();
+
+    /* Magic number. */
+    put_asciz(cblob, "openssh-key-v1");
+
+    /* Cipher and kdf names, and kdf options. */
+    if (!passphrase) {
+        memset(bcrypt_salt, 0, sizeof(bcrypt_salt)); /* prevent warnings */
+        put_stringz(cblob, "none");
+        put_stringz(cblob, "none");
+        put_stringz(cblob, "");
+    } else {
+        strbuf *substr;
+
+        random_read(bcrypt_salt, sizeof(bcrypt_salt));
+        put_stringz(cblob, "aes256-ctr");
+        put_stringz(cblob, "bcrypt");
+        substr = strbuf_new_nm();
+        put_string(substr, bcrypt_salt, sizeof(bcrypt_salt));
+        put_uint32(substr, bcrypt_rounds);
+        put_stringsb(cblob, substr);
+    }
+
+    /* Number of keys. */
+    put_uint32(cblob, 1);
+
+    /* Public blob. */
+    put_string(cblob, pubblob->s, pubblob->len);
+
+    /* Private section. */
+    {
+        strbuf *cpblob = strbuf_new_nm();
+
+        /* checkint. */
+        uint8_t checkint_buf[4];
+        random_read(checkint_buf, 4);
+        checkint = GET_32BIT_MSB_FIRST(checkint_buf);
+        put_uint32(cpblob, checkint);
+        put_uint32(cpblob, checkint);
+
+        /* Private key. The main private blob goes inline, with no string
+         * wrapper. */
+        put_stringz(cpblob, ssh_key_ssh_id(key->key));
+        put_data(cpblob, privblob->s, privblob->len);
+
+        /* Comment. */
+        put_stringz(cpblob, key->comment);
+
+        /* Pad out the encrypted section. */
+        padvalue = 1;
+        do {
+            put_byte(cpblob, padvalue++);
+        } while (cpblob->len & 15);
+
+        if (passphrase) {
+            /*
+             * Encrypt the private section. We need 48 bytes of key
+             * material: 32 bytes AES key + 16 bytes iv.
+             */
+            unsigned char keybuf[48];
+            ssh_cipher *cipher;
+
+            openssh_bcrypt(passphrase,
+                           bcrypt_salt, sizeof(bcrypt_salt), bcrypt_rounds,
+                           keybuf, sizeof(keybuf));
+
+            cipher = ssh_cipher_new(&ssh_aes256_sdctr);
+            ssh_cipher_setkey(cipher, keybuf);
+            ssh_cipher_setiv(cipher, keybuf + 32);
+            ssh_cipher_encrypt(cipher, cpblob->u, cpblob->len);
+            ssh_cipher_free(cipher);
+
+            smemclr(keybuf, sizeof(keybuf));
+        }
+
+        put_stringsb(cblob, cpblob);
+    }
+
+    /*
+     * And save it. We'll use Unix line endings just in case it's
+     * subsequently transferred in binary mode.
+     */
+    fp = f_open(filename, "wb", true);      /* ensure Unix line endings */
+    if (!fp)
+        goto error;
+    fputs("-----BEGIN OPENSSH PRIVATE KEY-----\n", fp);
+    base64_encode(fp, cblob->u, cblob->len, 64);
+    fputs("-----END OPENSSH PRIVATE KEY-----\n", fp);
+    fclose(fp);
+    ret = true;
+
+    error:
+    if (cblob)
+        strbuf_free(cblob);
+    if (privblob)
+        strbuf_free(privblob);
+    if (pubblob)
+        strbuf_free(pubblob);
+    return ret;
+}
+
+/* ----------------------------------------------------------------------
+ * The switch function openssh_auto_write(), which chooses one of the
+ * concrete OpenSSH output formats based on the key type.
+ */
+static bool openssh_auto_write(
+    const Filename *filename, ssh2_userkey *key, const char *passphrase)
+{
+    /*
+     * The old OpenSSH format supports a fixed list of key types. We
+     * assume that anything not in that fixed list is newer, and hence
+     * will use the new format.
+     */
+    if (ssh_key_alg(key->key) == &ssh_dss ||
+        ssh_key_alg(key->key) == &ssh_rsa ||
+        ssh_key_alg(key->key) == &ssh_ecdsa_nistp256 ||
+        ssh_key_alg(key->key) == &ssh_ecdsa_nistp384 ||
+        ssh_key_alg(key->key) == &ssh_ecdsa_nistp521)
+        return openssh_pem_write(filename, key, passphrase);
+    else
+        return openssh_new_write(filename, key, passphrase);
+}
+
+/* ----------------------------------------------------------------------
+ * Code to read ssh.com private keys.
+ */
+
+/*
+ * The format of the base64 blob is largely SSH-2-packet-formatted,
+ * except that mpints are a bit different: they're more like the
+ * old SSH-1 mpint. You have a 32-bit bit count N, followed by
+ * (N+7)/8 bytes of data.
+ *
+ * So. The blob contains:
+ *
+ *  - uint32 0x3f6ff9eb       (magic number)
+ *  - uint32 size             (total blob size)
+ *  - string key-type         (see below)
+ *  - string cipher-type      (tells you if key is encrypted)
+ *  - string encrypted-blob
+ *
+ * (The first size field includes the size field itself and the
+ * magic number before it. All other size fields are ordinary SSH-2
+ * strings, so the size field indicates how much data is to
+ * _follow_.)
+ *
+ * The encrypted blob, once decrypted, contains a single string
+ * which in turn contains the payload. (This allows padding to be
+ * added after that string while still making it clear where the
+ * real payload ends. Also it probably makes for a reasonable
+ * decryption check.)
+ *
+ * The payload blob, for an RSA key, contains:
+ *  - mpint e
+ *  - mpint d
+ *  - mpint n  (yes, the public and private stuff is intermixed)
+ *  - mpint u  (presumably inverse of p mod q)
+ *  - mpint p  (p is the smaller prime)
+ *  - mpint q  (q is the larger)
+ *
+ * For a DSA key, the payload blob contains:
+ *  - uint32 0
+ *  - mpint p
+ *  - mpint g
+ *  - mpint q
+ *  - mpint y
+ *  - mpint x
+ *
+ * Alternatively, if the parameters are `predefined', that
+ * (0,p,g,q) sequence can be replaced by a uint32 1 and a string
+ * containing some predefined parameter specification. *shudder*,
+ * but I doubt we'll encounter this in real life.
+ *
+ * The key type strings are ghastly. The RSA key I looked at had a
+ * type string of
+ *
+ *   `if-modn{sign{rsa-pkcs1-sha1},encrypt{rsa-pkcs1v2-oaep}}'
+ *
+ * and the DSA key wasn't much better:
+ *
+ *   `dl-modp{sign{dsa-nist-sha1},dh{plain}}'
+ *
+ * It isn't clear that these will always be the same. I think it
+ * might be wise just to look at the `if-modn{sign{rsa' and
+ * `dl-modp{sign{dsa' prefixes.
+ *
+ * Finally, the encryption. The cipher-type string appears to be
+ * either `none' or `3des-cbc'. Looks as if this is SSH-2-style
+ * 3des-cbc (i.e. outer cbc rather than inner). The key is created
+ * from the passphrase by means of yet another hashing faff:
+ *
+ *  - first 16 bytes are MD5(passphrase)
+ *  - next 16 bytes are MD5(passphrase || first 16 bytes)
+ *  - if there were more, they'd be MD5(passphrase || first 32),
+ *    and so on.
+ */
+
+#define SSHCOM_MAGIC_NUMBER 0x3f6ff9eb
+
+struct sshcom_key {
+    char comment[256];                 /* allowing any length is overkill */
+    strbuf *keyblob;
+};
+
+static struct sshcom_key *load_sshcom_key(const Filename *filename,
+                                          const char **errmsg_p)
+{
+    struct sshcom_key *ret;
+    FILE *fp;
+    char *line = NULL;
+    int hdrstart, len;
+    const char *errmsg;
+    char *p;
+    bool headers_done;
+    char base64_bit[4];
+    int base64_chars = 0;
+
+    ret = snew(struct sshcom_key);
+    ret->comment[0] = '\0';
+    ret->keyblob = strbuf_new_nm();
+
+    fp = f_open(filename, "r", false);
+    if (!fp) {
+        errmsg = "unable to open key file";
+        goto error;
+    }
+    if (!(line = fgetline(fp))) {
+        errmsg = "unexpected end of file";
+        goto error;
+    }
+    strip_crlf(line);
+    if (0 != strcmp(line, "---- BEGIN SSH2 ENCRYPTED PRIVATE KEY ----")) {
+        errmsg = "file does not begin with ssh.com key header";
+        goto error;
+    }
+    smemclr(line, strlen(line));
+    sfree(line);
+    line = NULL;
+
+    headers_done = false;
+    while (1) {
+        if (!(line = fgetline(fp))) {
+            errmsg = "unexpected end of file";
+            goto error;
+        }
+        strip_crlf(line);
+        if (!strcmp(line, "---- END SSH2 ENCRYPTED PRIVATE KEY ----")) {
+            sfree(line);
+            line = NULL;
+            break;                     /* done */
+        }
+        if ((p = strchr(line, ':')) != NULL) {
+            if (headers_done) {
+                errmsg = "header found in body of key data";
+                goto error;
+            }
+            *p++ = '\0';
+            while (*p && isspace((unsigned char)*p)) p++;
+            hdrstart = p - line;
+
+            /*
+             * Header lines can end in a trailing backslash for
+             * continuation.
+             */
+            len = hdrstart + strlen(line+hdrstart);
+            assert(!line[len]);
+            while (line[len-1] == '\\') {
+                char *line2;
+                int line2len;
+
+                line2 = fgetline(fp);
+                if (!line2) {
+                    errmsg = "unexpected end of file";
+                    goto error;
+                }
+                strip_crlf(line2);
+
+                line2len = strlen(line2);
+                line = sresize(line, len + line2len + 1, char);
+                strcpy(line + len - 1, line2);
+                len += line2len - 1;
+                assert(!line[len]);
+
+                smemclr(line2, strlen(line2));
+                sfree(line2);
+                line2 = NULL;
+            }
+            p = line + hdrstart;
+            strip_crlf(p);
+            if (!strcmp(line, "Comment")) {
+                /* Strip quotes in comment if present. */
+                if (p[0] == '"' && p[strlen(p)-1] == '"') {
+                    p++;
+                    p[strlen(p)-1] = '\0';
+                }
+                strncpy(ret->comment, p, sizeof(ret->comment));
+                ret->comment[sizeof(ret->comment)-1] = '\0';
+            }
+        } else {
+            headers_done = true;
+
+            p = line;
+            while (isbase64(*p)) {
+                base64_bit[base64_chars++] = *p;
+                if (base64_chars == 4) {
+                    unsigned char out[3];
+
+                    base64_chars = 0;
+
+                    len = base64_decode_atom(base64_bit, out);
+
+                    if (len <= 0) {
+                        errmsg = "invalid base64 encoding";
+                        goto error;
+                    }
+
+                    put_data(ret->keyblob, out, len);
+                }
+
+                p++;
+            }
+        }
+        smemclr(line, strlen(line));
+        sfree(line);
+        line = NULL;
+    }
+
+    if (ret->keyblob->len == 0) {
+        errmsg = "key body not present";
+        goto error;
+    }
+
+    fclose(fp);
+    if (errmsg_p) *errmsg_p = NULL;
+    return ret;
+
+    error:
+    if (fp)
+        fclose(fp);
+
+    if (line) {
+        smemclr(line, strlen(line));
+        sfree(line);
+        line = NULL;
+    }
+    if (ret) {
+        strbuf_free(ret->keyblob);
+        smemclr(ret, sizeof(*ret));
+        sfree(ret);
+    }
+    if (errmsg_p) *errmsg_p = errmsg;
+    return NULL;
+}
+
+static bool sshcom_encrypted(const Filename *filename, char **comment)
+{
+    struct sshcom_key *key = load_sshcom_key(filename, NULL);
+    BinarySource src[1];
+    ptrlen str;
+    bool answer = false;
+
+    *comment = NULL;
+    if (!key)
+        goto done;
+
+    BinarySource_BARE_INIT_PL(src, ptrlen_from_strbuf(key->keyblob));
+
+    if (get_uint32(src) != SSHCOM_MAGIC_NUMBER)
+        goto done;                     /* key is invalid */
+    get_uint32(src);                   /* skip length field */
+    get_string(src);                   /* skip key type */
+    str = get_string(src);             /* cipher type */
+    if (get_err(src))
+        goto done;                     /* key is invalid */
+    if (!ptrlen_eq_string(str, "none"))
+        answer = true;
+
+    done:
+    if (key) {
+        *comment = dupstr(key->comment);
+        strbuf_free(key->keyblob);
+        smemclr(key, sizeof(*key));
+        sfree(key);
+    } else {
+        *comment = dupstr("");
+    }
+    return answer;
+}
+
+void BinarySink_put_mp_sshcom_from_string(BinarySink *bs, ptrlen str)
+{
+    const unsigned char *bytes = (const unsigned char *)str.ptr;
+    size_t nbytes = str.len;
+    int bits = nbytes * 8 - 1;
+
+    while (bits > 0) {
+        if (*bytes & (1 << (bits & 7)))
+            break;
+        if (!(bits-- & 7))
+            bytes++, nbytes--;
+    }
+
+    put_uint32(bs, bits+1);
+    put_data(bs, bytes, nbytes);
+}
+
+#define put_mp_sshcom_from_string(bs, str) \
+    BinarySink_put_mp_sshcom_from_string(BinarySink_UPCAST(bs), str)
+
+static ptrlen BinarySource_get_mp_sshcom_as_string(BinarySource *src)
+{
+    unsigned bits = get_uint32(src);
+    return get_data(src, (bits + 7) / 8);
+}
+
+#define get_mp_sshcom_as_string(bs) \
+    BinarySource_get_mp_sshcom_as_string(BinarySource_UPCAST(bs))
+
+static void sshcom_derivekey(ptrlen passphrase, uint8_t *keybuf)
+{
+    /*
+     * Derive the encryption key for an ssh.com key file from the
+     * passphrase and iv/salt:
+     *
+     *  - let block A equal MD5(passphrase)
+     *  - let block B equal MD5(passphrase || A)
+     *  - block C would be MD5(passphrase || A || B) and so on
+     *  - encryption key is the first N bytes of A || B
+     */
+    ssh_hash *h;
+
+    h = ssh_hash_new(&ssh_md5);
+    put_datapl(h, passphrase);
+    ssh_hash_final(ssh_hash_copy(h), keybuf);
+    put_data(h, keybuf, 16);
+    ssh_hash_final(h, keybuf + 16);
+}
+
+static ssh2_userkey *sshcom_read(
+    const Filename *filename, const char *passphrase, const char **errmsg_p)
+{
+    struct sshcom_key *key = load_sshcom_key(filename, errmsg_p);
+    const char *errmsg;
+    BinarySource src[1];
+    ptrlen str, ciphertext;
+    int publen;
+    const char prefix_rsa[] = "if-modn{sign{rsa";
+    const char prefix_dsa[] = "dl-modp{sign{dsa";
+    enum { RSA, DSA } type;
+    bool encrypted;
+    ssh2_userkey *ret = NULL, *retkey;
+    const ssh_keyalg *alg;
+    strbuf *blob = NULL;
+
+    if (!key)
+        return NULL;
+
+    BinarySource_BARE_INIT_PL(src, ptrlen_from_strbuf(key->keyblob));
+
+    if (get_uint32(src) != SSHCOM_MAGIC_NUMBER) {
+        errmsg = "key does not begin with magic number";
+        goto error;
+    }
+    get_uint32(src);                   /* skip length field */
+
+    /*
+     * Determine the key type.
+     */
+    str = get_string(src);
+    if (str.len > sizeof(prefix_rsa) - 1 &&
+        !memcmp(str.ptr, prefix_rsa, sizeof(prefix_rsa) - 1)) {
+        type = RSA;
+    } else if (str.len > sizeof(prefix_dsa) - 1 &&
+        !memcmp(str.ptr, prefix_dsa, sizeof(prefix_dsa) - 1)) {
+        type = DSA;
+    } else {
+        errmsg = "key is of unknown type";
+        goto error;
+    }
+
+    /*
+     * Determine the cipher type.
+     */
+    str = get_string(src);
+    if (ptrlen_eq_string(str, "none"))
+        encrypted = false;
+    else if (ptrlen_eq_string(str, "3des-cbc"))
+        encrypted = true;
+    else {
+        errmsg = "key encryption is of unknown type";
+        goto error;
+    }
+
+    /*
+     * Get hold of the encrypted part of the key.
+     */
+    ciphertext = get_string(src);
+    if (ciphertext.len == 0) {
+        errmsg = "no key data found";
+        goto error;
+    }
+
+    /*
+     * Decrypt it if necessary.
+     */
+    if (encrypted) {
+        /*
+         * Derive encryption key from passphrase and iv/salt:
+         *
+         *  - let block A equal MD5(passphrase)
+         *  - let block B equal MD5(passphrase || A)
+         *  - block C would be MD5(passphrase || A || B) and so on
+         *  - encryption key is the first N bytes of A || B
+         */
+        unsigned char keybuf[32], iv[8];
+
+        if (ciphertext.len % 8 != 0) {
+            errmsg = "encrypted part of key is not a multiple of cipher block"
+                " size";
+            goto error;
+        }
+
+        sshcom_derivekey(ptrlen_from_asciz(passphrase), keybuf);
+
+        /*
+         * Now decrypt the key blob in place (casting away const from
+         * ciphertext being a ptrlen).
+         */
+        memset(iv, 0, sizeof(iv));
+        des3_decrypt_pubkey_ossh(keybuf, iv,
+                                 (char *)ciphertext.ptr, ciphertext.len);
+
+        smemclr(keybuf, sizeof(keybuf));
+
+        /*
+         * Hereafter we return WRONG_PASSPHRASE for any parsing
+         * error. (But only if we've just tried to decrypt it!
+         * Returning WRONG_PASSPHRASE for an unencrypted key is
+         * automatic doom.)
+         */
+        if (encrypted)
+            ret = SSH2_WRONG_PASSPHRASE;
+    }
+
+    /*
+     * Expect the ciphertext to be formatted as a containing string,
+     * and reinitialise src to start parsing the inside of that string.
+     */
+    BinarySource_BARE_INIT_PL(src, ciphertext);
+    str = get_string(src);
+    if (get_err(src)) {
+        errmsg = "containing string was ill-formed";
+        goto error;
+    }
+    BinarySource_BARE_INIT_PL(src, str);
+
+    /*
+     * Now we break down into RSA versus DSA. In either case we'll
+     * construct public and private blobs in our own format, and
+     * end up feeding them to ssh_key_new_priv().
+     */
+    blob = strbuf_new_nm();
+    if (type == RSA) {
+        ptrlen n, e, d, u, p, q;
+
+        e = get_mp_sshcom_as_string(src);
+        d = get_mp_sshcom_as_string(src);
+        n = get_mp_sshcom_as_string(src);
+        u = get_mp_sshcom_as_string(src);
+        p = get_mp_sshcom_as_string(src);
+        q = get_mp_sshcom_as_string(src);
+        if (get_err(src)) {
+            errmsg = "key data did not contain six integers";
+            goto error;
+        }
+
+        alg = &ssh_rsa;
+        put_stringz(blob, "ssh-rsa");
+        put_mp_ssh2_from_string(blob, e);
+        put_mp_ssh2_from_string(blob, n);
+        publen = blob->len;
+        put_mp_ssh2_from_string(blob, d);
+        put_mp_ssh2_from_string(blob, q);
+        put_mp_ssh2_from_string(blob, p);
+        put_mp_ssh2_from_string(blob, u);
+    } else {
+        ptrlen p, q, g, x, y;
+
+        assert(type == DSA); /* the only other option from the if above */
+
+        if (get_uint32(src) != 0) {
+            errmsg = "predefined DSA parameters not supported";
+            goto error;
+        }
+        p = get_mp_sshcom_as_string(src);
+        g = get_mp_sshcom_as_string(src);
+        q = get_mp_sshcom_as_string(src);
+        y = get_mp_sshcom_as_string(src);
+        x = get_mp_sshcom_as_string(src);
+        if (get_err(src)) {
+            errmsg = "key data did not contain five integers";
+            goto error;
+        }
+
+        alg = &ssh_dss;
+        put_stringz(blob, "ssh-dss");
+        put_mp_ssh2_from_string(blob, p);
+        put_mp_ssh2_from_string(blob, q);
+        put_mp_ssh2_from_string(blob, g);
+        put_mp_ssh2_from_string(blob, y);
+        publen = blob->len;
+        put_mp_ssh2_from_string(blob, x);
+    }
+
+    retkey = snew(ssh2_userkey);
+    retkey->key = ssh_key_new_priv(
+        alg, make_ptrlen(blob->u, publen),
+        make_ptrlen(blob->u + publen, blob->len - publen));
+    if (!retkey->key) {
+        sfree(retkey);
+        errmsg = "unable to create key data structure";
+        goto error;
+    }
+    retkey->comment = dupstr(key->comment);
+
+    errmsg = NULL; /* no error */
+    ret = retkey;
+
+    error:
+    if (blob) {
+        strbuf_free(blob);
+    }
+    strbuf_free(key->keyblob);
+    smemclr(key, sizeof(*key));
+    sfree(key);
+    if (errmsg_p) *errmsg_p = errmsg;
+    return ret;
+}
+
+static bool sshcom_write(
+    const Filename *filename, ssh2_userkey *key, const char *passphrase)
+{
+    strbuf *pubblob, *privblob, *outblob;
+    ptrlen numbers[6];
+    int nnumbers, lenpos, i;
+    bool initial_zero;
+    BinarySource src[1];
+    const char *type;
+    char *ciphertext;
+    int cipherlen;
+    bool ret = false;
+    FILE *fp;
+
+    /*
+     * Fetch the key blobs.
+     */
+    pubblob = strbuf_new();
+    ssh_key_public_blob(key->key, BinarySink_UPCAST(pubblob));
+    privblob = strbuf_new_nm();
+    ssh_key_private_blob(key->key, BinarySink_UPCAST(privblob));
+    outblob = NULL;
+
+    /*
+     * Find the sequence of integers to be encoded into the OpenSSH
+     * key blob, and also decide on the header line.
+     */
+    if (ssh_key_alg(key->key) == &ssh_rsa) {
+        ptrlen n, e, d, p, q, iqmp;
+
+        /*
+         * These blobs were generated from inside PuTTY, so we needn't
+         * treat them as untrusted.
+         */
+        BinarySource_BARE_INIT(src, pubblob->u, pubblob->len);
+        get_string(src);               /* skip algorithm name */
+        e = get_string(src);
+        n = get_string(src);
+        BinarySource_BARE_INIT(src, privblob->u, privblob->len);
+        d = get_string(src);
+        p = get_string(src);
+        q = get_string(src);
+        iqmp = get_string(src);
+
+        assert(!get_err(src));         /* can't go wrong */
+
+        numbers[0] = e;
+        numbers[1] = d;
+        numbers[2] = n;
+        numbers[3] = iqmp;
+        numbers[4] = q;
+        numbers[5] = p;
+
+        nnumbers = 6;
+        initial_zero = false;
+        type = "if-modn{sign{rsa-pkcs1-sha1},encrypt{rsa-pkcs1v2-oaep}}";
+    } else if (ssh_key_alg(key->key) == &ssh_dss) {
+        ptrlen p, q, g, y, x;
+
+        /*
+         * These blobs were generated from inside PuTTY, so we needn't
+         * treat them as untrusted.
+         */
+        BinarySource_BARE_INIT(src, pubblob->u, pubblob->len);
+        get_string(src);               /* skip algorithm name */
+        p = get_string(src);
+        q = get_string(src);
+        g = get_string(src);
+        y = get_string(src);
+        BinarySource_BARE_INIT(src, privblob->u, privblob->len);
+        x = get_string(src);
+
+        assert(!get_err(src));         /* can't go wrong */
+
+        numbers[0] = p;
+        numbers[1] = g;
+        numbers[2] = q;
+        numbers[3] = y;
+        numbers[4] = x;
+
+        nnumbers = 5;
+        initial_zero = true;
+        type = "dl-modp{sign{dsa-nist-sha1},dh{plain}}";
+    } else {
+        goto error;                    /* unsupported key type */
+    }
+
+    outblob = strbuf_new_nm();
+
+    /*
+     * Create the unencrypted key blob.
+     */
+    put_uint32(outblob, SSHCOM_MAGIC_NUMBER);
+    put_uint32(outblob, 0);          /* length field, fill in later */
+    put_stringz(outblob, type);
+    put_stringz(outblob, passphrase ? "3des-cbc" : "none");
+    lenpos = outblob->len;      /* remember this position */
+    put_uint32(outblob, 0);            /* encrypted-blob size */
+    put_uint32(outblob, 0);            /* encrypted-payload size */
+    if (initial_zero)
+        put_uint32(outblob, 0);
+    for (i = 0; i < nnumbers; i++)
+        put_mp_sshcom_from_string(outblob, numbers[i]);
+    /* Now wrap up the encrypted payload. */
+    PUT_32BIT_MSB_FIRST(outblob->s + lenpos + 4,
+                        outblob->len - (lenpos + 8));
+    /* Pad encrypted blob to a multiple of cipher block size. */
+    if (passphrase) {
+        int padding = -(ssize_t)(outblob->len - (lenpos+4)) & 7; // WINSCP
+        uint8_t padding_buf[8];
+        random_read(padding_buf, padding);
+        put_data(outblob, padding_buf, padding);
+    }
+    ciphertext = outblob->s + lenpos + 4;
+    cipherlen = outblob->len - (lenpos + 4);
+    assert(!passphrase || cipherlen % 8 == 0);
+    /* Wrap up the encrypted blob string. */
+    PUT_32BIT_MSB_FIRST(outblob->s + lenpos, cipherlen);
+    /* And finally fill in the total length field. */
+    PUT_32BIT_MSB_FIRST(outblob->s + 4, outblob->len);
+
+    /*
+     * Encrypt the key.
+     */
+    if (passphrase) {
+        unsigned char keybuf[32], iv[8];
+
+        sshcom_derivekey(ptrlen_from_asciz(passphrase), keybuf);
+
+        /*
+         * Now decrypt the key blob.
+         */
+        memset(iv, 0, sizeof(iv));
+        des3_encrypt_pubkey_ossh(keybuf, iv, ciphertext, cipherlen);
+
+        smemclr(keybuf, sizeof(keybuf));
+    }
+
+    /*
+     * And save it. We'll use Unix line endings just in case it's
+     * subsequently transferred in binary mode.
+     */
+    fp = f_open(filename, "wb", true);      /* ensure Unix line endings */
+    if (!fp)
+        goto error;
+    fputs("---- BEGIN SSH2 ENCRYPTED PRIVATE KEY ----\n", fp);
+    fprintf(fp, "Comment: \"");
+    /*
+     * Comment header is broken with backslash-newline if it goes
+     * over 70 chars. Although it's surrounded by quotes, it
+     * _doesn't_ escape backslashes or quotes within the string.
+     * Don't ask me, I didn't design it.
+     */
+    {
+        int slen = 60;                 /* starts at 60 due to "Comment: " */
+        char *c = key->comment;
+        while ((int)strlen(c) > slen) {
+            fprintf(fp, "%.*s\\\n", slen, c);
+            c += slen;
+            slen = 70;                 /* allow 70 chars on subsequent lines */
+        }
+        fprintf(fp, "%s\"\n", c);
+    }
+    base64_encode(fp, outblob->u, outblob->len, 70);
+    fputs("---- END SSH2 ENCRYPTED PRIVATE KEY ----\n", fp);
+    fclose(fp);
+    ret = true;
+
+    error:
+    if (outblob)
+        strbuf_free(outblob);
+    if (privblob)
+        strbuf_free(privblob);
+    if (pubblob)
+        strbuf_free(pubblob);
+    return ret;
+}