/*
 * Header connecting the pieces of the SSH-2 transport layer.
 */

#ifndef PUTTY_SSH2TRANSPORT_H
#define PUTTY_SSH2TRANSPORT_H

#ifndef NO_GSSAPI
#include "sshgssc.h"
#include "sshgss.h"
#define MIN_CTXT_LIFETIME 5     /* Avoid rekey with short lifetime (seconds) */
#define GSS_KEX_CAPABLE (1<<0)  /* Can do GSS KEX */
#define GSS_CRED_UPDATED (1<<1) /* Cred updated since previous delegation */
#define GSS_CTXT_EXPIRES (1<<2) /* Context expires before next timer */
#define GSS_CTXT_MAYFAIL (1<<3) /* Context may expire during handshake */
#endif

#define DH_MIN_SIZE 1024
#define DH_MAX_SIZE 8192

#define MAXKEXLIST 16
struct kexinit_algorithm {
    const char *name;
    union {
        struct {
            const ssh_kex *kex;
            bool warn;
        } kex;
        struct {
            const ssh_keyalg *hostkey;
            unsigned hkflags;
            bool warn;
        } hk;
        struct {
            const ssh_cipheralg *cipher;
            bool warn;
        } cipher;
        struct {
            const ssh2_macalg *mac;
            bool etm;
        } mac;
        struct {
            const ssh_compression_alg *comp;
            bool delayed;
        } comp;
    } u;
};

#define HOSTKEY_ALGORITHMS(X)                   \
    X(HK_ED25519, ssh_ecdsa_ed25519)            \
    X(HK_ED448, ssh_ecdsa_ed448)                \
    X(HK_ECDSA, ssh_ecdsa_nistp256)             \
    X(HK_ECDSA, ssh_ecdsa_nistp384)             \
    X(HK_ECDSA, ssh_ecdsa_nistp521)             \
<<<<<<< HEAD
    /* Changed order to match WinSCP default preference list for SshHostKeyList() */ \
=======
    X(HK_DSA, ssh_dss)                          \
    X(HK_RSA, ssh_rsa_sha512)                   \
    X(HK_RSA, ssh_rsa_sha256)                   \
>>>>>>> d7a42c81
    X(HK_RSA, ssh_rsa)                          \
    X(HK_DSA, ssh_dss)                          \
    /* end of list */
#define COUNT_HOSTKEY_ALGORITHM(type, alg) +1
#define N_HOSTKEY_ALGORITHMS (0 HOSTKEY_ALGORITHMS(COUNT_HOSTKEY_ALGORITHM))

struct ssh_signkey_with_user_pref_id {
    const ssh_keyalg *alg;
    int id;
};
extern const struct ssh_signkey_with_user_pref_id
    ssh2_hostkey_algs[N_HOSTKEY_ALGORITHMS];

/*
 * Enumeration of high-level classes of reason why we might need to do
 * a repeat key exchange. A full detailed reason in human-readable
 * string form for the Event Log is also provided, but this enum type
 * is used to discriminate between classes of reason that the code
 * needs to treat differently.
 *
 * RK_NONE == 0 is the value indicating that no rekey is currently
 * needed at all. RK_INITIAL indicates that we haven't even done the
 * _first_ key exchange yet. RK_SERVER indicates that we're rekeying
 * because the server asked for it, not because we decided it
 * ourselves. RK_NORMAL is the usual case. RK_GSS_UPDATE indicates
 * that we're rekeying because we've just got new GSSAPI credentials
 * (hence there's no point in doing a preliminary check for new GSS
 * creds, because we already know the answer); RK_POST_USERAUTH
 * indicates that _if_ we're going to need a post-userauth immediate
 * rekey for any reason, this is the moment to do it.
 *
 * So RK_POST_USERAUTH only tells the transport layer to _consider_
 * rekeying, not to definitely do it. Also, that one enum value is
 * special in that the user-readable reason text is passed in to the
 * transport layer as NULL, whereas fills in the reason text after it
 * decides whether it needs a rekey at all. In the other cases,
 * rekey_reason is passed in to the at the same time as rekey_class.
 */
typedef enum RekeyClass {
    RK_NONE = 0,
    RK_INITIAL,
    RK_SERVER,
    RK_NORMAL,
    RK_POST_USERAUTH,
    RK_GSS_UPDATE
} RekeyClass;

typedef struct transport_direction {
    const ssh_cipheralg *cipher;
    const ssh2_macalg *mac;
    bool etm_mode;
    const ssh_compression_alg *comp;
    bool comp_delayed;
    int mkkey_adjust;
} transport_direction;

struct ssh2_transport_state {
    int crState, crStateKex;

    PacketProtocolLayer *higher_layer;
    PktInQueue pq_in_higher;
    PktOutQueue pq_out_higher;
    IdempotentCallback ic_pq_out_higher;

    Conf *conf;
    char *savedhost;
    int savedport;
    const char *rekey_reason;
    enum RekeyClass rekey_class;

    unsigned long max_data_size;

    const ssh_kex *kex_alg;
    const ssh_keyalg *hostkey_alg;
    char *hostkey_str; /* string representation, for easy checking in rekeys */
    unsigned char session_id[MAX_HASH_LEN];
    int session_id_len;
    int dh_min_size, dh_max_size;
    bool dh_got_size_bounds;
    dh_ctx *dh_ctx;
    ssh_hash *exhash;

    struct DataTransferStats *stats;

    const SshServerConfig *ssc;

    char *client_greeting, *server_greeting;

    bool kex_in_progress;
    unsigned long next_rekey, last_rekey;
    const char *deferred_rekey_reason;
    bool higher_layer_ok;

    /*
     * Fully qualified host name, which we need if doing GSSAPI.
     */
    char *fullhostname;

    /* shgss is outside the ifdef on purpose to keep APIs simple. If
     * NO_GSSAPI is not defined, then it's just an opaque structure
     * tag and the pointer will be NULL. */
    struct ssh_connection_shared_gss_state *shgss;
#ifndef NO_GSSAPI
    int gss_status;
    time_t gss_cred_expiry;             /* Re-delegate if newer */
    unsigned long gss_ctxt_lifetime;    /* Re-delegate when short */
#endif
    ssh_transient_hostkey_cache *thc;

    bool gss_kex_used;

    int nbits, pbits;
    bool warn_kex, warn_hk, warn_cscipher, warn_sccipher;
    mp_int *p, *g, *e, *f, *K;
    strbuf *outgoing_kexinit, *incoming_kexinit;
    strbuf *client_kexinit, *server_kexinit; /* aliases to the above */
    int kex_init_value, kex_reply_value;
    transport_direction in, out, *cstrans, *sctrans;
    ptrlen hostkeydata, sigdata;
    strbuf *hostkeyblob;
    char *keystr;
    ssh_key *hkey;                     /* actual host key */
    unsigned hkflags;                  /* signing flags, used in server */
    RSAKey *rsa_kex_key;             /* for RSA kex */
    bool rsa_kex_key_needs_freeing;
    ecdh_key *ecdh_key;                     /* for ECDH kex */
    unsigned char exchange_hash[MAX_HASH_LEN];
    bool can_gssapi_keyex;
    bool need_gss_transient_hostkey;
    bool warned_about_no_gss_transient_hostkey;
    bool got_session_id;
    bool can_send_ext_info, post_newkeys_ext_info;
    int dlgret;
    bool guessok;
    bool ignorepkt;
    struct kexinit_algorithm kexlists[NKEXLIST][MAXKEXLIST];
#ifndef NO_GSSAPI
    Ssh_gss_buf gss_buf;
    Ssh_gss_buf gss_rcvtok, gss_sndtok;
    Ssh_gss_stat gss_stat;
    Ssh_gss_buf mic;
    bool init_token_sent;
    bool complete_rcvd;
    bool gss_delegate;
#endif

    /* List of crypto primitives below the warning threshold that the
     * user has already clicked OK to, so that we don't keep asking
     * about them again during rekeys. This directly stores pointers
     * to the algorithm vtables, compared by pointer value (which is
     * not a determinism hazard, because we're only using it as a
     * set). */
    tree234 *weak_algorithms_consented_to;

    /*
     * List of host key algorithms for which we _don't_ have a stored
     * host key. These are indices into the main hostkey_algs[] array
     */
    int uncert_hostkeys[N_HOSTKEY_ALGORITHMS];
    int n_uncert_hostkeys;

    /*
     * Indicate that the current rekey is intended to finish with a
     * newly cross-certified host key. To double-check that we
     * certified the right one, we set this to point to the host key
     * algorithm we expect it to be.
     */
    const ssh_keyalg *cross_certifying;

    ssh_key *const *hostkeys;
    int nhostkeys;

    PacketProtocolLayer ppl;
};

/* Helpers shared between transport and kex */
PktIn *ssh2_transport_pop(struct ssh2_transport_state *s);
void ssh2_transport_dialog_callback(void *, int);

/* Provided by transport for use in kex */
void ssh2transport_finalise_exhash(struct ssh2_transport_state *s);

/* Provided by kex for use in transport. Must set the 'aborted' flag
 * if it throws a connection-terminating error, so that the caller
 * won't have to check that by looking inside its state parameter
 * which might already have been freed. */
void ssh2kex_coroutine(struct ssh2_transport_state *s, bool *aborted);

#endif /* PUTTY_SSH2TRANSPORT_H */
<|MERGE_RESOLUTION|>--- conflicted
+++ resolved
@@ -1,250 +1,246 @@
-/*
- * Header connecting the pieces of the SSH-2 transport layer.
- */
-
-#ifndef PUTTY_SSH2TRANSPORT_H
-#define PUTTY_SSH2TRANSPORT_H
-
-#ifndef NO_GSSAPI
-#include "sshgssc.h"
-#include "sshgss.h"
-#define MIN_CTXT_LIFETIME 5     /* Avoid rekey with short lifetime (seconds) */
-#define GSS_KEX_CAPABLE (1<<0)  /* Can do GSS KEX */
-#define GSS_CRED_UPDATED (1<<1) /* Cred updated since previous delegation */
-#define GSS_CTXT_EXPIRES (1<<2) /* Context expires before next timer */
-#define GSS_CTXT_MAYFAIL (1<<3) /* Context may expire during handshake */
-#endif
-
-#define DH_MIN_SIZE 1024
-#define DH_MAX_SIZE 8192
-
-#define MAXKEXLIST 16
-struct kexinit_algorithm {
-    const char *name;
-    union {
-        struct {
-            const ssh_kex *kex;
-            bool warn;
-        } kex;
-        struct {
-            const ssh_keyalg *hostkey;
-            unsigned hkflags;
-            bool warn;
-        } hk;
-        struct {
-            const ssh_cipheralg *cipher;
-            bool warn;
-        } cipher;
-        struct {
-            const ssh2_macalg *mac;
-            bool etm;
-        } mac;
-        struct {
-            const ssh_compression_alg *comp;
-            bool delayed;
-        } comp;
-    } u;
-};
-
-#define HOSTKEY_ALGORITHMS(X)                   \
-    X(HK_ED25519, ssh_ecdsa_ed25519)            \
-    X(HK_ED448, ssh_ecdsa_ed448)                \
-    X(HK_ECDSA, ssh_ecdsa_nistp256)             \
-    X(HK_ECDSA, ssh_ecdsa_nistp384)             \
-    X(HK_ECDSA, ssh_ecdsa_nistp521)             \
-<<<<<<< HEAD
-    /* Changed order to match WinSCP default preference list for SshHostKeyList() */ \
-=======
-    X(HK_DSA, ssh_dss)                          \
-    X(HK_RSA, ssh_rsa_sha512)                   \
-    X(HK_RSA, ssh_rsa_sha256)                   \
->>>>>>> d7a42c81
-    X(HK_RSA, ssh_rsa)                          \
-    X(HK_DSA, ssh_dss)                          \
-    /* end of list */
-#define COUNT_HOSTKEY_ALGORITHM(type, alg) +1
-#define N_HOSTKEY_ALGORITHMS (0 HOSTKEY_ALGORITHMS(COUNT_HOSTKEY_ALGORITHM))
-
-struct ssh_signkey_with_user_pref_id {
-    const ssh_keyalg *alg;
-    int id;
-};
-extern const struct ssh_signkey_with_user_pref_id
-    ssh2_hostkey_algs[N_HOSTKEY_ALGORITHMS];
-
-/*
- * Enumeration of high-level classes of reason why we might need to do
- * a repeat key exchange. A full detailed reason in human-readable
- * string form for the Event Log is also provided, but this enum type
- * is used to discriminate between classes of reason that the code
- * needs to treat differently.
- *
- * RK_NONE == 0 is the value indicating that no rekey is currently
- * needed at all. RK_INITIAL indicates that we haven't even done the
- * _first_ key exchange yet. RK_SERVER indicates that we're rekeying
- * because the server asked for it, not because we decided it
- * ourselves. RK_NORMAL is the usual case. RK_GSS_UPDATE indicates
- * that we're rekeying because we've just got new GSSAPI credentials
- * (hence there's no point in doing a preliminary check for new GSS
- * creds, because we already know the answer); RK_POST_USERAUTH
- * indicates that _if_ we're going to need a post-userauth immediate
- * rekey for any reason, this is the moment to do it.
- *
- * So RK_POST_USERAUTH only tells the transport layer to _consider_
- * rekeying, not to definitely do it. Also, that one enum value is
- * special in that the user-readable reason text is passed in to the
- * transport layer as NULL, whereas fills in the reason text after it
- * decides whether it needs a rekey at all. In the other cases,
- * rekey_reason is passed in to the at the same time as rekey_class.
- */
-typedef enum RekeyClass {
-    RK_NONE = 0,
-    RK_INITIAL,
-    RK_SERVER,
-    RK_NORMAL,
-    RK_POST_USERAUTH,
-    RK_GSS_UPDATE
-} RekeyClass;
-
-typedef struct transport_direction {
-    const ssh_cipheralg *cipher;
-    const ssh2_macalg *mac;
-    bool etm_mode;
-    const ssh_compression_alg *comp;
-    bool comp_delayed;
-    int mkkey_adjust;
-} transport_direction;
-
-struct ssh2_transport_state {
-    int crState, crStateKex;
-
-    PacketProtocolLayer *higher_layer;
-    PktInQueue pq_in_higher;
-    PktOutQueue pq_out_higher;
-    IdempotentCallback ic_pq_out_higher;
-
-    Conf *conf;
-    char *savedhost;
-    int savedport;
-    const char *rekey_reason;
-    enum RekeyClass rekey_class;
-
-    unsigned long max_data_size;
-
-    const ssh_kex *kex_alg;
-    const ssh_keyalg *hostkey_alg;
-    char *hostkey_str; /* string representation, for easy checking in rekeys */
-    unsigned char session_id[MAX_HASH_LEN];
-    int session_id_len;
-    int dh_min_size, dh_max_size;
-    bool dh_got_size_bounds;
-    dh_ctx *dh_ctx;
-    ssh_hash *exhash;
-
-    struct DataTransferStats *stats;
-
-    const SshServerConfig *ssc;
-
-    char *client_greeting, *server_greeting;
-
-    bool kex_in_progress;
-    unsigned long next_rekey, last_rekey;
-    const char *deferred_rekey_reason;
-    bool higher_layer_ok;
-
-    /*
-     * Fully qualified host name, which we need if doing GSSAPI.
-     */
-    char *fullhostname;
-
-    /* shgss is outside the ifdef on purpose to keep APIs simple. If
-     * NO_GSSAPI is not defined, then it's just an opaque structure
-     * tag and the pointer will be NULL. */
-    struct ssh_connection_shared_gss_state *shgss;
-#ifndef NO_GSSAPI
-    int gss_status;
-    time_t gss_cred_expiry;             /* Re-delegate if newer */
-    unsigned long gss_ctxt_lifetime;    /* Re-delegate when short */
-#endif
-    ssh_transient_hostkey_cache *thc;
-
-    bool gss_kex_used;
-
-    int nbits, pbits;
-    bool warn_kex, warn_hk, warn_cscipher, warn_sccipher;
-    mp_int *p, *g, *e, *f, *K;
-    strbuf *outgoing_kexinit, *incoming_kexinit;
-    strbuf *client_kexinit, *server_kexinit; /* aliases to the above */
-    int kex_init_value, kex_reply_value;
-    transport_direction in, out, *cstrans, *sctrans;
-    ptrlen hostkeydata, sigdata;
-    strbuf *hostkeyblob;
-    char *keystr;
-    ssh_key *hkey;                     /* actual host key */
-    unsigned hkflags;                  /* signing flags, used in server */
-    RSAKey *rsa_kex_key;             /* for RSA kex */
-    bool rsa_kex_key_needs_freeing;
-    ecdh_key *ecdh_key;                     /* for ECDH kex */
-    unsigned char exchange_hash[MAX_HASH_LEN];
-    bool can_gssapi_keyex;
-    bool need_gss_transient_hostkey;
-    bool warned_about_no_gss_transient_hostkey;
-    bool got_session_id;
-    bool can_send_ext_info, post_newkeys_ext_info;
-    int dlgret;
-    bool guessok;
-    bool ignorepkt;
-    struct kexinit_algorithm kexlists[NKEXLIST][MAXKEXLIST];
-#ifndef NO_GSSAPI
-    Ssh_gss_buf gss_buf;
-    Ssh_gss_buf gss_rcvtok, gss_sndtok;
-    Ssh_gss_stat gss_stat;
-    Ssh_gss_buf mic;
-    bool init_token_sent;
-    bool complete_rcvd;
-    bool gss_delegate;
-#endif
-
-    /* List of crypto primitives below the warning threshold that the
-     * user has already clicked OK to, so that we don't keep asking
-     * about them again during rekeys. This directly stores pointers
-     * to the algorithm vtables, compared by pointer value (which is
-     * not a determinism hazard, because we're only using it as a
-     * set). */
-    tree234 *weak_algorithms_consented_to;
-
-    /*
-     * List of host key algorithms for which we _don't_ have a stored
-     * host key. These are indices into the main hostkey_algs[] array
-     */
-    int uncert_hostkeys[N_HOSTKEY_ALGORITHMS];
-    int n_uncert_hostkeys;
-
-    /*
-     * Indicate that the current rekey is intended to finish with a
-     * newly cross-certified host key. To double-check that we
-     * certified the right one, we set this to point to the host key
-     * algorithm we expect it to be.
-     */
-    const ssh_keyalg *cross_certifying;
-
-    ssh_key *const *hostkeys;
-    int nhostkeys;
-
-    PacketProtocolLayer ppl;
-};
-
-/* Helpers shared between transport and kex */
-PktIn *ssh2_transport_pop(struct ssh2_transport_state *s);
-void ssh2_transport_dialog_callback(void *, int);
-
-/* Provided by transport for use in kex */
-void ssh2transport_finalise_exhash(struct ssh2_transport_state *s);
-
-/* Provided by kex for use in transport. Must set the 'aborted' flag
- * if it throws a connection-terminating error, so that the caller
- * won't have to check that by looking inside its state parameter
- * which might already have been freed. */
-void ssh2kex_coroutine(struct ssh2_transport_state *s, bool *aborted);
-
-#endif /* PUTTY_SSH2TRANSPORT_H */
+/*
+ * Header connecting the pieces of the SSH-2 transport layer.
+ */
+
+#ifndef PUTTY_SSH2TRANSPORT_H
+#define PUTTY_SSH2TRANSPORT_H
+
+#ifndef NO_GSSAPI
+#include "sshgssc.h"
+#include "sshgss.h"
+#define MIN_CTXT_LIFETIME 5     /* Avoid rekey with short lifetime (seconds) */
+#define GSS_KEX_CAPABLE (1<<0)  /* Can do GSS KEX */
+#define GSS_CRED_UPDATED (1<<1) /* Cred updated since previous delegation */
+#define GSS_CTXT_EXPIRES (1<<2) /* Context expires before next timer */
+#define GSS_CTXT_MAYFAIL (1<<3) /* Context may expire during handshake */
+#endif
+
+#define DH_MIN_SIZE 1024
+#define DH_MAX_SIZE 8192
+
+#define MAXKEXLIST 16
+struct kexinit_algorithm {
+    const char *name;
+    union {
+        struct {
+            const ssh_kex *kex;
+            bool warn;
+        } kex;
+        struct {
+            const ssh_keyalg *hostkey;
+            unsigned hkflags;
+            bool warn;
+        } hk;
+        struct {
+            const ssh_cipheralg *cipher;
+            bool warn;
+        } cipher;
+        struct {
+            const ssh2_macalg *mac;
+            bool etm;
+        } mac;
+        struct {
+            const ssh_compression_alg *comp;
+            bool delayed;
+        } comp;
+    } u;
+};
+
+#define HOSTKEY_ALGORITHMS(X)                   \
+    X(HK_ED25519, ssh_ecdsa_ed25519)            \
+    X(HK_ED448, ssh_ecdsa_ed448)                \
+    X(HK_ECDSA, ssh_ecdsa_nistp256)             \
+    X(HK_ECDSA, ssh_ecdsa_nistp384)             \
+    X(HK_ECDSA, ssh_ecdsa_nistp521)             \
+    /* Changed order to match WinSCP default preference list for SshHostKeyList() */ \
+    X(HK_RSA, ssh_rsa_sha512)                   \
+    X(HK_RSA, ssh_rsa_sha256)                   \
+    X(HK_RSA, ssh_rsa)                          \
+    X(HK_DSA, ssh_dss)                          \
+    /* end of list */
+#define COUNT_HOSTKEY_ALGORITHM(type, alg) +1
+#define N_HOSTKEY_ALGORITHMS (0 HOSTKEY_ALGORITHMS(COUNT_HOSTKEY_ALGORITHM))
+
+struct ssh_signkey_with_user_pref_id {
+    const ssh_keyalg *alg;
+    int id;
+};
+extern const struct ssh_signkey_with_user_pref_id
+    ssh2_hostkey_algs[N_HOSTKEY_ALGORITHMS];
+
+/*
+ * Enumeration of high-level classes of reason why we might need to do
+ * a repeat key exchange. A full detailed reason in human-readable
+ * string form for the Event Log is also provided, but this enum type
+ * is used to discriminate between classes of reason that the code
+ * needs to treat differently.
+ *
+ * RK_NONE == 0 is the value indicating that no rekey is currently
+ * needed at all. RK_INITIAL indicates that we haven't even done the
+ * _first_ key exchange yet. RK_SERVER indicates that we're rekeying
+ * because the server asked for it, not because we decided it
+ * ourselves. RK_NORMAL is the usual case. RK_GSS_UPDATE indicates
+ * that we're rekeying because we've just got new GSSAPI credentials
+ * (hence there's no point in doing a preliminary check for new GSS
+ * creds, because we already know the answer); RK_POST_USERAUTH
+ * indicates that _if_ we're going to need a post-userauth immediate
+ * rekey for any reason, this is the moment to do it.
+ *
+ * So RK_POST_USERAUTH only tells the transport layer to _consider_
+ * rekeying, not to definitely do it. Also, that one enum value is
+ * special in that the user-readable reason text is passed in to the
+ * transport layer as NULL, whereas fills in the reason text after it
+ * decides whether it needs a rekey at all. In the other cases,
+ * rekey_reason is passed in to the at the same time as rekey_class.
+ */
+typedef enum RekeyClass {
+    RK_NONE = 0,
+    RK_INITIAL,
+    RK_SERVER,
+    RK_NORMAL,
+    RK_POST_USERAUTH,
+    RK_GSS_UPDATE
+} RekeyClass;
+
+typedef struct transport_direction {
+    const ssh_cipheralg *cipher;
+    const ssh2_macalg *mac;
+    bool etm_mode;
+    const ssh_compression_alg *comp;
+    bool comp_delayed;
+    int mkkey_adjust;
+} transport_direction;
+
+struct ssh2_transport_state {
+    int crState, crStateKex;
+
+    PacketProtocolLayer *higher_layer;
+    PktInQueue pq_in_higher;
+    PktOutQueue pq_out_higher;
+    IdempotentCallback ic_pq_out_higher;
+
+    Conf *conf;
+    char *savedhost;
+    int savedport;
+    const char *rekey_reason;
+    enum RekeyClass rekey_class;
+
+    unsigned long max_data_size;
+
+    const ssh_kex *kex_alg;
+    const ssh_keyalg *hostkey_alg;
+    char *hostkey_str; /* string representation, for easy checking in rekeys */
+    unsigned char session_id[MAX_HASH_LEN];
+    int session_id_len;
+    int dh_min_size, dh_max_size;
+    bool dh_got_size_bounds;
+    dh_ctx *dh_ctx;
+    ssh_hash *exhash;
+
+    struct DataTransferStats *stats;
+
+    const SshServerConfig *ssc;
+
+    char *client_greeting, *server_greeting;
+
+    bool kex_in_progress;
+    unsigned long next_rekey, last_rekey;
+    const char *deferred_rekey_reason;
+    bool higher_layer_ok;
+
+    /*
+     * Fully qualified host name, which we need if doing GSSAPI.
+     */
+    char *fullhostname;
+
+    /* shgss is outside the ifdef on purpose to keep APIs simple. If
+     * NO_GSSAPI is not defined, then it's just an opaque structure
+     * tag and the pointer will be NULL. */
+    struct ssh_connection_shared_gss_state *shgss;
+#ifndef NO_GSSAPI
+    int gss_status;
+    time_t gss_cred_expiry;             /* Re-delegate if newer */
+    unsigned long gss_ctxt_lifetime;    /* Re-delegate when short */
+#endif
+    ssh_transient_hostkey_cache *thc;
+
+    bool gss_kex_used;
+
+    int nbits, pbits;
+    bool warn_kex, warn_hk, warn_cscipher, warn_sccipher;
+    mp_int *p, *g, *e, *f, *K;
+    strbuf *outgoing_kexinit, *incoming_kexinit;
+    strbuf *client_kexinit, *server_kexinit; /* aliases to the above */
+    int kex_init_value, kex_reply_value;
+    transport_direction in, out, *cstrans, *sctrans;
+    ptrlen hostkeydata, sigdata;
+    strbuf *hostkeyblob;
+    char *keystr;
+    ssh_key *hkey;                     /* actual host key */
+    unsigned hkflags;                  /* signing flags, used in server */
+    RSAKey *rsa_kex_key;             /* for RSA kex */
+    bool rsa_kex_key_needs_freeing;
+    ecdh_key *ecdh_key;                     /* for ECDH kex */
+    unsigned char exchange_hash[MAX_HASH_LEN];
+    bool can_gssapi_keyex;
+    bool need_gss_transient_hostkey;
+    bool warned_about_no_gss_transient_hostkey;
+    bool got_session_id;
+    bool can_send_ext_info, post_newkeys_ext_info;
+    int dlgret;
+    bool guessok;
+    bool ignorepkt;
+    struct kexinit_algorithm kexlists[NKEXLIST][MAXKEXLIST];
+#ifndef NO_GSSAPI
+    Ssh_gss_buf gss_buf;
+    Ssh_gss_buf gss_rcvtok, gss_sndtok;
+    Ssh_gss_stat gss_stat;
+    Ssh_gss_buf mic;
+    bool init_token_sent;
+    bool complete_rcvd;
+    bool gss_delegate;
+#endif
+
+    /* List of crypto primitives below the warning threshold that the
+     * user has already clicked OK to, so that we don't keep asking
+     * about them again during rekeys. This directly stores pointers
+     * to the algorithm vtables, compared by pointer value (which is
+     * not a determinism hazard, because we're only using it as a
+     * set). */
+    tree234 *weak_algorithms_consented_to;
+
+    /*
+     * List of host key algorithms for which we _don't_ have a stored
+     * host key. These are indices into the main hostkey_algs[] array
+     */
+    int uncert_hostkeys[N_HOSTKEY_ALGORITHMS];
+    int n_uncert_hostkeys;
+
+    /*
+     * Indicate that the current rekey is intended to finish with a
+     * newly cross-certified host key. To double-check that we
+     * certified the right one, we set this to point to the host key
+     * algorithm we expect it to be.
+     */
+    const ssh_keyalg *cross_certifying;
+
+    ssh_key *const *hostkeys;
+    int nhostkeys;
+
+    PacketProtocolLayer ppl;
+};
+
+/* Helpers shared between transport and kex */
+PktIn *ssh2_transport_pop(struct ssh2_transport_state *s);
+void ssh2_transport_dialog_callback(void *, int);
+
+/* Provided by transport for use in kex */
+void ssh2transport_finalise_exhash(struct ssh2_transport_state *s);
+
+/* Provided by kex for use in transport. Must set the 'aborted' flag
+ * if it throws a connection-terminating error, so that the caller
+ * won't have to check that by looking inside its state parameter
+ * which might already have been freed. */
+void ssh2kex_coroutine(struct ssh2_transport_state *s, bool *aborted);
+
+#endif /* PUTTY_SSH2TRANSPORT_H */