/*
 * Implementation of HMAC (RFC 2104) for PuTTY, in a general form that
 * can wrap any underlying hash function.
 */

#include "ssh.h"

struct hmac {
    const ssh_hashalg *hashalg;
    ssh_hash *h_outer, *h_inner, *h_live;
    uint8_t *digest;
    strbuf *text_name;
    ssh2_mac mac;
};

struct hmac_extra {
    const ssh_hashalg *hashalg_base;
    const char *suffix, *annotation;
};

static ssh2_mac *hmac_new(const ssh2_macalg *alg, ssh_cipher *cipher)
{
    struct hmac *ctx = snew(struct hmac);
    const struct hmac_extra *extra = (const struct hmac_extra *)alg->extra;

    ctx->h_outer = ssh_hash_new(extra->hashalg_base);
    /* In case that hashalg was a selector vtable, we'll now switch to
     * using whatever real one it selected, for all future purposes. */
    ctx->hashalg = ssh_hash_alg(ctx->h_outer);
    ctx->h_inner = ssh_hash_new(ctx->hashalg);
    ctx->h_live = ssh_hash_new(ctx->hashalg);

    /*
     * HMAC is not well defined as a wrapper on an absolutely general
     * hash function; it expects that the function it's wrapping will
     * consume data in fixed-size blocks, and it's partially defined
     * in terms of that block size. So we insist that the hash we're
     * given must have defined a meaningful block size.
     */
    assert(ctx->hashalg->blocklen);

    ctx->digest = snewn(ctx->hashalg->hlen, uint8_t);

    ctx->text_name = strbuf_new();
    strbuf_catf(ctx->text_name, "HMAC-%s%s",
                ctx->hashalg->text_basename, extra->suffix);
    if (extra->annotation || ctx->hashalg->annotation) {
        strbuf_catf(ctx->text_name, " (");
        { // WINSCP
        const char *sep = "";
        if (extra->annotation) {
            strbuf_catf(ctx->text_name, "%s%s", sep, extra->annotation);
            sep = ", ";
        }
        if (ctx->hashalg->annotation) {
            strbuf_catf(ctx->text_name, "%s%s", sep, ctx->hashalg->annotation);
            sep = ", ";
        }
        strbuf_catf(ctx->text_name, ")");
        } // WINSCP
    }

    ctx->mac.vt = alg;
    BinarySink_DELEGATE_INIT(&ctx->mac, ctx->h_live);

    return &ctx->mac;
}

static void hmac_free(ssh2_mac *mac)
{
    struct hmac *ctx = container_of(mac, struct hmac, mac);

    ssh_hash_free(ctx->h_outer);
    ssh_hash_free(ctx->h_inner);
    ssh_hash_free(ctx->h_live);
    smemclr(ctx->digest, ctx->hashalg->hlen);
    sfree(ctx->digest);
    strbuf_free(ctx->text_name);

    smemclr(ctx, sizeof(*ctx));
    sfree(ctx);
}

#define PAD_OUTER 0x5C
#define PAD_INNER 0x36

static void hmac_key(ssh2_mac *mac, ptrlen key)
{
    struct hmac *ctx = container_of(mac, struct hmac, mac);

    const uint8_t *kp;
    size_t klen;
    strbuf *sb = NULL;

    if (key.len > ctx->hashalg->blocklen) {
        /*
         * RFC 2104 section 2: if the key exceeds the block length of
         * the underlying hash, then we start by hashing the key, and
         * use that hash as the 'true' key for the HMAC construction.
         */
        sb = strbuf_new_nm();
        strbuf_append(sb, ctx->hashalg->hlen);
<<<<<<< HEAD

        { // WINSCP
        ssh_hash *htmp = ssh_hash_new(ctx->hashalg);
        put_datapl(htmp, key);
        ssh_hash_final(htmp, sb->u);

=======
        hash_simple(ctx->hashalg, key, sb->u);
>>>>>>> d7a42c81
        kp = sb->u;
        klen = sb->len;
        } // WINSCP
    } else {
        /*
         * A short enough key is used as is.
         */
        kp = (const uint8_t *)key.ptr;
        klen = key.len;
    }

<<<<<<< HEAD
    if (ctx->h_outer)
        ssh_hash_free(ctx->h_outer);
    if (ctx->h_inner)
        ssh_hash_free(ctx->h_inner);

    ctx->h_outer = ssh_hash_new(ctx->hashalg);
    { // WINSCP
    size_t i; // WINSCP
    for (i = 0; i < klen; i++)
=======
    ssh_hash_reset(ctx->h_outer);
    for (size_t i = 0; i < klen; i++)
>>>>>>> d7a42c81
        put_byte(ctx->h_outer, PAD_OUTER ^ kp[i]);
    for (i = klen; i < ctx->hashalg->blocklen; i++)
        put_byte(ctx->h_outer, PAD_OUTER);

<<<<<<< HEAD
    ctx->h_inner = ssh_hash_new(ctx->hashalg);
    for (i = 0; i < klen; i++)
=======
    ssh_hash_reset(ctx->h_inner);
    for (size_t i = 0; i < klen; i++)
>>>>>>> d7a42c81
        put_byte(ctx->h_inner, PAD_INNER ^ kp[i]);
    for (i = klen; i < ctx->hashalg->blocklen; i++)
        put_byte(ctx->h_inner, PAD_INNER);

    if (sb)
        strbuf_free(sb);
    } // WINSCP
}

static void hmac_start(ssh2_mac *mac)
{
    struct hmac *ctx = container_of(mac, struct hmac, mac);
    ssh_hash_copyfrom(ctx->h_live, ctx->h_inner);
}

static void hmac_genresult(ssh2_mac *mac, unsigned char *output)
{
    struct hmac *ctx = container_of(mac, struct hmac, mac);
    ssh_hash *htmp;

    /* Leave h_live and h_outer in place, so that the SSH-2 BPP can
     * continue regenerating test results from different-length
     * prefixes of the packet */
    ssh_hash_digest_nondestructive(ctx->h_live, ctx->digest);

    htmp = ssh_hash_copy(ctx->h_outer);
    put_data(htmp, ctx->digest, ctx->hashalg->hlen);
    ssh_hash_final(htmp, ctx->digest);

    /*
     * Some instances of HMAC truncate the output hash, so instead of
     * writing it directly to 'output' we wrote it to our own
     * full-length buffer, and now we copy the required amount.
     */
    memcpy(output, ctx->digest, mac->vt->len);
    smemclr(ctx->digest, ctx->hashalg->hlen);
}

static const char *hmac_text_name(ssh2_mac *mac)
{
    struct hmac *ctx = container_of(mac, struct hmac, mac);
    return ctx->text_name->s;
}

static const struct hmac_extra ssh_hmac_sha256_extra = { &ssh_sha256, "" };
const ssh2_macalg ssh_hmac_sha256 = {
    .new = hmac_new,
    .free = hmac_free,
    .setkey = hmac_key,
    .start = hmac_start,
    .genresult = hmac_genresult,
    .text_name = hmac_text_name,
    .name = "hmac-sha2-256",
    .etm_name = "hmac-sha2-256-etm@openssh.com",
    .len = 32,
    .keylen = 32,
    .extra = &ssh_hmac_sha256_extra,
};

static const struct hmac_extra ssh_hmac_md5_extra = { &ssh_md5, "" };
const ssh2_macalg ssh_hmac_md5 = {
    .new = hmac_new,
    .free = hmac_free,
    .setkey = hmac_key,
    .start = hmac_start,
    .genresult = hmac_genresult,
    .text_name = hmac_text_name,
    .name = "hmac-md5",
    .etm_name = "hmac-md5-etm@openssh.com",
    .len = 16,
    .keylen = 16,
    .extra = &ssh_hmac_md5_extra,
};

static const struct hmac_extra ssh_hmac_sha1_extra = { &ssh_sha1, "" };

const ssh2_macalg ssh_hmac_sha1 = {
    .new = hmac_new,
    .free = hmac_free,
    .setkey = hmac_key,
    .start = hmac_start,
    .genresult = hmac_genresult,
    .text_name = hmac_text_name,
    .name = "hmac-sha1",
    .etm_name = "hmac-sha1-etm@openssh.com",
    .len = 20,
    .keylen = 20,
    .extra = &ssh_hmac_sha1_extra,
};

static const struct hmac_extra ssh_hmac_sha1_96_extra = { &ssh_sha1, "-96" };

const ssh2_macalg ssh_hmac_sha1_96 = {
    .new = hmac_new,
    .free = hmac_free,
    .setkey = hmac_key,
    .start = hmac_start,
    .genresult = hmac_genresult,
    .text_name = hmac_text_name,
    .name = "hmac-sha1-96",
    .etm_name = "hmac-sha1-96-etm@openssh.com",
    .len = 12,
    .keylen = 20,
    .extra = &ssh_hmac_sha1_96_extra,
};

static const struct hmac_extra ssh_hmac_sha1_buggy_extra = {
    &ssh_sha1, "", "bug-compatible"
};

const ssh2_macalg ssh_hmac_sha1_buggy = {
    .new = hmac_new,
    .free = hmac_free,
    .setkey = hmac_key,
    .start = hmac_start,
    .genresult = hmac_genresult,
    .text_name = hmac_text_name,
    .name = "hmac-sha1",
    .len = 20,
    .keylen = 16,
    .extra = &ssh_hmac_sha1_buggy_extra,
};

static const struct hmac_extra ssh_hmac_sha1_96_buggy_extra = {
    &ssh_sha1, "-96", "bug-compatible"
};

const ssh2_macalg ssh_hmac_sha1_96_buggy = {
    .new = hmac_new,
    .free = hmac_free,
    .setkey = hmac_key,
    .start = hmac_start,
    .genresult = hmac_genresult,
    .text_name = hmac_text_name,
    .name = "hmac-sha1-96",
    .len = 12,
    .keylen = 16,
    .extra = &ssh_hmac_sha1_96_buggy_extra,
};
<|MERGE_RESOLUTION|>--- conflicted
+++ resolved
@@ -1,287 +1,264 @@
-/*
- * Implementation of HMAC (RFC 2104) for PuTTY, in a general form that
- * can wrap any underlying hash function.
- */
-
-#include "ssh.h"
-
-struct hmac {
-    const ssh_hashalg *hashalg;
-    ssh_hash *h_outer, *h_inner, *h_live;
-    uint8_t *digest;
-    strbuf *text_name;
-    ssh2_mac mac;
-};
-
-struct hmac_extra {
-    const ssh_hashalg *hashalg_base;
-    const char *suffix, *annotation;
-};
-
-static ssh2_mac *hmac_new(const ssh2_macalg *alg, ssh_cipher *cipher)
-{
-    struct hmac *ctx = snew(struct hmac);
-    const struct hmac_extra *extra = (const struct hmac_extra *)alg->extra;
-
-    ctx->h_outer = ssh_hash_new(extra->hashalg_base);
-    /* In case that hashalg was a selector vtable, we'll now switch to
-     * using whatever real one it selected, for all future purposes. */
-    ctx->hashalg = ssh_hash_alg(ctx->h_outer);
-    ctx->h_inner = ssh_hash_new(ctx->hashalg);
-    ctx->h_live = ssh_hash_new(ctx->hashalg);
-
-    /*
-     * HMAC is not well defined as a wrapper on an absolutely general
-     * hash function; it expects that the function it's wrapping will
-     * consume data in fixed-size blocks, and it's partially defined
-     * in terms of that block size. So we insist that the hash we're
-     * given must have defined a meaningful block size.
-     */
-    assert(ctx->hashalg->blocklen);
-
-    ctx->digest = snewn(ctx->hashalg->hlen, uint8_t);
-
-    ctx->text_name = strbuf_new();
-    strbuf_catf(ctx->text_name, "HMAC-%s%s",
-                ctx->hashalg->text_basename, extra->suffix);
-    if (extra->annotation || ctx->hashalg->annotation) {
-        strbuf_catf(ctx->text_name, " (");
-        { // WINSCP
-        const char *sep = "";
-        if (extra->annotation) {
-            strbuf_catf(ctx->text_name, "%s%s", sep, extra->annotation);
-            sep = ", ";
-        }
-        if (ctx->hashalg->annotation) {
-            strbuf_catf(ctx->text_name, "%s%s", sep, ctx->hashalg->annotation);
-            sep = ", ";
-        }
-        strbuf_catf(ctx->text_name, ")");
-        } // WINSCP
-    }
-
-    ctx->mac.vt = alg;
-    BinarySink_DELEGATE_INIT(&ctx->mac, ctx->h_live);
-
-    return &ctx->mac;
-}
-
-static void hmac_free(ssh2_mac *mac)
-{
-    struct hmac *ctx = container_of(mac, struct hmac, mac);
-
-    ssh_hash_free(ctx->h_outer);
-    ssh_hash_free(ctx->h_inner);
-    ssh_hash_free(ctx->h_live);
-    smemclr(ctx->digest, ctx->hashalg->hlen);
-    sfree(ctx->digest);
-    strbuf_free(ctx->text_name);
-
-    smemclr(ctx, sizeof(*ctx));
-    sfree(ctx);
-}
-
-#define PAD_OUTER 0x5C
-#define PAD_INNER 0x36
-
-static void hmac_key(ssh2_mac *mac, ptrlen key)
-{
-    struct hmac *ctx = container_of(mac, struct hmac, mac);
-
-    const uint8_t *kp;
-    size_t klen;
-    strbuf *sb = NULL;
-
-    if (key.len > ctx->hashalg->blocklen) {
-        /*
-         * RFC 2104 section 2: if the key exceeds the block length of
-         * the underlying hash, then we start by hashing the key, and
-         * use that hash as the 'true' key for the HMAC construction.
-         */
-        sb = strbuf_new_nm();
-        strbuf_append(sb, ctx->hashalg->hlen);
-<<<<<<< HEAD
-
-        { // WINSCP
-        ssh_hash *htmp = ssh_hash_new(ctx->hashalg);
-        put_datapl(htmp, key);
-        ssh_hash_final(htmp, sb->u);
-
-=======
-        hash_simple(ctx->hashalg, key, sb->u);
->>>>>>> d7a42c81
-        kp = sb->u;
-        klen = sb->len;
-        } // WINSCP
-    } else {
-        /*
-         * A short enough key is used as is.
-         */
-        kp = (const uint8_t *)key.ptr;
-        klen = key.len;
-    }
-
-<<<<<<< HEAD
-    if (ctx->h_outer)
-        ssh_hash_free(ctx->h_outer);
-    if (ctx->h_inner)
-        ssh_hash_free(ctx->h_inner);
-
-    ctx->h_outer = ssh_hash_new(ctx->hashalg);
-    { // WINSCP
-    size_t i; // WINSCP
-    for (i = 0; i < klen; i++)
-=======
-    ssh_hash_reset(ctx->h_outer);
-    for (size_t i = 0; i < klen; i++)
->>>>>>> d7a42c81
-        put_byte(ctx->h_outer, PAD_OUTER ^ kp[i]);
-    for (i = klen; i < ctx->hashalg->blocklen; i++)
-        put_byte(ctx->h_outer, PAD_OUTER);
-
-<<<<<<< HEAD
-    ctx->h_inner = ssh_hash_new(ctx->hashalg);
-    for (i = 0; i < klen; i++)
-=======
-    ssh_hash_reset(ctx->h_inner);
-    for (size_t i = 0; i < klen; i++)
->>>>>>> d7a42c81
-        put_byte(ctx->h_inner, PAD_INNER ^ kp[i]);
-    for (i = klen; i < ctx->hashalg->blocklen; i++)
-        put_byte(ctx->h_inner, PAD_INNER);
-
-    if (sb)
-        strbuf_free(sb);
-    } // WINSCP
-}
-
-static void hmac_start(ssh2_mac *mac)
-{
-    struct hmac *ctx = container_of(mac, struct hmac, mac);
-    ssh_hash_copyfrom(ctx->h_live, ctx->h_inner);
-}
-
-static void hmac_genresult(ssh2_mac *mac, unsigned char *output)
-{
-    struct hmac *ctx = container_of(mac, struct hmac, mac);
-    ssh_hash *htmp;
-
-    /* Leave h_live and h_outer in place, so that the SSH-2 BPP can
-     * continue regenerating test results from different-length
-     * prefixes of the packet */
-    ssh_hash_digest_nondestructive(ctx->h_live, ctx->digest);
-
-    htmp = ssh_hash_copy(ctx->h_outer);
-    put_data(htmp, ctx->digest, ctx->hashalg->hlen);
-    ssh_hash_final(htmp, ctx->digest);
-
-    /*
-     * Some instances of HMAC truncate the output hash, so instead of
-     * writing it directly to 'output' we wrote it to our own
-     * full-length buffer, and now we copy the required amount.
-     */
-    memcpy(output, ctx->digest, mac->vt->len);
-    smemclr(ctx->digest, ctx->hashalg->hlen);
-}
-
-static const char *hmac_text_name(ssh2_mac *mac)
-{
-    struct hmac *ctx = container_of(mac, struct hmac, mac);
-    return ctx->text_name->s;
-}
-
-static const struct hmac_extra ssh_hmac_sha256_extra = { &ssh_sha256, "" };
-const ssh2_macalg ssh_hmac_sha256 = {
-    .new = hmac_new,
-    .free = hmac_free,
-    .setkey = hmac_key,
-    .start = hmac_start,
-    .genresult = hmac_genresult,
-    .text_name = hmac_text_name,
-    .name = "hmac-sha2-256",
-    .etm_name = "hmac-sha2-256-etm@openssh.com",
-    .len = 32,
-    .keylen = 32,
-    .extra = &ssh_hmac_sha256_extra,
-};
-
-static const struct hmac_extra ssh_hmac_md5_extra = { &ssh_md5, "" };
-const ssh2_macalg ssh_hmac_md5 = {
-    .new = hmac_new,
-    .free = hmac_free,
-    .setkey = hmac_key,
-    .start = hmac_start,
-    .genresult = hmac_genresult,
-    .text_name = hmac_text_name,
-    .name = "hmac-md5",
-    .etm_name = "hmac-md5-etm@openssh.com",
-    .len = 16,
-    .keylen = 16,
-    .extra = &ssh_hmac_md5_extra,
-};
-
-static const struct hmac_extra ssh_hmac_sha1_extra = { &ssh_sha1, "" };
-
-const ssh2_macalg ssh_hmac_sha1 = {
-    .new = hmac_new,
-    .free = hmac_free,
-    .setkey = hmac_key,
-    .start = hmac_start,
-    .genresult = hmac_genresult,
-    .text_name = hmac_text_name,
-    .name = "hmac-sha1",
-    .etm_name = "hmac-sha1-etm@openssh.com",
-    .len = 20,
-    .keylen = 20,
-    .extra = &ssh_hmac_sha1_extra,
-};
-
-static const struct hmac_extra ssh_hmac_sha1_96_extra = { &ssh_sha1, "-96" };
-
-const ssh2_macalg ssh_hmac_sha1_96 = {
-    .new = hmac_new,
-    .free = hmac_free,
-    .setkey = hmac_key,
-    .start = hmac_start,
-    .genresult = hmac_genresult,
-    .text_name = hmac_text_name,
-    .name = "hmac-sha1-96",
-    .etm_name = "hmac-sha1-96-etm@openssh.com",
-    .len = 12,
-    .keylen = 20,
-    .extra = &ssh_hmac_sha1_96_extra,
-};
-
-static const struct hmac_extra ssh_hmac_sha1_buggy_extra = {
-    &ssh_sha1, "", "bug-compatible"
-};
-
-const ssh2_macalg ssh_hmac_sha1_buggy = {
-    .new = hmac_new,
-    .free = hmac_free,
-    .setkey = hmac_key,
-    .start = hmac_start,
-    .genresult = hmac_genresult,
-    .text_name = hmac_text_name,
-    .name = "hmac-sha1",
-    .len = 20,
-    .keylen = 16,
-    .extra = &ssh_hmac_sha1_buggy_extra,
-};
-
-static const struct hmac_extra ssh_hmac_sha1_96_buggy_extra = {
-    &ssh_sha1, "-96", "bug-compatible"
-};
-
-const ssh2_macalg ssh_hmac_sha1_96_buggy = {
-    .new = hmac_new,
-    .free = hmac_free,
-    .setkey = hmac_key,
-    .start = hmac_start,
-    .genresult = hmac_genresult,
-    .text_name = hmac_text_name,
-    .name = "hmac-sha1-96",
-    .len = 12,
-    .keylen = 16,
-    .extra = &ssh_hmac_sha1_96_buggy_extra,
-};
+/*
+ * Implementation of HMAC (RFC 2104) for PuTTY, in a general form that
+ * can wrap any underlying hash function.
+ */
+
+#include "ssh.h"
+
+struct hmac {
+    const ssh_hashalg *hashalg;
+    ssh_hash *h_outer, *h_inner, *h_live;
+    uint8_t *digest;
+    strbuf *text_name;
+    ssh2_mac mac;
+};
+
+struct hmac_extra {
+    const ssh_hashalg *hashalg_base;
+    const char *suffix, *annotation;
+};
+
+static ssh2_mac *hmac_new(const ssh2_macalg *alg, ssh_cipher *cipher)
+{
+    struct hmac *ctx = snew(struct hmac);
+    const struct hmac_extra *extra = (const struct hmac_extra *)alg->extra;
+
+    ctx->h_outer = ssh_hash_new(extra->hashalg_base);
+    /* In case that hashalg was a selector vtable, we'll now switch to
+     * using whatever real one it selected, for all future purposes. */
+    ctx->hashalg = ssh_hash_alg(ctx->h_outer);
+    ctx->h_inner = ssh_hash_new(ctx->hashalg);
+    ctx->h_live = ssh_hash_new(ctx->hashalg);
+
+    /*
+     * HMAC is not well defined as a wrapper on an absolutely general
+     * hash function; it expects that the function it's wrapping will
+     * consume data in fixed-size blocks, and it's partially defined
+     * in terms of that block size. So we insist that the hash we're
+     * given must have defined a meaningful block size.
+     */
+    assert(ctx->hashalg->blocklen);
+
+    ctx->digest = snewn(ctx->hashalg->hlen, uint8_t);
+
+    ctx->text_name = strbuf_new();
+    strbuf_catf(ctx->text_name, "HMAC-%s%s",
+                ctx->hashalg->text_basename, extra->suffix);
+    if (extra->annotation || ctx->hashalg->annotation) {
+        strbuf_catf(ctx->text_name, " (");
+        { // WINSCP
+        const char *sep = "";
+        if (extra->annotation) {
+            strbuf_catf(ctx->text_name, "%s%s", sep, extra->annotation);
+            sep = ", ";
+        }
+        if (ctx->hashalg->annotation) {
+            strbuf_catf(ctx->text_name, "%s%s", sep, ctx->hashalg->annotation);
+            sep = ", ";
+        }
+        strbuf_catf(ctx->text_name, ")");
+        } // WINSCP
+    }
+
+    ctx->mac.vt = alg;
+    BinarySink_DELEGATE_INIT(&ctx->mac, ctx->h_live);
+
+    return &ctx->mac;
+}
+
+static void hmac_free(ssh2_mac *mac)
+{
+    struct hmac *ctx = container_of(mac, struct hmac, mac);
+
+    ssh_hash_free(ctx->h_outer);
+    ssh_hash_free(ctx->h_inner);
+    ssh_hash_free(ctx->h_live);
+    smemclr(ctx->digest, ctx->hashalg->hlen);
+    sfree(ctx->digest);
+    strbuf_free(ctx->text_name);
+
+    smemclr(ctx, sizeof(*ctx));
+    sfree(ctx);
+}
+
+#define PAD_OUTER 0x5C
+#define PAD_INNER 0x36
+
+static void hmac_key(ssh2_mac *mac, ptrlen key)
+{
+    struct hmac *ctx = container_of(mac, struct hmac, mac);
+
+    const uint8_t *kp;
+    size_t klen;
+    strbuf *sb = NULL;
+
+    if (key.len > ctx->hashalg->blocklen) {
+        /*
+         * RFC 2104 section 2: if the key exceeds the block length of
+         * the underlying hash, then we start by hashing the key, and
+         * use that hash as the 'true' key for the HMAC construction.
+         */
+        sb = strbuf_new_nm();
+        strbuf_append(sb, ctx->hashalg->hlen);
+        hash_simple(ctx->hashalg, key, sb->u);
+        { // WINSCP
+        kp = sb->u;
+        klen = sb->len;
+        } // WINSCP
+    } else {
+        /*
+         * A short enough key is used as is.
+         */
+        kp = (const uint8_t *)key.ptr;
+        klen = key.len;
+    }
+
+    ssh_hash_reset(ctx->h_outer);
+    { // WINSCP
+    size_t i; // WINSCP
+    for (i = 0; i < klen; i++)
+        put_byte(ctx->h_outer, PAD_OUTER ^ kp[i]);
+    for (i = klen; i < ctx->hashalg->blocklen; i++)
+        put_byte(ctx->h_outer, PAD_OUTER);
+
+    ssh_hash_reset(ctx->h_inner);
+    for (i = 0; i < klen; i++)
+        put_byte(ctx->h_inner, PAD_INNER ^ kp[i]);
+    for (i = klen; i < ctx->hashalg->blocklen; i++)
+        put_byte(ctx->h_inner, PAD_INNER);
+
+    if (sb)
+        strbuf_free(sb);
+    } // WINSCP
+}
+
+static void hmac_start(ssh2_mac *mac)
+{
+    struct hmac *ctx = container_of(mac, struct hmac, mac);
+    ssh_hash_copyfrom(ctx->h_live, ctx->h_inner);
+}
+
+static void hmac_genresult(ssh2_mac *mac, unsigned char *output)
+{
+    struct hmac *ctx = container_of(mac, struct hmac, mac);
+    ssh_hash *htmp;
+
+    /* Leave h_live and h_outer in place, so that the SSH-2 BPP can
+     * continue regenerating test results from different-length
+     * prefixes of the packet */
+    ssh_hash_digest_nondestructive(ctx->h_live, ctx->digest);
+
+    htmp = ssh_hash_copy(ctx->h_outer);
+    put_data(htmp, ctx->digest, ctx->hashalg->hlen);
+    ssh_hash_final(htmp, ctx->digest);
+
+    /*
+     * Some instances of HMAC truncate the output hash, so instead of
+     * writing it directly to 'output' we wrote it to our own
+     * full-length buffer, and now we copy the required amount.
+     */
+    memcpy(output, ctx->digest, mac->vt->len);
+    smemclr(ctx->digest, ctx->hashalg->hlen);
+}
+
+static const char *hmac_text_name(ssh2_mac *mac)
+{
+    struct hmac *ctx = container_of(mac, struct hmac, mac);
+    return ctx->text_name->s;
+}
+
+static const struct hmac_extra ssh_hmac_sha256_extra = { &ssh_sha256, "" };
+const ssh2_macalg ssh_hmac_sha256 = {
+    .new = hmac_new,
+    .free = hmac_free,
+    .setkey = hmac_key,
+    .start = hmac_start,
+    .genresult = hmac_genresult,
+    .text_name = hmac_text_name,
+    .name = "hmac-sha2-256",
+    .etm_name = "hmac-sha2-256-etm@openssh.com",
+    .len = 32,
+    .keylen = 32,
+    .extra = &ssh_hmac_sha256_extra,
+};
+
+static const struct hmac_extra ssh_hmac_md5_extra = { &ssh_md5, "" };
+const ssh2_macalg ssh_hmac_md5 = {
+    .new = hmac_new,
+    .free = hmac_free,
+    .setkey = hmac_key,
+    .start = hmac_start,
+    .genresult = hmac_genresult,
+    .text_name = hmac_text_name,
+    .name = "hmac-md5",
+    .etm_name = "hmac-md5-etm@openssh.com",
+    .len = 16,
+    .keylen = 16,
+    .extra = &ssh_hmac_md5_extra,
+};
+
+static const struct hmac_extra ssh_hmac_sha1_extra = { &ssh_sha1, "" };
+
+const ssh2_macalg ssh_hmac_sha1 = {
+    .new = hmac_new,
+    .free = hmac_free,
+    .setkey = hmac_key,
+    .start = hmac_start,
+    .genresult = hmac_genresult,
+    .text_name = hmac_text_name,
+    .name = "hmac-sha1",
+    .etm_name = "hmac-sha1-etm@openssh.com",
+    .len = 20,
+    .keylen = 20,
+    .extra = &ssh_hmac_sha1_extra,
+};
+
+static const struct hmac_extra ssh_hmac_sha1_96_extra = { &ssh_sha1, "-96" };
+
+const ssh2_macalg ssh_hmac_sha1_96 = {
+    .new = hmac_new,
+    .free = hmac_free,
+    .setkey = hmac_key,
+    .start = hmac_start,
+    .genresult = hmac_genresult,
+    .text_name = hmac_text_name,
+    .name = "hmac-sha1-96",
+    .etm_name = "hmac-sha1-96-etm@openssh.com",
+    .len = 12,
+    .keylen = 20,
+    .extra = &ssh_hmac_sha1_96_extra,
+};
+
+static const struct hmac_extra ssh_hmac_sha1_buggy_extra = {
+    &ssh_sha1, "", "bug-compatible"
+};
+
+const ssh2_macalg ssh_hmac_sha1_buggy = {
+    .new = hmac_new,
+    .free = hmac_free,
+    .setkey = hmac_key,
+    .start = hmac_start,
+    .genresult = hmac_genresult,
+    .text_name = hmac_text_name,
+    .name = "hmac-sha1",
+    .len = 20,
+    .keylen = 16,
+    .extra = &ssh_hmac_sha1_buggy_extra,
+};
+
+static const struct hmac_extra ssh_hmac_sha1_96_buggy_extra = {
+    &ssh_sha1, "-96", "bug-compatible"
+};
+
+const ssh2_macalg ssh_hmac_sha1_96_buggy = {
+    .new = hmac_new,
+    .free = hmac_free,
+    .setkey = hmac_key,
+    .start = hmac_start,
+    .genresult = hmac_genresult,
+    .text_name = hmac_text_name,
+    .name = "hmac-sha1-96",
+    .len = 12,
+    .keylen = 16,
+    .extra = &ssh_hmac_sha1_96_buggy_extra,
+};