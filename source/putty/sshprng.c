/*
 * sshprng.c: PuTTY's cryptographic pseudorandom number generator.
 *
 * This module just defines the PRNG object type and its methods. The
 * usual global instance of it is managed by sshrand.c.
 */

#include "putty.h"
#include "ssh.h"
#include "mpint.h"

#ifdef PRNG_DIAGNOSTICS
#define prngdebug debug
#else
#define prngdebug(...) ((void)0)
#endif

/*
 * This random number generator is based on the 'Fortuna' design by
 * Niels Ferguson and Bruce Schneier. The biggest difference is that I
 * use SHA-256 in place of a block cipher: the generator side of the
 * system works by computing HASH(key || counter) instead of
 * ENCRYPT(counter, key).
 *
 * Rationale: the Fortuna description itself suggests that using
 * SHA-256 would be nice but people wouldn't accept it because it's
 * too slow - but PuTTY isn't a heavy enough user of random numbers to
 * make that a serious worry. In fact even with SHA-256 this generator
 * is faster than the one we previously used. Also the Fortuna
 * description worries about periodic rekeying to avoid the barely
 * detectable pattern of never repeating a cipher block - but with
 * SHA-256, even that shouldn't be a worry, because the output
 * 'blocks' are twice the size, and also SHA-256 has no guarantee of
 * bijectivity, so it surely _could_ be possible to generate the same
 * block from two counter values. Thirdly, Fortuna has to have a hash
 * function anyway, for reseeding and entropy collection, so reusing
 * the same one means it only depends on one underlying primitive and
 * can be easily reinstantiated with a larger hash function if you
 * decide you'd like to do that on a particular occasion.
 */

#define NCOLLECTORS 32
#define RESEED_DATA_SIZE 64

typedef struct prng_impl prng_impl;
struct prng_impl {
    prng Prng;

    const ssh_hashalg *hashalg;

    /*
     * Generation side:
     *
     * 'generator' is a hash object with the current key preloaded
     * into it. The counter-mode generation is achieved by copying
     * that hash object, appending the counter value to the copy, and
     * calling ssh_hash_final.
     *
     * pending_output is a buffer of size equal to the hash length,
     * which receives each of those hashes as it's generated. The
     * bytes of the hash are returned in reverse order, just because
     * that made it marginally easier to deal with the
     * pending_output_remaining field.
     */
    ssh_hash *generator;
    mp_int *counter;
    uint8_t *pending_output;
    size_t pending_output_remaining;

    /*
     * When re-seeding the generator, you call prng_seed_begin(),
     * which sets up a hash object in 'keymaker'. You write your new
     * seed data into it (which you can do by calling put_data on the
     * PRNG object itself) and then call prng_seed_finish(), which
     * finalises this hash and uses the output to set up the new
     * generator.
     *
     * The keymaker hash preimage includes the previous key, so if you
     * just want to change keys for the sake of not keeping the same
     * one for too long, you don't have to put any extra seed data in
     * at all.
     */
    ssh_hash *keymaker;

    /*
     * Collection side:
     *
     * There are NCOLLECTORS hash objects collecting entropy. Each
     * separately numbered entropy source puts its output into those
     * hash objects in the order 0,1,0,2,0,1,0,3,0,1,0,2,0,1,0,4,...,
     * that is to say, each entropy source has a separate counter
     * which is incremented every time that source generates an event,
     * and the event data is added to the collector corresponding to
     * the index of the lowest set bit in the current counter value.
     *
     * Whenever collector #0 has at least RESEED_DATA_SIZE bytes (and
     * it's not at least 100ms since the last reseed), the PRNG is
     * reseeded, with seed data on reseed #n taken from the first j
     * collectors, where j is one more than the number of factors of 2
     * in n. That is, collector #0 is used in every reseed; #1 in
     * every other one, #2 in every fourth, etc.
     *
     * 'until_reseed' counts the amount of data that still needs to be
     * added to collector #0 before a reseed will be triggered.
     */
    uint32_t source_counters[NOISE_MAX_SOURCES];
    ssh_hash *collectors[NCOLLECTORS];
    size_t until_reseed;
    uint32_t reseeds;
    uint64_t last_reseed_time;
};

static void prng_seed_BinarySink_write(
    BinarySink *bs, const void *data, size_t len);

prng *prng_new(const ssh_hashalg *hashalg)
{
    prng_impl *pi = snew(prng_impl);

    memset(pi, 0, sizeof(prng_impl));
    pi->hashalg = hashalg;
    pi->keymaker = NULL;
    pi->generator = NULL;
    pi->pending_output = snewn(pi->hashalg->hlen, uint8_t);
    pi->pending_output_remaining = 0;
    pi->counter = mp_new(128);
    { // WINSCP
    size_t i; // WINSCP
    for (i = 0; i < NCOLLECTORS; i++)
        pi->collectors[i] = ssh_hash_new(pi->hashalg);
    pi->until_reseed = 0;
    BinarySink_INIT(&pi->Prng, prng_seed_BinarySink_write);

    pi->Prng.savesize = pi->hashalg->hlen * 4;

    return &pi->Prng;
    } // WINSCP
}

void prng_free(prng *pr)
{
    prng_impl *pi = container_of(pr, prng_impl, Prng);

    sfree(pi->pending_output);
    mp_free(pi->counter);
    { // WINSCP
    size_t i; // WINSCP
    for (i = 0; i < NCOLLECTORS; i++)
        ssh_hash_free(pi->collectors[i]);
    if (pi->generator)
        ssh_hash_free(pi->generator);
    if (pi->keymaker)
        ssh_hash_free(pi->keymaker);
    smemclr(pi, sizeof(*pi));
    sfree(pi);
    } // WINSCP
}

void prng_seed_begin(prng *pr)
{
    prng_impl *pi = container_of(pr, prng_impl, Prng);

    assert(!pi->keymaker);

    prngdebug("prng: reseed begin\n");

    /*
     * Make a hash instance that will generate the key for the new one.
     */
    if (pi->generator) {
        pi->keymaker = pi->generator;
        pi->generator = NULL;
    } else {
        pi->keymaker = ssh_hash_new(pi->hashalg);
    }

    put_byte(pi->keymaker, 'R');
}

static void prng_seed_BinarySink_write(
    BinarySink *bs, const void *data, size_t len)
{
    prng *pr = BinarySink_DOWNCAST(bs, prng);
    prng_impl *pi = container_of(pr, prng_impl, Prng);
    assert(pi->keymaker);
    prngdebug("prng: got %"SIZEu" bytes of seed\n", len);
    put_data(pi->keymaker, data, len);
}

void prng_seed_finish(prng *pr)
{
    prng_impl *pi = container_of(pr, prng_impl, Prng);

    assert(pi->keymaker);

    prngdebug("prng: reseed finish\n");

    /*
     * Actually generate the key.
     */
    ssh_hash_final(pi->keymaker, pi->pending_output);
    pi->keymaker = NULL;

    /*
     * Load that key into a fresh hash instance, which will become the
     * new generator.
     */
    assert(!pi->generator);
    pi->generator = ssh_hash_new(pi->hashalg);
    put_data(pi->generator, pi->pending_output, pi->hashalg->hlen);
    smemclr(pi->pending_output, pi->hashalg->hlen);

    pi->until_reseed = RESEED_DATA_SIZE;
    pi->last_reseed_time = prng_reseed_time_ms();
    pi->pending_output_remaining = 0;
}

static inline void prng_generate(prng_impl *pi)
{
    ssh_hash *h = ssh_hash_copy(pi->generator);

    prngdebug("prng_generate\n");

    put_byte(h, 'G');
    put_mp_ssh2(h, pi->counter);
    mp_add_integer_into(pi->counter, pi->counter, 1);
    ssh_hash_final(h, pi->pending_output);
    pi->pending_output_remaining = pi->hashalg->hlen;
}

void prng_read(prng *pr, void *vout, size_t size)
{
    prng_impl *pi = container_of(pr, prng_impl, Prng);

    assert(!pi->keymaker);

    prngdebug("prng_read %"SIZEu"\n", size);

    { // WINSCP
    uint8_t *out = (uint8_t *)vout;
    for (; size > 0; size--) {
        if (pi->pending_output_remaining == 0)
            prng_generate(pi);
        pi->pending_output_remaining--;
        *out++ = pi->pending_output[pi->pending_output_remaining];
        pi->pending_output[pi->pending_output_remaining] = 0;
    }

    prng_seed_begin(&pi->Prng);
    prng_seed_finish(&pi->Prng);
    } // WINSCP
}

void prng_add_entropy(prng *pr, unsigned source_id, ptrlen data)
{
    prng_impl *pi = container_of(pr, prng_impl, Prng);

    pinitassert(source_id < NOISE_MAX_SOURCES);
    uint32_t counter = ++pi->source_counters[source_id];

    size_t index = 0;
    while (index+1 < NCOLLECTORS && !(counter & 1)) {
        counter >>= 1;
        index++;
    }

    prngdebug("prng_add_entropy source=%u size=%"SIZEu" -> collector %zi\n",
              source_id, data.len, index);

    put_datapl(pi->collectors[index], data);

    if (index == 0)
        pi->until_reseed = (pi->until_reseed < data.len ? 0 :
                            pi->until_reseed - data.len);

    if (pi->until_reseed == 0 &&
        prng_reseed_time_ms() - pi->last_reseed_time >= 100) {
        prng_seed_begin(&pi->Prng);

        { // WINSCP
        uint32_t reseed_index = ++pi->reseeds;
        prngdebug("prng entropy reseed #%"PRIu32"\n", reseed_index);
<<<<<<< HEAD
        { // WINSCP
        size_t i; // WINSCP
        for (i = 0; i < NCOLLECTORS; i++) {
            prngdebug("emptying collector %zu\n", i);
=======
        for (size_t i = 0; i < NCOLLECTORS; i++) {
            prngdebug("emptying collector %"SIZEu"\n", i);
>>>>>>> bdb218e2
            ssh_hash_final(pi->collectors[i], pi->pending_output);
            put_data(&pi->Prng, pi->pending_output, pi->hashalg->hlen);
            pi->collectors[i] = ssh_hash_new(pi->hashalg);
            if (reseed_index & 1)
                break;
            reseed_index >>= 1;
        }

        prng_seed_finish(&pi->Prng);
        } // WINSCP
        } // WINSCP
    }
}

size_t prng_seed_bits(prng *pr)
{
    prng_impl *pi = container_of(pr, prng_impl, Prng);
    return pi->hashalg->hlen * 8;
}
<|MERGE_RESOLUTION|>--- conflicted
+++ resolved
@@ -1,310 +1,305 @@
-/*
- * sshprng.c: PuTTY's cryptographic pseudorandom number generator.
- *
- * This module just defines the PRNG object type and its methods. The
- * usual global instance of it is managed by sshrand.c.
- */
-
-#include "putty.h"
-#include "ssh.h"
-#include "mpint.h"
-
-#ifdef PRNG_DIAGNOSTICS
-#define prngdebug debug
-#else
-#define prngdebug(...) ((void)0)
-#endif
-
-/*
- * This random number generator is based on the 'Fortuna' design by
- * Niels Ferguson and Bruce Schneier. The biggest difference is that I
- * use SHA-256 in place of a block cipher: the generator side of the
- * system works by computing HASH(key || counter) instead of
- * ENCRYPT(counter, key).
- *
- * Rationale: the Fortuna description itself suggests that using
- * SHA-256 would be nice but people wouldn't accept it because it's
- * too slow - but PuTTY isn't a heavy enough user of random numbers to
- * make that a serious worry. In fact even with SHA-256 this generator
- * is faster than the one we previously used. Also the Fortuna
- * description worries about periodic rekeying to avoid the barely
- * detectable pattern of never repeating a cipher block - but with
- * SHA-256, even that shouldn't be a worry, because the output
- * 'blocks' are twice the size, and also SHA-256 has no guarantee of
- * bijectivity, so it surely _could_ be possible to generate the same
- * block from two counter values. Thirdly, Fortuna has to have a hash
- * function anyway, for reseeding and entropy collection, so reusing
- * the same one means it only depends on one underlying primitive and
- * can be easily reinstantiated with a larger hash function if you
- * decide you'd like to do that on a particular occasion.
- */
-
-#define NCOLLECTORS 32
-#define RESEED_DATA_SIZE 64
-
-typedef struct prng_impl prng_impl;
-struct prng_impl {
-    prng Prng;
-
-    const ssh_hashalg *hashalg;
-
-    /*
-     * Generation side:
-     *
-     * 'generator' is a hash object with the current key preloaded
-     * into it. The counter-mode generation is achieved by copying
-     * that hash object, appending the counter value to the copy, and
-     * calling ssh_hash_final.
-     *
-     * pending_output is a buffer of size equal to the hash length,
-     * which receives each of those hashes as it's generated. The
-     * bytes of the hash are returned in reverse order, just because
-     * that made it marginally easier to deal with the
-     * pending_output_remaining field.
-     */
-    ssh_hash *generator;
-    mp_int *counter;
-    uint8_t *pending_output;
-    size_t pending_output_remaining;
-
-    /*
-     * When re-seeding the generator, you call prng_seed_begin(),
-     * which sets up a hash object in 'keymaker'. You write your new
-     * seed data into it (which you can do by calling put_data on the
-     * PRNG object itself) and then call prng_seed_finish(), which
-     * finalises this hash and uses the output to set up the new
-     * generator.
-     *
-     * The keymaker hash preimage includes the previous key, so if you
-     * just want to change keys for the sake of not keeping the same
-     * one for too long, you don't have to put any extra seed data in
-     * at all.
-     */
-    ssh_hash *keymaker;
-
-    /*
-     * Collection side:
-     *
-     * There are NCOLLECTORS hash objects collecting entropy. Each
-     * separately numbered entropy source puts its output into those
-     * hash objects in the order 0,1,0,2,0,1,0,3,0,1,0,2,0,1,0,4,...,
-     * that is to say, each entropy source has a separate counter
-     * which is incremented every time that source generates an event,
-     * and the event data is added to the collector corresponding to
-     * the index of the lowest set bit in the current counter value.
-     *
-     * Whenever collector #0 has at least RESEED_DATA_SIZE bytes (and
-     * it's not at least 100ms since the last reseed), the PRNG is
-     * reseeded, with seed data on reseed #n taken from the first j
-     * collectors, where j is one more than the number of factors of 2
-     * in n. That is, collector #0 is used in every reseed; #1 in
-     * every other one, #2 in every fourth, etc.
-     *
-     * 'until_reseed' counts the amount of data that still needs to be
-     * added to collector #0 before a reseed will be triggered.
-     */
-    uint32_t source_counters[NOISE_MAX_SOURCES];
-    ssh_hash *collectors[NCOLLECTORS];
-    size_t until_reseed;
-    uint32_t reseeds;
-    uint64_t last_reseed_time;
-};
-
-static void prng_seed_BinarySink_write(
-    BinarySink *bs, const void *data, size_t len);
-
-prng *prng_new(const ssh_hashalg *hashalg)
-{
-    prng_impl *pi = snew(prng_impl);
-
-    memset(pi, 0, sizeof(prng_impl));
-    pi->hashalg = hashalg;
-    pi->keymaker = NULL;
-    pi->generator = NULL;
-    pi->pending_output = snewn(pi->hashalg->hlen, uint8_t);
-    pi->pending_output_remaining = 0;
-    pi->counter = mp_new(128);
-    { // WINSCP
-    size_t i; // WINSCP
-    for (i = 0; i < NCOLLECTORS; i++)
-        pi->collectors[i] = ssh_hash_new(pi->hashalg);
-    pi->until_reseed = 0;
-    BinarySink_INIT(&pi->Prng, prng_seed_BinarySink_write);
-
-    pi->Prng.savesize = pi->hashalg->hlen * 4;
-
-    return &pi->Prng;
-    } // WINSCP
-}
-
-void prng_free(prng *pr)
-{
-    prng_impl *pi = container_of(pr, prng_impl, Prng);
-
-    sfree(pi->pending_output);
-    mp_free(pi->counter);
-    { // WINSCP
-    size_t i; // WINSCP
-    for (i = 0; i < NCOLLECTORS; i++)
-        ssh_hash_free(pi->collectors[i]);
-    if (pi->generator)
-        ssh_hash_free(pi->generator);
-    if (pi->keymaker)
-        ssh_hash_free(pi->keymaker);
-    smemclr(pi, sizeof(*pi));
-    sfree(pi);
-    } // WINSCP
-}
-
-void prng_seed_begin(prng *pr)
-{
-    prng_impl *pi = container_of(pr, prng_impl, Prng);
-
-    assert(!pi->keymaker);
-
-    prngdebug("prng: reseed begin\n");
-
-    /*
-     * Make a hash instance that will generate the key for the new one.
-     */
-    if (pi->generator) {
-        pi->keymaker = pi->generator;
-        pi->generator = NULL;
-    } else {
-        pi->keymaker = ssh_hash_new(pi->hashalg);
-    }
-
-    put_byte(pi->keymaker, 'R');
-}
-
-static void prng_seed_BinarySink_write(
-    BinarySink *bs, const void *data, size_t len)
-{
-    prng *pr = BinarySink_DOWNCAST(bs, prng);
-    prng_impl *pi = container_of(pr, prng_impl, Prng);
-    assert(pi->keymaker);
-    prngdebug("prng: got %"SIZEu" bytes of seed\n", len);
-    put_data(pi->keymaker, data, len);
-}
-
-void prng_seed_finish(prng *pr)
-{
-    prng_impl *pi = container_of(pr, prng_impl, Prng);
-
-    assert(pi->keymaker);
-
-    prngdebug("prng: reseed finish\n");
-
-    /*
-     * Actually generate the key.
-     */
-    ssh_hash_final(pi->keymaker, pi->pending_output);
-    pi->keymaker = NULL;
-
-    /*
-     * Load that key into a fresh hash instance, which will become the
-     * new generator.
-     */
-    assert(!pi->generator);
-    pi->generator = ssh_hash_new(pi->hashalg);
-    put_data(pi->generator, pi->pending_output, pi->hashalg->hlen);
-    smemclr(pi->pending_output, pi->hashalg->hlen);
-
-    pi->until_reseed = RESEED_DATA_SIZE;
-    pi->last_reseed_time = prng_reseed_time_ms();
-    pi->pending_output_remaining = 0;
-}
-
-static inline void prng_generate(prng_impl *pi)
-{
-    ssh_hash *h = ssh_hash_copy(pi->generator);
-
-    prngdebug("prng_generate\n");
-
-    put_byte(h, 'G');
-    put_mp_ssh2(h, pi->counter);
-    mp_add_integer_into(pi->counter, pi->counter, 1);
-    ssh_hash_final(h, pi->pending_output);
-    pi->pending_output_remaining = pi->hashalg->hlen;
-}
-
-void prng_read(prng *pr, void *vout, size_t size)
-{
-    prng_impl *pi = container_of(pr, prng_impl, Prng);
-
-    assert(!pi->keymaker);
-
-    prngdebug("prng_read %"SIZEu"\n", size);
-
-    { // WINSCP
-    uint8_t *out = (uint8_t *)vout;
-    for (; size > 0; size--) {
-        if (pi->pending_output_remaining == 0)
-            prng_generate(pi);
-        pi->pending_output_remaining--;
-        *out++ = pi->pending_output[pi->pending_output_remaining];
-        pi->pending_output[pi->pending_output_remaining] = 0;
-    }
-
-    prng_seed_begin(&pi->Prng);
-    prng_seed_finish(&pi->Prng);
-    } // WINSCP
-}
-
-void prng_add_entropy(prng *pr, unsigned source_id, ptrlen data)
-{
-    prng_impl *pi = container_of(pr, prng_impl, Prng);
-
-    pinitassert(source_id < NOISE_MAX_SOURCES);
-    uint32_t counter = ++pi->source_counters[source_id];
-
-    size_t index = 0;
-    while (index+1 < NCOLLECTORS && !(counter & 1)) {
-        counter >>= 1;
-        index++;
-    }
-
-    prngdebug("prng_add_entropy source=%u size=%"SIZEu" -> collector %zi\n",
-              source_id, data.len, index);
-
-    put_datapl(pi->collectors[index], data);
-
-    if (index == 0)
-        pi->until_reseed = (pi->until_reseed < data.len ? 0 :
-                            pi->until_reseed - data.len);
-
-    if (pi->until_reseed == 0 &&
-        prng_reseed_time_ms() - pi->last_reseed_time >= 100) {
-        prng_seed_begin(&pi->Prng);
-
-        { // WINSCP
-        uint32_t reseed_index = ++pi->reseeds;
-        prngdebug("prng entropy reseed #%"PRIu32"\n", reseed_index);
-<<<<<<< HEAD
-        { // WINSCP
-        size_t i; // WINSCP
-        for (i = 0; i < NCOLLECTORS; i++) {
-            prngdebug("emptying collector %zu\n", i);
-=======
-        for (size_t i = 0; i < NCOLLECTORS; i++) {
-            prngdebug("emptying collector %"SIZEu"\n", i);
->>>>>>> bdb218e2
-            ssh_hash_final(pi->collectors[i], pi->pending_output);
-            put_data(&pi->Prng, pi->pending_output, pi->hashalg->hlen);
-            pi->collectors[i] = ssh_hash_new(pi->hashalg);
-            if (reseed_index & 1)
-                break;
-            reseed_index >>= 1;
-        }
-
-        prng_seed_finish(&pi->Prng);
-        } // WINSCP
-        } // WINSCP
-    }
-}
-
-size_t prng_seed_bits(prng *pr)
-{
-    prng_impl *pi = container_of(pr, prng_impl, Prng);
-    return pi->hashalg->hlen * 8;
-}
+/*
+ * sshprng.c: PuTTY's cryptographic pseudorandom number generator.
+ *
+ * This module just defines the PRNG object type and its methods. The
+ * usual global instance of it is managed by sshrand.c.
+ */
+
+#include "putty.h"
+#include "ssh.h"
+#include "mpint.h"
+
+#ifdef PRNG_DIAGNOSTICS
+#define prngdebug debug
+#else
+#define prngdebug(...) ((void)0)
+#endif
+
+/*
+ * This random number generator is based on the 'Fortuna' design by
+ * Niels Ferguson and Bruce Schneier. The biggest difference is that I
+ * use SHA-256 in place of a block cipher: the generator side of the
+ * system works by computing HASH(key || counter) instead of
+ * ENCRYPT(counter, key).
+ *
+ * Rationale: the Fortuna description itself suggests that using
+ * SHA-256 would be nice but people wouldn't accept it because it's
+ * too slow - but PuTTY isn't a heavy enough user of random numbers to
+ * make that a serious worry. In fact even with SHA-256 this generator
+ * is faster than the one we previously used. Also the Fortuna
+ * description worries about periodic rekeying to avoid the barely
+ * detectable pattern of never repeating a cipher block - but with
+ * SHA-256, even that shouldn't be a worry, because the output
+ * 'blocks' are twice the size, and also SHA-256 has no guarantee of
+ * bijectivity, so it surely _could_ be possible to generate the same
+ * block from two counter values. Thirdly, Fortuna has to have a hash
+ * function anyway, for reseeding and entropy collection, so reusing
+ * the same one means it only depends on one underlying primitive and
+ * can be easily reinstantiated with a larger hash function if you
+ * decide you'd like to do that on a particular occasion.
+ */
+
+#define NCOLLECTORS 32
+#define RESEED_DATA_SIZE 64
+
+typedef struct prng_impl prng_impl;
+struct prng_impl {
+    prng Prng;
+
+    const ssh_hashalg *hashalg;
+
+    /*
+     * Generation side:
+     *
+     * 'generator' is a hash object with the current key preloaded
+     * into it. The counter-mode generation is achieved by copying
+     * that hash object, appending the counter value to the copy, and
+     * calling ssh_hash_final.
+     *
+     * pending_output is a buffer of size equal to the hash length,
+     * which receives each of those hashes as it's generated. The
+     * bytes of the hash are returned in reverse order, just because
+     * that made it marginally easier to deal with the
+     * pending_output_remaining field.
+     */
+    ssh_hash *generator;
+    mp_int *counter;
+    uint8_t *pending_output;
+    size_t pending_output_remaining;
+
+    /*
+     * When re-seeding the generator, you call prng_seed_begin(),
+     * which sets up a hash object in 'keymaker'. You write your new
+     * seed data into it (which you can do by calling put_data on the
+     * PRNG object itself) and then call prng_seed_finish(), which
+     * finalises this hash and uses the output to set up the new
+     * generator.
+     *
+     * The keymaker hash preimage includes the previous key, so if you
+     * just want to change keys for the sake of not keeping the same
+     * one for too long, you don't have to put any extra seed data in
+     * at all.
+     */
+    ssh_hash *keymaker;
+
+    /*
+     * Collection side:
+     *
+     * There are NCOLLECTORS hash objects collecting entropy. Each
+     * separately numbered entropy source puts its output into those
+     * hash objects in the order 0,1,0,2,0,1,0,3,0,1,0,2,0,1,0,4,...,
+     * that is to say, each entropy source has a separate counter
+     * which is incremented every time that source generates an event,
+     * and the event data is added to the collector corresponding to
+     * the index of the lowest set bit in the current counter value.
+     *
+     * Whenever collector #0 has at least RESEED_DATA_SIZE bytes (and
+     * it's not at least 100ms since the last reseed), the PRNG is
+     * reseeded, with seed data on reseed #n taken from the first j
+     * collectors, where j is one more than the number of factors of 2
+     * in n. That is, collector #0 is used in every reseed; #1 in
+     * every other one, #2 in every fourth, etc.
+     *
+     * 'until_reseed' counts the amount of data that still needs to be
+     * added to collector #0 before a reseed will be triggered.
+     */
+    uint32_t source_counters[NOISE_MAX_SOURCES];
+    ssh_hash *collectors[NCOLLECTORS];
+    size_t until_reseed;
+    uint32_t reseeds;
+    uint64_t last_reseed_time;
+};
+
+static void prng_seed_BinarySink_write(
+    BinarySink *bs, const void *data, size_t len);
+
+prng *prng_new(const ssh_hashalg *hashalg)
+{
+    prng_impl *pi = snew(prng_impl);
+
+    memset(pi, 0, sizeof(prng_impl));
+    pi->hashalg = hashalg;
+    pi->keymaker = NULL;
+    pi->generator = NULL;
+    pi->pending_output = snewn(pi->hashalg->hlen, uint8_t);
+    pi->pending_output_remaining = 0;
+    pi->counter = mp_new(128);
+    { // WINSCP
+    size_t i; // WINSCP
+    for (i = 0; i < NCOLLECTORS; i++)
+        pi->collectors[i] = ssh_hash_new(pi->hashalg);
+    pi->until_reseed = 0;
+    BinarySink_INIT(&pi->Prng, prng_seed_BinarySink_write);
+
+    pi->Prng.savesize = pi->hashalg->hlen * 4;
+
+    return &pi->Prng;
+    } // WINSCP
+}
+
+void prng_free(prng *pr)
+{
+    prng_impl *pi = container_of(pr, prng_impl, Prng);
+
+    sfree(pi->pending_output);
+    mp_free(pi->counter);
+    { // WINSCP
+    size_t i; // WINSCP
+    for (i = 0; i < NCOLLECTORS; i++)
+        ssh_hash_free(pi->collectors[i]);
+    if (pi->generator)
+        ssh_hash_free(pi->generator);
+    if (pi->keymaker)
+        ssh_hash_free(pi->keymaker);
+    smemclr(pi, sizeof(*pi));
+    sfree(pi);
+    } // WINSCP
+}
+
+void prng_seed_begin(prng *pr)
+{
+    prng_impl *pi = container_of(pr, prng_impl, Prng);
+
+    assert(!pi->keymaker);
+
+    prngdebug("prng: reseed begin\n");
+
+    /*
+     * Make a hash instance that will generate the key for the new one.
+     */
+    if (pi->generator) {
+        pi->keymaker = pi->generator;
+        pi->generator = NULL;
+    } else {
+        pi->keymaker = ssh_hash_new(pi->hashalg);
+    }
+
+    put_byte(pi->keymaker, 'R');
+}
+
+static void prng_seed_BinarySink_write(
+    BinarySink *bs, const void *data, size_t len)
+{
+    prng *pr = BinarySink_DOWNCAST(bs, prng);
+    prng_impl *pi = container_of(pr, prng_impl, Prng);
+    assert(pi->keymaker);
+    prngdebug("prng: got %"SIZEu" bytes of seed\n", len);
+    put_data(pi->keymaker, data, len);
+}
+
+void prng_seed_finish(prng *pr)
+{
+    prng_impl *pi = container_of(pr, prng_impl, Prng);
+
+    assert(pi->keymaker);
+
+    prngdebug("prng: reseed finish\n");
+
+    /*
+     * Actually generate the key.
+     */
+    ssh_hash_final(pi->keymaker, pi->pending_output);
+    pi->keymaker = NULL;
+
+    /*
+     * Load that key into a fresh hash instance, which will become the
+     * new generator.
+     */
+    assert(!pi->generator);
+    pi->generator = ssh_hash_new(pi->hashalg);
+    put_data(pi->generator, pi->pending_output, pi->hashalg->hlen);
+    smemclr(pi->pending_output, pi->hashalg->hlen);
+
+    pi->until_reseed = RESEED_DATA_SIZE;
+    pi->last_reseed_time = prng_reseed_time_ms();
+    pi->pending_output_remaining = 0;
+}
+
+static inline void prng_generate(prng_impl *pi)
+{
+    ssh_hash *h = ssh_hash_copy(pi->generator);
+
+    prngdebug("prng_generate\n");
+
+    put_byte(h, 'G');
+    put_mp_ssh2(h, pi->counter);
+    mp_add_integer_into(pi->counter, pi->counter, 1);
+    ssh_hash_final(h, pi->pending_output);
+    pi->pending_output_remaining = pi->hashalg->hlen;
+}
+
+void prng_read(prng *pr, void *vout, size_t size)
+{
+    prng_impl *pi = container_of(pr, prng_impl, Prng);
+
+    assert(!pi->keymaker);
+
+    prngdebug("prng_read %"SIZEu"\n", size);
+
+    { // WINSCP
+    uint8_t *out = (uint8_t *)vout;
+    for (; size > 0; size--) {
+        if (pi->pending_output_remaining == 0)
+            prng_generate(pi);
+        pi->pending_output_remaining--;
+        *out++ = pi->pending_output[pi->pending_output_remaining];
+        pi->pending_output[pi->pending_output_remaining] = 0;
+    }
+
+    prng_seed_begin(&pi->Prng);
+    prng_seed_finish(&pi->Prng);
+    } // WINSCP
+}
+
+void prng_add_entropy(prng *pr, unsigned source_id, ptrlen data)
+{
+    prng_impl *pi = container_of(pr, prng_impl, Prng);
+
+    pinitassert(source_id < NOISE_MAX_SOURCES);
+    uint32_t counter = ++pi->source_counters[source_id];
+
+    size_t index = 0;
+    while (index+1 < NCOLLECTORS && !(counter & 1)) {
+        counter >>= 1;
+        index++;
+    }
+
+    prngdebug("prng_add_entropy source=%u size=%"SIZEu" -> collector %zi\n",
+              source_id, data.len, index);
+
+    put_datapl(pi->collectors[index], data);
+
+    if (index == 0)
+        pi->until_reseed = (pi->until_reseed < data.len ? 0 :
+                            pi->until_reseed - data.len);
+
+    if (pi->until_reseed == 0 &&
+        prng_reseed_time_ms() - pi->last_reseed_time >= 100) {
+        prng_seed_begin(&pi->Prng);
+
+        { // WINSCP
+        uint32_t reseed_index = ++pi->reseeds;
+        prngdebug("prng entropy reseed #%"PRIu32"\n", reseed_index);
+        { // WINSCP
+        size_t i; // WINSCP
+        for (i = 0; i < NCOLLECTORS; i++) {
+            prngdebug("emptying collector %"SIZEu"\n", i);
+            ssh_hash_final(pi->collectors[i], pi->pending_output);
+            put_data(&pi->Prng, pi->pending_output, pi->hashalg->hlen);
+            pi->collectors[i] = ssh_hash_new(pi->hashalg);
+            if (reseed_index & 1)
+                break;
+            reseed_index >>= 1;
+        }
+
+        prng_seed_finish(&pi->Prng);
+        } // WINSCP
+        } // WINSCP
+    }
+}
+
+size_t prng_seed_bits(prng *pr)
+{
+    prng_impl *pi = container_of(pr, prng_impl, Prng);
+    return pi->hashalg->hlen * 8;
+}