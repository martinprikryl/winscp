--- conflicted
+++ resolved
@@ -1,1586 +1,1581 @@
-unit PngImageList;
-
-{$IF RTLVersion < 15.0 }
-This unit only compiles with Delphi 7 and higher!
-{$IFEND}
-
-interface
-
-uses
-  Windows, Classes, SysUtils, Controls, Graphics, ImgList,
-  {$IF CompilerVersion >= 34.0 Delphi 10.4 }
-  System.UITypes,
-  {$ENDIF}
-  PngImage, PngFunctions;
-
-type
-  INameMapping = interface
-  ['{38EECDD8-7440-4EA2-BFD0-424E5BB2C1D5}']
-    function GetName(Index: Integer): string;
-    function IndexOfName(const AName: string): Integer;
-    procedure ListNames(Target: TStrings);
-    property Name[Index: Integer]: string read GetName;
-  end;
-
-type
-  TPngImageCollection = class;
-  TPngImageCollectionItem = class;
-  TPngImageCollectionItems = class;
-
-  TPngImageList = class(TImageList, INameMapping)
-    function INameMapping.GetName = GetImageName;
-    function INameMapping.IndexOfName = FindIndexByName;
-    procedure INameMapping.ListNames = ListImageNames;
-  private
-    FEnabledImages: Boolean;
-    FImageNameAvailable: Boolean;
-    FLocked: Integer;
-    FOverlayIndex: array[TOverlay] of Integer;
-    FPngImages: TPngImageCollectionItems;
-    FPngOptions: TPngOptions;
-    function ExtractOverlayIndex(Style: Cardinal): Integer;
-    function GetHeight: Integer;
-    function GetImageName(Index: Integer): string;
-    function GetWidth: Integer;
-    procedure SetHeight(const Value: Integer);
-    procedure SetPngOptions(const Value: TPngOptions);
-    procedure SetWidth(const Value: Integer);
-  protected
-    procedure AssignTo(Dest: TPersistent); override;
-    procedure CopyPngs; virtual;
-    procedure DoDraw(Index: Integer; Canvas: TCanvas; X, Y: Integer; Style: Cardinal; Enabled: Boolean = True); override;
-    procedure InternalInsertPng(Index: Integer; const Png: TPngImage; Background:
-        TColor = clNone);
-    procedure InternalAddPng(const Png: TPngImage; Background: TColor = clNone);
-    function PngToIcon(const Png: TPngImage; Background: TColor = clNone): HICON;
-    procedure ReadData(Stream: TStream); override;
-    procedure SetEnabledImages(const Value: Boolean); virtual;
-    procedure SetPngImages(const Value: TPngImageCollectionItems); virtual;
-    procedure WriteData(Stream: TStream); override;
-  public
-    constructor Create(AOwner: TComponent); override;
-    destructor Destroy; override;
-    //Patched methods
-    function Add(Image, Mask: TBitmap): Integer; virtual;
-    function AddIcon(Image: TIcon): Integer; virtual;
-    function AddPng(Image: TPngImage; Background: TColor = clNone): Integer;
-    function AddImage(Value: TCustomImageList; Index: Integer): Integer; virtual;
-    procedure AddImages(Value: TCustomImageList); virtual;
-    function AddMasked(Image: TBitmap; MaskColor: TColor): Integer; virtual;
-    {$IF CompilerVersion >= 34.0 Delphi 10.4 Sydney }
-    function AddDisabledImage(Value: TCustomImageList; Index: Integer): Integer; virtual;
-    procedure AddDisabledImages(Value: TCustomImageList); virtual;
-    {$ENDIF}
-    procedure Assign(Source: TPersistent); override;
-    procedure BeginUpdate;
-    procedure Clear; virtual;
-    procedure Delete(Index: Integer); virtual;
-    procedure EndUpdate(Update: Boolean = True);
-    function FindIndexByName(const AName: string): Integer;
-    procedure Insert(Index: Integer; Image, Mask: TBitmap); virtual;
-    procedure InsertIcon(Index: Integer; Image: TIcon); virtual;
-    procedure InsertPng(Index: Integer; Image: TPngImage; Background: TColor = clNone);
-    procedure InsertMasked(Index: Integer; Image: TBitmap; MaskColor: TColor); virtual;
-    procedure ListImageNames(Target: TStrings);
-    procedure Move(CurIndex, NewIndex: Integer); virtual;
-    function Overlay(ImageIndex: Integer; Overlay: TOverlay): Boolean;
-    procedure Replace(Index: Integer; Image, Mask: TBitmap); virtual;
-    procedure ReplaceIcon(Index: Integer; Image: TIcon); virtual;
-    procedure ReplaceMasked(Index: Integer; NewImage: TBitmap; MaskColor: TColor); virtual;
-    {$IF CompilerVersion >= 34.0 Delphi 10.4 }
-    function IsImageNameAvailable: Boolean; override;
-    function GetIndexByName(const AName: TImageName): TImageIndex; override;
-    function GetNameByIndex(AIndex: TImageIndex): TImageName; override;
-    {$ENDIF}
-    property ImageName[Index: Integer]: string read GetImageName;
-  published
-    property ColorDepth default cd32Bit;
-    property EnabledImages: Boolean read FEnabledImages write SetEnabledImages default True;
-    property Height read GetHeight write SetHeight default 16;
-    property ImageNameAvailable: Boolean read FImageNameAvailable write FImageNameAvailable default False;
-    property PngImages: TPngImageCollectionItems read FPngImages write SetPngImages;
-    property PngOptions: TPngOptions read FPngOptions write SetPngOptions default [pngBlendOnDisabled];
-    property Width read GetWidth write SetWidth default 16;
-  end;
-
-  TPngImageCollection = class(TComponent)
-  private
-    FItems: TPngImageCollectionItems;
-  public
-    constructor Create(AOwner: TComponent); override;
-    destructor Destroy; override;
-  published
-    property Items: TPngImageCollectionItems read FItems write FItems;
-  end;
-
-  TPngImageCollectionItems = class(TCollection)
-  private
-    FOwner: TPersistent;
-    function GetItem(Index: Integer): TPngImageCollectionItem;
-    procedure SetItem(Index: Integer; const Value: TPngImageCollectionItem);
-  protected
-    function GetOwner: TPersistent; override;
-    procedure Update(Item: TCollectionItem); override;
-  public
-    constructor Create(AOwner: TPersistent);
-    function Add(DontCreatePNG: Boolean = False): TPngImageCollectionItem; reintroduce;
-    procedure Assign(Source: TPersistent); override;
-    function Insert(Index: Integer; DontCreatePNG: Boolean = False): TPngImageCollectionItem; reintroduce;
-    property Items[index: Integer]: TPngImageCollectionItem read GetItem write SetItem; default;
-  end;
-
-  TPngImageCollectionItem = class(TCollectionItem)
-  private
-    FBackground: TColor;
-    FName: string;
-    FPngImage: TPngImage;
-    procedure SetBackground(const Value: TColor);
-    procedure SetPngImage(const Value: TPngImage);
-  protected
-    procedure AssignTo(Dest: TPersistent); override;
-    function GetDisplayName: string; override;
-  public
-    constructor Create(Collection: TCollection); overload; override;
-    constructor Create(Collection: TCollection; DontCreatePNG: Boolean = False); reintroduce; overload;
-    destructor Destroy; override;
-    procedure Assign(Source: TPersistent); override;
-    function Duplicate: TPngImage;
-  published
-    property Background: TColor read FBackground write SetBackground default clBtnFace;
-    property Name: string read FName write FName;
-    property PngImage: TPngImage read FPngImage write SetPngImage;
-  end;
-
-procedure CopyImageFromImageList(Dest: TPngImage; ImageList: TCustomImageList; Index: Integer);
-
-implementation
-
-uses
-  Math, Contnrs, CommCtrl, ComCtrls;
-
-var
-  ImageListCount: Integer = 0;
-  MethodPatches: TObjectList = nil;
-
-type
-  TMethodPatch = class
-  private
-    Name: string;
-    OldBody: packed array[0..4] of Byte;
-    OldPointer: Pointer;
-    NewPointer: Pointer;
-  public
-    constructor Create;
-    destructor Destroy; override;
-    procedure BeginInvokeOldMethod;
-    procedure FinishInvokeOldMethod;
-    function PatchBack: Boolean;
-  end;
-
-{ Global }
-
-function FindMethodPatch(const Name: string): TMethodPatch;
-var
-  I: Integer;
-begin
-  Result := nil;
-  for I := 0 to MethodPatches.Count - 1 do begin
-    if TMethodPatch(MethodPatches[I]).Name = Name then begin
-      Result := TMethodPatch(MethodPatches[I]);
-      Break;
-    end;
-  end;
-end;
-
-{$IF RTLVersion > 18.0 }
-{$POINTERMATH ON}
-{$IFEND}
-function PatchPtr(OldPtr, NewPtr: Pointer; const Name: string; Patch: TMethodPatch): Boolean;
-var
-  Access: Cardinal;
-  memSize: Integer;
-  opCode: PByte;
-  operand: PInteger;
-begin
-  Result := False;
-  Patch.Name := Name;
-  if OldPtr <> NewPtr then begin
-    Patch.OldPointer := OldPtr;
-    Patch.NewPointer := NewPtr;
-    opCode := OldPtr;
-    operand := OldPtr;
-    Inc(PByte(operand));
-    memSize := SizeOf(Patch.OldBody);
-    Move(opCode^, Patch.OldBody[0], memSize);
-    if VirtualProtect(OldPtr, 16, PAGE_EXECUTE_READWRITE, @Access) then begin
-      opCode^ := $E9; // Near jump
-      {$IF RTLVersion > 18.0 }
-      operand^ := PByte(NewPtr) - PByte(OldPtr) - 5;
-      {$ELSE}
-      operand^ := PChar(NewPtr) - PChar(OldPtr) - 5;
-      {$IFEND}
-      VirtualProtect(OldPtr, 16, Access, @Access);
-//      {$IF not (defined(CPU386) or defined(CPUX86) or defined(CPUX64)) }
-//      FlushInstructionCache(GetCurrentProcess, OldPtr, memSize);
-//      {$IFEND}
-      Result := True;
-    end;
-  end;
-  if not Result then
-    Patch.OldPointer := nil;
-end;
-{$IF RTLVersion > 18.0 }
-{$POINTERMATH OFF}
-{$IFEND}
-
-procedure ApplyMethodPatches;
-type
-  TPointerCombo = record
-    OldPtr: Pointer;
-    NewPtr: Pointer;
-    Name: string;
-  end;
-
-  function Combo(const OldPtr, NewPtr: Pointer; const Name: string): TPointerCombo;
-  begin
-    Result.OldPtr := OldPtr;
-    Result.NewPtr := NewPtr;
-    Result.Name := Name;
-  end;
-
-const
-  EmptyCombo: TPointerCombo = (OldPtr: nil; NewPtr: nil; Name: '');
-var
-  Pointers: array of TPointerCombo;
-  Patch: TMethodPatch;
-  I: Integer;
-begin
-  if ImageListCount = 0 then begin
-    {$IF CompilerVersion >= 34.0 Delphi 10.4 Sydney }
-    SetLength(Pointers, 17);
-    {$ELSE}
-    SetLength(Pointers, 15);
-    {$ENDIF}
-    Pointers[0] := Combo(@TCustomImageList.Add, @TPngImageList.Add, 'Add');
-    Pointers[1] := Combo(@TCustomImageList.AddIcon, @TPngImageList.AddIcon, 'AddIcon');
-    Pointers[2] := Combo(@TCustomImageList.AddImage, @TPngImageList.AddImage, 'AddImage');
-    Pointers[3] := Combo(@TCustomImageList.AddImages, @TPngImageList.AddImages, 'AddImages');
-    Pointers[4] := Combo(@TCustomImageList.AddMasked, @TPngImageList.AddMasked, 'AddMasked');
-    Pointers[5] := Combo(@TCustomImageList.Clear, @TPngImageList.Clear, 'Clear');
-    Pointers[6] := Combo(@TCustomImageList.Delete, @TPngImageList.Delete, 'Delete');
-    Pointers[7] := Combo(@TCustomImageList.Insert, @TPngImageList.Insert, 'Insert');
-    Pointers[8] := Combo(@TCustomImageList.InsertIcon, @TPngImageList.InsertIcon, 'InsertIcon');
-    Pointers[9] := Combo(@TCustomImageList.InsertMasked, @TPngImageList.InsertMasked, 'InsertMasked');
-    Pointers[10] := Combo(@TCustomImageList.Move, @TPngImageList.Move, 'Move');
-    Pointers[11] := Combo(@TCustomImageList.Replace, @TPngImageList.Replace, 'Replace');
-    Pointers[12] := Combo(@TCustomImageList.ReplaceIcon, @TPngImageList.ReplaceIcon, 'ReplaceIcon');
-    Pointers[13] := Combo(@TCustomImageList.ReplaceMasked, @TPngImageList.ReplaceMasked, 'ReplaceMasked');
-    Pointers[14] := Combo(@TCustomImageList.Overlay, @TPngImageList.Overlay, 'Overlay');
-    {$IF CompilerVersion >= 34.0 Delphi 10.4 Sydney }
-    Pointers[15] := Combo(@TCustomImageList.AddDisabledImage, @TPngImageList.AddDisabledImage, 'AddDisabledImage');
-    Pointers[16] := Combo(@TCustomImageList.AddDisabledImages, @TPngImageList.AddDisabledImages, 'AddDisabledImages');
-    {$ENDIF}
-
-    MethodPatches := TObjectList.Create;
-    for I := Low(Pointers) to High(Pointers) do begin
-      if Pointers[I].OldPtr <> nil then begin
-        Patch := TMethodPatch.Create;
-        if PatchPtr(Pointers[I].OldPtr, Pointers[I].NewPtr, Pointers[I].Name, Patch) then
-        begin
-          MethodPatches.Add(Patch)
-        end
-          else
-        begin
-          Patch.Free;
-        end;
-      end;
-    end;
-  end;
-end;
-
-procedure RevertPatchedMethods;
-begin
-  if ImageListCount = 0 then
-  begin
-    FreeAndNil(MethodPatches);
-  end;
-end;
-
-procedure CopyImageFromImageList(Dest: TPngImage; ImageList: TCustomImageList; Index: Integer);
-var
-  Icon: TIcon;
-  IconInfo: TIconInfo;
-  ColorBitmap, MaskBitmap: TBitmap;
-  X, Y: Integer;
-  AlphaLine: pngimage.PByteArray;
-  Png: TPngImageCollectionItem;
-begin
-  if ImageList is TPngImageList then begin
-    //This is easy, just copy the PNG object from the imagelist to the PNG object
-    //from the button
-    Png := TPNGImageList(ImageList).PngImages[Index];
-    if Png <> nil then
-      Dest.Assign(Png.PngImage);
-  end
-  else begin
-    Icon := TIcon.Create;
-    ColorBitmap := TBitmap.Create;
-    MaskBitmap := TBitmap.Create;
-    try
-      //Try to copy an icon to a PNG object, including transparency
-      ImageList.GetIcon(Index, Icon);
-      if GetIconInfo(Icon.Handle, IconInfo) then begin
-        //First, pump the colors into the PNG object
-        ColorBitmap.Handle := IconInfo.hbmColor;
-        ColorBitmap.PixelFormat := pf24bit;
-        Dest.Assign(ColorBitmap);
-
-        //Finally, copy the transparency
-        Dest.CreateAlpha;
-        MaskBitmap.Handle := IconInfo.hbmMask;
-        for Y := 0 to Dest.Height - 1 do begin
-          AlphaLine := Dest.AlphaScanline[Y];
-          for X := 0 to Dest.Width - 1 do
-            AlphaLine^[X] := Integer(GetPixel(MaskBitmap.Canvas.Handle, X, Y) = COLORREF(clBlack)) * $FF;
-        end;
-      end;
-    finally
-      MaskBitmap.Free;
-      ColorBitmap.Free;
-      Icon.Free;
-    end;
-  end;
-end;
-
-{ TMethodPatch }
-
-constructor TMethodPatch.Create;
-begin
-  inherited Create;
-  OldPointer := nil;
-end;
-
-destructor TMethodPatch.Destroy;
-begin
-  if OldPointer <> nil then
-  begin
-    PatchBack;
-  end;
-  inherited Destroy;
-end;
-
-procedure TMethodPatch.BeginInvokeOldMethod;
-begin
-  PatchBack;
-end;
-
-procedure TMethodPatch.FinishInvokeOldMethod;
-begin
-  PatchPtr(OldPointer, NewPointer, Name, Self);
-end;
-
-function TMethodPatch.PatchBack: Boolean;
-var
-  Access: Cardinal;
-begin
-  Result := False;
-  if VirtualProtect(OldPointer, 16, PAGE_EXECUTE_READWRITE, @Access) then begin
-    Move(OldBody[0], OldPointer^, SizeOf(OldBody));
-    VirtualProtect(OldPointer, 16, Access, @Access);
-    Result := True;
-  end;
-end;
-
-constructor TPngImageList.Create(AOwner: TComponent);
-var
-  I: Integer;
-begin
-  for I := Low(FOverlayIndex) to High(FOverlayIndex) do begin
-    FOverlayIndex[I] := -1;
-  end;
-  inherited Create(AOwner);
-  {$IF CompilerVersion >= 33.0 Delphi 10.3 Rio }
-  StoreBitmap := False;
-  {$ENDIF}
-  FImageNameAvailable := False;
-  ColorDepth := cd32Bit;
-  if ImageListCount = 0 then
-    ApplyMethodPatches;
-  Inc(ImageListCount);
-  FEnabledImages := True;
-  FPngOptions := [pngBlendOnDisabled];
-  FPngImages := TPngImageCollectionItems.Create(Self);
-  FLocked := 0;
-end;
-
-destructor TPngImageList.Destroy;
-begin
-  FPngImages.Free;
-  Dec(ImageListCount);
-  if ImageListCount = 0 then
-    RevertPatchedMethods;
-  inherited Destroy;
-end;
-
-//--- Patched methods ---
-
-function TPngImageList.Add(Image, Mask: TBitmap): Integer;
-var
-  Patch: TMethodPatch;
-  Png: TPngImage;
-begin
-  if TObject(Self) is TPngImageList then begin
-    Png := TPngImage.Create;
-    try
-      CreatePNG(Image, Mask, Png);
-      result := AddPng(Png);
-    finally
-      Png.Free;
-    end;
-  end
-  else begin
-    Patch := FindMethodPatch('Add');
-    if Patch <> nil then begin
-      Patch.BeginInvokeOldMethod;
-      try
-        Result := TCustomImageList(Self).Add(Image, Mask);
-      finally
-        Patch.FinishInvokeOldMethod;
-      end;
-    end
-    else
-      Result := -1;
-  end;
-end;
-
-function TPngImageList.AddIcon(Image: TIcon): Integer;
-var
-  Patch: TMethodPatch;
-  Png: TPngImage;
-begin
-  if TObject(Self) is TPngImageList then begin
-    Png := TPngImage.Create;
-    try
-      ConvertToPNG(Image, Png);
-      result := AddPng(Png);
-    finally
-      Png.Free;
-    end;
-  end
-  else begin
-    Patch := FindMethodPatch('AddIcon');
-    if Patch <> nil then begin
-      Patch.BeginInvokeOldMethod;
-      try
-        Result := TCustomImageList(Self).AddIcon(Image);
-      finally
-        Patch.FinishInvokeOldMethod;
-      end;
-    end
-    else
-      Result := -1;
-  end;
-end;
-
-function TPngImageList.AddPng(Image: TPngImage; Background: TColor = clNone):
-    Integer;
-var
-  Item: TPngImageCollectionItem;
-begin
-  Result := -1;
-  if Image = nil then Exit;
-
-  BeginUpdate;
-  try
-    Item := FPngImages.Add(True);
-    Item.PngImage := Image;
-    Item.Background := Background;
-    Result := Item.Index;
-    InternalAddPng(Item.PngImage, Item.Background);
-    Change;
-  finally
-    EndUpdate(false);
-  end;
-end;
-
-function TPngImageList.AddImage(Value: TCustomImageList; Index: Integer): Integer;
-var
-  Patch: TMethodPatch;
-  Png: TPngImage;
-begin
-  if TObject(Self) is TPngImageList then begin
-    Png := TPngImage.Create;
-    try
-      CopyImageFromImageList(Png, Value, Index);
-      if RTLVersion < 31.00 then begin
-        result := AddPng(Png);
-      end
-      else begin
-        { Since Berlin AddImage returns the new size of the list, while before it returned the index of the added image.
-          Although this behaviour seems somewhat strange, it actually matches the documentation. }
-        AddPng(Png);
-        result := FPngImages.Count;
-      end;
-    finally
-      Png.Free;
-    end;
-  end
-  else begin
-    Patch := FindMethodPatch('AddImage');
-    if Patch <> nil then begin
-      Patch.BeginInvokeOldMethod;
-      try
-        Result := TCustomImageList(Self).AddImage(Value, Index);
-      finally
-        Patch.FinishInvokeOldMethod;
-      end;
-    end
-    else
-      Result := -1;
-  end;
-end;
-
-procedure TPngImageList.AddImages(Value: TCustomImageList);
-var
-  Patch: TMethodPatch;
-  I: Integer;
-  Png: TPngImage;
-begin
-  if TObject(Self) is TPngImageList then begin
-    BeginUpdate;
-    try
-      //Copy every image from Value into this imagelist.
-      Png := TPngImage.Create;
-      try
-        for I := 0 to Value.Count - 1 do begin
-          CopyImageFromImageList(Png, Value, I);
-          AddPng(Png);
-        end;
-      finally
-        Png.Free;
-      end;
-    finally
-      EndUpdate;
-    end;
-  end
-  else begin
-    Patch := FindMethodPatch('AddImages');
-    if Patch <> nil then begin
-      Patch.BeginInvokeOldMethod;
-      try
-        TCustomImageList(Self).AddImages(Value);
-      finally
-        Patch.FinishInvokeOldMethod;
-      end;
-    end;
-  end;
-end;
-
-{$IF CompilerVersion >= 34.0 Delphi 10.4 Sydney }
-function TPngImageList.AddDisabledImage(Value: TCustomImageList; Index: Integer): Integer;
-var
-  Patch: TMethodPatch;
-  Png: TPngImage;
-begin
-  if TObject(Self) is TPngImageList then begin
-    Png := TPngImage.Create;
-    try
-      CopyImageFromImageList(Png, Value, Index);
-      MakeDisabledImage(Png, PngOptions);
-      AddPng(Png);
-      result := FPngImages.Count;
-    finally
-      Png.Free;
-    end;
-  end
-  else begin
-    Patch := FindMethodPatch('AddDisabledImage');
-    if Patch <> nil then begin
-      Patch.BeginInvokeOldMethod;
-      try
-        Result := TCustomImageList(Self).AddDisabledImage(Value, Index);
-      finally
-        Patch.FinishInvokeOldMethod;
-      end;
-    end
-    else
-      Result := -1;
-  end;
-end;
-
-procedure TPngImageList.AddDisabledImages(Value: TCustomImageList);
-var
-  Patch: TMethodPatch;
-  I: Integer;
-  Png: TPngImage;
-begin
-  if TObject(Self) is TPngImageList then begin
-    BeginUpdate;
-    try
-      //Copy every image from Value into this imagelist.
-      Png := TPngImage.Create;
-      try
-        for I := 0 to Value.Count - 1 do begin
-          CopyImageFromImageList(Png, Value, I);
-          MakeDisabledImage(Png, PngOptions);
-          AddPng(Png);
-        end;
-      finally
-        Png.Free;
-      end;
-    finally
-      EndUpdate;
-    end;
-  end
-  else begin
-    Patch := FindMethodPatch('AddDisabledImages');
-    if Patch <> nil then begin
-      Patch.BeginInvokeOldMethod;
-      try
-        TCustomImageList(Self).AddDisabledImages(Value);
-      finally
-        Patch.FinishInvokeOldMethod;
-      end;
-    end;
-  end;
-end;
-{$ENDIF}
-
-function TPngImageList.AddMasked(Image: TBitmap; MaskColor: TColor): Integer;
-var
-  Patch: TMethodPatch;
-  Png: TPngImage;
-begin
-  if TObject(Self) is TPngImageList then begin
-    Png := TPngImage.Create;
-    try
-      CreatePNGMasked(Image, MaskColor, Png);
-      result := AddPng(Png);
-    finally
-      Png.Free;
-    end;
-  end
-  else begin
-    Patch := FindMethodPatch('AddMasked');
-    if Patch <> nil then begin
-      Patch.BeginInvokeOldMethod;
-      try
-        Result := TCustomImageList(Self).AddMasked(Image, MaskColor);
-      finally
-        Patch.FinishInvokeOldMethod;
-      end;
-    end
-    else
-      Result := -1;
-  end;
-end;
-
-procedure TPngImageList.Assign(Source: TPersistent);
-var
-  pngSource: TPngImageList;
-begin
-  if Source is TPngImageList then begin
-    pngSource := TPngImageList(Source);
-    BeginUpdate;
-    try
-      PngImages := pngSource.PngImages;
-      EnabledImages := pngSource.EnabledImages;
-      PngOptions := pngSource.PngOptions;
-    finally
-      EndUpdate(true);
-    end;
-  end;
-
-  if Source is TCustomImageList then begin
-    ColorDepth := TCustomImageList(Source).ColorDepth;
-  end;
-
-  inherited;
-end;
-
-procedure TPngImageList.AssignTo(Dest: TPersistent);
-var
-  pngDest: TPngImageList;
-begin
-  inherited;
-  if Dest is TPngImageList then begin
-    pngDest := TPngImageList(Dest);
-    pngDest.PngImages := PngImages;
-    pngDest.EnabledImages := EnabledImages;
-    pngDest.PngOptions := PngOptions;
-  end;
-end;
-
-procedure TPngImageList.BeginUpdate;
-begin
-  Inc(FLocked);
-end;
-
-procedure TPngImageList.Clear;
-var
-  Patch: TMethodPatch;
-begin
-  if TObject(Self) is TPngImageList then begin
-    //Clear the PngImages collection and the internal imagelist.
-    BeginUpdate;
-    try
-      FPngImages.Clear;
-      ImageList_Remove(Handle, -1);
-      Change;
-    finally
-      EndUpdate(False);
-    end;
-  end
-  else begin
-    Patch := FindMethodPatch('Clear');
-    if Patch <> nil then begin
-      Patch.BeginInvokeOldMethod;
-      try
-        TCustomImageList(Self).Clear;
-      finally
-        Patch.FinishInvokeOldMethod;
-      end;
-    end;
-  end;
-end;
-
-procedure TPngImageList.CopyPngs;
-var
-  I: Integer;
-  Png: TPngImage;
-  Icon: HIcon;
-  item: TPngImageCollectionItem;
-begin
-  //Are we adding a bunch of images?
-  if FLocked > 0 then
-    Exit;
-
-  //Copy PNG images to the imagelist. These images will not be stored in the DFM.
-  ImageList_Remove(Handle, -1);
-  Handle := ImageList_Create(Width, Height, ILC_COLOR32 or (Integer(Masked) *
-    ILC_MASK), 0, AllocBy);
-
-  Png := TPngImage.Create;
-  try
-    for I := 0 to FPngImages.Count - 1 do begin
-      item := FPngImages.Items[I];
-      if (item.PngImage = nil) or item.PngImage.Empty then
-        Continue;
-      if FEnabledImages or (FPngOptions = []) then begin
-        Icon := PngToIcon(item.PngImage, item.Background);
-      end
-      else begin
-        //Basically the same as in the DrawPNG function
-        Png.Assign(item.PngImage);
-        MakeDisabledImage(Png, PngOptions);
-        Icon := PngToIcon(Png);
-      end;
-      ImageList_AddIcon(Handle, Icon);
-      DestroyIcon(Icon);
-    end;
-  finally
-    Png.Free;
-  end;
-end;
-
-procedure TPngImageList.Delete(Index: Integer);
-var
-  Patch: TMethodPatch;
-begin
-  if TObject(Self) is TPngImageList then begin
-    //Delete an image from the PngImages collection and from the internal imagelist.
-    if (Index >= 0) and (Index < Count) then begin
-      BeginUpdate;
-      try
-        FPngImages.Delete(Index);
-        ImageList_Remove(Handle, Index);
-        Change;
-      finally
-        EndUpdate(False);
-      end;
-    end;
-  end
-  else begin
-    Patch := FindMethodPatch('Delete');
-    if Patch <> nil then begin
-      Patch.BeginInvokeOldMethod;
-      try
-        TCustomImageList(Self).Delete(Index);
-      finally
-        Patch.FinishInvokeOldMethod;
-      end;
-    end;
-  end;
-end;
-
-//--- End of patched methods ---
-
-procedure TPngImageList.DoDraw(Index: Integer; Canvas: TCanvas; X, Y: Integer; Style: Cardinal; Enabled: Boolean);
-var
-  PaintRect: TRect;
-  Options: TPngOptions;
-  IndexOfOverlay: Integer;
-  Png: TPngImageCollectionItem;
-begin
-  //Draw a PNG directly to the Canvas. This is the preferred method to call,
-  //because this omits the API calls that use a fixed background.
-  PaintRect := Bounds(X, Y, Width, Height);
-  if Enabled then
-    Options := []
-  else
-    Options := FPngOptions;
-  Png := FPngImages.Items[Index];
-  if Png <> nil then begin
-    DrawPNG(Png.PngImage, Canvas, PaintRect, Options);
-    IndexOfOverlay := ExtractOverlayIndex(Style);
-    if (IndexOfOverlay >= 0) and (IndexOfOverlay < Count) then begin
-      Png := PngImages.Items[IndexOfOverlay];
-      if Png <> nil then begin
-        DrawPNG(Png.PngImage, Canvas, PaintRect, Options);
-      end;
-    end;
-  end;
-end;
-
-procedure TPngImageList.EndUpdate(Update: Boolean);
-begin
-  Dec(FLocked);
-  if Update and (FLocked = 0) then
-    CopyPngs;
-end;
-
-function TPngImageList.ExtractOverlayIndex(Style: Cardinal): Integer;
-var
-  idx: Cardinal;
-begin
-  Result := -1;
-  idx := Style and ILD_OVERLAYMASK;
-  if idx > 0 then begin
-    idx := idx shr 8;
-    if (idx > 0) then begin
-      Dec(idx);
-<<<<<<< HEAD
-{$WARN COMPARISON_TRUE OFF}
-=======
-      {$WARN COMPARISON_TRUE OFF }
->>>>>>> be374828
-      if (idx >= Low(FOverlayIndex)) and (idx <= High(FOverlayIndex)) then begin
-        Result := FOverlayIndex[idx];
-{$WARN COMPARISON_TRUE DEFAULT}
-      end;
-      {$WARN COMPARISON_TRUE DEFAULT }
-    end;
-  end;
-end;
-
-function TPngImageList.FindIndexByName(const AName: string): Integer;
-var
-  I: Integer;
-begin
-  Result := -1;
-  for I := 0 to PngImages.Count - 1 do begin
-    if SameText(PngImages[I].Name, AName) then begin
-      Result := I;
-      Break;
-    end;
-  end;
-end;
-
-function TPngImageList.GetHeight: Integer;
-begin
-  Result := inherited Height;
-end;
-
-function TPngImageList.GetImageName(Index: Integer): string;
-var
-  item: TPngImageCollectionItem;
-begin
-  Result := '';
-  item := PngImages[Index];
-  if item <> nil then
-    Result := item.Name;
-end;
-
-{$IF CompilerVersion >= 34.0 Delphi 10.4 }
-function TPngImageList.IsImageNameAvailable: Boolean;
-begin
-  Result := FImageNameAvailable;
-end;
-
-function TPngImageList.GetIndexByName(const AName: TImageName): TImageIndex;
-begin
-  Result := FindIndexByName(AName);
-end;
-
-function TPngImageList.GetNameByIndex(AIndex: TImageIndex): TImageName;
-begin
-  Result := ImageName[AIndex];
-end;
-{$ENDIF}
-
-function TPngImageList.GetWidth: Integer;
-begin
-  Result := inherited Width;
-end;
-
-procedure TPngImageList.Insert(Index: Integer; Image, Mask: TBitmap);
-var
-  Patch: TMethodPatch;
-  Png: TPngImage;
-begin
-  if TObject(Self) is TPngImageList then begin
-    //Insert a new PNG based on the image and its mask.
-    if Image <> nil then begin
-      Png := TPngImage.Create;
-      try
-        CreatePNG(Image, Mask, Png);
-        InsertPng(Index, Png);
-      finally
-        Png.Free;
-      end;
-    end;
-  end
-  else begin
-    Patch := FindMethodPatch('Insert');
-    if Patch <> nil then begin
-      Patch.BeginInvokeOldMethod;
-      try
-        TCustomImageList(Self).Insert(Index, Image, Mask);
-      finally
-        Patch.FinishInvokeOldMethod;
-      end;
-    end;
-  end;
-end;
-
-procedure TPngImageList.InsertIcon(Index: Integer; Image: TIcon);
-var
-  Patch: TMethodPatch;
-  Png: TPngImage;
-begin
-  if TObject(Self) is TPngImageList then begin
-    //Insert a new PNG based on the image.
-    if Image <> nil then begin
-      Png := TPngImage.Create;
-      try
-        ConvertToPNG(Image, Png);
-        InsertPng(Index, Png);
-      finally
-        Png.Free;
-      end;
-    end;
-  end
-  else begin
-    Patch := FindMethodPatch('InsertIcon');
-    if Patch <> nil then begin
-      Patch.BeginInvokeOldMethod;
-      try
-        TCustomImageList(Self).InsertIcon(Index, Image);
-      finally
-        Patch.FinishInvokeOldMethod;
-      end;
-    end;
-  end;
-end;
-
-procedure TPngImageList.InsertPng(Index: Integer; Image: TPngImage; Background:
-    TColor = clNone);
-var
-  Item: TPngImageCollectionItem;
-begin
-  if Image <> nil then begin
-    BeginUpdate;
-    try
-      Item := PngImages.Insert(Index, True);
-      Item.PngImage := Image;
-      Item.Background := Background;
-      InternalInsertPng(Index, Item.PngImage, Item.Background);
-      Change;
-    finally
-      EndUpdate(False);
-    end;
-  end;
-end;
-
-procedure TPngImageList.InsertMasked(Index: Integer; Image: TBitmap; MaskColor: TColor);
-var
-  Patch: TMethodPatch;
-  Png: TPngImage;
-begin
-  if TObject(Self) is TPngImageList then begin
-    //Insert a new PNG based on the image and a colored mask.
-    if Image <> nil then begin
-      Png := TPngImage.Create;
-      try
-        CreatePNGMasked(Image, MaskColor, Png);
-        InsertPng(Index, Png);
-      finally
-        Png.Free;
-      end;
-    end;
-  end
-  else begin
-    Patch := FindMethodPatch('InsertMasked');
-    if Patch <> nil then begin
-      Patch.BeginInvokeOldMethod;
-      try
-        TCustomImageList(Self).InsertMasked(Index, Image, MaskColor);
-      finally
-        Patch.FinishInvokeOldMethod;
-      end;
-    end;
-  end;
-end;
-
-procedure TPngImageList.InternalInsertPng(Index: Integer; const Png: TPngImage;
-    Background: TColor);
-var
-  I: Integer;
-  Icon: HICON;
-  TempList: TPngImageList;
-begin
-  TempList := TPngImageList(TComponentClass(ClassType).Create(nil));
-  try
-    TempList.Assign(Self);
-    ImageList_RemoveAll(Handle);
-    for I := 0 to Index - 1 do begin
-      Icon := ImageList_GetIcon(TempList.Handle, I, ILD_NORMAL);
-      ImageList_AddIcon(Handle, Icon);
-      DestroyIcon(Icon);
-    end;
-    Icon := PngToIcon(Png, Background);
-    ImageList_AddIcon(Handle, Icon);
-    DestroyIcon(Icon);
-    for I := Index to TempList.Count - 1 do begin
-      Icon := ImageList_GetIcon(TempList.Handle, I, ILD_NORMAL);
-      ImageList_AddIcon(Handle, Icon);
-      DestroyIcon(Icon);
-    end;
-  finally
-    TempList.Free;
-  end;
-end;
-
-procedure TPngImageList.InternalAddPng(const Png: TPngImage; Background: TColor
-    = clNone);
-var
-  Icon: HICON;
-begin
-  Icon := PngToIcon(Png, Background);
-  try
-    ImageList_AddIcon(Handle, Icon);
-  finally
-    DestroyIcon(Icon);
-  end;
-end;
-
-procedure TPngImageList.ListImageNames(Target: TStrings);
-var
-  I: Integer;
-begin
-  for I := 0 to PngImages.Count - 1 do begin
-    Target.Add(PngImages[I].Name);
-  end;
-end;
-
-procedure TPngImageList.Move(CurIndex, NewIndex: Integer);
-var
-  Patch: TMethodPatch;
-begin
-  if TObject(Self) is TPngImageList then begin
-    //Move an image from one position to another. Don't try doing so in the internal
-    //imagelist, just recreate it, since this method won't be called very often.
-    BeginUpdate;
-    try
-      ImageList_Remove(Handle, CurIndex);
-      InternalInsertPng(NewIndex, FPngImages[CurIndex].PngImage,
-        FPngImages[CurIndex].Background);
-      FPngImages[CurIndex].Index := NewIndex;
-      Change;
-    finally
-      EndUpdate(False);
-    end;
-  end
-  else begin
-    Patch := FindMethodPatch('Move');
-    if Patch <> nil then begin
-      Patch.BeginInvokeOldMethod;
-      try
-        TCustomImageList(Self).Move(CurIndex, NewIndex);
-      finally
-        Patch.FinishInvokeOldMethod;
-      end;
-    end;
-  end;
-end;
-
-function TPngImageList.Overlay(ImageIndex: Integer; Overlay: TOverlay): Boolean;
-begin
-  Result := (ImageIndex >= 0) and (ImageIndex < Count);
-  FOverlayIndex[Overlay] := ImageIndex;
-end;
-
-function TPngImageList.PngToIcon(const Png: TPngImage; Background: TColor): HICON;
-const
-  MaxRGBQuads = MaxInt div SizeOf(TRGBQuad) - 1;
-type
-  TRGBQuadArray = array[0..MaxRGBQuads] of TRGBQuad;
-  PRGBQuadArray = ^TRGBQuadArray;
-  TBitmapInfo4 = packed record
-    bmiHeader: TBitmapV4Header;
-    bmiColors: array[0..0] of TRGBQuad;
-  end;
-
-  function PngToIcon32(Png: TPngImage): HIcon;
-  var
-    ImageBits: PRGBQuadArray;
-    BitmapInfo: TBitmapInfo4;
-    IconInfo: TIconInfo;
-    AlphaBitmap: HBitmap;
-    MaskBitmap: TBitmap;
-    X, Y: Integer;
-    AlphaLine: PByteArray;
-    HasAlpha, HasBitmask: Boolean;
-    Color, TransparencyColor: TColor;
-  begin
-    //Convert a PNG object to an alpha-blended icon resource
-    ImageBits := nil;
-
-    //Allocate a DIB for the color data and alpha channel
-    with BitmapInfo.bmiHeader do begin
-      bV4Size := SizeOf(BitmapInfo.bmiHeader);
-      bV4Width := Png.Width;
-      bV4Height := Png.Height;
-      bV4Planes := 1;
-      bV4BitCount := 32;
-      bV4V4Compression := BI_BITFIELDS;
-      bV4SizeImage := 0;
-      bV4XPelsPerMeter := 0;
-      bV4YPelsPerMeter := 0;
-      bV4ClrUsed := 0;
-      bV4ClrImportant := 0;
-      bV4RedMask := $00FF0000;
-      bV4GreenMask := $0000FF00;
-      bV4BlueMask := $000000FF;
-      bV4AlphaMask := $FF000000;
-    end;
-    AlphaBitmap := CreateDIBSection(0, PBitmapInfo(@BitmapInfo)^,
-      DIB_RGB_COLORS, Pointer(ImageBits), 0, 0);
-    try
-      //Spin through and fill it with a wash of color and alpha.
-      AlphaLine := nil;
-      HasAlpha := Png.Header.ColorType in [COLOR_GRAYSCALEALPHA,
-        COLOR_RGBALPHA];
-      HasBitmask := Png.TransparencyMode = ptmBit;
-      TransparencyColor := Png.TransparentColor;
-      for Y := 0 to Png.Height - 1 do begin
-        if HasAlpha then
-          AlphaLine := Png.AlphaScanline[Png.Height - Y - 1];
-        for X := 0 to Png.Width - 1 do begin
-          Color := Png.Pixels[X, Png.Height - Y - 1];
-          ImageBits^[Y * Png.Width + X].rgbRed := Color and $FF;
-          ImageBits^[Y * Png.Width + X].rgbGreen := Color shr 8 and $FF;
-          ImageBits^[Y * Png.Width + X].rgbBlue := Color shr 16 and $FF;
-          if HasAlpha then
-            ImageBits^[Y * Png.Width + X].rgbReserved := AlphaLine^[X]
-          else if HasBitmask then
-            ImageBits^[Y * Png.Width + X].rgbReserved := Integer(Color <>
-              TransparencyColor) * 255;
-        end;
-      end;
-
-      //Create an empty mask
-      MaskBitmap := TBitmap.Create;
-      try
-        MaskBitmap.Width := Png.Width;
-        MaskBitmap.Height := Png.Height;
-        MaskBitmap.PixelFormat := pf1bit;
-        MaskBitmap.Canvas.Brush.Color := clBlack;
-        MaskBitmap.Canvas.FillRect(Rect(0, 0, MaskBitmap.Width,
-          MaskBitmap.Height));
-
-        //Create the alpha blended icon
-        IconInfo.fIcon := True;
-        IconInfo.hbmColor := AlphaBitmap;
-        IconInfo.hbmMask := MaskBitmap.Handle;
-        Result := CreateIconIndirect(IconInfo);
-      finally
-        MaskBitmap.Free;
-      end;
-    finally
-      DeleteObject(AlphaBitmap);
-    end;
-  end;
-
-  function PngToIcon24(Png: TPngImage; Background: TColor): HIcon;
-  var
-    ColorBitmap, MaskBitmap: TBitmap;
-    X, Y: Integer;
-    AlphaLine: PByteArray;
-    IconInfo: TIconInfo;
-    TransparencyColor: TColor;
-  begin
-    ColorBitmap := TBitmap.Create;
-    MaskBitmap := TBitmap.Create;
-    try
-      ColorBitmap.Width := Png.Width;
-      ColorBitmap.Height := Png.Height;
-      ColorBitmap.PixelFormat := pf32bit;
-      MaskBitmap.Width := Png.Width;
-      MaskBitmap.Height := Png.Height;
-      MaskBitmap.PixelFormat := pf32bit;
-
-      //Draw the color bitmap
-      ColorBitmap.Canvas.Brush.Color := Background;
-      ColorBitmap.Canvas.FillRect(Rect(0, 0, Png.Width, Png.Height));
-      Png.Draw(ColorBitmap.Canvas, Rect(0, 0, Png.Width, Png.Height));
-
-      //Create the mask bitmap
-      if Png.Header.ColorType in [COLOR_GRAYSCALEALPHA, COLOR_RGBALPHA] then
-        for Y := 0 to Png.Height - 1 do begin
-          AlphaLine := Png.AlphaScanline[Y];
-          for X := 0 to Png.Width - 1 do
-            if AlphaLine^[X] = 0 then
-              SetPixelV(MaskBitmap.Canvas.Handle, X, Y, clWhite)
-            else
-              SetPixelV(MaskBitmap.Canvas.Handle, X, Y, clBlack);
-        end
-      else if Png.TransparencyMode = ptmBit then begin
-        TransparencyColor := Png.TransparentColor;
-        for Y := 0 to Png.Height - 1 do
-          for X := 0 to Png.Width - 1 do
-            if Png.Pixels[X, Y] = TransparencyColor then
-              SetPixelV(MaskBitmap.Canvas.Handle, X, Y, clWhite)
-            else
-              SetPixelV(MaskBitmap.Canvas.Handle, X, Y, clBlack);
-      end;
-
-      //Create the icon
-      IconInfo.fIcon := True;
-      IconInfo.hbmColor := ColorBitmap.Handle;
-      IconInfo.hbmMask := MaskBitmap.Handle;
-      Result := CreateIconIndirect(IconInfo);
-    finally
-      ColorBitmap.Free;
-      MaskBitmap.Free;
-    end;
-  end;
-
-begin
-  if GetComCtlVersion >= ComCtlVersionIE6 then begin
-    //Windows XP or later, using the modern method: convert every PNG to
-    //an icon resource with alpha channel
-    Result := PngToIcon32(Png);
-  end
-  else begin
-    //No Windows XP, using the legacy method: copy every PNG to a normal
-    //bitmap using a fixed background color
-    Result := PngToIcon24(Png, Background);
-  end;
-end;
-
-procedure TPngImageList.ReadData(Stream: TStream);
-begin
-  if not (csReading in ComponentState) then
-    inherited;
-  //Make sure nothing gets read from the DFM
-end;
-
-procedure TPngImageList.Replace(Index: Integer; Image, Mask: TBitmap);
-var
-  Item: TPngImageCollectionItem;
-  Patch: TMethodPatch;
-  Icon: HICON;
-begin
-  if TObject(Self) is TPngImageList then begin
-    //Replace an existing PNG based with a new image and its mask.
-    if Image <> nil then begin
-      BeginUpdate;
-      try
-        Item := FPngImages[Index];
-        CreatePNG(Image, Mask, Item.PngImage);
-        Icon := PngToIcon(Item.PngImage, Item.Background);
-        ImageList_ReplaceIcon(Handle, Index, Icon);
-        DestroyIcon(Icon);
-        Change;
-      finally
-        EndUpdate(False);
-      end;
-    end;
-  end
-  else begin
-    Patch := FindMethodPatch('Replace');
-    if Patch <> nil then begin
-      Patch.BeginInvokeOldMethod;
-      try
-        TCustomImageList(Self).Replace(Index, Image, Mask);
-      finally
-        Patch.FinishInvokeOldMethod;
-      end;
-    end;
-  end;
-end;
-
-procedure TPngImageList.ReplaceIcon(Index: Integer; Image: TIcon);
-var
-  Item: TPngImageCollectionItem;
-  Patch: TMethodPatch;
-  Icon: HICON;
-begin
-  if TObject(Self) is TPngImageList then begin
-    //Replace an existing PNG based with a new image.
-    if Image <> nil then begin
-      BeginUpdate;
-      try
-        Item := FPngImages[Index];
-        ConvertToPNG(Image, Item.PngImage);
-        Icon := PngToIcon(Item.PngImage, Item.Background);
-        ImageList_ReplaceIcon(Handle, Index, Icon);
-        DestroyIcon(Icon);
-        Change;
-      finally
-        EndUpdate(False);
-      end;
-    end
-  end
-  else begin
-    Patch := FindMethodPatch('ReplaceIcon');
-    if Patch <> nil then begin
-      Patch.BeginInvokeOldMethod;
-      try
-        TCustomImageList(Self).ReplaceIcon(Index, Image);
-      finally
-        Patch.FinishInvokeOldMethod;
-      end;
-    end;
-  end;
-end;
-
-procedure TPngImageList.ReplaceMasked(Index: Integer; NewImage: TBitmap; MaskColor: TColor);
-var
-  Item: TPngImageCollectionItem;
-  Patch: TMethodPatch;
-  Icon: HICON;
-begin
-  if TObject(Self) is TPngImageList then begin
-    //Replace an existing PNG based with a new image and a colored mask.
-    if NewImage <> nil then begin
-      BeginUpdate;
-      try
-        Item := FPngImages[Index];
-        CreatePNGMasked(NewImage, MaskColor, Item.PngImage);
-        Icon := PngToIcon(Item.PngImage, Item.Background);
-        ImageList_ReplaceIcon(Handle, Index, Icon);
-        DestroyIcon(Icon);
-        Change;
-      finally
-        EndUpdate(False);
-      end;
-    end
-  end
-  else begin
-    Patch := FindMethodPatch('ReplaceMasked');
-    if Patch <> nil then begin
-      Patch.BeginInvokeOldMethod;
-      try
-        TCustomImageList(Self).ReplaceMasked(Index, NewImage, MaskColor);
-      finally
-        Patch.FinishInvokeOldMethod;
-      end;
-    end;
-  end;
-end;
-
-procedure TPngImageList.SetEnabledImages(const Value: Boolean);
-begin
-  if FEnabledImages xor Value then begin
-    FEnabledImages := Value;
-    CopyPngs;
-  end;
-end;
-
-procedure TPngImageList.SetHeight(const Value: Integer);
-begin
-  if inherited Height <> Value then begin
-    inherited Height := Value;
-    Clear;
-  end;
-end;
-
-procedure TPngImageList.SetPngImages(const Value: TPngImageCollectionItems);
-begin
-  if FPngImages <> Value then begin
-    FPngImages.Assign(Value);
-    Change;
-  end;
-end;
-
-procedure TPngImageList.SetPngOptions(const Value: TPngOptions);
-begin
-  if FPngOptions <> Value then begin
-    FPngOptions := Value;
-    CopyPngs;
-  end;
-end;
-
-procedure TPngImageList.SetWidth(const Value: Integer);
-begin
-  if inherited Width <> Value then begin
-    inherited Width := Value;
-    Clear;
-  end;
-end;
-
-procedure TPngImageList.WriteData(Stream: TStream);
-begin
-  if not (csWriting in ComponentState) then
-    inherited;
-  //Make sure nothing gets written to the DFM
-end;
-
-{ TPngImageCollection }
-
-constructor TPngImageCollection.Create(AOwner: TComponent);
-begin
-  inherited Create(AOwner);
-  FItems := TPngImageCollectionItems.Create(Self);
-end;
-
-destructor TPngImageCollection.Destroy;
-begin
-  FItems.Free;
-  inherited Destroy;
-end;
-
-{ TPngImageCollectionItems }
-
-constructor TPngImageCollectionItems.Create(AOwner: TPersistent);
-begin
-  inherited Create(TPngImageCollectionItem);
-  FOwner := AOwner;
-end;
-
-function TPngImageCollectionItems.Add(DontCreatePNG: Boolean = False): TPngImageCollectionItem;
-begin
-  {$WARN SYMBOL_DEPRECATED OFF}
-  Result := TPngImageCollectionItem.Create(Self, DontCreatePNG);
-  Added(TCollectionItem(Result));
-end;
-
-procedure TPngImageCollectionItems.Assign(Source: TPersistent);
-begin
-  inherited Assign(Source);
-  Update(nil);
-end;
-
-function TPngImageCollectionItems.GetItem(Index: Integer): TPngImageCollectionItem;
-begin
-  if (Index >= 0) and (Index < Count) then
-    Result := TPngImageCollectionItem(inherited Items[Index])
-  else
-    Result := nil;
-end;
-
-function TPngImageCollectionItems.GetOwner: TPersistent;
-begin
-  Result := FOwner;
-end;
-
-function TPngImageCollectionItems.Insert(Index: Integer; DontCreatePNG: Boolean = False): TPngImageCollectionItem;
-begin
-  Result := Add(DontCreatePNG);
-  Result.Index := Index;
-end;
-
-procedure TPngImageCollectionItems.SetItem(Index: Integer; const Value: TPngImageCollectionItem);
-begin
-  if (Index >= 0) and (Index < Count) then
-    inherited Items[Index] := Value;
-end;
-
-procedure TPngImageCollectionItems.Update(Item: TCollectionItem);
-begin
-  inherited Update(Item);
-  if FOwner is TPngImageList then
-    TPngImageList(FOwner).CopyPngs;
-end;
-
-constructor TPngImageCollectionItem.Create(Collection: TCollection);
-begin
-  inherited Create(Collection);
-  FPngImage := TPngImage.Create;
-  FName := Format('PngImage%d', [Index]);
-  FBackground := clBtnFace;
-end;
-
-constructor TPngImageCollectionItem.Create(Collection: TCollection; DontCreatePNG: Boolean = False);
-begin
-  inherited Create(Collection);
-  if DontCreatePng then
-    FPngImage := nil
-  else
-    FPngImage := TPngImage.Create;
-  FName := Format('PngImage%d', [Index]);
-  FBackground := clBtnFace;
-end;
-
-destructor TPngImageCollectionItem.Destroy;
-begin
-  FPngImage.Free;
-  inherited Destroy;
-end;
-
-procedure TPngImageCollectionItem.Assign(Source: TPersistent);
-begin
-  if Source is TPngImageCollectionItem then begin
-    PngImage.Assign(TPngImageCollectionItem(Source).PngImage);
-    Background := TPngImageCollectionItem(Source).Background;
-    Name := TPngImageCollectionItem(Source).Name;
-  end
-  else
-    inherited Assign(Source);
-end;
-
-{ TPngImageCollectionItem }
-
-procedure TPngImageCollectionItem.AssignTo(Dest: TPersistent);
-begin
-  inherited AssignTo(Dest);
-  if (Dest is TPngImageCollectionItem) then
-    TPngImageCollectionItem(Dest).PngImage := PngImage;
-end;
-
-function TPngImageCollectionItem.Duplicate: TPngImage;
-begin
-  Result := TPngImage.Create;
-  Result.Assign(FPngImage);
-end;
-
-function TPngImageCollectionItem.GetDisplayName: string;
-begin
-  if Length(FName) = 0 then
-    Result := inherited GetDisplayName
-  else
-    Result := FName;
-end;
-
-procedure TPngImageCollectionItem.SetBackground(const Value: TColor);
-begin
-  if FBackground <> Value then begin
-    FBackground := Value;
-    Changed(False);
-  end;
-end;
-
-procedure TPngImageCollectionItem.SetPngImage(const Value: TPngImage);
-begin
-  if FPngImage = nil then
-    FPngImage := TPngImage.Create;
-  FPngImage.Assign(Value);
-  Changed(False);
-end;
-
-initialization
-finalization
-  MethodPatches.Free;
-end.
+unit PngImageList;
+
+{$IF RTLVersion < 15.0 }
+This unit only compiles with Delphi 7 and higher!
+{$IFEND}
+
+interface
+
+uses
+  Windows, Classes, SysUtils, Controls, Graphics, ImgList,
+  {$IF CompilerVersion >= 34.0 Delphi 10.4 }
+  System.UITypes,
+  {$ENDIF}
+  PngImage, PngFunctions;
+
+type
+  INameMapping = interface
+  ['{38EECDD8-7440-4EA2-BFD0-424E5BB2C1D5}']
+    function GetName(Index: Integer): string;
+    function IndexOfName(const AName: string): Integer;
+    procedure ListNames(Target: TStrings);
+    property Name[Index: Integer]: string read GetName;
+  end;
+
+type
+  TPngImageCollection = class;
+  TPngImageCollectionItem = class;
+  TPngImageCollectionItems = class;
+
+  TPngImageList = class(TImageList, INameMapping)
+    function INameMapping.GetName = GetImageName;
+    function INameMapping.IndexOfName = FindIndexByName;
+    procedure INameMapping.ListNames = ListImageNames;
+  private
+    FEnabledImages: Boolean;
+    FImageNameAvailable: Boolean;
+    FLocked: Integer;
+    FOverlayIndex: array[TOverlay] of Integer;
+    FPngImages: TPngImageCollectionItems;
+    FPngOptions: TPngOptions;
+    function ExtractOverlayIndex(Style: Cardinal): Integer;
+    function GetHeight: Integer;
+    function GetImageName(Index: Integer): string;
+    function GetWidth: Integer;
+    procedure SetHeight(const Value: Integer);
+    procedure SetPngOptions(const Value: TPngOptions);
+    procedure SetWidth(const Value: Integer);
+  protected
+    procedure AssignTo(Dest: TPersistent); override;
+    procedure CopyPngs; virtual;
+    procedure DoDraw(Index: Integer; Canvas: TCanvas; X, Y: Integer; Style: Cardinal; Enabled: Boolean = True); override;
+    procedure InternalInsertPng(Index: Integer; const Png: TPngImage; Background:
+        TColor = clNone);
+    procedure InternalAddPng(const Png: TPngImage; Background: TColor = clNone);
+    function PngToIcon(const Png: TPngImage; Background: TColor = clNone): HICON;
+    procedure ReadData(Stream: TStream); override;
+    procedure SetEnabledImages(const Value: Boolean); virtual;
+    procedure SetPngImages(const Value: TPngImageCollectionItems); virtual;
+    procedure WriteData(Stream: TStream); override;
+  public
+    constructor Create(AOwner: TComponent); override;
+    destructor Destroy; override;
+    //Patched methods
+    function Add(Image, Mask: TBitmap): Integer; virtual;
+    function AddIcon(Image: TIcon): Integer; virtual;
+    function AddPng(Image: TPngImage; Background: TColor = clNone): Integer;
+    function AddImage(Value: TCustomImageList; Index: Integer): Integer; virtual;
+    procedure AddImages(Value: TCustomImageList); virtual;
+    function AddMasked(Image: TBitmap; MaskColor: TColor): Integer; virtual;
+    {$IF CompilerVersion >= 34.0 Delphi 10.4 Sydney }
+    function AddDisabledImage(Value: TCustomImageList; Index: Integer): Integer; virtual;
+    procedure AddDisabledImages(Value: TCustomImageList); virtual;
+    {$ENDIF}
+    procedure Assign(Source: TPersistent); override;
+    procedure BeginUpdate;
+    procedure Clear; virtual;
+    procedure Delete(Index: Integer); virtual;
+    procedure EndUpdate(Update: Boolean = True);
+    function FindIndexByName(const AName: string): Integer;
+    procedure Insert(Index: Integer; Image, Mask: TBitmap); virtual;
+    procedure InsertIcon(Index: Integer; Image: TIcon); virtual;
+    procedure InsertPng(Index: Integer; Image: TPngImage; Background: TColor = clNone);
+    procedure InsertMasked(Index: Integer; Image: TBitmap; MaskColor: TColor); virtual;
+    procedure ListImageNames(Target: TStrings);
+    procedure Move(CurIndex, NewIndex: Integer); virtual;
+    function Overlay(ImageIndex: Integer; Overlay: TOverlay): Boolean;
+    procedure Replace(Index: Integer; Image, Mask: TBitmap); virtual;
+    procedure ReplaceIcon(Index: Integer; Image: TIcon); virtual;
+    procedure ReplaceMasked(Index: Integer; NewImage: TBitmap; MaskColor: TColor); virtual;
+    {$IF CompilerVersion >= 34.0 Delphi 10.4 }
+    function IsImageNameAvailable: Boolean; override;
+    function GetIndexByName(const AName: TImageName): TImageIndex; override;
+    function GetNameByIndex(AIndex: TImageIndex): TImageName; override;
+    {$ENDIF}
+    property ImageName[Index: Integer]: string read GetImageName;
+  published
+    property ColorDepth default cd32Bit;
+    property EnabledImages: Boolean read FEnabledImages write SetEnabledImages default True;
+    property Height read GetHeight write SetHeight default 16;
+    property ImageNameAvailable: Boolean read FImageNameAvailable write FImageNameAvailable default False;
+    property PngImages: TPngImageCollectionItems read FPngImages write SetPngImages;
+    property PngOptions: TPngOptions read FPngOptions write SetPngOptions default [pngBlendOnDisabled];
+    property Width read GetWidth write SetWidth default 16;
+  end;
+
+  TPngImageCollection = class(TComponent)
+  private
+    FItems: TPngImageCollectionItems;
+  public
+    constructor Create(AOwner: TComponent); override;
+    destructor Destroy; override;
+  published
+    property Items: TPngImageCollectionItems read FItems write FItems;
+  end;
+
+  TPngImageCollectionItems = class(TCollection)
+  private
+    FOwner: TPersistent;
+    function GetItem(Index: Integer): TPngImageCollectionItem;
+    procedure SetItem(Index: Integer; const Value: TPngImageCollectionItem);
+  protected
+    function GetOwner: TPersistent; override;
+    procedure Update(Item: TCollectionItem); override;
+  public
+    constructor Create(AOwner: TPersistent);
+    function Add(DontCreatePNG: Boolean = False): TPngImageCollectionItem; reintroduce;
+    procedure Assign(Source: TPersistent); override;
+    function Insert(Index: Integer; DontCreatePNG: Boolean = False): TPngImageCollectionItem; reintroduce;
+    property Items[index: Integer]: TPngImageCollectionItem read GetItem write SetItem; default;
+  end;
+
+  TPngImageCollectionItem = class(TCollectionItem)
+  private
+    FBackground: TColor;
+    FName: string;
+    FPngImage: TPngImage;
+    procedure SetBackground(const Value: TColor);
+    procedure SetPngImage(const Value: TPngImage);
+  protected
+    procedure AssignTo(Dest: TPersistent); override;
+    function GetDisplayName: string; override;
+  public
+    constructor Create(Collection: TCollection); overload; override;
+    constructor Create(Collection: TCollection; DontCreatePNG: Boolean = False); reintroduce; overload;
+    destructor Destroy; override;
+    procedure Assign(Source: TPersistent); override;
+    function Duplicate: TPngImage;
+  published
+    property Background: TColor read FBackground write SetBackground default clBtnFace;
+    property Name: string read FName write FName;
+    property PngImage: TPngImage read FPngImage write SetPngImage;
+  end;
+
+procedure CopyImageFromImageList(Dest: TPngImage; ImageList: TCustomImageList; Index: Integer);
+
+implementation
+
+uses
+  Math, Contnrs, CommCtrl, ComCtrls;
+
+var
+  ImageListCount: Integer = 0;
+  MethodPatches: TObjectList = nil;
+
+type
+  TMethodPatch = class
+  private
+    Name: string;
+    OldBody: packed array[0..4] of Byte;
+    OldPointer: Pointer;
+    NewPointer: Pointer;
+  public
+    constructor Create;
+    destructor Destroy; override;
+    procedure BeginInvokeOldMethod;
+    procedure FinishInvokeOldMethod;
+    function PatchBack: Boolean;
+  end;
+
+{ Global }
+
+function FindMethodPatch(const Name: string): TMethodPatch;
+var
+  I: Integer;
+begin
+  Result := nil;
+  for I := 0 to MethodPatches.Count - 1 do begin
+    if TMethodPatch(MethodPatches[I]).Name = Name then begin
+      Result := TMethodPatch(MethodPatches[I]);
+      Break;
+    end;
+  end;
+end;
+
+{$IF RTLVersion > 18.0 }
+{$POINTERMATH ON}
+{$IFEND}
+function PatchPtr(OldPtr, NewPtr: Pointer; const Name: string; Patch: TMethodPatch): Boolean;
+var
+  Access: Cardinal;
+  memSize: Integer;
+  opCode: PByte;
+  operand: PInteger;
+begin
+  Result := False;
+  Patch.Name := Name;
+  if OldPtr <> NewPtr then begin
+    Patch.OldPointer := OldPtr;
+    Patch.NewPointer := NewPtr;
+    opCode := OldPtr;
+    operand := OldPtr;
+    Inc(PByte(operand));
+    memSize := SizeOf(Patch.OldBody);
+    Move(opCode^, Patch.OldBody[0], memSize);
+    if VirtualProtect(OldPtr, 16, PAGE_EXECUTE_READWRITE, @Access) then begin
+      opCode^ := $E9; // Near jump
+      {$IF RTLVersion > 18.0 }
+      operand^ := PByte(NewPtr) - PByte(OldPtr) - 5;
+      {$ELSE}
+      operand^ := PChar(NewPtr) - PChar(OldPtr) - 5;
+      {$IFEND}
+      VirtualProtect(OldPtr, 16, Access, @Access);
+//      {$IF not (defined(CPU386) or defined(CPUX86) or defined(CPUX64)) }
+//      FlushInstructionCache(GetCurrentProcess, OldPtr, memSize);
+//      {$IFEND}
+      Result := True;
+    end;
+  end;
+  if not Result then
+    Patch.OldPointer := nil;
+end;
+{$IF RTLVersion > 18.0 }
+{$POINTERMATH OFF}
+{$IFEND}
+
+procedure ApplyMethodPatches;
+type
+  TPointerCombo = record
+    OldPtr: Pointer;
+    NewPtr: Pointer;
+    Name: string;
+  end;
+
+  function Combo(const OldPtr, NewPtr: Pointer; const Name: string): TPointerCombo;
+  begin
+    Result.OldPtr := OldPtr;
+    Result.NewPtr := NewPtr;
+    Result.Name := Name;
+  end;
+
+const
+  EmptyCombo: TPointerCombo = (OldPtr: nil; NewPtr: nil; Name: '');
+var
+  Pointers: array of TPointerCombo;
+  Patch: TMethodPatch;
+  I: Integer;
+begin
+  if ImageListCount = 0 then begin
+    {$IF CompilerVersion >= 34.0 Delphi 10.4 Sydney }
+    SetLength(Pointers, 17);
+    {$ELSE}
+    SetLength(Pointers, 15);
+    {$ENDIF}
+    Pointers[0] := Combo(@TCustomImageList.Add, @TPngImageList.Add, 'Add');
+    Pointers[1] := Combo(@TCustomImageList.AddIcon, @TPngImageList.AddIcon, 'AddIcon');
+    Pointers[2] := Combo(@TCustomImageList.AddImage, @TPngImageList.AddImage, 'AddImage');
+    Pointers[3] := Combo(@TCustomImageList.AddImages, @TPngImageList.AddImages, 'AddImages');
+    Pointers[4] := Combo(@TCustomImageList.AddMasked, @TPngImageList.AddMasked, 'AddMasked');
+    Pointers[5] := Combo(@TCustomImageList.Clear, @TPngImageList.Clear, 'Clear');
+    Pointers[6] := Combo(@TCustomImageList.Delete, @TPngImageList.Delete, 'Delete');
+    Pointers[7] := Combo(@TCustomImageList.Insert, @TPngImageList.Insert, 'Insert');
+    Pointers[8] := Combo(@TCustomImageList.InsertIcon, @TPngImageList.InsertIcon, 'InsertIcon');
+    Pointers[9] := Combo(@TCustomImageList.InsertMasked, @TPngImageList.InsertMasked, 'InsertMasked');
+    Pointers[10] := Combo(@TCustomImageList.Move, @TPngImageList.Move, 'Move');
+    Pointers[11] := Combo(@TCustomImageList.Replace, @TPngImageList.Replace, 'Replace');
+    Pointers[12] := Combo(@TCustomImageList.ReplaceIcon, @TPngImageList.ReplaceIcon, 'ReplaceIcon');
+    Pointers[13] := Combo(@TCustomImageList.ReplaceMasked, @TPngImageList.ReplaceMasked, 'ReplaceMasked');
+    Pointers[14] := Combo(@TCustomImageList.Overlay, @TPngImageList.Overlay, 'Overlay');
+    {$IF CompilerVersion >= 34.0 Delphi 10.4 Sydney }
+    Pointers[15] := Combo(@TCustomImageList.AddDisabledImage, @TPngImageList.AddDisabledImage, 'AddDisabledImage');
+    Pointers[16] := Combo(@TCustomImageList.AddDisabledImages, @TPngImageList.AddDisabledImages, 'AddDisabledImages');
+    {$ENDIF}
+
+    MethodPatches := TObjectList.Create;
+    for I := Low(Pointers) to High(Pointers) do begin
+      if Pointers[I].OldPtr <> nil then begin
+        Patch := TMethodPatch.Create;
+        if PatchPtr(Pointers[I].OldPtr, Pointers[I].NewPtr, Pointers[I].Name, Patch) then
+        begin
+          MethodPatches.Add(Patch)
+        end
+          else
+        begin
+          Patch.Free;
+        end;
+      end;
+    end;
+  end;
+end;
+
+procedure RevertPatchedMethods;
+begin
+  if ImageListCount = 0 then
+  begin
+    FreeAndNil(MethodPatches);
+  end;
+end;
+
+procedure CopyImageFromImageList(Dest: TPngImage; ImageList: TCustomImageList; Index: Integer);
+var
+  Icon: TIcon;
+  IconInfo: TIconInfo;
+  ColorBitmap, MaskBitmap: TBitmap;
+  X, Y: Integer;
+  AlphaLine: pngimage.PByteArray;
+  Png: TPngImageCollectionItem;
+begin
+  if ImageList is TPngImageList then begin
+    //This is easy, just copy the PNG object from the imagelist to the PNG object
+    //from the button
+    Png := TPNGImageList(ImageList).PngImages[Index];
+    if Png <> nil then
+      Dest.Assign(Png.PngImage);
+  end
+  else begin
+    Icon := TIcon.Create;
+    ColorBitmap := TBitmap.Create;
+    MaskBitmap := TBitmap.Create;
+    try
+      //Try to copy an icon to a PNG object, including transparency
+      ImageList.GetIcon(Index, Icon);
+      if GetIconInfo(Icon.Handle, IconInfo) then begin
+        //First, pump the colors into the PNG object
+        ColorBitmap.Handle := IconInfo.hbmColor;
+        ColorBitmap.PixelFormat := pf24bit;
+        Dest.Assign(ColorBitmap);
+
+        //Finally, copy the transparency
+        Dest.CreateAlpha;
+        MaskBitmap.Handle := IconInfo.hbmMask;
+        for Y := 0 to Dest.Height - 1 do begin
+          AlphaLine := Dest.AlphaScanline[Y];
+          for X := 0 to Dest.Width - 1 do
+            AlphaLine^[X] := Integer(GetPixel(MaskBitmap.Canvas.Handle, X, Y) = COLORREF(clBlack)) * $FF;
+        end;
+      end;
+    finally
+      MaskBitmap.Free;
+      ColorBitmap.Free;
+      Icon.Free;
+    end;
+  end;
+end;
+
+{ TMethodPatch }
+
+constructor TMethodPatch.Create;
+begin
+  inherited Create;
+  OldPointer := nil;
+end;
+
+destructor TMethodPatch.Destroy;
+begin
+  if OldPointer <> nil then
+  begin
+    PatchBack;
+  end;
+  inherited Destroy;
+end;
+
+procedure TMethodPatch.BeginInvokeOldMethod;
+begin
+  PatchBack;
+end;
+
+procedure TMethodPatch.FinishInvokeOldMethod;
+begin
+  PatchPtr(OldPointer, NewPointer, Name, Self);
+end;
+
+function TMethodPatch.PatchBack: Boolean;
+var
+  Access: Cardinal;
+begin
+  Result := False;
+  if VirtualProtect(OldPointer, 16, PAGE_EXECUTE_READWRITE, @Access) then begin
+    Move(OldBody[0], OldPointer^, SizeOf(OldBody));
+    VirtualProtect(OldPointer, 16, Access, @Access);
+    Result := True;
+  end;
+end;
+
+constructor TPngImageList.Create(AOwner: TComponent);
+var
+  I: Integer;
+begin
+  for I := Low(FOverlayIndex) to High(FOverlayIndex) do begin
+    FOverlayIndex[I] := -1;
+  end;
+  inherited Create(AOwner);
+  {$IF CompilerVersion >= 33.0 Delphi 10.3 Rio }
+  StoreBitmap := False;
+  {$ENDIF}
+  FImageNameAvailable := False;
+  ColorDepth := cd32Bit;
+  if ImageListCount = 0 then
+    ApplyMethodPatches;
+  Inc(ImageListCount);
+  FEnabledImages := True;
+  FPngOptions := [pngBlendOnDisabled];
+  FPngImages := TPngImageCollectionItems.Create(Self);
+  FLocked := 0;
+end;
+
+destructor TPngImageList.Destroy;
+begin
+  FPngImages.Free;
+  Dec(ImageListCount);
+  if ImageListCount = 0 then
+    RevertPatchedMethods;
+  inherited Destroy;
+end;
+
+//--- Patched methods ---
+
+function TPngImageList.Add(Image, Mask: TBitmap): Integer;
+var
+  Patch: TMethodPatch;
+  Png: TPngImage;
+begin
+  if TObject(Self) is TPngImageList then begin
+    Png := TPngImage.Create;
+    try
+      CreatePNG(Image, Mask, Png);
+      result := AddPng(Png);
+    finally
+      Png.Free;
+    end;
+  end
+  else begin
+    Patch := FindMethodPatch('Add');
+    if Patch <> nil then begin
+      Patch.BeginInvokeOldMethod;
+      try
+        Result := TCustomImageList(Self).Add(Image, Mask);
+      finally
+        Patch.FinishInvokeOldMethod;
+      end;
+    end
+    else
+      Result := -1;
+  end;
+end;
+
+function TPngImageList.AddIcon(Image: TIcon): Integer;
+var
+  Patch: TMethodPatch;
+  Png: TPngImage;
+begin
+  if TObject(Self) is TPngImageList then begin
+    Png := TPngImage.Create;
+    try
+      ConvertToPNG(Image, Png);
+      result := AddPng(Png);
+    finally
+      Png.Free;
+    end;
+  end
+  else begin
+    Patch := FindMethodPatch('AddIcon');
+    if Patch <> nil then begin
+      Patch.BeginInvokeOldMethod;
+      try
+        Result := TCustomImageList(Self).AddIcon(Image);
+      finally
+        Patch.FinishInvokeOldMethod;
+      end;
+    end
+    else
+      Result := -1;
+  end;
+end;
+
+function TPngImageList.AddPng(Image: TPngImage; Background: TColor = clNone):
+    Integer;
+var
+  Item: TPngImageCollectionItem;
+begin
+  Result := -1;
+  if Image = nil then Exit;
+
+  BeginUpdate;
+  try
+    Item := FPngImages.Add(True);
+    Item.PngImage := Image;
+    Item.Background := Background;
+    Result := Item.Index;
+    InternalAddPng(Item.PngImage, Item.Background);
+    Change;
+  finally
+    EndUpdate(false);
+  end;
+end;
+
+function TPngImageList.AddImage(Value: TCustomImageList; Index: Integer): Integer;
+var
+  Patch: TMethodPatch;
+  Png: TPngImage;
+begin
+  if TObject(Self) is TPngImageList then begin
+    Png := TPngImage.Create;
+    try
+      CopyImageFromImageList(Png, Value, Index);
+      if RTLVersion < 31.00 then begin
+        result := AddPng(Png);
+      end
+      else begin
+        { Since Berlin AddImage returns the new size of the list, while before it returned the index of the added image.
+          Although this behaviour seems somewhat strange, it actually matches the documentation. }
+        AddPng(Png);
+        result := FPngImages.Count;
+      end;
+    finally
+      Png.Free;
+    end;
+  end
+  else begin
+    Patch := FindMethodPatch('AddImage');
+    if Patch <> nil then begin
+      Patch.BeginInvokeOldMethod;
+      try
+        Result := TCustomImageList(Self).AddImage(Value, Index);
+      finally
+        Patch.FinishInvokeOldMethod;
+      end;
+    end
+    else
+      Result := -1;
+  end;
+end;
+
+procedure TPngImageList.AddImages(Value: TCustomImageList);
+var
+  Patch: TMethodPatch;
+  I: Integer;
+  Png: TPngImage;
+begin
+  if TObject(Self) is TPngImageList then begin
+    BeginUpdate;
+    try
+      //Copy every image from Value into this imagelist.
+      Png := TPngImage.Create;
+      try
+        for I := 0 to Value.Count - 1 do begin
+          CopyImageFromImageList(Png, Value, I);
+          AddPng(Png);
+        end;
+      finally
+        Png.Free;
+      end;
+    finally
+      EndUpdate;
+    end;
+  end
+  else begin
+    Patch := FindMethodPatch('AddImages');
+    if Patch <> nil then begin
+      Patch.BeginInvokeOldMethod;
+      try
+        TCustomImageList(Self).AddImages(Value);
+      finally
+        Patch.FinishInvokeOldMethod;
+      end;
+    end;
+  end;
+end;
+
+{$IF CompilerVersion >= 34.0 Delphi 10.4 Sydney }
+function TPngImageList.AddDisabledImage(Value: TCustomImageList; Index: Integer): Integer;
+var
+  Patch: TMethodPatch;
+  Png: TPngImage;
+begin
+  if TObject(Self) is TPngImageList then begin
+    Png := TPngImage.Create;
+    try
+      CopyImageFromImageList(Png, Value, Index);
+      MakeDisabledImage(Png, PngOptions);
+      AddPng(Png);
+      result := FPngImages.Count;
+    finally
+      Png.Free;
+    end;
+  end
+  else begin
+    Patch := FindMethodPatch('AddDisabledImage');
+    if Patch <> nil then begin
+      Patch.BeginInvokeOldMethod;
+      try
+        Result := TCustomImageList(Self).AddDisabledImage(Value, Index);
+      finally
+        Patch.FinishInvokeOldMethod;
+      end;
+    end
+    else
+      Result := -1;
+  end;
+end;
+
+procedure TPngImageList.AddDisabledImages(Value: TCustomImageList);
+var
+  Patch: TMethodPatch;
+  I: Integer;
+  Png: TPngImage;
+begin
+  if TObject(Self) is TPngImageList then begin
+    BeginUpdate;
+    try
+      //Copy every image from Value into this imagelist.
+      Png := TPngImage.Create;
+      try
+        for I := 0 to Value.Count - 1 do begin
+          CopyImageFromImageList(Png, Value, I);
+          MakeDisabledImage(Png, PngOptions);
+          AddPng(Png);
+        end;
+      finally
+        Png.Free;
+      end;
+    finally
+      EndUpdate;
+    end;
+  end
+  else begin
+    Patch := FindMethodPatch('AddDisabledImages');
+    if Patch <> nil then begin
+      Patch.BeginInvokeOldMethod;
+      try
+        TCustomImageList(Self).AddDisabledImages(Value);
+      finally
+        Patch.FinishInvokeOldMethod;
+      end;
+    end;
+  end;
+end;
+{$ENDIF}
+
+function TPngImageList.AddMasked(Image: TBitmap; MaskColor: TColor): Integer;
+var
+  Patch: TMethodPatch;
+  Png: TPngImage;
+begin
+  if TObject(Self) is TPngImageList then begin
+    Png := TPngImage.Create;
+    try
+      CreatePNGMasked(Image, MaskColor, Png);
+      result := AddPng(Png);
+    finally
+      Png.Free;
+    end;
+  end
+  else begin
+    Patch := FindMethodPatch('AddMasked');
+    if Patch <> nil then begin
+      Patch.BeginInvokeOldMethod;
+      try
+        Result := TCustomImageList(Self).AddMasked(Image, MaskColor);
+      finally
+        Patch.FinishInvokeOldMethod;
+      end;
+    end
+    else
+      Result := -1;
+  end;
+end;
+
+procedure TPngImageList.Assign(Source: TPersistent);
+var
+  pngSource: TPngImageList;
+begin
+  if Source is TPngImageList then begin
+    pngSource := TPngImageList(Source);
+    BeginUpdate;
+    try
+      PngImages := pngSource.PngImages;
+      EnabledImages := pngSource.EnabledImages;
+      PngOptions := pngSource.PngOptions;
+    finally
+      EndUpdate(true);
+    end;
+  end;
+
+  if Source is TCustomImageList then begin
+    ColorDepth := TCustomImageList(Source).ColorDepth;
+  end;
+
+  inherited;
+end;
+
+procedure TPngImageList.AssignTo(Dest: TPersistent);
+var
+  pngDest: TPngImageList;
+begin
+  inherited;
+  if Dest is TPngImageList then begin
+    pngDest := TPngImageList(Dest);
+    pngDest.PngImages := PngImages;
+    pngDest.EnabledImages := EnabledImages;
+    pngDest.PngOptions := PngOptions;
+  end;
+end;
+
+procedure TPngImageList.BeginUpdate;
+begin
+  Inc(FLocked);
+end;
+
+procedure TPngImageList.Clear;
+var
+  Patch: TMethodPatch;
+begin
+  if TObject(Self) is TPngImageList then begin
+    //Clear the PngImages collection and the internal imagelist.
+    BeginUpdate;
+    try
+      FPngImages.Clear;
+      ImageList_Remove(Handle, -1);
+      Change;
+    finally
+      EndUpdate(False);
+    end;
+  end
+  else begin
+    Patch := FindMethodPatch('Clear');
+    if Patch <> nil then begin
+      Patch.BeginInvokeOldMethod;
+      try
+        TCustomImageList(Self).Clear;
+      finally
+        Patch.FinishInvokeOldMethod;
+      end;
+    end;
+  end;
+end;
+
+procedure TPngImageList.CopyPngs;
+var
+  I: Integer;
+  Png: TPngImage;
+  Icon: HIcon;
+  item: TPngImageCollectionItem;
+begin
+  //Are we adding a bunch of images?
+  if FLocked > 0 then
+    Exit;
+
+  //Copy PNG images to the imagelist. These images will not be stored in the DFM.
+  ImageList_Remove(Handle, -1);
+  Handle := ImageList_Create(Width, Height, ILC_COLOR32 or (Integer(Masked) *
+    ILC_MASK), 0, AllocBy);
+
+  Png := TPngImage.Create;
+  try
+    for I := 0 to FPngImages.Count - 1 do begin
+      item := FPngImages.Items[I];
+      if (item.PngImage = nil) or item.PngImage.Empty then
+        Continue;
+      if FEnabledImages or (FPngOptions = []) then begin
+        Icon := PngToIcon(item.PngImage, item.Background);
+      end
+      else begin
+        //Basically the same as in the DrawPNG function
+        Png.Assign(item.PngImage);
+        MakeDisabledImage(Png, PngOptions);
+        Icon := PngToIcon(Png);
+      end;
+      ImageList_AddIcon(Handle, Icon);
+      DestroyIcon(Icon);
+    end;
+  finally
+    Png.Free;
+  end;
+end;
+
+procedure TPngImageList.Delete(Index: Integer);
+var
+  Patch: TMethodPatch;
+begin
+  if TObject(Self) is TPngImageList then begin
+    //Delete an image from the PngImages collection and from the internal imagelist.
+    if (Index >= 0) and (Index < Count) then begin
+      BeginUpdate;
+      try
+        FPngImages.Delete(Index);
+        ImageList_Remove(Handle, Index);
+        Change;
+      finally
+        EndUpdate(False);
+      end;
+    end;
+  end
+  else begin
+    Patch := FindMethodPatch('Delete');
+    if Patch <> nil then begin
+      Patch.BeginInvokeOldMethod;
+      try
+        TCustomImageList(Self).Delete(Index);
+      finally
+        Patch.FinishInvokeOldMethod;
+      end;
+    end;
+  end;
+end;
+
+//--- End of patched methods ---
+
+procedure TPngImageList.DoDraw(Index: Integer; Canvas: TCanvas; X, Y: Integer; Style: Cardinal; Enabled: Boolean);
+var
+  PaintRect: TRect;
+  Options: TPngOptions;
+  IndexOfOverlay: Integer;
+  Png: TPngImageCollectionItem;
+begin
+  //Draw a PNG directly to the Canvas. This is the preferred method to call,
+  //because this omits the API calls that use a fixed background.
+  PaintRect := Bounds(X, Y, Width, Height);
+  if Enabled then
+    Options := []
+  else
+    Options := FPngOptions;
+  Png := FPngImages.Items[Index];
+  if Png <> nil then begin
+    DrawPNG(Png.PngImage, Canvas, PaintRect, Options);
+    IndexOfOverlay := ExtractOverlayIndex(Style);
+    if (IndexOfOverlay >= 0) and (IndexOfOverlay < Count) then begin
+      Png := PngImages.Items[IndexOfOverlay];
+      if Png <> nil then begin
+        DrawPNG(Png.PngImage, Canvas, PaintRect, Options);
+      end;
+    end;
+  end;
+end;
+
+procedure TPngImageList.EndUpdate(Update: Boolean);
+begin
+  Dec(FLocked);
+  if Update and (FLocked = 0) then
+    CopyPngs;
+end;
+
+function TPngImageList.ExtractOverlayIndex(Style: Cardinal): Integer;
+var
+  idx: Cardinal;
+begin
+  Result := -1;
+  idx := Style and ILD_OVERLAYMASK;
+  if idx > 0 then begin
+    idx := idx shr 8;
+    if (idx > 0) then begin
+      Dec(idx);
+      {$WARN COMPARISON_TRUE OFF }
+      if (idx >= Low(FOverlayIndex)) and (idx <= High(FOverlayIndex)) then begin
+        Result := FOverlayIndex[idx];
+      end;
+      {$WARN COMPARISON_TRUE DEFAULT }
+    end;
+  end;
+end;
+
+function TPngImageList.FindIndexByName(const AName: string): Integer;
+var
+  I: Integer;
+begin
+  Result := -1;
+  for I := 0 to PngImages.Count - 1 do begin
+    if SameText(PngImages[I].Name, AName) then begin
+      Result := I;
+      Break;
+    end;
+  end;
+end;
+
+function TPngImageList.GetHeight: Integer;
+begin
+  Result := inherited Height;
+end;
+
+function TPngImageList.GetImageName(Index: Integer): string;
+var
+  item: TPngImageCollectionItem;
+begin
+  Result := '';
+  item := PngImages[Index];
+  if item <> nil then
+    Result := item.Name;
+end;
+
+{$IF CompilerVersion >= 34.0 Delphi 10.4 }
+function TPngImageList.IsImageNameAvailable: Boolean;
+begin
+  Result := FImageNameAvailable;
+end;
+
+function TPngImageList.GetIndexByName(const AName: TImageName): TImageIndex;
+begin
+  Result := FindIndexByName(AName);
+end;
+
+function TPngImageList.GetNameByIndex(AIndex: TImageIndex): TImageName;
+begin
+  Result := ImageName[AIndex];
+end;
+{$ENDIF}
+
+function TPngImageList.GetWidth: Integer;
+begin
+  Result := inherited Width;
+end;
+
+procedure TPngImageList.Insert(Index: Integer; Image, Mask: TBitmap);
+var
+  Patch: TMethodPatch;
+  Png: TPngImage;
+begin
+  if TObject(Self) is TPngImageList then begin
+    //Insert a new PNG based on the image and its mask.
+    if Image <> nil then begin
+      Png := TPngImage.Create;
+      try
+        CreatePNG(Image, Mask, Png);
+        InsertPng(Index, Png);
+      finally
+        Png.Free;
+      end;
+    end;
+  end
+  else begin
+    Patch := FindMethodPatch('Insert');
+    if Patch <> nil then begin
+      Patch.BeginInvokeOldMethod;
+      try
+        TCustomImageList(Self).Insert(Index, Image, Mask);
+      finally
+        Patch.FinishInvokeOldMethod;
+      end;
+    end;
+  end;
+end;
+
+procedure TPngImageList.InsertIcon(Index: Integer; Image: TIcon);
+var
+  Patch: TMethodPatch;
+  Png: TPngImage;
+begin
+  if TObject(Self) is TPngImageList then begin
+    //Insert a new PNG based on the image.
+    if Image <> nil then begin
+      Png := TPngImage.Create;
+      try
+        ConvertToPNG(Image, Png);
+        InsertPng(Index, Png);
+      finally
+        Png.Free;
+      end;
+    end;
+  end
+  else begin
+    Patch := FindMethodPatch('InsertIcon');
+    if Patch <> nil then begin
+      Patch.BeginInvokeOldMethod;
+      try
+        TCustomImageList(Self).InsertIcon(Index, Image);
+      finally
+        Patch.FinishInvokeOldMethod;
+      end;
+    end;
+  end;
+end;
+
+procedure TPngImageList.InsertPng(Index: Integer; Image: TPngImage; Background:
+    TColor = clNone);
+var
+  Item: TPngImageCollectionItem;
+begin
+  if Image <> nil then begin
+    BeginUpdate;
+    try
+      Item := PngImages.Insert(Index, True);
+      Item.PngImage := Image;
+      Item.Background := Background;
+      InternalInsertPng(Index, Item.PngImage, Item.Background);
+      Change;
+    finally
+      EndUpdate(False);
+    end;
+  end;
+end;
+
+procedure TPngImageList.InsertMasked(Index: Integer; Image: TBitmap; MaskColor: TColor);
+var
+  Patch: TMethodPatch;
+  Png: TPngImage;
+begin
+  if TObject(Self) is TPngImageList then begin
+    //Insert a new PNG based on the image and a colored mask.
+    if Image <> nil then begin
+      Png := TPngImage.Create;
+      try
+        CreatePNGMasked(Image, MaskColor, Png);
+        InsertPng(Index, Png);
+      finally
+        Png.Free;
+      end;
+    end;
+  end
+  else begin
+    Patch := FindMethodPatch('InsertMasked');
+    if Patch <> nil then begin
+      Patch.BeginInvokeOldMethod;
+      try
+        TCustomImageList(Self).InsertMasked(Index, Image, MaskColor);
+      finally
+        Patch.FinishInvokeOldMethod;
+      end;
+    end;
+  end;
+end;
+
+procedure TPngImageList.InternalInsertPng(Index: Integer; const Png: TPngImage;
+    Background: TColor);
+var
+  I: Integer;
+  Icon: HICON;
+  TempList: TPngImageList;
+begin
+  TempList := TPngImageList(TComponentClass(ClassType).Create(nil));
+  try
+    TempList.Assign(Self);
+    ImageList_RemoveAll(Handle);
+    for I := 0 to Index - 1 do begin
+      Icon := ImageList_GetIcon(TempList.Handle, I, ILD_NORMAL);
+      ImageList_AddIcon(Handle, Icon);
+      DestroyIcon(Icon);
+    end;
+    Icon := PngToIcon(Png, Background);
+    ImageList_AddIcon(Handle, Icon);
+    DestroyIcon(Icon);
+    for I := Index to TempList.Count - 1 do begin
+      Icon := ImageList_GetIcon(TempList.Handle, I, ILD_NORMAL);
+      ImageList_AddIcon(Handle, Icon);
+      DestroyIcon(Icon);
+    end;
+  finally
+    TempList.Free;
+  end;
+end;
+
+procedure TPngImageList.InternalAddPng(const Png: TPngImage; Background: TColor
+    = clNone);
+var
+  Icon: HICON;
+begin
+  Icon := PngToIcon(Png, Background);
+  try
+    ImageList_AddIcon(Handle, Icon);
+  finally
+    DestroyIcon(Icon);
+  end;
+end;
+
+procedure TPngImageList.ListImageNames(Target: TStrings);
+var
+  I: Integer;
+begin
+  for I := 0 to PngImages.Count - 1 do begin
+    Target.Add(PngImages[I].Name);
+  end;
+end;
+
+procedure TPngImageList.Move(CurIndex, NewIndex: Integer);
+var
+  Patch: TMethodPatch;
+begin
+  if TObject(Self) is TPngImageList then begin
+    //Move an image from one position to another. Don't try doing so in the internal
+    //imagelist, just recreate it, since this method won't be called very often.
+    BeginUpdate;
+    try
+      ImageList_Remove(Handle, CurIndex);
+      InternalInsertPng(NewIndex, FPngImages[CurIndex].PngImage,
+        FPngImages[CurIndex].Background);
+      FPngImages[CurIndex].Index := NewIndex;
+      Change;
+    finally
+      EndUpdate(False);
+    end;
+  end
+  else begin
+    Patch := FindMethodPatch('Move');
+    if Patch <> nil then begin
+      Patch.BeginInvokeOldMethod;
+      try
+        TCustomImageList(Self).Move(CurIndex, NewIndex);
+      finally
+        Patch.FinishInvokeOldMethod;
+      end;
+    end;
+  end;
+end;
+
+function TPngImageList.Overlay(ImageIndex: Integer; Overlay: TOverlay): Boolean;
+begin
+  Result := (ImageIndex >= 0) and (ImageIndex < Count);
+  FOverlayIndex[Overlay] := ImageIndex;
+end;
+
+function TPngImageList.PngToIcon(const Png: TPngImage; Background: TColor): HICON;
+const
+  MaxRGBQuads = MaxInt div SizeOf(TRGBQuad) - 1;
+type
+  TRGBQuadArray = array[0..MaxRGBQuads] of TRGBQuad;
+  PRGBQuadArray = ^TRGBQuadArray;
+  TBitmapInfo4 = packed record
+    bmiHeader: TBitmapV4Header;
+    bmiColors: array[0..0] of TRGBQuad;
+  end;
+
+  function PngToIcon32(Png: TPngImage): HIcon;
+  var
+    ImageBits: PRGBQuadArray;
+    BitmapInfo: TBitmapInfo4;
+    IconInfo: TIconInfo;
+    AlphaBitmap: HBitmap;
+    MaskBitmap: TBitmap;
+    X, Y: Integer;
+    AlphaLine: PByteArray;
+    HasAlpha, HasBitmask: Boolean;
+    Color, TransparencyColor: TColor;
+  begin
+    //Convert a PNG object to an alpha-blended icon resource
+    ImageBits := nil;
+
+    //Allocate a DIB for the color data and alpha channel
+    with BitmapInfo.bmiHeader do begin
+      bV4Size := SizeOf(BitmapInfo.bmiHeader);
+      bV4Width := Png.Width;
+      bV4Height := Png.Height;
+      bV4Planes := 1;
+      bV4BitCount := 32;
+      bV4V4Compression := BI_BITFIELDS;
+      bV4SizeImage := 0;
+      bV4XPelsPerMeter := 0;
+      bV4YPelsPerMeter := 0;
+      bV4ClrUsed := 0;
+      bV4ClrImportant := 0;
+      bV4RedMask := $00FF0000;
+      bV4GreenMask := $0000FF00;
+      bV4BlueMask := $000000FF;
+      bV4AlphaMask := $FF000000;
+    end;
+    AlphaBitmap := CreateDIBSection(0, PBitmapInfo(@BitmapInfo)^,
+      DIB_RGB_COLORS, Pointer(ImageBits), 0, 0);
+    try
+      //Spin through and fill it with a wash of color and alpha.
+      AlphaLine := nil;
+      HasAlpha := Png.Header.ColorType in [COLOR_GRAYSCALEALPHA,
+        COLOR_RGBALPHA];
+      HasBitmask := Png.TransparencyMode = ptmBit;
+      TransparencyColor := Png.TransparentColor;
+      for Y := 0 to Png.Height - 1 do begin
+        if HasAlpha then
+          AlphaLine := Png.AlphaScanline[Png.Height - Y - 1];
+        for X := 0 to Png.Width - 1 do begin
+          Color := Png.Pixels[X, Png.Height - Y - 1];
+          ImageBits^[Y * Png.Width + X].rgbRed := Color and $FF;
+          ImageBits^[Y * Png.Width + X].rgbGreen := Color shr 8 and $FF;
+          ImageBits^[Y * Png.Width + X].rgbBlue := Color shr 16 and $FF;
+          if HasAlpha then
+            ImageBits^[Y * Png.Width + X].rgbReserved := AlphaLine^[X]
+          else if HasBitmask then
+            ImageBits^[Y * Png.Width + X].rgbReserved := Integer(Color <>
+              TransparencyColor) * 255;
+        end;
+      end;
+
+      //Create an empty mask
+      MaskBitmap := TBitmap.Create;
+      try
+        MaskBitmap.Width := Png.Width;
+        MaskBitmap.Height := Png.Height;
+        MaskBitmap.PixelFormat := pf1bit;
+        MaskBitmap.Canvas.Brush.Color := clBlack;
+        MaskBitmap.Canvas.FillRect(Rect(0, 0, MaskBitmap.Width,
+          MaskBitmap.Height));
+
+        //Create the alpha blended icon
+        IconInfo.fIcon := True;
+        IconInfo.hbmColor := AlphaBitmap;
+        IconInfo.hbmMask := MaskBitmap.Handle;
+        Result := CreateIconIndirect(IconInfo);
+      finally
+        MaskBitmap.Free;
+      end;
+    finally
+      DeleteObject(AlphaBitmap);
+    end;
+  end;
+
+  function PngToIcon24(Png: TPngImage; Background: TColor): HIcon;
+  var
+    ColorBitmap, MaskBitmap: TBitmap;
+    X, Y: Integer;
+    AlphaLine: PByteArray;
+    IconInfo: TIconInfo;
+    TransparencyColor: TColor;
+  begin
+    ColorBitmap := TBitmap.Create;
+    MaskBitmap := TBitmap.Create;
+    try
+      ColorBitmap.Width := Png.Width;
+      ColorBitmap.Height := Png.Height;
+      ColorBitmap.PixelFormat := pf32bit;
+      MaskBitmap.Width := Png.Width;
+      MaskBitmap.Height := Png.Height;
+      MaskBitmap.PixelFormat := pf32bit;
+
+      //Draw the color bitmap
+      ColorBitmap.Canvas.Brush.Color := Background;
+      ColorBitmap.Canvas.FillRect(Rect(0, 0, Png.Width, Png.Height));
+      Png.Draw(ColorBitmap.Canvas, Rect(0, 0, Png.Width, Png.Height));
+
+      //Create the mask bitmap
+      if Png.Header.ColorType in [COLOR_GRAYSCALEALPHA, COLOR_RGBALPHA] then
+        for Y := 0 to Png.Height - 1 do begin
+          AlphaLine := Png.AlphaScanline[Y];
+          for X := 0 to Png.Width - 1 do
+            if AlphaLine^[X] = 0 then
+              SetPixelV(MaskBitmap.Canvas.Handle, X, Y, clWhite)
+            else
+              SetPixelV(MaskBitmap.Canvas.Handle, X, Y, clBlack);
+        end
+      else if Png.TransparencyMode = ptmBit then begin
+        TransparencyColor := Png.TransparentColor;
+        for Y := 0 to Png.Height - 1 do
+          for X := 0 to Png.Width - 1 do
+            if Png.Pixels[X, Y] = TransparencyColor then
+              SetPixelV(MaskBitmap.Canvas.Handle, X, Y, clWhite)
+            else
+              SetPixelV(MaskBitmap.Canvas.Handle, X, Y, clBlack);
+      end;
+
+      //Create the icon
+      IconInfo.fIcon := True;
+      IconInfo.hbmColor := ColorBitmap.Handle;
+      IconInfo.hbmMask := MaskBitmap.Handle;
+      Result := CreateIconIndirect(IconInfo);
+    finally
+      ColorBitmap.Free;
+      MaskBitmap.Free;
+    end;
+  end;
+
+begin
+  if GetComCtlVersion >= ComCtlVersionIE6 then begin
+    //Windows XP or later, using the modern method: convert every PNG to
+    //an icon resource with alpha channel
+    Result := PngToIcon32(Png);
+  end
+  else begin
+    //No Windows XP, using the legacy method: copy every PNG to a normal
+    //bitmap using a fixed background color
+    Result := PngToIcon24(Png, Background);
+  end;
+end;
+
+procedure TPngImageList.ReadData(Stream: TStream);
+begin
+  if not (csReading in ComponentState) then
+    inherited;
+  //Make sure nothing gets read from the DFM
+end;
+
+procedure TPngImageList.Replace(Index: Integer; Image, Mask: TBitmap);
+var
+  Item: TPngImageCollectionItem;
+  Patch: TMethodPatch;
+  Icon: HICON;
+begin
+  if TObject(Self) is TPngImageList then begin
+    //Replace an existing PNG based with a new image and its mask.
+    if Image <> nil then begin
+      BeginUpdate;
+      try
+        Item := FPngImages[Index];
+        CreatePNG(Image, Mask, Item.PngImage);
+        Icon := PngToIcon(Item.PngImage, Item.Background);
+        ImageList_ReplaceIcon(Handle, Index, Icon);
+        DestroyIcon(Icon);
+        Change;
+      finally
+        EndUpdate(False);
+      end;
+    end;
+  end
+  else begin
+    Patch := FindMethodPatch('Replace');
+    if Patch <> nil then begin
+      Patch.BeginInvokeOldMethod;
+      try
+        TCustomImageList(Self).Replace(Index, Image, Mask);
+      finally
+        Patch.FinishInvokeOldMethod;
+      end;
+    end;
+  end;
+end;
+
+procedure TPngImageList.ReplaceIcon(Index: Integer; Image: TIcon);
+var
+  Item: TPngImageCollectionItem;
+  Patch: TMethodPatch;
+  Icon: HICON;
+begin
+  if TObject(Self) is TPngImageList then begin
+    //Replace an existing PNG based with a new image.
+    if Image <> nil then begin
+      BeginUpdate;
+      try
+        Item := FPngImages[Index];
+        ConvertToPNG(Image, Item.PngImage);
+        Icon := PngToIcon(Item.PngImage, Item.Background);
+        ImageList_ReplaceIcon(Handle, Index, Icon);
+        DestroyIcon(Icon);
+        Change;
+      finally
+        EndUpdate(False);
+      end;
+    end
+  end
+  else begin
+    Patch := FindMethodPatch('ReplaceIcon');
+    if Patch <> nil then begin
+      Patch.BeginInvokeOldMethod;
+      try
+        TCustomImageList(Self).ReplaceIcon(Index, Image);
+      finally
+        Patch.FinishInvokeOldMethod;
+      end;
+    end;
+  end;
+end;
+
+procedure TPngImageList.ReplaceMasked(Index: Integer; NewImage: TBitmap; MaskColor: TColor);
+var
+  Item: TPngImageCollectionItem;
+  Patch: TMethodPatch;
+  Icon: HICON;
+begin
+  if TObject(Self) is TPngImageList then begin
+    //Replace an existing PNG based with a new image and a colored mask.
+    if NewImage <> nil then begin
+      BeginUpdate;
+      try
+        Item := FPngImages[Index];
+        CreatePNGMasked(NewImage, MaskColor, Item.PngImage);
+        Icon := PngToIcon(Item.PngImage, Item.Background);
+        ImageList_ReplaceIcon(Handle, Index, Icon);
+        DestroyIcon(Icon);
+        Change;
+      finally
+        EndUpdate(False);
+      end;
+    end
+  end
+  else begin
+    Patch := FindMethodPatch('ReplaceMasked');
+    if Patch <> nil then begin
+      Patch.BeginInvokeOldMethod;
+      try
+        TCustomImageList(Self).ReplaceMasked(Index, NewImage, MaskColor);
+      finally
+        Patch.FinishInvokeOldMethod;
+      end;
+    end;
+  end;
+end;
+
+procedure TPngImageList.SetEnabledImages(const Value: Boolean);
+begin
+  if FEnabledImages xor Value then begin
+    FEnabledImages := Value;
+    CopyPngs;
+  end;
+end;
+
+procedure TPngImageList.SetHeight(const Value: Integer);
+begin
+  if inherited Height <> Value then begin
+    inherited Height := Value;
+    Clear;
+  end;
+end;
+
+procedure TPngImageList.SetPngImages(const Value: TPngImageCollectionItems);
+begin
+  if FPngImages <> Value then begin
+    FPngImages.Assign(Value);
+    Change;
+  end;
+end;
+
+procedure TPngImageList.SetPngOptions(const Value: TPngOptions);
+begin
+  if FPngOptions <> Value then begin
+    FPngOptions := Value;
+    CopyPngs;
+  end;
+end;
+
+procedure TPngImageList.SetWidth(const Value: Integer);
+begin
+  if inherited Width <> Value then begin
+    inherited Width := Value;
+    Clear;
+  end;
+end;
+
+procedure TPngImageList.WriteData(Stream: TStream);
+begin
+  if not (csWriting in ComponentState) then
+    inherited;
+  //Make sure nothing gets written to the DFM
+end;
+
+{ TPngImageCollection }
+
+constructor TPngImageCollection.Create(AOwner: TComponent);
+begin
+  inherited Create(AOwner);
+  FItems := TPngImageCollectionItems.Create(Self);
+end;
+
+destructor TPngImageCollection.Destroy;
+begin
+  FItems.Free;
+  inherited Destroy;
+end;
+
+{ TPngImageCollectionItems }
+
+constructor TPngImageCollectionItems.Create(AOwner: TPersistent);
+begin
+  inherited Create(TPngImageCollectionItem);
+  FOwner := AOwner;
+end;
+
+function TPngImageCollectionItems.Add(DontCreatePNG: Boolean = False): TPngImageCollectionItem;
+begin
+  {$WARN SYMBOL_DEPRECATED OFF}
+  Result := TPngImageCollectionItem.Create(Self, DontCreatePNG);
+  Added(TCollectionItem(Result));
+end;
+
+procedure TPngImageCollectionItems.Assign(Source: TPersistent);
+begin
+  inherited Assign(Source);
+  Update(nil);
+end;
+
+function TPngImageCollectionItems.GetItem(Index: Integer): TPngImageCollectionItem;
+begin
+  if (Index >= 0) and (Index < Count) then
+    Result := TPngImageCollectionItem(inherited Items[Index])
+  else
+    Result := nil;
+end;
+
+function TPngImageCollectionItems.GetOwner: TPersistent;
+begin
+  Result := FOwner;
+end;
+
+function TPngImageCollectionItems.Insert(Index: Integer; DontCreatePNG: Boolean = False): TPngImageCollectionItem;
+begin
+  Result := Add(DontCreatePNG);
+  Result.Index := Index;
+end;
+
+procedure TPngImageCollectionItems.SetItem(Index: Integer; const Value: TPngImageCollectionItem);
+begin
+  if (Index >= 0) and (Index < Count) then
+    inherited Items[Index] := Value;
+end;
+
+procedure TPngImageCollectionItems.Update(Item: TCollectionItem);
+begin
+  inherited Update(Item);
+  if FOwner is TPngImageList then
+    TPngImageList(FOwner).CopyPngs;
+end;
+
+constructor TPngImageCollectionItem.Create(Collection: TCollection);
+begin
+  inherited Create(Collection);
+  FPngImage := TPngImage.Create;
+  FName := Format('PngImage%d', [Index]);
+  FBackground := clBtnFace;
+end;
+
+constructor TPngImageCollectionItem.Create(Collection: TCollection; DontCreatePNG: Boolean = False);
+begin
+  inherited Create(Collection);
+  if DontCreatePng then
+    FPngImage := nil
+  else
+    FPngImage := TPngImage.Create;
+  FName := Format('PngImage%d', [Index]);
+  FBackground := clBtnFace;
+end;
+
+destructor TPngImageCollectionItem.Destroy;
+begin
+  FPngImage.Free;
+  inherited Destroy;
+end;
+
+procedure TPngImageCollectionItem.Assign(Source: TPersistent);
+begin
+  if Source is TPngImageCollectionItem then begin
+    PngImage.Assign(TPngImageCollectionItem(Source).PngImage);
+    Background := TPngImageCollectionItem(Source).Background;
+    Name := TPngImageCollectionItem(Source).Name;
+  end
+  else
+    inherited Assign(Source);
+end;
+
+{ TPngImageCollectionItem }
+
+procedure TPngImageCollectionItem.AssignTo(Dest: TPersistent);
+begin
+  inherited AssignTo(Dest);
+  if (Dest is TPngImageCollectionItem) then
+    TPngImageCollectionItem(Dest).PngImage := PngImage;
+end;
+
+function TPngImageCollectionItem.Duplicate: TPngImage;
+begin
+  Result := TPngImage.Create;
+  Result.Assign(FPngImage);
+end;
+
+function TPngImageCollectionItem.GetDisplayName: string;
+begin
+  if Length(FName) = 0 then
+    Result := inherited GetDisplayName
+  else
+    Result := FName;
+end;
+
+procedure TPngImageCollectionItem.SetBackground(const Value: TColor);
+begin
+  if FBackground <> Value then begin
+    FBackground := Value;
+    Changed(False);
+  end;
+end;
+
+procedure TPngImageCollectionItem.SetPngImage(const Value: TPngImage);
+begin
+  if FPngImage = nil then
+    FPngImage := TPngImage.Create;
+  FPngImage.Assign(Value);
+  Changed(False);
+end;
+
+initialization
+finalization
+  MethodPatches.Free;
+end.