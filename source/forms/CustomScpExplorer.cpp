--- conflicted
+++ resolved
@@ -1,11248 +1,11143 @@
-//---------------------------------------------------------------------------
-#define NO_WIN32_LEAN_AND_MEAN
-#include <vcl.h>
-#pragma hdrstop
-
-#include <Common.h>
-
-#include "CustomScpExplorer.h"
-
-#include <Bookmarks.h>
-#include <Interface.h>
-#include <Exceptions.h>
-#include <CoreMain.h>
-#include <FileSystems.h>
-#include <TextsCore.h>
-#include <TextsWin.h>
-#include <HelpWin.h>
-
-#include <VCLCommon.h>
-#include <Progress.h>
-#include <SynchronizeProgress.h>
-
-#include <DragExt.h>
-#include <WinApi.h>
-
-#include "GUITools.h"
-#include "NonVisual.h"
-#include "Glyphs.h"
-#include "Tools.h"
-#include "WinConfiguration.h"
-#include "TerminalManager.h"
-#include "EditorManager.h"
-#include "ProgParams.h"
-#include "Setup.h"
-#include <Consts.hpp>
-#include <DateUtils.hpp>
-#include <TB2Common.hpp>
-#include <DirectoryMonitor.hpp>
-#include <System.IOUtils.hpp>
-//---------------------------------------------------------------------------
-#pragma package(smart_init)
-#pragma link "CustomDirView"
-#pragma link "CustomUnixDirView"
-#pragma link "IEListView"
-#pragma link "NortonLikeListView"
-#pragma link "UnixDirView"
-#pragma link "CustomDriveView"
-#pragma link "UnixDriveView"
-#pragma link "CustomDriveView"
-#pragma link "TB2Dock"
-#pragma link "TBXStatusBars"
-#pragma link "TB2Item"
-#pragma link "TB2Toolbar"
-#pragma link "ThemePageControl"
-#pragma link "PathLabel"
-#pragma resource "*.dfm"
-//---------------------------------------------------------------------------
-#define WM_COMPONENT_HIDE (WM_WINSCP_USER + 4)
-static const int SessionPanelCount = 3;
-//---------------------------------------------------------------------------
-class TMutexGuard
-{
-public:
-  TMutexGuard(HANDLE AMutex, int Message = MUTEX_RELEASE_TIMEOUT,
-    int Timeout = 5000)
-  {
-    FMutex = NULL;
-    unsigned long WaitResult = WaitForSingleObject(AMutex, Timeout);
-    if (WaitResult == WAIT_TIMEOUT)
-    {
-      throw Exception(LoadStr(MUTEX_RELEASE_TIMEOUT));
-    }
-    else
-    {
-      FMutex = AMutex;
-    }
-  }
-
-  ~TMutexGuard()
-  {
-    if (FMutex != NULL)
-    {
-      ReleaseMutex(FMutex);
-    }
-  }
-
-private:
-  HANDLE FMutex;
-};
-//---------------------------------------------------------------------------
-class TWindowLock
-{
-public:
-  TWindowLock(TCustomScpExplorerForm * Form) :
-    FForm(Form)
-  {
-    FForm->LockWindow();
-  }
-
-  ~TWindowLock()
-  {
-    FForm->UnlockWindow();
-  }
-
-private:
-  TCustomScpExplorerForm * FForm;
-};
-//---------------------------------------------------------------------------
-TAutoBatch::TAutoBatch(TCustomScpExplorerForm * Form) :
-  FForm(Form)
-{
-  FForm->BatchStart(FBatchStorage);
-}
-//---------------------------------------------------------------------------
-TAutoBatch::~TAutoBatch()
-{
-  FForm->BatchEnd(FBatchStorage);
-}
-//---------------------------------------------------------------------------
-struct TTransferOperationParam
-{
-  TTransferOperationParam();
-
-  UnicodeString TargetDirectory;
-  bool Temp;
-  bool DragDrop;
-  int Options;
-  TAutoSwitch Queue;
-};
-//---------------------------------------------------------------------------
-TTransferOperationParam::TTransferOperationParam()
-{
-  Temp = false;
-  DragDrop = false;
-  Options = 0;
-  Queue = asAuto;
-}
-//---------------------------------------------------------------------------
-class TTransferPresetNoteData : public TObject
-{
-public:
-  UnicodeString Message;
-};
-//---------------------------------------------------------------------------
-class TTerminalNoteData : public TObject
-{
-public:
-  TManagedTerminal * Terminal;
-};
-//---------------------------------------------------------------------------
-__fastcall TCustomScpExplorerForm::TCustomScpExplorerForm(TComponent* Owner):
-    FFormRestored(false),
-    TForm(Owner)
-{
-  FInvalid = false;
-  FCurrentSide = osRemote;
-  FEverShown = false;
-  FDocks = new TList();
-  InitControls();
-  DebugAssert(NonVisualDataModule && !NonVisualDataModule->ScpExplorer);
-  // So that UpdateCustomCommandsToolbar called from RestoreParams works
-  NonVisualDataModule->ScpExplorer = this;
-  RestoreParams();
-  ConfigurationChanged();
-  RemoteDirView->Invalidate();
-  FAutoOperation = false;
-  FOnFileOperationFinished = NULL;
-  FForceExecution = false;
-  FIgnoreNextDialogChar = 0;
-  FErrorList = NULL;
-  FSynchronizeProgressForm = NULL;
-  FProgressForm = NULL;
-  FRefreshLocalDirectory = false;
-  FRefreshRemoteDirectory = false;
-  FDDExtMapFile = NULL;
-  // CreateMutexW keeps failing with ERROR_NOACCESS
-  FDDExtMutex = CreateMutexA(NULL, false, AnsiString(DRAG_EXT_MUTEX).c_str());
-  DebugAssert(FDDExtMutex != NULL);
-  FDDTargetControl = NULL;
-  FDelayedDeletionTimer = NULL;
-  FDelayedDeletionList = new TStringList();
-  FDDFileList = NULL;
-  FPendingTempSpaceWarn = false;
-  FCapturedLog = NULL;
-  FDragDropOperation = false;
-  memset(&FHistoryMenu, 0, sizeof(FHistoryMenu));
-  FAllowTransferPresetAutoSelect = true;
-  FSessionChanging = false;
-  FCopyParamDefault = L"";
-  FSynchronizeController = NULL;
-  FPendingQueueActionItem = NULL;
-  FLockLevel = 0;
-  FLockSuspendLevel = 0;
-  FDisabledOnLockSuspend = false;
-  FAlternativeDelete = false;
-  FTrayIcon = new ::TTrayIcon(0);
-  FTrayIcon->OnClick = TrayIconClick;
-  FMaxQueueLength = 0;
-  FLastContextPopupScreenPoint = TPoint(-1, -1);
-  FTransferResumeList = NULL;
-  FMoveToQueue = false;
-  FStandaloneEditing = false;
-  FOnFeedSynchronizeError = NULL;
-  FNeedSession = false;
-  FDoNotIdleCurrentTerminal = 0;
-  FIncrementalSearching = 0;
-  FIncrementalSearchHaveNext = false;
-  FQueueFileList.reset(new TQueueFileList());
-<<<<<<< HEAD
-  FProgressSide = osCurrent;
-=======
->>>>>>> fba6e3fa
-
-  FEditorManager = new TEditorManager();
-  FEditorManager->OnFileChange = ExecutedFileChanged;
-  FEditorManager->OnFileReload = ExecutedFileReload;
-  FEditorManager->OnFileEarlyClosed = ExecutedFileEarlyClosed;
-  FEditorManager->OnFileUploadComplete = ExecutedFileUploadComplete;
-
-  FLocalEditors = new TList();
-
-  FQueueStatus = NULL;
-  FQueueStatusSection = new TCriticalSection();
-  FQueueStatusInvalidated = false;
-  FQueueItemInvalidated = false;
-  FQueueStatusUpdating = false;
-  FQueueActedItem = NULL;
-  FQueueController = new TQueueController(QueueView3);
-
-  FUserActionTimer = new TTimer(this);
-  FUserActionTimer->Enabled = false;
-  FUserActionTimer->Interval = 10;
-  FUserActionTimer->OnTimer = UserActionTimer;
-
-  FNotes = new TStringList();
-  FNoteTimer = new TTimer(this);
-  FNoteTimer->Enabled = false;
-  FNoteTimer->OnTimer = NoteTimer;
-  FOnNoteClick = NULL;
-
-  FOle32Library = LoadLibrary(L"Ole32.dll");
-  FDragMoveCursor = FOle32Library != NULL ?
-    LoadCursor(FOle32Library, MAKEINTRESOURCE(2)) : NULL;
-
-  UseSystemSettings(this);
-
-  TTBXStringList * TransferList = dynamic_cast<TTBXStringList*>(
-    static_cast<TObject*>(GetComponent(fcTransferList)));
-  DebugAssert(TransferList != NULL);
-  FTransferListHoverIndex = -1;
-  TransferList->OnChange = TransferListChange;
-  TransferList->OnDrawItem = TransferListDrawItem;
-
-  SetSubmenu(dynamic_cast<TTBXCustomItem *>(static_cast<TObject *>(GetComponent(fcColorMenu))));
-  SetSubmenu(NonVisualDataModule->ColorMenuItem);
-
-  UseDesktopFont(SessionsPageControl);
-  UpdateSessionsPageControlHeight();
-  UseDesktopFont(RemoteDirView);
-  UseDesktopFont(RemoteDriveView);
-  UseDesktopFont(QueueView3);
-  UseDesktopFont(QueueFileList);
-  UseDesktopFont(QueueLabel);
-  UseDesktopFont(RemoteStatusBar);
-
-  reinterpret_cast<TLabel*>(QueueSplitter)->OnDblClick = QueueSplitterDblClick;
-  QueueSplitter->ShowHint = true;
-  reinterpret_cast<TLabel*>(QueueFileListSplitter)->OnDblClick = QueueFileListSplitterDblClick;
-  QueueFileListSplitter->ShowHint = true;
-  RemotePanelSplitter->ShowHint = true;
-
-  UpdateImages();
-
-  FCustomCommandMenu = CreateTBXPopupMenu(this);
-  FCustomCommandLocalFileList = NULL;
-  FCustomCommandRemoteFileList = NULL;
-
-  FSessionColors = new TPngImageList(this);
-  FSessionColors->ColorDepth = cd32Bit;
-  AddFixedSessionImages();
-  SessionsPageControl->Images = FSessionColors;
-  UpdateQueueLabel();
-
-  CreateHiddenWindow();
-  StartUpdates();
-}
-//---------------------------------------------------------------------------
-__fastcall TCustomScpExplorerForm::~TCustomScpExplorerForm()
-{
-  FInvalid = true;
-  // this has to be one of the very first things to do
-  StopUpdateThread();
-  // This is needed when shuting down Windows only. Otherwise it's already set NULL from Execute()
-  TTerminalManager::Instance()->ScpExplorer = NULL;
-
-  delete FCustomCommandLocalFileList;
-  delete FCustomCommandRemoteFileList;
-  delete FCustomCommandMenu;
-
-  delete FTrayIcon;
-  FTrayIcon = NULL;
-
-  FEditorManager->CloseInternalEditors(ForceCloseInternalEditor);
-  delete FEditorManager;
-
-  ForceCloseLocalEditors();
-  delete FLocalEditors;
-
-  HideFileFindDialog();
-
-  if (FDelayedDeletionTimer)
-  {
-    DoDelayedDeletion(NULL);
-    SAFE_DESTROY(FDelayedDeletionTimer);
-  }
-  SAFE_DESTROY(FDelayedDeletionList);
-  // sometimes we do not get DDEnd so the list is not released
-  SAFE_DESTROY(FDDFileList);
-
-  DebugAssert(FSynchronizeController == NULL);
-
-  CloseHandle(FDDExtMutex);
-  FDDExtMutex = NULL;
-
-  FreeLibrary(FOle32Library);
-  FOle32Library = NULL;
-  FDragMoveCursor = NULL;
-
-  DebugAssert(!FErrorList);
-  if (FEverShown)
-  {
-    // when window is never shown (like when running command-line operation),
-    // particularly window site is not restored correctly (BoundsRect value set
-    // in RestoreForm gets lost during handle allocation), so we do not want
-    // it to be stored
-    StoreParams();
-  }
-  ManagedSession = NULL;
-  Queue = NULL;
-  DebugAssert(NonVisualDataModule && (NonVisualDataModule->ScpExplorer == this));
-  NonVisualDataModule->ScpExplorer = NULL;
-
-  delete FQueueController;
-  FQueueController = NULL;
-  delete FQueueStatusSection;
-  FQueueStatusSection = NULL;
-  delete FQueueStatus;
-  FQueueStatus = NULL;
-
-  delete FUserActionTimer;
-  FUserActionTimer = NULL;
-
-  delete FNoteTimer;
-  delete FNotes;
-  delete FNoteData;
-
-  SAFE_DESTROY(FDocks);
-
-  SessionsPageControl->Images = NULL;
-  // only after clearing Terminal (after SessionListChanged => ... => AddSessionColor is called)
-  SAFE_DESTROY(FSessionColors);
-  SAFE_DESTROY(FSessionsDragDropFilesEx);
-
-  SAFE_DESTROY(FHistoryMenu[0][0]);
-  SAFE_DESTROY(FHistoryMenu[0][1]);
-  SAFE_DESTROY(FHistoryMenu[1][0]);
-  SAFE_DESTROY(FHistoryMenu[1][1]);
-
-  if (FHiddenWindow != NULL)
-  {
-    DestroyWindow(FHiddenWindow);
-    FHiddenWindow = NULL;
-  }
-
-}
-//---------------------------------------------------------------------------
-void __fastcall TCustomScpExplorerForm::RefreshPanel(const UnicodeString & Session, const UnicodeString & Path)
-{
-
-  std::unique_ptr<TSessionData> Data;
-  if (!Session.IsEmpty())
-  {
-    bool DefaultsOnly;
-    Data.reset(StoredSessions->ParseUrl(Session, NULL, DefaultsOnly));
-  }
-
-  TTerminalManager * Manager = TTerminalManager::Instance();
-  for (int Index = 0; Index < Manager->Count; Index++)
-  {
-    TTerminal * Terminal = Manager->Sessions[Index];
-    if (Session.IsEmpty() ||
-        Manager->IsActiveTerminalForSite(Terminal, Data.get()))
-    {
-      if (Path.IsEmpty())
-      {
-        Terminal->ClearCaches();
-      }
-      else
-      {
-        Terminal->DirectoryModified(Path, true);
-      }
-    }
-  }
-
-  // We should flag a pending refresh for the background terminals or busy foreground terminals
-  if (HasActiveTerminal() &&
-      CanCommandLineFromAnotherInstance() &&
-      (Session.IsEmpty() || Manager->IsActiveTerminalForSite(Terminal, Data.get())) &&
-      (Path.IsEmpty() || UnixIsChildPath(Path, Terminal->CurrentDirectory)))
-  {
-    Terminal->ReloadDirectory();
-  }
-}
-//---------------------------------------------------------------------------
-void __fastcall TCustomScpExplorerForm::WMCopyData(TMessage & Message)
-{
-  PCOPYDATASTRUCT CopyData = reinterpret_cast<PCOPYDATASTRUCT>(Message.LParam);
-
-  size_t MessageSize = sizeof(TCopyDataMessage);
-  bool Result = DebugAlwaysTrue(CopyData->cbData == MessageSize);
-  if (Result)
-  {
-    const TCopyDataMessage & Message = *reinterpret_cast<const TCopyDataMessage *>(CopyData->lpData);
-
-    Result = (Message.Version == TCopyDataMessage::Version1);
-
-    if (Result)
-    {
-      switch (Message.Command)
-      {
-        case TCopyDataMessage::CommandCanCommandLine:
-          Result = CanCommandLineFromAnotherInstance();
-          break;
-
-        case TCopyDataMessage::CommandCommandLine:
-          {
-            UnicodeString CommandLine(Message.CommandLine);
-            Result = CommandLineFromAnotherInstance(CommandLine);
-          }
-          break;
-
-        case TCopyDataMessage::RefreshPanel:
-          RefreshPanel(Message.Refresh.Session, Message.Refresh.Path);
-          break;
-
-        case TCopyDataMessage::MainWindowCheck:
-          Result = true;
-          break;
-
-        default:
-          Result = false;
-          break;
-      }
-    }
-  }
-
-  Message.Result = Result ? 1 : 0;
-}
-//---------------------------------------------------------------------------
-void __fastcall TCustomScpExplorerForm::CreateHiddenWindow()
-{
-  WNDCLASS WindowClass = {0};
-  WindowClass.lpfnWndProc = DefWindowProc;
-  WindowClass.hInstance = HInstance;
-  WindowClass.lpszClassName = HIDDEN_WINDOW_NAME;
-
-  FHiddenWindow = NULL;
-
-  if (RegisterClass(&WindowClass))
-  {
-    FHiddenWindow = CreateWindow(HIDDEN_WINDOW_NAME, L"",
-      WS_POPUP, 0, 0, 0, 0, 0, 0, HInstance, NULL);
-  }
-}
-//---------------------------------------------------------------------------
-bool __fastcall TCustomScpExplorerForm::CanConsole()
-{
-  return
-    HasActiveTerminal() &&
-    (Terminal->IsCapable[fcAnyCommand] || Terminal->IsCapable[fcSecondaryShell]);
-}
-//---------------------------------------------------------------------------
-bool __fastcall TCustomScpExplorerForm::CanCommandLineFromAnotherInstance()
-{
-  bool Result = Visible && !NonVisualDataModule->Busy;
-  return Result;
-}
-//---------------------------------------------------------------------------
-bool __fastcall TCustomScpExplorerForm::CommandLineFromAnotherInstance(
-  const UnicodeString & CommandLine)
-{
-  TProgramParams Params(CommandLine);
-  bool Result = CanCommandLineFromAnotherInstance() && DebugAlwaysTrue(Params.ParamCount > 0);
-  if (Result)
-  {
-    NonVisualDataModule->StartBusy();
-    try
-    {
-      // this action is initiated from another process,
-      // so it's likely that our window is not visible,
-      // and user won't see what is going on
-      Application->BringToFront();
-      // reload sessions as we may be asked to open a session
-      // just stored by another instance
-      StoredSessions->Reload();
-      UnicodeString SessionName = Params.Param[1];
-      std::unique_ptr<TObjectList> DataList(new TObjectList());
-      UnicodeString DownloadFile; // unused
-      try
-      {
-        GetLoginData(SessionName, &Params, DataList.get(), DownloadFile, true, this);
-      }
-      catch (EAbort &)
-      {
-        // Happens when opening session in PuTTY and in other situations,
-        // in which we do not want to fail WM_COPYDATA, as that would cause master instance
-        // to process the command-line on its own (or to pass it to yet another instance)
-      }
-      if (DataList->Count > 0)
-      {
-        TTerminalManager * Manager = TTerminalManager::Instance();
-        Manager->ActiveSession = Manager->NewTerminals(DataList.get());
-      }
-    }
-    __finally
-    {
-      NonVisualDataModule->EndBusy();
-    }
-  }
-  return Result;
-}
-//---------------------------------------------------------------------------
-TManagedTerminal * TCustomScpExplorerForm::GetTerminal()
-{
-  TManagedTerminal * Result;
-  if ((FManagedSession != NULL) && !FManagedSession->LocalBrowser)
-  {
-    Result = FManagedSession;
-  }
-  else
-  {
-    Result = NULL;
-  }
-  return Result;
-}
-//---------------------------------------------------------------------------
-void __fastcall TCustomScpExplorerForm::SetManagedSession(TManagedTerminal * value)
-{
-  if (FManagedSession != value)
-  {
-    SessionChanging();
-    DoSetManagedSession(value, false);
-  }
-}
-//---------------------------------------------------------------------------
-void __fastcall TCustomScpExplorerForm::DoSetManagedSession(TManagedTerminal * value, bool Replace)
-{
-  DebugAssert(!Replace || ((value != NULL) && !value->LocalBrowser));
-  FManagedSession = value;
-  {
-    TValueRestorer<bool> AllowTransferPresetAutoSelectRestorer(FAllowTransferPresetAutoSelect);
-    FAllowTransferPresetAutoSelect = false;
-    TAutoFlag SessionChangingFlag(FSessionChanging);
-
-    SessionChanged(Replace);
-  }
-
-  if (Terminal != NULL)
-  {
-    TransferPresetAutoSelect();
-  }
-  // Update app and tab titles, prevented above by FSessionChanging.
-  UpdateControls();
-}
-//---------------------------------------------------------------------------
-void __fastcall TCustomScpExplorerForm::ReplaceTerminal(TManagedTerminal * value)
-{
-  DoSetManagedSession(value, true);
-}
-//---------------------------------------------------------------------------
-void __fastcall TCustomScpExplorerForm::SessionChanging()
-{
-  if (ManagedSession != NULL)
-  {
-    UpdateSession(ManagedSession);
-  }
-}
-//---------------------------------------------------------------------------
-void __fastcall TCustomScpExplorerForm::SessionChanged(bool Replaced)
-{
-  if (Terminal != NULL)
-  {
-    UpdateSessionColor((TColor)Terminal->StateData->Color);
-  }
-  if (!TTerminalManager::Instance()->Updating)
-  {
-    SessionListChanged();
-  }
-
-  if (Terminal != NULL)
-  {
-    if (Replaced)
-    {
-      RemoteDirView->ReplaceTerminal(Terminal);
-    }
-    else
-    {
-      RemoteDirView->Terminal = Terminal;
-    }
-
-    if (Terminal->Active)
-    {
-      Terminal->RefreshDirectory();
-    }
-
-    if (WinConfiguration->PreservePanelState)
-    {
-      DirView(osRemote)->RestoreState(Terminal->RemoteExplorerState);
-    }
-  }
-  else
-  {
-    RemoteDirView->Terminal = NULL;
-  }
-
-  InitStatusBar();
-  UpdateTransferList();
-  // Update panels Enable state before refreshing the labels
-  UpdateControls();
-}
-//---------------------------------------------------------------------------
-void __fastcall TCustomScpExplorerForm::SetQueue(TTerminalQueue * value)
-{
-  if (Queue != value)
-  {
-    if (FQueue != NULL)
-    {
-      FQueue->OnListUpdate = NULL;
-      FQueue->OnQueueItemUpdate = NULL;
-    }
-    FQueue = value;
-    if (FQueue != NULL)
-    {
-      DebugAssert(FQueue->OnListUpdate == NULL);
-      FQueue->OnListUpdate = QueueListUpdate;
-      DebugAssert(FQueue->OnQueueItemUpdate == NULL);
-      FQueue->OnQueueItemUpdate = QueueItemUpdate;
-    }
-    QueueChanged();
-  }
-}
-//---------------------------------------------------------------------------
-void __fastcall TCustomScpExplorerForm::QueueView3Deletion(TObject * /*Sender*/,
-  TListItem * Item)
-{
-  if (FQueueActedItem == Item)
-  {
-    FQueueActedItem = NULL;
-    if ((QueueView3->PopupMenu != NULL) &&
-        (QueueView3->PopupMenu->PopupComponent == QueueView3))
-    {
-      // rather "trick", suggested by Jordan on jrsoftware.toolbar2000
-      ReleaseCapture();
-    }
-  }
-
-  if (Item->Data == FPendingQueueActionItem)
-  {
-    FPendingQueueActionItem = NULL;
-  }
-}
-//---------------------------------------------------------------------------
-bool TCustomScpExplorerForm::IsAnythingQueued()
-{
-  return (FQueueStatus != NULL) && (FQueueStatus->ActiveAndPendingPrimaryCount > 0);
-}
-//---------------------------------------------------------------------------
-void __fastcall TCustomScpExplorerForm::UpdateQueueStatus(bool QueueChanging)
-{
-  {
-    TGuard Guard(FQueueStatusSection);
-
-    FQueueStatusInvalidated = false;
-
-    if (FQueue != NULL)
-    {
-      FQueueStatus = FQueue->CreateStatus(FQueueStatus);
-    }
-  }
-
-  if ((FQueueStatus != NULL) && (FQueueStatus->Count > FMaxQueueLength))
-  {
-    FMaxQueueLength = FQueueStatus->Count;
-    Configuration->Usage->SetMax(L"MaxQueueLength", FMaxQueueLength);
-  }
-
-  {
-    TAutoFlag Flag(FQueueStatusUpdating);
-    FQueueController->UpdateQueueStatus(FQueueStatus);
-  }
-  UpdateQueueFileList();
-  SetQueueProgress();
-
-  UpdateQueueView();
-
-  bool IsEmpty = !IsAnythingQueued();
-
-  if (IsEmpty && (Terminal != NULL))
-  {
-    TOnceDoneOperation OnceDoneOperation =
-      NonVisualDataModule->CurrentQueueOnceEmptyOperation();
-    NonVisualDataModule->ResetQueueOnceEmptyOperation();
-
-    if ((FQueue != NULL) && !WinConfiguration->EnableQueueByDefault && !QueueChanging)
-    {
-      FQueue->Enabled = false;
-    }
-
-    if ((OnceDoneOperation != odoIdle) && !NonVisualDataModule->Busy)
-    {
-      Terminal->CloseOnCompletion(OnceDoneOperation, LoadStr(CLOSED_ON_QUEUE_EMPTY));
-    }
-  }
-}
-//---------------------------------------------------------------------------
-UnicodeString __fastcall TCustomScpExplorerForm::GetQueueProgressTitle()
-{
-  UnicodeString Result;
-  if (FQueueStatus != NULL)
-  {
-    if (FQueueStatus->IsOnlyOneActiveAndNoPending())
-    {
-      TFileOperationProgressType * ProgressData =
-        FQueueStatus->Items[FQueueStatus->DoneCount]->ProgressData;
-      if ((ProgressData != NULL) && ProgressData->InProgress)
-      {
-        Result = TProgressForm::ProgressStr(NULL, ProgressData);
-      }
-    }
-    else if (FQueueStatus->ActiveAndPendingPrimaryCount > 1)
-    {
-      Result = FMTLOAD(PROGRESS_IN_QUEUE, (FQueueStatus->ActiveAndPendingPrimaryCount));
-    }
-  }
-  return Result;
-}
-//---------------------------------------------------------------------------
-void __fastcall TCustomScpExplorerForm::UpdateQueueView()
-{
-  ComponentVisible[fcQueueView] =
-    (WinConfiguration->QueueView.Show == qvShow) ||
-    ((WinConfiguration->QueueView.Show == qvHideWhenEmpty) &&
-     (FQueueStatus != NULL) && (FQueueStatus->Count > 0));
-}
-//---------------------------------------------------------------------------
-void __fastcall TCustomScpExplorerForm::QueueChanged()
-{
-  if (FQueueStatus != NULL)
-  {
-    // UpdateFileList implementation relies on the status being recreated when session changes
-    delete FQueueStatus;
-    FQueueStatus = NULL;
-  }
-  UpdateQueueStatus(true);
-}
-//---------------------------------------------------------------------------
-void __fastcall TCustomScpExplorerForm::QueueListUpdate(TTerminalQueue * Queue)
-{
-  if (FQueue == Queue)
-  {
-    FQueueStatusInvalidated = true;
-  }
-}
-//---------------------------------------------------------------------------
-void __fastcall TCustomScpExplorerForm::QueueItemUpdate(TTerminalQueue * Queue,
-  TQueueItem * Item)
-{
-  if (FQueue == Queue)
-  {
-    TGuard Guard(FQueueStatusSection);
-
-    // this may be running in parallel with QueueChanged
-    if (FQueueStatus != NULL)
-    {
-      TQueueItemProxy * QueueItem = FQueueStatus->FindByQueueItem(Item);
-
-      if ((Item->Status == TQueueItem::qsDone) && (Terminal != NULL))
-      {
-        FRefreshLocalDirectory = (QueueItem == NULL) ||
-          (!QueueItem->Info->ModifiedLocal.IsEmpty());
-        FRefreshRemoteDirectory = (QueueItem == NULL) ||
-          (!QueueItem->Info->ModifiedRemote.IsEmpty());
-      }
-
-      if (QueueItem != NULL)
-      {
-        QueueItem->UserData = (void*)true;
-        FQueueItemInvalidated = true;
-      }
-    }
-  }
-}
-//---------------------------------------------------------------------------
-bool __fastcall TCustomScpExplorerForm::IsQueueAutoPopup()
-{
-  // during standalone editing, we have no way to see/control queue,
-  // so we have to always popup prompts automatically
-  return FStandaloneEditing || GUIConfiguration->QueueAutoPopup;
-}
-//---------------------------------------------------------------------------
-void __fastcall TCustomScpExplorerForm::RefreshQueueItems()
-{
-  if (FQueueStatus != NULL)
-  {
-    bool QueueAutoPopup = IsQueueAutoPopup();
-    bool NeedRefresh = FQueueController->NeedRefresh();
-    bool Refresh = FQueueItemInvalidated || NeedRefresh;
-    FQueueItemInvalidated = false;
-
-    int Limit = Refresh ? FQueueStatus->Count : FQueueStatus->DoneAndActiveCount;
-
-    bool Updated = false;
-    TQueueItemProxy * QueueItem;
-    bool WasUserAction;
-    for (int Index = 0; Index < Limit; Index++)
-    {
-      bool Update = false;
-      QueueItem = FQueueStatus->Items[Index];
-      WasUserAction = TQueueItem::IsUserActionStatus(QueueItem->Status);
-      if (!NonVisualDataModule->Busy && QueueAutoPopup && WasUserAction &&
-          (FPendingQueueActionItem == NULL))
-      {
-        FPendingQueueActionItem = QueueItem;
-        FUserActionTimer->Enabled = true;
-      }
-
-      if ((bool)QueueItem->UserData)
-      {
-        QueueItem->UserData = (void*)false;
-        QueueItem->Update();
-        Updated = true;
-        Update = true;
-      }
-      else if (FQueueController->QueueItemNeedsFrequentRefresh(QueueItem) || NeedRefresh)
-      {
-        Update = true;
-      }
-
-      if (Update)
-      {
-        FQueueController->RefreshQueueItem(QueueItem);
-      }
-    }
-
-    if (Updated)
-    {
-      NonVisualDataModule->UpdateNonVisibleActions();
-      SetQueueProgress();
-      UpdateQueueFileList();
-    }
-  }
-}
-//---------------------------------------------------------------------------
-void __fastcall TCustomScpExplorerForm::SetTaskbarListProgressState(TBPFLAG Flags)
-{
-  if (FTaskbarList != NULL)
-  {
-    // Could now use Application->MainFormHandle, now that we implement Application->OnGetMainFormHandle
-    FTaskbarList->SetProgressState(GetMainForm()->Handle, Flags);
-  }
-}
-//---------------------------------------------------------------------------
-void __fastcall TCustomScpExplorerForm::SetTaskbarListProgressValue(int Progress)
-{
-  if (Progress >= 0)
-  {
-    if (FTaskbarList != NULL)
-    {
-      FTaskbarList->SetProgressValue(GetMainForm()->Handle, Progress, 100);
-    }
-  }
-  else
-  {
-    SetTaskbarListProgressState(TBPF_INDETERMINATE);
-  }
-}
-//---------------------------------------------------------------------------
-void __fastcall TCustomScpExplorerForm::SetTaskbarListProgressValue(TFileOperationProgressType * ProgressData)
-{
-  int OverallProgress;
-  // FProgressForm is null when this is called from SetQueueProgress
-  if ((FProgressForm != NULL) && (FProgressForm->SynchronizeProgress != NULL))
-  {
-    OverallProgress = FProgressForm->SynchronizeProgress->Progress(ProgressData);
-  }
-  else if (!TFileOperationProgressType::IsIndeterminateOperation(ProgressData->Operation))
-  {
-    OverallProgress = ProgressData->OverallProgress();
-  }
-  else
-  {
-    OverallProgress = -1;
-  }
-  SetTaskbarListProgressValue(OverallProgress);
-}
-//---------------------------------------------------------------------------
-void __fastcall TCustomScpExplorerForm::SetQueueProgress()
-{
-  TTerminalManager::Instance()->QueueStatusUpdated();
-
-  if ((FTaskbarList != NULL) && (FProgressForm == NULL))
-  {
-    if ((FQueueStatus != NULL) && (FQueueStatus->ActiveAndPendingPrimaryCount > 0))
-    {
-      if (FQueueStatus->IsOnlyOneActiveAndNoPending())
-      {
-        TFileOperationProgressType * ProgressData = NULL;
-        if (FQueueStatus->Items[FQueueStatus->DoneCount] != NULL)
-        {
-          ProgressData = FQueueStatus->Items[FQueueStatus->DoneCount]->ProgressData;
-        }
-
-        if ((ProgressData != NULL) &&
-            ProgressData->InProgress)
-        {
-          SetTaskbarListProgressValue(ProgressData);
-        }
-        else
-        {
-          SetTaskbarListProgressState(TBPF_NOPROGRESS);
-        }
-      }
-      else
-      {
-        SetTaskbarListProgressState(TBPF_INDETERMINATE);
-      }
-    }
-    else
-    {
-      SetTaskbarListProgressState(TBPF_NOPROGRESS);
-    }
-  }
-
-  UpdateQueueLabel();
-}
-//---------------------------------------------------------------------------
-void __fastcall TCustomScpExplorerForm::UpdateQueueLabel()
-{
-  UnicodeString Caption = LoadStr(QUEUE_CAPTION);
-  if (FQueueStatus != NULL)
-  {
-    int ActiveAndPendingPrimaryCount = FQueueStatus->ActiveAndPendingPrimaryCount;
-    if (ActiveAndPendingPrimaryCount > 0)
-    {
-      Caption = FORMAT("%s (%d)", (Caption, ActiveAndPendingPrimaryCount));
-    }
-  }
-  QueueLabel->Caption = Caption;
-}
-//---------------------------------------------------------------------------
-void __fastcall TCustomScpExplorerForm::UpdateTransferList()
-{
-  TTBXStringList * TransferList = dynamic_cast<TTBXStringList*>(
-    static_cast<TComponent*>(GetComponent(fcTransferList)));
-  TTBXDropDownItem * TransferDropDown = dynamic_cast<TTBXDropDownItem*>(
-    static_cast<TComponent*>(GetComponent(fcTransferDropDown)));
-  TransferList->Strings->BeginUpdate();
-  try
-  {
-    TransferList->Strings->Assign(GUIConfiguration->CopyParamList->NameList);
-    TransferList->Strings->Insert(0, StripHotkey(LoadStr(COPY_PARAM_DEFAULT)));
-    TransferList->ItemIndex = GUIConfiguration->CopyParamIndex + 1;
-    if (FTransferDropDownHint.IsEmpty())
-    {
-      FTransferDropDownHint = TransferDropDown->Hint;
-    }
-    // this way we get name for "default" settings (COPY_PARAM_DEFAULT)
-    UnicodeString Name = TransferList->Strings->Strings[TransferList->ItemIndex];
-    TransferDropDown->Text = StripHotkey(Name);
-    TransferDropDown->Hint = FORMAT(L"%s|%s:\n%s",
-      (FTransferDropDownHint, StripHotkey(Name),
-       GUIConfiguration->CurrentCopyParam.GetInfoStr(L"; ",
-         FLAGMASK(HasActiveTerminal(), Terminal->UsableCopyParamAttrs(0).General))));
-    // update the label, otherwise when it is updated only on the first draw
-    // of the list, it is drawn "bold" for some reason
-    FTransferListHoverIndex = TransferList->ItemIndex;
-    UpdateTransferLabel();
-  }
-  __finally
-  {
-    TransferList->Strings->EndUpdate();
-  }
-}
-//---------------------------------------------------------------------------
-void __fastcall TCustomScpExplorerForm::UpdateCustomCommandsToolbar()
-{
-  TTBXToolbar * Toolbar = dynamic_cast<TTBXToolbar *>(GetComponent(fcCustomCommandsBand));
-  DebugAssert(Toolbar != NULL);
-
-  NonVisualDataModule->UpdateCustomCommandsToolbar(Toolbar);
-}
-//---------------------------------------------------------------------------
-void __fastcall TCustomScpExplorerForm::UpdateActions()
-{
-  TForm::UpdateActions();
-
-  if (ComponentVisible[fcCustomCommandsBand])
-  {
-    UpdateCustomCommandsToolbar();
-  }
-}
-//---------------------------------------------------------------------------
-void __fastcall TCustomScpExplorerForm::UpdateSessionsPageControlHeight()
-{
-  SessionsPageControl->Height = SessionsPageControl->GetTabsHeight();
-}
-//---------------------------------------------------------------------------
-void __fastcall TCustomScpExplorerForm::UpdateRowSelect(TCustomDirView * DirView)
-{
-  if (DirView->RowSelect != WinConfiguration->FullRowSelect)
-  {
-    DirView->RowSelect = WinConfiguration->FullRowSelect;
-    // selection is not redrawn automatically when RowSelect changes
-    DirView->Invalidate();
-  }
-}
-//---------------------------------------------------------------------------
-void __fastcall TCustomScpExplorerForm::ConfigurationChanged()
-{
-  Color = GetBtnFaceColor();
-
-  DebugAssert(Configuration && RemoteDirView);
-  RemoteDirView->DDAllowMove = !WinConfiguration->DDDisableMove;
-  RemoteDirView->DimmHiddenFiles = WinConfiguration->DimmHiddenFiles;
-  RemoteDirView->ShowHiddenFiles = WinConfiguration->ShowHiddenFiles;
-  RemoteDirView->FormatSizeBytes = WinConfiguration->FormatSizeBytes;
-  RemoteDirView->ShowInaccesibleDirectories = WinConfiguration->ShowInaccesibleDirectories;
-  RemoteDirView->NaturalOrderNumericalSorting = WinConfiguration->NaturalOrderNumericalSorting;
-
-  UpdateRowSelect(RemoteDirView);
-
-  RemoteDriveView->DDAllowMove = !WinConfiguration->DDDisableMove;
-  RemoteDriveView->DimmHiddenDirs = WinConfiguration->DimmHiddenFiles;
-  RemoteDriveView->ShowHiddenDirs = WinConfiguration->ShowHiddenFiles;
-  RemoteDriveView->ShowInaccesibleDirectories = WinConfiguration->ShowInaccesibleDirectories;
-  RemoteDriveView->NaturalOrderNumericalSorting = WinConfiguration->NaturalOrderNumericalSorting;
-
-  UpdateSessionsPageControlHeight();
-
-  SetDockAllowDrag(!WinConfiguration->LockToolbars);
-  UpdateToolbarDisplayMode();
-
-  UpdateTransferList();
-
-  if (Terminal != NULL)
-  {
-    TransferPresetAutoSelect();
-  }
-
-  UpdateQueueView();
-  UpdateControls();
-
-  // this can be called even before constuctor finishes.
-  if (FEditorManager != NULL)
-  {
-    FEditorManager->ProcessFiles(FileConfigurationChanged, NULL);
-  }
-
-  // this can be called even before constuctor finishes.
-  if (FLocalEditors != NULL)
-  {
-    for (int Index = 0; Index < FLocalEditors->Count; Index++)
-    {
-      ReconfigureEditorForm(static_cast<TForm *>(FLocalEditors->Items[Index]));
-    }
-  }
-
-  if (ComponentVisible[fcCustomCommandsBand])
-  {
-    UpdateCustomCommandsToolbar();
-  }
-
-  // show only when keeping queue items forever,
-  // otherwise, its enough to have in in the context menu
-  QueueDeleteAllDoneQueueToolbarItem->Visible =
-    WinConfiguration->QueueKeepDoneItems && (WinConfiguration->QueueKeepDoneItemsFor < 0);
-
-  if (FFileColorsCurrent != WinConfiguration->FileColors)
-  {
-    TFileColorData::LoadList(WinConfiguration->FileColors, FFileColors);
-    FFileColorsCurrent = WinConfiguration->FileColors;
-    FileColorsChanged();
-  }
-}
-//---------------------------------------------------------------------------
-void __fastcall TCustomScpExplorerForm::DoFileColorsChanged(TCustomDirView * DirView)
-{
-  DirView->OnGetItemColor = FFileColors.empty() ? TDirViewGetItemColorEvent(NULL) : TDirViewGetItemColorEvent(&DirViewGetItemColor);
-  DirView->Invalidate();
-}
-//---------------------------------------------------------------------------
-void __fastcall TCustomScpExplorerForm::FileColorsChanged()
-{
-  DoFileColorsChanged(RemoteDirView);
-}
-//---------------------------------------------------------------------------
-void __fastcall TCustomScpExplorerForm::FileConfigurationChanged(
-  const UnicodeString FileName, TEditedFileData * /*Data*/, TObject * Token,
-  void * /*Arg*/)
-{
-  if (Token != NULL)
-  {
-    TForm * Editor = dynamic_cast<TForm*>(Token);
-    DebugAssert(Editor != NULL);
-    ReconfigureEditorForm(Editor);
-  }
-}
-//---------------------------------------------------------------------------
-void __fastcall TCustomScpExplorerForm::EnableDDTransferConfirmation(TObject * /*Sender*/)
-{
-  WinConfiguration->DDTransferConfirmation = asOn;
-}
-//---------------------------------------------------------------------------
-void __fastcall TCustomScpExplorerForm::CopyParamDialogAfter(
-  TTransferDirection /*Direction*/, bool /*Temp*/, const UnicodeString & /*TargetDirectory*/)
-{
-  // noop
-}
-//---------------------------------------------------------------------------
-bool TCustomScpExplorerForm::GetDoNotShowCopyDialogDefault(bool DragDrop)
-{
-  return DragDrop && (WinConfiguration->DDTransferConfirmation == asAuto);
-}
-//---------------------------------------------------------------------------
-void TCustomScpExplorerForm::HandleDoNotShowCopyDialogAgain(bool DragDrop, bool DoNotShowAgain)
-{
-  if (DoNotShowAgain)
-  {
-    if (DragDrop)
-    {
-      if (WinConfiguration->DDTransferConfirmation == asAuto)
-      {
-        PopupTrayBalloon(
-          NULL, LoadStr(DD_TRANSFER_CONFIRM_OFF2), qtInformation, NULL, 0, EnableDDTransferConfirmation, NULL);
-      }
-      WinConfiguration->DDTransferConfirmation = asOff;
-    }
-    else
-    {
-      WinConfiguration->ConfirmTransferring = false;
-    }
-  }
-  else
-  {
-    // User explicitly unchecked "do not show again",
-    // so show him the dialog the next time
-    if (DragDrop && (WinConfiguration->DDTransferConfirmation == asAuto))
-    {
-      WinConfiguration->DDTransferConfirmation = asOn;
-    }
-  }
-}
-//---------------------------------------------------------------------------
-bool __fastcall TCustomScpExplorerForm::CopyParamDialog(
-  TTransferDirection Direction, TTransferType Type, bool Temp,
-  TStrings * FileList, UnicodeString & TargetDirectory, TGUICopyParamType & CopyParam,
-  bool Confirm, bool DragDrop, int Options)
-{
-  bool Result = true;
-  DebugAssert(HasActiveTerminal());
-
-  // these parameters are known in advance
-  int Params =
-    FLAGMASK(Type == ttMove, cpDelete);
-  bool ToTemp = (Temp && (Direction == tdToLocal));
-  if (Result && Confirm && WinConfiguration->ConfirmTransferring)
-  {
-    bool DisableNewerOnly =
-      (!Terminal->IsCapable[fcNewerOnlyUpload] && (Direction == tdToRemote)) ||
-      ToTemp;
-    Options |=
-      FLAGMASK(ToTemp, coTemp) |
-      FLAGMASK(!Terminal->IsCapable[fcBackgroundTransfers], coDisableQueue) |
-      coDoNotShowAgain;
-    TUsableCopyParamAttrs UsableCopyParamAttrs = Terminal->UsableCopyParamAttrs(Params);
-    int CopyParamAttrs = (Direction == tdToRemote ?
-      UsableCopyParamAttrs.Upload : UsableCopyParamAttrs.Download) |
-      FLAGMASK(DisableNewerOnly, cpaNoNewerOnly);
-    int OutputOptions = FLAGMASK(GetDoNotShowCopyDialogDefault(DragDrop), cooDoNotShowAgain);
-    std::unique_ptr<TSessionData> SessionData(SessionDataForCode());
-    FlashOnBackground(); // Particularly when called from ClipboardFakeCreated
-    Result = DoCopyDialog(Direction == tdToRemote, Type == ttMove,
-      FileList, TargetDirectory, &CopyParam, Options, CopyParamAttrs, SessionData.get(), &OutputOptions, -1);
-
-    if (Result)
-    {
-      HandleDoNotShowCopyDialogAgain(DragDrop, FLAGSET(OutputOptions, cooDoNotShowAgain));
-
-      CopyParamDialogAfter(Direction, Temp, TargetDirectory);
-    }
-  }
-
-  if (Result && CopyParam.Queue && !ToTemp && Terminal->IsCapable[fcBackgroundTransfers])
-  {
-
-    Configuration->Usage->Inc(L"TransfersOnBackground");
-
-    // these parameter are known only after transfer dialog
-    Params |=
-      (CopyParam.QueueNoConfirmation ? cpNoConfirmation : 0);
-
-    AddQueueItem(Queue, Direction, FileList, TargetDirectory, CopyParam, Params);
-    Result = false;
-
-    ClearTransferSourceSelection(Direction);
-  }
-
-  return Result;
-}
-//---------------------------------------------------------------------------
-void __fastcall TCustomScpExplorerForm::ClearTransferSourceSelection(TTransferDirection Direction)
-{
-  if (FOnFileOperationFinished != NULL)
-  {
-    FOnFileOperationFinished(UnicodeString(), true);
-  }
-  else
-  {
-    TOperationSide Side = ((Direction == tdToRemote) ? osLocal : osRemote);
-    if (HasDirView[Side])
-    {
-      DirView(Side)->SelectAll(smNone);
-    }
-  }
-}
-//---------------------------------------------------------------------------
-void __fastcall TCustomScpExplorerForm::AddQueueItem(
-  TTerminalQueue * Queue, TTransferDirection Direction, TStrings * FileList,
-  const UnicodeString TargetDirectory, const TGUICopyParamType & CopyParam,
-  int Params)
-{
-  DebugAssert(Queue != NULL);
-
-  bool SingleFile = false;
-  if (FileList->Count == 1)
-  {
-    if (Direction == tdToRemote)
-    {
-      UnicodeString FileName = FileList->Strings[0];
-      SingleFile = FileExists(ApiPath(FileName));
-    }
-    else
-    {
-      TRemoteFile * File = static_cast<TRemoteFile *>(FileList->Objects[0]);
-      SingleFile = !File->IsDirectory;
-    }
-  }
-
-  TQueueItem * QueueItem;
-  if (Direction == tdToRemote)
-  {
-    QueueItem = new TUploadQueueItem(Terminal, FileList, TargetDirectory,
-      &CopyParam, Params, SingleFile, CopyParam.QueueParallel);
-  }
-  else
-  {
-    QueueItem = new TDownloadQueueItem(Terminal, FileList, TargetDirectory,
-      &CopyParam, Params, SingleFile, CopyParam.QueueParallel);
-  }
-  AddQueueItem(Queue, QueueItem, Terminal);
-}
-//---------------------------------------------------------------------------
-void __fastcall TCustomScpExplorerForm::AddQueueItem(TTerminalQueue * Queue, TQueueItem * QueueItem, TManagedTerminal * Terminal)
-{
-  if (Queue->IsEmpty)
-  {
-    Terminal->QueueOperationStart = Now();
-  }
-  Queue->AddItem(QueueItem);
-}
-//---------------------------------------------------------------------------
-void __fastcall TCustomScpExplorerForm::RestoreFormParams()
-{
-}
-//---------------------------------------------------------------------------
-void __fastcall TCustomScpExplorerForm::InitControls()
-{
-  DebugAssert(FDocks != NULL);
-  for (int Index = 0; Index < ComponentCount; Index++)
-  {
-    TTBDock * Dock = dynamic_cast<TTBDock *>(Components[Index]);
-    if ((Dock != NULL) && (Dock->Tag == 0))
-    {
-      FDocks->Add(Dock);
-    }
-  }
-
-  CollectItemsWithTextDisplayMode(this);
-}
-//---------------------------------------------------------------------------
-void __fastcall TCustomScpExplorerForm::RestoreParams()
-{
-  ConfigurationChanged();
-
-  QueuePanel->Height =
-    LoadDimension(WinConfiguration->QueueView.Height, WinConfiguration->QueueView.HeightPixelsPerInch, this);
-  LoadListViewStr(QueueView3, WinConfiguration->QueueView.Layout);
-  QueueDock->Visible = WinConfiguration->QueueView.ToolBar;
-  QueueLabel->Visible = WinConfiguration->QueueView.Label;
-  QueueFileList->Visible = WinConfiguration->QueueView.FileList;
-  QueueFileList->Height =
-    LoadDimension(WinConfiguration->QueueView.FileListHeight, WinConfiguration->QueueView.FileListHeightPixelsPerInch, this);
-  if (QueueFileList->Visible)
-  {
-    AdjustQueueLayout();
-  }
-  UpdateCustomCommandsToolbar();
-}
-//---------------------------------------------------------------------------
-void __fastcall TCustomScpExplorerForm::StoreParams()
-{
-  int APixelsPerInch = GetControlPixelsPerInch(this);
-  WinConfiguration->QueueView.Height = QueuePanel->Height;
-  WinConfiguration->QueueView.HeightPixelsPerInch = APixelsPerInch;
-  WinConfiguration->QueueView.Layout = GetListViewStr(QueueView3);
-  WinConfiguration->QueueView.ToolBar = QueueDock->Visible;
-  WinConfiguration->QueueView.Label = QueueLabel->Visible;
-  WinConfiguration->QueueView.FileList = QueueFileList->Visible;
-  WinConfiguration->QueueView.FileListHeight = QueueFileList->Height;
-  WinConfiguration->QueueView.FileListHeightPixelsPerInch = APixelsPerInch;
-}
-//---------------------------------------------------------------------------
-void __fastcall TCustomScpExplorerForm::CreateParams(TCreateParams & Params)
-{
-  if (!FFormRestored)
-  {
-    FFormRestored = true;
-    RestoreFormParams();
-  }
-  TForm::CreateParams(Params);
-}
-//---------------------------------------------------------------------------
-void __fastcall TCustomScpExplorerForm::SetDockAllowDrag(bool value)
-{
-  DebugAssert(FDocks != NULL);
-  for (int Index = 0; Index < FDocks->Count; Index++)
-  {
-    static_cast<TTBDock*>(FDocks->Items[Index])->AllowDrag = value;
-  }
-}
-//---------------------------------------------------------------------------
-void __fastcall TCustomScpExplorerForm::LoadToolbarsLayoutStr(UnicodeString LayoutStr, UnicodeString ButtonsStr)
-{
-  SetDockAllowDrag(true);
-
-  while (!ButtonsStr.IsEmpty())
-  {
-    UnicodeString S = CutToChar(ButtonsStr, L';', true);
-    UnicodeString Name = CutToChar(S, L'=', true);
-    for (int ToolbarIndex = 0; ToolbarIndex < ComponentCount; ToolbarIndex++)
-    {
-      TTBCustomToolbar * Toolbar = dynamic_cast<TTBCustomToolbar *>(Components[ToolbarIndex]);
-      if ((Toolbar != NULL) && SameText(Name, GetToolbarKey(Toolbar->Name)))
-      {
-        while (!S.IsEmpty())
-        {
-          UnicodeString S2 = CutToChar(S, L',', true);
-          UnicodeString Name = CutToChar(S2, L':', true);
-          for (int ItemIndex = 0; ItemIndex < Toolbar->Items->Count; ItemIndex++)
-          {
-            TTBCustomItem * Item = Toolbar->Items->Items[ItemIndex];
-            if (SameText(GetToolbarItemName(Item), Name))
-            {
-              // forward compatibility
-              UnicodeString S3 = CutToChar(S2, L':', true);
-              bool Visible = StrToIntDef(S3, 0);
-              Item->Visible = Visible;
-            }
-          }
-        }
-      }
-    }
-  }
-
-  ::LoadToolbarsLayoutStr(this, LayoutStr);
-  SetDockAllowDrag(!WinConfiguration->LockToolbars);
-}
-//---------------------------------------------------------------------------
-UnicodeString __fastcall TCustomScpExplorerForm::GetToolbarsLayoutStr()
-{
-  UnicodeString Result;
-  SetDockAllowDrag(true);
-  Result = ::GetToolbarsLayoutStr(this);
-  SetDockAllowDrag(!WinConfiguration->LockToolbars);
-  return Result;
-}
-//---------------------------------------------------------------------------
-UnicodeString __fastcall TCustomScpExplorerForm::GetToolbarItemName(TTBCustomItem * Item)
-{
-  UnicodeString Result;
-  if (Item->Action != NULL)
-  {
-    Result = Item->Action->Name;
-    Result = RemoveSuffix(Result, L"Action", true);
-  }
-  else
-  {
-    Result = Item->Name;
-    Result = RemoveSuffix(Result, L"SubmenuItem", true);
-    Result = RemoveSuffix(Result, L"Item", true);
-  }
-  return Result;
-}
-//---------------------------------------------------------------------------
-UnicodeString __fastcall TCustomScpExplorerForm::GetToolbarsButtonsStr()
-{
-  UnicodeString Result;
-  for (int ToolbarIndex = 0; ToolbarIndex < ComponentCount; ToolbarIndex++)
-  {
-    UnicodeString ToolbarStr;
-    TTBCustomToolbar * Toolbar = dynamic_cast<TTBCustomToolbar *>(Components[ToolbarIndex]);
-    if ((Toolbar != NULL) && (Toolbar != QueueToolbar))
-    {
-      for (int ItemIndex = 0; ItemIndex < Toolbar->Items->Count; ItemIndex++)
-      {
-        TTBCustomItem * Item = Toolbar->Items->Items[ItemIndex];
-        // Currently all buttons are visible by default, so we can safely remember all hidden buttons.
-        // Once we introduce any buttons that are hidden by default, we would have to remember their initial state
-        // and save the changes here only.
-        if (NonVisualDataModule->IsCustomizableToolbarItem(Item) && !Item->Visible)
-        {
-          UnicodeString Name = GetToolbarItemName(Item);
-          DebugAssert(Name.Pos(L"TBX") == 0);
-          AddToList(ToolbarStr, FORMAT(L"%s:0", (Name)), L",");
-        }
-      }
-    }
-
-    if (!ToolbarStr.IsEmpty())
-    {
-      AddToList(Result, FORMAT(L"%s=%s", (GetToolbarKey(Toolbar->Name), ToolbarStr)), L";");
-    }
-  }
-
-  return Result;
-}
-//---------------------------------------------------------------------------
-void __fastcall TCustomScpExplorerForm::CreateProgressForm(TSynchronizeProgress * SynchronizeProgress)
-{
-  DebugAssert(FProgressForm == NULL);
-  bool AllowSkip = (Terminal != NULL) ? Terminal->IsCapable[fcSkipTransfer] : false;
-  FProgressForm = new TProgressForm(Application, (FTransferResumeList != NULL), AllowSkip, SynchronizeProgress);
-
-  FProgressForm->DeleteLocalToRecycleBin =
-    (WinConfiguration->DeleteToRecycleBin != FAlternativeDelete);
-  FProgressForm->DeleteRemoteToRecycleBin =
-    (Terminal != NULL) &&
-    (Terminal->SessionData->DeleteToRecycleBin != FAlternativeDelete) &&
-    !Terminal->SessionData->RecycleBinPath.IsEmpty();
-
-  // As progress window has delayed show now, we need to lock ourselves, (at least) until then
-  LockWindow();
-
-  // Actually, do not know what hides the progress once the operation finishes
-  // (it is possibly the SetQueueProgress - and we should not rely on that)
-  SetTaskbarListProgressState(TBPF_NORMAL);
-}
-//---------------------------------------------------------------------------
-void __fastcall TCustomScpExplorerForm::DestroyProgressForm()
-{
-  UnlockWindow();
-  SAFE_DESTROY(FProgressForm);
-  SetQueueProgress();
-}
-//---------------------------------------------------------------------------
-void __fastcall TCustomScpExplorerForm::FileOperationProgress(
-  TFileOperationProgressType & ProgressData)
-{
-  // Download to temporary local directory
-  if (FPendingTempSpaceWarn && ProgressData.InProgress && ProgressData.TotalSizeSet)
-  {
-    bool Continue = true;
-    FPendingTempSpaceWarn = false;
-    DoWarnLackOfTempSpace(ProgressData.Directory, ProgressData.TotalSize, Continue);
-    if (!Continue)
-    {
-      Abort();
-    }
-  }
-
-  // operation is being executed and we still didn't show up progress form
-  if (ProgressData.InProgress && !FProgressForm)
-  {
-    CreateProgressForm(NULL);
-    DebugAssert(FProgressForm->OnceDoneOperation == odoIdle);
-    FProgressForm->OnceDoneOperation = ProgressData.InitialOnceDoneOperation;
-  }
-  // operation is finished (or terminated), so we hide progress form
-  else if (!ProgressData.InProgress && (FProgressForm != NULL) && (FProgressForm->SynchronizeProgress == NULL))
-  {
-    DestroyProgressForm();
-
-    if (ProgressData.Operation == foCalculateSize)
-    {
-      // When calculating size before transfer, the abort caused by
-      // cancel flag set due to "MoveToQueue" below,
-      // is not propagated back to us in ExecuteFileOperation,
-      // as it is silently swallowed.
-      // So we explicitly (re)throw it here.
-      if (FMoveToQueue)
-      {
-        Abort();
-      }
-    }
-    else
-    {
-      if ((ProgressData.Cancel == csContinue) &&
-          !FAutoOperation)
-      {
-        OperationComplete(ProgressData.StartTime);
-      }
-    }
-  }
-
-  if (FProgressForm &&
-      // Can happen only during synchronization, when ending one of the operations
-      ProgressData.InProgress)
-  {
-    FProgressForm->SetProgressData(ProgressData);
-
-    DebugAssert(ProgressData.InProgress);
-    SetTaskbarListProgressValue(&ProgressData);
-
-    if (FProgressForm->Cancel > csContinue)
-    {
-      ProgressData.SetCancelAtLeast(FProgressForm->Cancel);
-      if (FProgressForm->Cancel == csCancelFile)
-      {
-        FProgressForm->ClearCancel();
-      }
-      // cancel cancels even the move
-      FMoveToQueue = false;
-    }
-    else if (FProgressForm->MoveToQueue)
-    {
-      FMoveToQueue = true;
-      ProgressData.SetCancelAtLeast(csCancel);
-    }
-
-    if ((FTransferResumeList != NULL) &&
-        ProgressData.InProgress &&
-        ((ProgressData.Operation == foCopy) || (ProgressData.Operation == foMove)) &&
-        !ProgressData.FullFileName.IsEmpty())
-    {
-      if ((FTransferResumeList->Count == 0) ||
-          (FTransferResumeList->Strings[FTransferResumeList->Count - 1] != ProgressData.FullFileName))
-      {
-        // note that we do not recognize directories from files here
-        FTransferResumeList->Add(ProgressData.FullFileName);
-      }
-    }
-  }
-}
-//---------------------------------------------------------------------------
-void __fastcall TCustomScpExplorerForm::OperationComplete(
-  const TDateTime & StartTime)
-{
-  if (GUIConfiguration->BeepOnFinish &&
-      (Now() - StartTime > GUIConfiguration->BeepOnFinishAfter))
-  {
-    UnicodeString BeepSound = GUIConfiguration->BeepSound;
-    DWORD Sound;
-    if (!ExtractFileExt(BeepSound).IsEmpty())
-    {
-      Sound = SND_FILENAME;
-    }
-    else
-    {
-      Sound = SND_ALIAS;
-    }
-    PlaySound(BeepSound.c_str(), NULL, Sound | SND_ASYNC);
-  }
-}
-//---------------------------------------------------------------------------
-void __fastcall TCustomScpExplorerForm::OperationProgress(
-  TFileOperationProgressType & ProgressData)
-{
-  // For example, when calling TFileOperationProgressType::Suspend in TTerminal::QueryReopen,
-  // we cannot recurse back to TTerminal::Idle as that may detect another error, calling "suspend" again.
-  TAutoNestingCounter Counter(FDoNotIdleCurrentTerminal);
-  FileOperationProgress(ProgressData);
-}
-//---------------------------------------------------------------------------
-UnicodeString __fastcall TCustomScpExplorerForm::GetProgressTitle()
-{
-  UnicodeString Result;
-  if (FProgressForm != NULL)
-  {
-    Result = FProgressForm->ProgressStr();
-  }
-  return Result;
-}
-//---------------------------------------------------------------------------
-bool __fastcall TCustomScpExplorerForm::PanelOperation(TOperationSide /*Side*/,
-  bool DragDrop)
-{
-  return (!DragDrop && (DropSourceControl == NULL)) ||
-    (DropSourceControl == DirView(osOther));
-}
-//---------------------------------------------------------------------------
-void __fastcall TCustomScpExplorerForm::DoOperationFinished(
-  TFileOperation Operation, TOperationSide Side,
-  bool /*Temp*/, const UnicodeString & FileName, bool Success,
-  TOnceDoneOperation & OnceDoneOperation)
-{
-  if (!FAutoOperation)
-  {
-    // no selection on "/upload", form serves only as event handler
-    // (it is not displayed)
-    if (PanelOperation(Side, FDragDropOperation) &&
-        Visible && (Operation != foCalculateSize) &&
-        (Operation != foGetProperties) && (Operation != foCalculateChecksum))
-    {
-      if (FOnFileOperationFinished != NULL)
-      {
-        FOnFileOperationFinished(FileName, Success);
-      }
-      else
-      {
-        TOperationSide DViewSide;
-        if ((FProgressSide != osCurrent) &&
-            IsLocalBrowserMode() && (Side == osLocal)) // Only to limit the impact
-        {
-          // assume the operation is over the focused panel
-          DViewSide = FProgressSide;
-        }
-        else
-        {
-          DViewSide = Side;
-        }
-        TCustomDirView * DView = DirView(DViewSide);
-        UnicodeString FileNameOnly = ExtractFileName(FileName, !IsSideLocalBrowser(DViewSide));
-        TListItem *Item = DView->FindFileItem(FileNameOnly);
-        // this can happen when local drive is unplugged in the middle of the operation
-        if (Item != NULL)
-        {
-          if (Success) Item->Selected = false;
-          DView->MakeProgressVisible(Item);
-        }
-      }
-    }
-
-    if ((Operation == foCopy) || (Operation == foMove))
-    {
-      if (DebugAlwaysTrue(!IsLocalBrowserMode()))
-      {
-        if (Side == osLocal)
-        {
-          Configuration->Usage->Inc(L"UploadedFiles");
-        }
-        else
-        {
-          Configuration->Usage->Inc(L"DownloadedFiles");
-        }
-      }
-    }
-  }
-
-  if (Success && (FSynchronizeController != NULL))
-  {
-    DebugAssert(!IsSideLocalBrowser(osRemote));
-    if (Operation == foCopy)
-    {
-      DebugAssert(Side == osLocal);
-      FSynchronizeController->LogOperation(soUpload, FileName);
-    }
-    else if (Operation == foDelete)
-    {
-      DebugAssert(Side == osRemote);
-      FSynchronizeController->LogOperation(soDelete, FileName);
-    }
-  }
-
-  if (FProgressForm)
-  {
-    OnceDoneOperation = FProgressForm->OnceDoneOperation;
-  }
-}
-//---------------------------------------------------------------------------
-void __fastcall TCustomScpExplorerForm::OperationFinished(
-  TFileOperation Operation, TOperationSide Side,
-  bool Temp, const UnicodeString & FileName, Boolean Success,
-  TOnceDoneOperation & OnceDoneOperation)
-{
-  TAutoNestingCounter Counter(FDoNotIdleCurrentTerminal);
-  DoOperationFinished(Operation, Side, Temp, FileName, Success,
-    OnceDoneOperation);
-}
-//---------------------------------------------------------------------------
-bool TCustomScpExplorerForm::IsLocalBrowserMode()
-{
-  return false;
-}
-//---------------------------------------------------------------------------
-bool TCustomScpExplorerForm::IsSideLocalBrowser(TOperationSide)
-{
-  return false;
-}
-//---------------------------------------------------------------------------
-TCustomDirView * TCustomScpExplorerForm::GetCurrentLocalBrowser()
-{
-  return NULL;
-}
-//---------------------------------------------------------------------------
-TCustomDirView * __fastcall TCustomScpExplorerForm::DirView(TOperationSide Side)
-{
-  DebugAssert(GetSide(Side) == osRemote);
-  DebugUsedParam(Side);
-  return RemoteDirView;
-}
-//---------------------------------------------------------------------------
-TCustomDriveView * __fastcall TCustomScpExplorerForm::DriveView(TOperationSide Side)
-{
-  DebugAssert(GetSide(Side) == osRemote);
-  DebugUsedParam(Side);
-  return RemoteDriveView;
-}
-//---------------------------------------------------------------------------
-bool __fastcall TCustomScpExplorerForm::DirViewEnabled(TOperationSide Side)
-{
-  DebugAssert(GetSide(Side) == osRemote);
-  DebugUsedParam(Side);
-  return HasActiveTerminal();
-}
-//---------------------------------------------------------------------------
-bool __fastcall TCustomScpExplorerForm::GetEnableFocusedOperation(
-  TOperationSide Side, int FilesOnly)
-{
-  return DirView(Side)->AnyFileSelected(true, (FilesOnly != 0), true);
-}
-//---------------------------------------------------------------------------
-bool __fastcall TCustomScpExplorerForm::GetEnableSelectedOperation(
-  TOperationSide Side, int FilesOnly)
-{
-  return DirView(Side)->AnyFileSelected(false, (FilesOnly != 0), true);
-}
-//---------------------------------------------------------------------------
-struct THistoryItemData
-{
-  short int Side;
-  short int Index;
-};
-//---------------------------------------------------------------------------
-void __fastcall TCustomScpExplorerForm::HistoryGo(TOperationSide Side, int Index)
-{
-  DirView(Side)->HistoryGo(Index);
-}
-//---------------------------------------------------------------------------
-void __fastcall TCustomScpExplorerForm::HistoryItemClick(System::TObject* Sender)
-{
-  TTBCustomItem * Item = dynamic_cast<TTBCustomItem *>(Sender);
-  THistoryItemData Data = *reinterpret_cast<THistoryItemData*>(&(Item->Tag));
-  HistoryGo((TOperationSide)Data.Side, Data.Index);
-}
-//---------------------------------------------------------------------------
-void __fastcall TCustomScpExplorerForm::UpdateHistoryMenu(TOperationSide Side,
-  bool Back)
-{
-  if (FHistoryMenu[Side == osLocal][Back] != NULL)
-  {
-    TCustomDirView * DView = DirView(Side);
-    TTBXPopupMenu * Menu = FHistoryMenu[Side == osLocal][Back];
-
-    int ICount = Back ? DView->BackCount : DView->ForwardCount;
-    if (ICount > 10)
-    {
-      ICount = 10;
-    }
-    Menu->Items->Clear();
-    THistoryItemData Data;
-    Data.Side = Side;
-    for (short int i = 1; i <= ICount; i++)
-    {
-      TTBCustomItem * Item = new TTBXItem(Menu);
-      Data.Index = static_cast<short int>(i * (Back ? -1 : 1));
-      Item->Caption = MinimizeName(DView->HistoryPath[Data.Index], 50, !IsSideLocalBrowser(Side));
-      Item->Hint = DView->HistoryPath[Data.Index];
-      DebugAssert(sizeof(int) == sizeof(THistoryItemData));
-      Item->Tag = *reinterpret_cast<int*>(&Data);
-      Item->OnClick = HistoryItemClick;
-      Menu->Items->Add(Item);
-    }
-  }
-}
-//---------------------------------------------------------------------------
-TTBXPopupMenu * __fastcall TCustomScpExplorerForm::HistoryMenu(
-  TOperationSide Side, bool Back)
-{
-  if (FHistoryMenu[Side == osLocal][Back] == NULL)
-  {
-    // workaround
-    // In Pascal the size of TTBXPopupMenu is 132, in C++ 136,
-    // operator new allocates memory in Pascal code, but calls inline
-    // contructor in C++, leading in problems, the function does
-    // both in Pascal code
-    FHistoryMenu[Side == osLocal][Back] = CreateTBXPopupMenu(this);
-    UpdateHistoryMenu(Side, Back);
-  }
-  return FHistoryMenu[Side == osLocal][Back];
-}
-//---------------------------------------------------------------------------
-void __fastcall TCustomScpExplorerForm::DirViewHistoryChange(
-      TCustomDirView *Sender)
-{
-  TOperationSide Side = (Sender == DirView(osOther) ? osOther : osLocal);
-  UpdateHistoryMenu(Side, true);
-  UpdateHistoryMenu(Side, false);
-}
-//---------------------------------------------------------------------------
-bool __fastcall TCustomScpExplorerForm::CustomCommandRemoteAllowed()
-{
-  // remote custom commands can be executed only if the server supports shell commands
-  // or have secondary shell
-<<<<<<< HEAD
-  return HasActiveTerminal() && (Terminal->IsCapable[fcSecondaryShell] || Terminal->IsCapable[fcShellAnyCommand]);
-=======
-  return HasActiveTerminal() && (FTerminal->IsCapable[fcSecondaryShell] || FTerminal->IsCapable[fcShellAnyCommand]);
->>>>>>> fba6e3fa
-}
-//---------------------------------------------------------------------------
-int __fastcall TCustomScpExplorerForm::CustomCommandState(
-  const TCustomCommandType & Command, bool OnFocused, TCustomCommandListType ListType)
-{
-  // -1 = hidden, 0 = disabled, 1 = enabled
-  int Result;
-
-  TFileCustomCommand RemoteCustomCommand;
-  TLocalCustomCommand LocalCustomCommand;
-  TFileCustomCommand * NonInteractiveCustomCommand =
-    FLAGCLEAR(Command.Params, ccLocal) ? &RemoteCustomCommand : &LocalCustomCommand;
-  TInteractiveCustomCommand InteractiveCustomCommand(NonInteractiveCustomCommand);
-  UnicodeString Cmd = InteractiveCustomCommand.Complete(Command.Command, false);
-
-  if (FLAGCLEAR(Command.Params, ccLocal))
-  {
-    int AllowedState = CustomCommandRemoteAllowed() ? 1 : 0;
-    // custom command that does not operate with files can be executed anytime ...
-    if (!NonInteractiveCustomCommand->IsFileCommand(Cmd))
-    {
-      // ... but do not show such command in remote file menu
-      if ((ListType == ccltAll) || (ListType == ccltNonFile))
-      {
-        Result = AllowedState;
-      }
-      else
-      {
-        Result = -1;
-      }
-    }
-    else
-    {
-      if ((ListType == ccltAll) || ((ListType == ccltFile) && !IsSideLocalBrowser(FCurrentSide)))
-      {
-        Result = (DirView(FCurrentSide)->AnyFileSelected(OnFocused, false, true)) ? AllowedState : 0;
-      }
-      else
-      {
-        Result = -1;
-      }
-    }
-  }
-  else
-  {
-    // custom command that does not operate with files can be executed anytime
-    if (!NonInteractiveCustomCommand->IsFileCommand(Cmd))
-    {
-      Result = ((ListType == ccltAll) || (ListType == ccltNonFile)) ? 1 : -1;
-    }
-    else if (LocalCustomCommand.HasLocalFileName(Cmd))
-    {
-      if ((ListType == ccltAll) || (ListType == ccltFile))
-      {
-        // special case is "diff"-style command that can be executed over any side,
-        // if we have both sides
-        Result =
-          // Cannot have focus on both panels, so we have to call AnyFileSelected
-          // directly (instead of EnableSelectedOperation) to pass
-          // false to FocusedFileOnlyWhenFocused when panel is inactive.
-          ((HasDirView[osLocal] && !IsSideLocalBrowser(osRemote) &&
-            DirView(osLocal)->AnyFileSelected(false, false, (FCurrentSide == osLocal))) &&
-            DirView(osRemote)->AnyFileSelected(false, false, (FCurrentSide == osRemote))) ? 1 : 0;
-      }
-      else if (ListType == ccltBoth)
-      {
-        DebugAssert(!IsLocalBrowserMode());
-        Result = 1;
-      }
-      else
-      {
-        Result = -1;
-      }
-    }
-    else
-    {
-      if ((ListType == ccltAll) ||
-          ((ListType == ccltFile) && (!IsSideLocalBrowser(FCurrentSide) || FLAGCLEAR(Command.Params, ccRemoteFiles))))
-      {
-        Result = DirView(FCurrentSide)->AnyFileSelected(OnFocused, false, true) ? 1 : 0;
-      }
-      else
-      {
-        Result = -1;
-      }
-    }
-
-    if ((Result > 0) &&
-        LocalCustomCommand.IsSessionCommand(Cmd) &&
-        !HasActiveTerminal())
-    {
-      Result = 0;
-    }
-  }
-
-  return Result;
-}
-//---------------------------------------------------------------------------
-void __fastcall TCustomScpExplorerForm::RemoteCustomCommand(
-  TStrings * FileList, const TCustomCommandType & ACommand,
-  const TCustomCommandData & Data, const UnicodeString & CommandCommand)
-{
-  if (EnsureCommandSessionFallback(fcShellAnyCommand))
-  {
-    TRemoteCustomCommand RemoteCustomCommand(Data, Terminal->CurrentDirectory);
-    TWinInteractiveCustomCommand InteractiveCustomCommand(
-      &RemoteCustomCommand, ACommand.Name, ACommand.HomePage);
-
-    UnicodeString Command = InteractiveCustomCommand.Complete(CommandCommand, false);
-
-    Configuration->Usage->Inc(L"RemoteCustomCommandRuns2");
-
-    bool Capture =
-      FLAGSET(ACommand.Params, ccShowResults) ||
-      FLAGSET(ACommand.Params, ccCopyResults) ||
-      FLAGSET(ACommand.Params, ccShowResultsInMsgBox);
-    TCaptureOutputEvent OutputEvent = NULL;
-
-    DebugAssert(FCapturedLog == NULL);
-    if (Capture)
-    {
-      FCapturedLog = new TStringList();
-      OutputEvent = TerminalCaptureLog;
-    }
-
-    try
-    {
-      if (!RemoteCustomCommand.IsFileCommand(Command))
-      {
-        Terminal->AnyCommand(RemoteCustomCommand.Complete(Command, true),
-          OutputEvent);
-      }
-      else
-      {
-        Terminal->CustomCommandOnFiles(Command, ACommand.Params, FileList, OutputEvent);
-      }
-
-      if ((FCapturedLog != NULL) && (FCapturedLog->Count > 0))
-      {
-        if (FLAGSET(ACommand.Params, ccCopyResults))
-        {
-          CopyToClipboard(FCapturedLog);
-        }
-
-        if (FLAGSET(ACommand.Params, ccShowResults))
-        {
-          DoConsoleDialog(Terminal, L"", FCapturedLog);
-        }
-        else if (FLAGSET(ACommand.Params, ccShowResultsInMsgBox))
-        {
-          MessageDialog(FCapturedLog->Text, qtInformation, qaOK);
-        }
-      }
-    }
-    __finally
-    {
-      SAFE_DESTROY(FCapturedLog);
-    }
-  }
-}
-//---------------------------------------------------------------------------
-void __fastcall TCustomScpExplorerForm::LocalCustomCommandPure(
-  TStrings * FileList, const TCustomCommandType & ACommand, const UnicodeString & Command, TStrings * ALocalFileList,
-  const TCustomCommandData & Data, bool LocalFileCommand, bool FileListCommand, UnicodeString * POutput)
-{
-  DebugAssert(!IsLocalBrowserMode());
-  TStrings * LocalFileList = NULL;
-  TStrings * RemoteFileList = NULL;
-  TStrings * RemoteFileListFull = NULL;
-  try
-  {
-    if (LocalFileCommand)
-    {
-      if (ALocalFileList == NULL)
-      {
-        DebugAssert(HasDirView[osLocal]);
-        // Cannot have focus on both panels, so we have to call AnyFileSelected
-        // directly (instead of EnableSelectedOperation) to pass
-        // false to FocusedFileOnlyWhenFocused
-        DebugAssert(DirView(osLocal)->AnyFileSelected(false, false, false));
-        LocalFileList = DirView(osLocal)->CreateFileList(false, true, NULL);
-      }
-      else
-      {
-        LocalFileList = ALocalFileList;
-      }
-
-      if (FileListCommand)
-      {
-        if (LocalFileList->Count != 1)
-        {
-          throw Exception(LoadStr(CUSTOM_COMMAND_SELECTED_UNMATCH1));
-        }
-      }
-      else
-      {
-        if ((LocalFileList->Count != 1) &&
-            (FileList->Count != 1) &&
-            (LocalFileList->Count != FileList->Count))
-        {
-          throw Exception(LoadStr(CUSTOM_COMMAND_SELECTED_UNMATCH));
-        }
-      }
-    }
-
-    UnicodeString RootTempDir;
-    UnicodeString TempDir;
-
-    bool RemoteFiles = FLAGSET(ACommand.Params, ccRemoteFiles);
-    if (!RemoteFiles)
-    {
-      TemporarilyDownloadFiles(FileList, false, RootTempDir, TempDir, false, false, true);
-    }
-
-    try
-    {
-      TDateTimes RemoteFileTimes;
-
-      if (RemoteFiles)
-      {
-        RemoteFileList = FileList;
-      }
-      else
-      {
-        RemoteFileList = new TStringList();
-
-        TMakeLocalFileListParams MakeFileListParam;
-        MakeFileListParam.FileList = RemoteFileList;
-        MakeFileListParam.FileTimes = &RemoteFileTimes;
-        MakeFileListParam.IncludeDirs = FLAGSET(ACommand.Params, ccApplyToDirectories);
-        MakeFileListParam.Recursive =
-          FLAGSET(ACommand.Params, ccRecursive) && !FileListCommand;
-
-        ProcessLocalDirectory(TempDir, Terminal->MakeLocalFileList, &MakeFileListParam);
-
-        if (!MakeFileListParam.Recursive)
-        {
-          RemoteFileTimes.clear();
-
-          RemoteFileListFull = new TStringList();
-
-          MakeFileListParam.FileList = RemoteFileListFull;
-          MakeFileListParam.Recursive = true;
-          MakeFileListParam.IncludeDirs = false;
-
-          ProcessLocalDirectory(TempDir, Terminal->MakeLocalFileList, &MakeFileListParam);
-        }
-        else
-        {
-          RemoteFileListFull = RemoteFileList;
-        }
-      }
-
-      bool NonBlocking = FileListCommand && RemoteFiles && !POutput;
-
-      TFileOperationProgressType Progress(&OperationProgress, &OperationFinished);
-
-      if (!NonBlocking)
-      {
-        int Count;
-        if (FileListCommand)
-        {
-          Count = 1;
-        }
-        else if (LocalFileCommand)
-        {
-          Count = std::max(LocalFileList->Count, RemoteFileList->Count);
-        }
-        else
-        {
-          Count = RemoteFileList->Count;
-        }
-        Progress.Start(foCustomCommand, osRemote, Count);
-        DebugAssert(FProgressForm != NULL);
-        FProgressForm->ReadOnly = true;
-      }
-
-      try
-      {
-        if (FileListCommand)
-        {
-          UnicodeString LocalFile;
-          // MakeFileList does not delimit filenames
-          UnicodeString FileList = MakeFileList(RemoteFileList);
-
-          if (LocalFileCommand)
-          {
-            DebugAssert(LocalFileList->Count == 1);
-            LocalFile = LocalFileList->Strings[0];
-          }
-
-          TLocalCustomCommand CustomCommand(Data,
-            Terminal->CurrentDirectory, DefaultDownloadTargetDirectory(), L"", LocalFile, FileList);
-          UnicodeString ShellCommand = CustomCommand.Complete(Command, true);
-
-          if (NonBlocking)
-          {
-            DebugAssert(!POutput);
-            ExecuteShellChecked(ShellCommand);
-          }
-          else
-          {
-            ExecuteProcessCheckedAndWait(ShellCommand, HelpKeyword, POutput);
-          }
-        }
-        else if (LocalFileCommand)
-        {
-          if (LocalFileList->Count == 1)
-          {
-            UnicodeString LocalFile = LocalFileList->Strings[0];
-
-            for (int Index = 0; Index < RemoteFileList->Count; Index++)
-            {
-              UnicodeString FileName = RemoteFileList->Strings[Index];
-              UnicodeString FileNameForProgress = RemoteFiles ? FileName : ExtractFileName(FileName);
-              Progress.SetFile(FileNameForProgress);
-              TLocalCustomCommand CustomCommand(Data,
-                Terminal->CurrentDirectory, DefaultDownloadTargetDirectory(), FileName, LocalFile, L"");
-              ExecuteProcessCheckedAndWait(CustomCommand.Complete(Command, true), HelpKeyword, POutput);
-              TOnceDoneOperation OnceDoneOperation;
-              // Do not unselect anything, as it won't work with two panels anyway
-              Progress.Finish(UnicodeString(), true, OnceDoneOperation);
-            }
-          }
-          else if (RemoteFileList->Count == 1)
-          {
-            UnicodeString FileName = RemoteFileList->Strings[0];
-
-            for (int Index = 0; Index < LocalFileList->Count; Index++)
-            {
-              UnicodeString LocalFileName = LocalFileList->Strings[Index];
-              UnicodeString LocalFileNameOnly = ExtractFileName(LocalFileName);
-              Progress.SetFile(LocalFileNameOnly);
-              TLocalCustomCommand CustomCommand(
-                Data, Terminal->CurrentDirectory, DefaultDownloadTargetDirectory(),
-                FileName, LocalFileName, L"");
-              ExecuteProcessCheckedAndWait(CustomCommand.Complete(Command, true), HelpKeyword, POutput);
-              TOnceDoneOperation OnceDoneOperation;
-              // Do not unselect anything, as it won't work with two panels anyway
-              Progress.Finish(UnicodeString(), true, OnceDoneOperation);
-            }
-          }
-          else
-          {
-            if (LocalFileList->Count != RemoteFileList->Count)
-            {
-              throw Exception(LoadStr(CUSTOM_COMMAND_PAIRS_DOWNLOAD_FAILED));
-            }
-
-            for (int Index = 0; Index < LocalFileList->Count; Index++)
-            {
-              UnicodeString FileName = RemoteFileList->Strings[Index];
-              UnicodeString LocalFileName = LocalFileList->Strings[Index];
-              UnicodeString LocalFileNameOnly = ExtractFileName(LocalFileName);
-              Progress.SetFile(LocalFileNameOnly); // sic
-              TLocalCustomCommand CustomCommand(
-                Data, Terminal->CurrentDirectory, DefaultDownloadTargetDirectory(),
-                FileName, LocalFileName, L"");
-              ExecuteProcessCheckedAndWait(CustomCommand.Complete(Command, true), HelpKeyword, POutput);
-              TOnceDoneOperation OnceDoneOperation;
-              // Do not unselect anything, as it won't work with two panels anyway
-              Progress.Finish(UnicodeString(), true, OnceDoneOperation);
-            }
-          }
-        }
-        else
-        {
-          for (int Index = 0; Index < RemoteFileList->Count; Index++)
-          {
-            UnicodeString FileName = RemoteFileList->Strings[Index];
-            UnicodeString FileNameForProgress = RemoteFiles ? FileName : ExtractFileName(FileName);
-            Progress.SetFile(FileNameForProgress);
-            TLocalCustomCommand CustomCommand(Data,
-              Terminal->CurrentDirectory, DefaultDownloadTargetDirectory(),
-              FileName, L"", L"");
-            ExecuteProcessCheckedAndWait(CustomCommand.Complete(Command, true), HelpKeyword, POutput);
-            TOnceDoneOperation OnceDoneOperation;
-            Progress.Finish(FileNameForProgress, true, OnceDoneOperation);
-          }
-        }
-      }
-      __finally
-      {
-        if (!NonBlocking)
-        {
-          Progress.Stop();
-        }
-      }
-
-      DebugAssert(!FAutoOperation);
-
-      if (!RemoteFiles)
-      {
-        TempDir = IncludeTrailingBackslash(TempDir);
-        for (int Index = 0; Index < RemoteFileListFull->Count; Index++)
-        {
-          UnicodeString FileName = RemoteFileListFull->Strings[Index];
-          if (DebugAlwaysTrue(SameText(TempDir, FileName.SubString(1, TempDir.Length()))) &&
-              // Skip directories, process only nested files.
-              // The check is redundant as FileAge fails for directories anyway.
-              !DirectoryExists(FileName))
-          {
-            UnicodeString RemoteDir =
-              UnixExtractFileDir(
-                UnixIncludeTrailingBackslash(Terminal->CurrentDirectory) +
-                ToUnixPath(FileName.SubString(TempDir.Length() + 1, FileName.Length() - TempDir.Length())));
-
-            TDateTime NewTime;
-            if (FileAge(FileName, NewTime) &&
-                (NewTime != RemoteFileTimes[Index]))
-            {
-              TGUICopyParamType CopyParam = GUIConfiguration->CurrentCopyParam;
-              TemporaryFileCopyParam(CopyParam);
-              CopyParam.FileMask = L"";
-
-              FAutoOperation = true;
-              std::unique_ptr<TStrings> TemporaryFilesList(new TStringList());
-              TemporaryFilesList->Add(FileName);
-
-              Terminal->CopyToRemote(TemporaryFilesList.get(), RemoteDir, &CopyParam, cpTemporary, NULL);
-            }
-          }
-        }
-      }
-    }
-    __finally
-    {
-      FAutoOperation = false;
-      if (!RootTempDir.IsEmpty() && DebugAlwaysTrue(!RemoteFiles))
-      {
-        RecursiveDeleteFile(ExcludeTrailingBackslash(RootTempDir), false);
-      }
-    }
-  }
-  __finally
-  {
-    if (RemoteFileList != FileList)
-    {
-      delete RemoteFileList;
-    }
-    if (LocalFileList != ALocalFileList)
-    {
-      delete LocalFileList;
-    }
-    if (RemoteFileListFull != RemoteFileList)
-    {
-      delete RemoteFileListFull;
-    }
-  }
-}
-//---------------------------------------------------------------------------
-void __fastcall TCustomScpExplorerForm::LocalCustomCommandWithLocalFiles(
-  const TCustomCommandType & ACommand, const UnicodeString & Command, const TCustomCommandData & Data,
-  bool FileListCommand, UnicodeString * POutput)
-{
-  std::unique_ptr<TStrings> SelectedFileList(DirView(osCurrent)->CreateFileList(false, true, NULL));
-
-  std::unique_ptr<TStrings> LocalFileList(new TStringList());
-
-  for (int Index = 0; Index < SelectedFileList->Count; Index++)
-  {
-    UnicodeString FileName = SelectedFileList->Strings[Index];
-    if (DirectoryExists(FileName))
-    {
-      if (FLAGSET(ACommand.Params, ccApplyToDirectories))
-      {
-        LocalFileList->Add(FileName);
-      }
-
-      if (FLAGSET(ACommand.Params, ccRecursive))
-      {
-        TMakeLocalFileListParams MakeFileListParam;
-        MakeFileListParam.FileList = LocalFileList.get();
-        MakeFileListParam.FileTimes = NULL;
-        MakeFileListParam.IncludeDirs = FLAGSET(ACommand.Params, ccApplyToDirectories);
-        MakeFileListParam.Recursive = true;
-
-        ProcessLocalDirectory(FileName, Terminal->MakeLocalFileList, &MakeFileListParam);
-      }
-    }
-    else
-    {
-      LocalFileList->Add(FileName);
-    }
-  }
-
-  UnicodeString RemotePath;
-  if (Terminal != NULL)
-  {
-    RemotePath = Terminal->CurrentDirectory;
-  }
-
-  if (FileListCommand)
-  {
-    UnicodeString FileList = MakeFileList(LocalFileList.get());
-    TLocalCustomCommand CustomCommand(
-      Data, RemotePath, DefaultDownloadTargetDirectory(),
-      L"", L"", FileList);
-    ExecuteProcessChecked(CustomCommand.Complete(Command, true), HelpKeyword, POutput);
-  }
-  else
-  {
-    TFileOperationProgressType Progress(&OperationProgress, &OperationFinished);
-
-    Progress.Start(foCustomCommand, osLocal, LocalFileList->Count);
-    DebugAssert(FProgressForm != NULL);
-    FProgressForm->ReadOnly = true;
-
-    try
-    {
-      for (int Index = 0; Index < LocalFileList->Count; Index++)
-      {
-        UnicodeString FileName = LocalFileList->Strings[Index];
-        Progress.SetFile(FileName);
-        TLocalCustomCommand CustomCommand(
-          Data, RemotePath, DefaultDownloadTargetDirectory(),
-          FileName, L"", L"");
-        ExecuteProcessCheckedAndWait(CustomCommand.Complete(Command, true), HelpKeyword, POutput);
-        TOnceDoneOperation OnceDoneOperation;
-        Progress.Finish(FileName, true, OnceDoneOperation);
-      }
-    }
-    __finally
-    {
-      Progress.Stop();
-    }
-  }
-}
-//---------------------------------------------------------------------------
-void __fastcall TCustomScpExplorerForm::LocalCustomCommand(TStrings * FileList,
-  const TCustomCommandType & ACommand, TStrings * ALocalFileList,
-  const TCustomCommandData & Data, const UnicodeString & CommandCommand)
-{
-  UnicodeString RemotePath = (Terminal != NULL) ? Terminal->CurrentDirectory : UnicodeString();
-  TLocalCustomCommand LocalCustomCommand(Data, RemotePath, DefaultDownloadTargetDirectory());
-  TWinInteractiveCustomCommand InteractiveCustomCommand(
-    &LocalCustomCommand, ACommand.Name, ACommand.HomePage);
-
-  UnicodeString Command = InteractiveCustomCommand.Complete(CommandCommand, false);
-
-  bool FileListCommand = LocalCustomCommand.IsFileListCommand(Command);
-  bool LocalFileCommand = LocalCustomCommand.HasLocalFileName(Command);
-
-  Configuration->Usage->Inc(L"LocalCustomCommandRuns2");
-
-  std::unique_ptr<UnicodeString> POutput;
-  if (FLAGSET(ACommand.Params, ccShowResultsInMsgBox) ||
-      FLAGSET(ACommand.Params, ccCopyResults))
-  {
-    POutput.reset(new UnicodeString());
-  }
-
-  TValueRestorer<TOperationSide> ProgressSideRestorer(FProgressSide);
-  FProgressSide = FCurrentSide;
-
-  if (!LocalCustomCommand.IsFileCommand(Command))
-  {
-    ExecuteProcessChecked(LocalCustomCommand.Complete(Command, true), HelpKeyword, POutput.get());
-  }
-  // remote files?
-  else if (!IsSideLocalBrowser(FCurrentSide) || LocalFileCommand)
-  {
-    LocalCustomCommandPure(FileList, ACommand, Command, ALocalFileList, Data, LocalFileCommand, FileListCommand, POutput.get());
-  }
-  // local files
-  else
-  {
-    LocalCustomCommandWithLocalFiles(ACommand, Command, Data, FileListCommand, POutput.get());
-  }
-
-  if (POutput.get() != NULL)
-  {
-    // If the output is single-line, we do not want the trailing CRLF, as the CopyToClipboard(TStrings *) does
-    int P = POutput->Pos(sLineBreak);
-    if (P == POutput->Length() - static_cast<int>(strlen(sLineBreak)) + 1)
-    {
-      POutput->SetLength(P - 1);
-    }
-    // Copy even empty output to clipboard
-    if (FLAGSET(ACommand.Params, ccCopyResults))
-    {
-      CopyToClipboard(*POutput);
-    }
-    // But do not show an empty message box.
-    // This way the ShowResultsInMsgBox can be used to suppress a console window of commands with no output
-    if (FLAGSET(ACommand.Params, ccShowResultsInMsgBox) &&
-        !POutput->IsEmpty())
-    {
-      TClipboardHandler ClipboardHandler;
-      ClipboardHandler.Text = *POutput;
-
-      TMessageParams Params;
-      TQueryButtonAlias Aliases[1];
-      Aliases[0].Button = qaRetry;
-      Aliases[0].Alias = LoadStr(EDIT_COPY);
-      Aliases[0].OnSubmit = &ClipboardHandler.Copy;
-      Params.Aliases = Aliases;
-      Params.AliasesCount = LENOF(Aliases);
-
-      MessageDialog(*POutput, qtInformation, qaOK | qaRetry, HelpKeyword, &Params);
-    }
-  }
-}
-//---------------------------------------------------------------------------
-void __fastcall TCustomScpExplorerForm::CustomCommand(TStrings * FileList,
-  const TCustomCommandType & ACommand, TStrings * ALocalFileList)
-{
-
-  TCustomCommandData Data;
-  UnicodeString Site;
-  UnicodeString RemotePath;
-  if (HasActiveTerminal())
-  {
-    std::unique_ptr<TSessionData> SessionData(SessionDataForCode());
-    Data = TCustomCommandData(SessionData.get());
-    Site = Terminal->SessionData->SessionKey;
-    RemotePath = Terminal->CurrentDirectory;
-  }
-  UnicodeString HelpKeyword = ACommand.HomePage;
-
-  std::unique_ptr<TStrings> CustomCommandOptions(CloneStrings(WinConfiguration->CustomCommandOptions));
-  if (ACommand.AnyOptionWithFlag(TCustomCommandType::ofRun))
-  {
-    std::unique_ptr<TCustomCommand> CustomCommandForOptions;
-    if (FLAGCLEAR(ACommand.Params, ccLocal))
-    {
-      CustomCommandForOptions.reset(new TRemoteCustomCommand(Data, RemotePath));
-    }
-    else
-    {
-      CustomCommandForOptions.reset(new TLocalCustomCommand(Data, RemotePath, DefaultDownloadTargetDirectory()));
-    }
-
-    if (!DoCustomCommandOptionsDialog(
-           &ACommand, CustomCommandOptions.get(), NULL, TCustomCommandType::ofRun, CustomCommandForOptions.get(), Site, NULL))
-    {
-      Abort();
-    }
-  }
-
-  UnicodeString CommandCommand = ACommand.GetCommandWithExpandedOptions(CustomCommandOptions.get(), Site);
-
-  if (FLAGCLEAR(ACommand.Params, ccLocal))
-  {
-    RemoteCustomCommand(FileList, ACommand, Data, CommandCommand);
-  }
-  else
-  {
-    LocalCustomCommand(FileList, ACommand, ALocalFileList, Data, CommandCommand);
-  }
-}
-//---------------------------------------------------------------------------
-void __fastcall TCustomScpExplorerForm::BothCustomCommand(
-  const TCustomCommandType & Command)
-{
-  DebugAssert(FCustomCommandLocalFileList != NULL);
-  DebugAssert(FCustomCommandRemoteFileList != NULL);
-  DebugAssert(FCustomCommandLocalFileList->Count == FCustomCommandRemoteFileList->Count);
-
-  TStrings * LocalFileList = new TStringList();
-  TStrings * RemoteFileList = new TStringList();
-  try
-  {
-    for (int Index = 0; Index < FCustomCommandLocalFileList->Count; Index++)
-    {
-      LocalFileList->Clear();
-      LocalFileList->AddObject(
-        FCustomCommandLocalFileList->Strings[Index],
-        FCustomCommandLocalFileList->Objects[Index]);
-      RemoteFileList->Clear();
-      RemoteFileList->AddObject(
-        FCustomCommandRemoteFileList->Strings[Index],
-        FCustomCommandRemoteFileList->Objects[Index]);
-
-      CustomCommand(RemoteFileList, Command, LocalFileList);
-    }
-  }
-  __finally
-  {
-    delete LocalFileList;
-    delete RemoteFileList;
-  }
-}
-//---------------------------------------------------------------------------
-void __fastcall TCustomScpExplorerForm::CustomCommandMenu(
-  TAction * Action, TStrings * LocalFileList, TStrings * RemoteFileList)
-{
-  delete FCustomCommandLocalFileList;
-  delete FCustomCommandRemoteFileList;
-  // takeover ownership,
-  // the lists must survive the MenuPopup as OnClick occurs only after it exits
-  FCustomCommandLocalFileList = LocalFileList;
-  FCustomCommandRemoteFileList = RemoteFileList;
-
-  TButton * Button = dynamic_cast<TButton *>(Action->ActionComponent);
-  if (Button != NULL)
-  {
-    FCustomCommandMenu->Items->Clear();
-
-    NonVisualDataModule->CreateCustomCommandsMenu(FCustomCommandMenu->Items, false, false, ccltBoth, NULL);
-    MenuPopup(FCustomCommandMenu, Button);
-  }
-  else
-  {
-    NonVisualDataModule->CreateCustomCommandsMenu(Action, false, ccltBoth);
-  }
-}
-//---------------------------------------------------------------------------
-void __fastcall TCustomScpExplorerForm::TerminalCaptureLog(
-  const UnicodeString & AddedLine, TCaptureOutputType OutputType)
-{
-  DebugAssert(FCapturedLog != NULL);
-  if ((OutputType == cotOutput) || (OutputType == cotError))
-  {
-    FCapturedLog->Add(AddedLine);
-  }
-}
-//---------------------------------------------------------------------------
-bool __fastcall TCustomScpExplorerForm::IsFileControl(TObject * Control,
-  TOperationSide Side)
-{
-  return
-    (Side == osOther) &&
-    ((Control == DirView(osOther)) || (Control == DriveView(osOther)));
-}
-//---------------------------------------------------------------------------
-void __fastcall TCustomScpExplorerForm::DirViewContextPopupDefaultItem(
-  TOperationSide Side, TTBXCustomItem * Item, TDoubleClickAction DoubleClickAction)
-{
-  TTBItemOptions O;
-  O = Item->Options;
-  TCustomDirView * DView = DirView(Side);
-  if ((DView->ItemFocused != NULL) &&
-      (WinConfiguration->DoubleClickAction == DoubleClickAction) &&
-      // when resolving links is disabled, default action is to enter the directory,
-      // no matter what DoubleClickAction is configured to
-      (IsSideLocalBrowser(Side) || Terminal->ResolvingSymlinks || Terminal->IsEncryptingFiles()) &&
-      // Can only Edit files, but can Open/Copy even directories
-      ((DoubleClickAction != dcaEdit) ||
-       !DView->ItemIsDirectory(DView->ItemFocused)))
-  {
-    Item->Options = O << tboDefault;
-  }
-  else
-  {
-    Item->Options = O >> tboDefault;
-  }
-}
-//---------------------------------------------------------------------------
-void __fastcall TCustomScpExplorerForm::DirViewContextPopup(
-  TOperationSide Side, Byte PopupComponent, const TPoint &MousePos)
-{
-  TCustomDirView * DView = DirView(Side);
-  TListItem * Item = DView->ItemFocused;
-  if ((DView->GetItemAt(MousePos.x, MousePos.y) == Item) &&
-      EnableFocusedOperation[Side])
-  {
-    TPoint ClientPoint;
-    ClientPoint = ((MousePos.x < 0) && (MousePos.y < 0)) ?
-      TPoint(0, 0) : MousePos;
-    FLastContextPopupScreenPoint = DView->ClientToScreen(ClientPoint);
-
-    reinterpret_cast<TPopupMenu*>(GetComponent(PopupComponent))->Popup(
-      FLastContextPopupScreenPoint.x, FLastContextPopupScreenPoint.y);
-  }
-}
-//---------------------------------------------------------------------------
-void __fastcall TCustomScpExplorerForm::RemoteDirViewContextPopup(
-      TObject * /*Sender*/, const TPoint &MousePos, bool &Handled)
-{
-  DirViewContextPopupDefaultItem(osRemote, NonVisualDataModule->RemoteOpenMenuItem, dcaOpen);
-  DirViewContextPopupDefaultItem(osRemote, NonVisualDataModule->RemoteEditMenuItem, dcaEdit);
-  DirViewContextPopupDefaultItem(osRemote, NonVisualDataModule->RemoteCopyMenuItem, dcaCopy);
-
-  DirViewContextPopup(osRemote, fcRemotePopup, MousePos);
-  Handled = true;
-}
-//---------------------------------------------------------------------------
-void __fastcall TCustomScpExplorerForm::ReloadLocalDirectory(const UnicodeString Directory)
-{
-}
-//---------------------------------------------------------------------------
-void __fastcall TCustomScpExplorerForm::BatchStart(void *& /*Storage*/)
-{
-  DebugAssert(FErrorList == NULL);
-  if (WinConfiguration->ContinueOnError)
-  {
-    FErrorList = new TStringList();
-    Configuration->Usage->Inc(L"ContinuationsOnError");
-  }
-  NonVisualDataModule->StartBusy();
-}
-//---------------------------------------------------------------------------
-void __fastcall TCustomScpExplorerForm::BatchEnd(void * /*Storage*/)
-{
-  NonVisualDataModule->EndBusy();
-  if (FErrorList)
-  {
-    HandleErrorList(FErrorList);
-  }
-}
-//---------------------------------------------------------------------------
-void __fastcall TCustomScpExplorerForm::UpdateCopyParamCounters(
-  const TCopyParamType & CopyParam)
-{
-  if (!CopyParam.IncludeFileMask.Masks.IsEmpty())
-  {
-    Configuration->Usage->Inc(L"FileMaskUses");
-  }
-  if (IsEffectiveFileNameMask(CopyParam.FileMask))
-  {
-    Configuration->Usage->Inc(L"OperationMaskUses");
-  }
-}
-//---------------------------------------------------------------------------
-bool __fastcall TCustomScpExplorerForm::ExecuteCopyMoveFileOperation(
-  TFileOperation Operation, TOperationSide Side, TStrings * FileList, bool NoConfirmation, void * AParam)
-{
-  DebugAssert(!IsLocalBrowserMode());
-  TTransferDirection Direction = (Side == osLocal ? tdToRemote : tdToLocal);
-  TTransferType Type = (Operation == foCopy ? ttCopy : ttMove);
-  TTransferOperationParam DefaultParam;
-  TTransferOperationParam & Param = (AParam != NULL) ? *static_cast<TTransferOperationParam *>(AParam) : DefaultParam;
-  TGUICopyParamType CopyParam = GUIConfiguration->CurrentCopyParam;
-  switch (Param.Queue)
-  {
-    case asOn:
-      CopyParam.Queue = true;
-      break;
-
-    case asOff:
-      CopyParam.Queue = false;
-      break;
-
-    case asAuto:
-    default:
-      // keep default
-      break;
-  }
-  bool Result =
-    CopyParamDialog(Direction, Type, Param.Temp, FileList, Param.TargetDirectory, CopyParam, !NoConfirmation, Param.DragDrop, Param.Options);
-  if (Result)
-  {
-    DebugAssert(Terminal);
-    bool SelectionRestored = false;
-    TCustomDirView * DView = NULL;
-    if (HasDirView[Side])
-    {
-      DView = DirView(Side);
-      DView->SaveSelection();
-      DView->SaveSelectedNames();
-    }
-
-    UpdateCopyParamCounters(CopyParam);
-
-    std::unique_ptr<TStringList> TransferResumeList(new TStringList());
-    DebugAssert(FTransferResumeList == NULL);
-    FTransferResumeList = Terminal->IsCapable[fcMoveToQueue] ? TransferResumeList.get() : NULL;
-    FMoveToQueue = false;
-
-    int Params = FLAGMASK(Operation == foMove, cpDelete);
-
-    try
-    {
-      TStrings * PermanentFileList;
-      std::unique_ptr<TStrings> PermanentFileListOwner;
-
-      try
-      {
-        if (Side == osLocal)
-        {
-          PermanentFileList = FileList;
-
-          Params |= FLAGMASK(Param.Temp, cpTemporary);
-          Terminal->CopyToRemote(FileList, Param.TargetDirectory, &CopyParam, Params, NULL);
-          if (Operation == foMove)
-          {
-            ReloadLocalDirectory();
-            if (DView != NULL)
-            {
-              DView->RestoreSelection();
-            }
-            SelectionRestored = true;
-          }
-        }
-        else
-        {
-          // Clone the file list as it may refer to current directory files,
-          // which get destroyed, when the source directory is reloaded after foMove operation.
-          // We should actually clone the file list for whole ExecuteFileOperation to protect against reloads.
-          // But for a hotfix, we are not going to do such a big change.
-          PermanentFileListOwner.reset(TRemoteFileList::CloneStrings(FileList));
-          PermanentFileList = PermanentFileListOwner.get();
-
-          try
-          {
-            Terminal->CopyToLocal(FileList, Param.TargetDirectory, &CopyParam, Params, NULL);
-          }
-          __finally
-          {
-            if (Operation == foMove)
-            {
-              if (DView != NULL)
-              {
-                DView->RestoreSelection();
-              }
-              SelectionRestored = true;
-            }
-            ReloadLocalDirectory(Param.TargetDirectory);
-          }
-        }
-      }
-      catch (EAbort &)
-      {
-        if (FMoveToQueue)
-        {
-          Params |= (CopyParam.QueueNoConfirmation ? cpNoConfirmation : 0);
-
-          DebugAssert(CopyParam.TransferSkipList == NULL);
-          DebugAssert(CopyParam.TransferResumeFile.IsEmpty());
-          if (TransferResumeList->Count > 0)
-          {
-            CopyParam.TransferResumeFile = TransferResumeList->Strings[TransferResumeList->Count - 1];
-            TransferResumeList->Delete(TransferResumeList->Count - 1);
-          }
-
-          CopyParam.TransferSkipList = TransferResumeList.release();
-
-          // not really needed, just to keep it consistent with TransferResumeList
-          FTransferResumeList = NULL;
-          FMoveToQueue = false;
-
-          Configuration->Usage->Inc("MovesToBackground");
-
-          AddQueueItem(Queue, Direction, PermanentFileList, Param.TargetDirectory, CopyParam, Params);
-          ClearTransferSourceSelection(Direction);
-        }
-
-        throw;
-      }
-    }
-    __finally
-    {
-      if (!SelectionRestored && (DView != NULL))
-      {
-        DView->DiscardSavedSelection();
-      }
-      FTransferResumeList = NULL;
-    }
-  }
-  return Result;
-}
-//---------------------------------------------------------------------------
-bool __fastcall TCustomScpExplorerForm::ExecuteDeleteFileOperation(
-  TOperationSide Side, TStrings * FileList, void * Param)
-{
-  DebugAssert(FileList->Count);
-  // We deliberately do not toggle alternative flag (Param), but use OR,
-  // because the Param is set only when command is invoked using Shift-Del/F8 keyboard
-  // shortcut of CurrentDeleteAlternativeAction
-  bool Alternative =
-    bool(Param) || UseAlternativeFunction();
-  bool Recycle;
-  if (IsSideLocalBrowser(Side))
-  {
-    Recycle = (WinConfiguration->DeleteToRecycleBin != Alternative);
-  }
-  else
-  {
-    Recycle =
-      (Terminal->SessionData->DeleteToRecycleBin != Alternative) &&
-      !Terminal->SessionData->RecycleBinPath.IsEmpty() &&
-      !Terminal->IsRecycledFile(FileList->Strings[0]);
-  }
-
-  bool Result = !(Recycle ? WinConfiguration->ConfirmRecycling : WinConfiguration->ConfirmDeleting);
-  if (!Result)
-  {
-    UnicodeString Query;
-    if (FileList->Count == 1)
-    {
-      if (IsSideLocalBrowser(Side))
-      {
-        Query = ExtractFileName(FileList->Strings[0]);
-      }
-      else
-      {
-        Query = UnixExtractFileName(FileList->Strings[0]);
-      }
-      Query = FMTLOAD((Recycle ? CONFIRM_RECYCLE_FILE : CONFIRM_DELETE_FILE), (Query));
-    }
-    else
-    {
-      Query = FMTLOAD((Recycle ? CONFIRM_RECYCLE_FILES : CONFIRM_DELETE_FILES), (FileList->Count));
-    }
-
-    TMessageParams Params(mpNeverAskAgainCheck);
-    Params.ImageName = L"Delete file";
-    unsigned int Answer =
-      MessageDialog(MainInstructions(Query), qtConfirmation, qaOK | qaCancel, HELP_DELETE_FILE, &Params);
-    if (Answer == qaNeverAskAgain)
-    {
-      Result = true;
-      if (Recycle)
-      {
-        WinConfiguration->ConfirmRecycling = false;
-      }
-      else
-      {
-        WinConfiguration->ConfirmDeleting = false;
-      }
-    }
-    else
-    {
-      Result = (Answer == qaOK);
-    }
-  }
-
-  if (Result)
-  {
-    DeleteFiles(Side, FileList, FLAGMASK(Alternative, dfAlternative));
-  }
-  return Result;
-}
-//---------------------------------------------------------------------------
-bool __fastcall TCustomScpExplorerForm::ExecuteFileOperation(TFileOperation Operation,
-  TOperationSide Side, TStrings * FileList, bool NoConfirmation, void * Param)
-{
-  TAutoBatch AutoBatch(this);
-  bool Result;
-  if ((Operation == foCopy) || (Operation == foMove))
-  {
-    Result = ExecuteCopyMoveFileOperation(Operation, Side, FileList, NoConfirmation, Param);
-  }
-  else if (Operation == foRename)
-  {
-    DebugAssert(DirView(Side)->ItemFocused);
-    DirView(Side)->ItemFocused->EditCaption();
-    Result = true;
-  }
-  else if (Operation == foDelete)
-  {
-    Result = ExecuteDeleteFileOperation(Side, FileList, Param);
-  }
-  else if (Operation == foSetProperties)
-  {
-    DirView(osRemote)->SaveSelectedNames();
-    Result = SetProperties(Side, FileList);
-  }
-  else if (Operation == foCustomCommand)
-  {
-    DebugAssert(Param);
-    DebugAssert(Side == osRemote); // Side carries no meaning for foCustomCommand
-
-    DirView(osRemote)->SaveSelectedNames();
-    const TCustomCommandType * Command = static_cast<const TCustomCommandType*>(Param);
-    CustomCommand(FileList, *Command, NULL);
-    Result = true;
-  }
-  else if ((Operation == foRemoteMove) || (Operation == foRemoteCopy))
-  {
-    DebugAssert(!IsSideLocalBrowser(Side));
-    Result = RemoteTransferFiles(FileList, NoConfirmation,
-      (Operation == foRemoteMove), reinterpret_cast<TManagedTerminal *>(Param));
-  }
-  else if (Operation == foLock)
-  {
-    DebugAssert(!IsSideLocalBrowser(Side));
-    LockFiles(FileList, true);
-    Result = true;
-  }
-  else if (Operation == foUnlock)
-  {
-    DebugAssert(!IsSideLocalBrowser(Side));
-    LockFiles(FileList, false);
-    Result = true;
-  }
-  else
-  {
-    DebugFail();
-  }
-  return Result;
-}
-//---------------------------------------------------------------------------
-TOperationSide __fastcall TCustomScpExplorerForm::GetSide(TOperationSide Side)
-{
-  if (Side == osCurrent)
-  {
-    Side = FCurrentSide;
-  }
-
-  return Side;
-}
-//---------------------------------------------------------------------------
-bool __fastcall TCustomScpExplorerForm::ExecuteFileOperation(TFileOperation Operation,
-  TOperationSide Side, bool OnFocused, bool NoConfirmation, void * Param)
-{
-  Side = GetSide(Side);
-
-  bool Result;
-  TStrings * FileList = DirView(Side)->CreateFileList(OnFocused, IsSideLocalBrowser(Side), NULL);
-  try
-  {
-    Result = ExecuteFileOperation(Operation, Side, FileList, NoConfirmation, Param);
-  }
-  __finally
-  {
-    delete FileList;
-  }
-  return Result;
-}
-//---------------------------------------------------------------------------
-void __fastcall TCustomScpExplorerForm::ExecuteFileOperationCommand(
-  TFileOperation Operation, TOperationSide Side, bool OnFocused,
-  bool NoConfirmation, void * Param)
-{
-  if (ExecuteFileOperation(Operation, Side, OnFocused, NoConfirmation, Param))
-  {
-    if ((Operation == foCopy) || (Operation == foMove))
-    {
-      DebugAssert(!IsLocalBrowserMode());
-      if (GetSide(Side) == osLocal)
-      {
-        Configuration->Usage->Inc(L"UploadsCommand");
-      }
-      else
-      {
-        Configuration->Usage->Inc(L"DownloadsCommand");
-      }
-    }
-  }
-}
-//---------------------------------------------------------------------------
-void __fastcall TCustomScpExplorerForm::ExecuteCopyOperationCommand(
-  TOperationSide Side, bool OnFocused, unsigned int Flags)
-{
-  TTransferOperationParam Param;
-  if ((WinConfiguration->Interface != ifCommander) ||
-      WinConfiguration->ScpCommander.ExplorerKeyboardShortcuts)
-  {
-    Flags &= ~cocShortCutHint;
-  }
-  TCustomDirView * DView = DirView(Side);
-  Param.Options =
-    FLAGMASK(FLAGSET(Flags, cocShortCutHint), coShortCutHint) |
-    FLAGMASK(SelectedAllFilesInDirView(DView), coAllFiles);
-  if (FLAGSET(Flags, cocQueue))
-  {
-    Param.Queue = asOn;
-  }
-  else if (FLAGSET(Flags, cocNonQueue))
-  {
-    Param.Queue = asOff;
-  }
-  ExecuteFileOperationCommand(foCopy, Side, OnFocused, false, &Param);
-}
-//---------------------------------------------------------------------------
-void __fastcall TCustomScpExplorerForm::HandleErrorList(TStringList *& ErrorList)
-{
-  try
-  {
-    if (ErrorList->Count)
-    {
-      UnicodeString Message = MainInstructions(FMTLOAD(ERROR_LIST_COUNT, (ErrorList->Count)));
-      if (MessageDialog(Message, qtError,
-          qaOK | qaCancel, HELP_NONE) == qaOK)
-      {
-        unsigned int Answer;
-        int Index = 0;
-        do
-        {
-          DebugAssert(Index >= 0 && Index < ErrorList->Count);
-          TQueryButtonAlias Aliases[2];
-          Aliases[0].Button = qaYes;
-          Aliases[0].Alias = LoadStr(PREV_BUTTON);
-          Aliases[1].Button = qaNo;
-          Aliases[1].Alias = LoadStr(NEXT_BUTTON);
-          TMessageParams Params;
-          Params.Aliases = Aliases;
-          Params.AliasesCount = LENOF(Aliases);
-
-          Answer = MoreMessageDialog(
-            FMTLOAD(ERROR_LIST_NUMBER, (Index+1, ErrorList->Count, ErrorList->Strings[Index])),
-            dynamic_cast<TStrings *>(ErrorList->Objects[Index]), qtError,
-            (Index ? qaYes : 0) | (Index < ErrorList->Count - 1 ? qaNo : 0) |
-            qaOK, HELP_NONE, &Params);
-
-          if (Answer == qaNo)
-          {
-            Index++;
-          }
-          if (Answer == qaYes)
-          {
-            Index--;
-          }
-        }
-        while (Answer != qaOK);
-      }
-    }
-  }
-  __finally
-  {
-    TStrings * List = ErrorList;
-    ErrorList = NULL;
-    for (int i = 0; i < List->Count; i++)
-    {
-      delete List->Objects[i];
-    }
-    delete List;
-  }
-}
-//---------------------------------------------------------------------------
-void __fastcall TCustomScpExplorerForm::ExecuteRemoteFile(
-  const UnicodeString & FullFileName, TRemoteFile * File, TExecuteFileBy ExecuteFileBy)
-{
-  // needed for checking filemasks, as there's no directory object
-  // associated with the file object
-  File->FullFileName = FullFileName;
-
-  TFileMasks::TParams MaskParams;
-  MaskParams.Size = File->Size;
-  MaskParams.Modification = File->Modification;
-
-  ExecuteFile(osRemote, ExecuteFileBy, NULL, FullFileName, File, MaskParams);
-}
-//---------------------------------------------------------------------------
-void __fastcall TCustomScpExplorerForm::EditNew(TOperationSide Side)
-{
-  DebugAssert(!WinConfiguration->DisableOpenEdit);
-
-  Side = GetSide(Side);
-
-  TCustomDirView * DView = DirView(Side);
-  TListItem * FocusedItem = DView->ItemFocused;
-  UnicodeString Name;
-  if ((FocusedItem != NULL) && !DView->ItemIsDirectory(FocusedItem))
-  {
-    Name = DView->ItemFileName(FocusedItem);
-  }
-  else
-  {
-    Name = LoadStr(NEW_FILE);
-  }
-  UnicodeString Names = Name;
-  std::unique_ptr<TStrings> History(CloneStrings(CustomWinConfiguration->History[L"EditFile"]));
-  if (InputDialog(LoadStr(EDIT_FILE_CAPTION), LoadStr(EDIT_FILE_PROMPT), Names,
-        HELP_EDIT_NEW, History.get(), true, NULL, true, 400))
-  {
-    while (!Names.IsEmpty())
-    {
-      Name = CutToChar(Names, FileMasksDelimiters[1], false);
-      CustomWinConfiguration->History[L"EditFile"] = History.get();
-      UnicodeString TargetFileName;
-      UnicodeString LocalFileName;
-      UnicodeString RootTempDir;
-      UnicodeString TempDir;
-      UnicodeString RemoteDirectory;
-      bool ExistingFile = false;
-      if (!IsSideLocalBrowser(Side))
-      {
-        Name = AbsolutePath(Terminal->CurrentDirectory, Name);
-
-        TRemoteFile * File = NULL;
-        if (Terminal->FileExists(Name, &File) &&
-            !File->IsDirectory)
-        {
-          try
-          {
-            ExecuteRemoteFile(Name, File, efDefaultEditor);
-            ExistingFile = true;
-          }
-          __finally
-          {
-            delete File;
-          }
-        }
-
-        if (!ExistingFile)
-        {
-          RemoteDirectory = UnixExtractFilePath(Name);
-          TemporaryDirectoryForRemoteFiles(
-            RemoteDirectory, GUIConfiguration->CurrentCopyParam, TempDir, RootTempDir);
-
-          TargetFileName = UnixExtractFileName(Name);
-          TCopyParamType CopyParam = GUIConfiguration->CurrentCopyParam;
-          LocalFileName = TempDir +
-            // We probably do not want to trim the VMS version here
-            Terminal->ChangeFileName(&CopyParam, TargetFileName, osRemote, false);
-        }
-      }
-      else
-      {
-        if (ExtractFilePath(Name).IsEmpty())
-        {
-          LocalFileName = IncludeTrailingBackslash(DView->PathName) + Name;
-        }
-        else
-        {
-          LocalFileName = ExpandFileName(Name);
-        }
-
-        TargetFileName = ExtractFileName(Name);
-      }
-
-      if (!ExistingFile)
-      {
-        bool NewFile = !FileExists(ApiPath(LocalFileName));
-        if (NewFile)
-        {
-          int File = FileCreate(ApiPath(LocalFileName));
-          if (File < 0)
-          {
-            if (!RootTempDir.IsEmpty())
-            {
-              RecursiveDeleteFile(ExcludeTrailingBackslash(RootTempDir), false);
-            }
-            throw Exception(FMTLOAD(CREATE_FILE_ERROR, (LocalFileName)));
-          }
-          else
-          {
-            FileClose(File);
-          }
-        }
-
-        TExecuteFileBy ExecuteFileBy = efDefaultEditor;
-        const TEditorData * ExternalEditor = NULL;
-        TFileMasks::TParams MaskParams; // size not known
-        ExecuteFileNormalize(ExecuteFileBy, ExternalEditor, TargetFileName,
-          false, MaskParams);
-
-        CustomExecuteFile(Side, ExecuteFileBy, LocalFileName, TargetFileName,
-          ExternalEditor, RootTempDir, RemoteDirectory, NewFile);
-      }
-    }
-  }
-}
-//---------------------------------------------------------------------------
-bool __fastcall TCustomScpExplorerForm::RemoteExecuteForceText(
-  TExecuteFileBy ExecuteFileBy, const TEditorData * ExternalEditor)
-{
-  DebugAssert((ExecuteFileBy == efExternalEditor) ==
-    ((ExternalEditor != NULL) && (ExternalEditor->Editor == edExternal)));
-  DebugAssert(ExecuteFileBy != efDefaultEditor);
-
-  return
-    ((ExecuteFileBy == efInternalEditor)) ||
-    ((ExecuteFileBy == efExternalEditor) && ExternalEditor->ExternalEditorText);
-}
-//---------------------------------------------------------------------------
-void __fastcall TCustomScpExplorerForm::CustomExecuteFile(TOperationSide Side,
-  TExecuteFileBy ExecuteFileBy, UnicodeString FileName, UnicodeString OriginalFileName,
-  const TEditorData * ExternalEditor, UnicodeString LocalRootDirectory,
-  UnicodeString RemoteDirectory, bool NewFile)
-{
-  DebugAssert(!WinConfiguration->DisableOpenEdit);
-  DebugAssert((ExecuteFileBy == efExternalEditor) ==
-    ((ExternalEditor != NULL) && (ExternalEditor->Editor == edExternal)));
-  DebugAssert(ExecuteFileBy != efDefaultEditor);
-
-  Side = GetSide(Side);
-
-  std::unique_ptr<TEditedFileData> Data(new TEditedFileData);
-  if (!IsSideLocalBrowser(Side))
-  {
-    Data->Terminal = Terminal;
-    Data->Queue = Queue;
-    Data->SessionData = CloneCurrentSessionData();
-    Data->ForceText = RemoteExecuteForceText(ExecuteFileBy, ExternalEditor);
-    Data->RemoteDirectory = RemoteDirectory;
-    Data->SessionName = Terminal->SessionData->SessionName;
-    Data->LocalRootDirectory = LocalRootDirectory;
-    Data->OriginalFileName = OriginalFileName;
-    Data->Command = L""; // will be changed later for external editor
-  }
-
-  if (ExecuteFileBy == efInternalEditor)
-  {
-    if (!IsSideLocalBrowser(Side))
-    {
-      UnicodeString Caption = UnixIncludeTrailingBackslash(RemoteDirectory) + OriginalFileName +
-        L" - " + Terminal->SessionData->SessionName;
-      TForm * Editor;
-      try
-      {
-        TNotifyEvent OnFileChanged = NULL;
-        TNotifyEvent OnSaveAll = NULL;
-        TAnyModifiedEvent OnAnyModified = NULL;
-        // Edited files are uploaded in background queue, what we do not support with encrypted files
-        if (Terminal->IsCapable[fcBackgroundTransfers])
-        {
-          OnFileChanged = FEditorManager->FileChanged;
-          OnSaveAll = SaveAllInternalEditors;
-          OnAnyModified = AnyInternalEditorModified;
-        }
-        Editor = ShowEditorForm(FileName, this, OnFileChanged,
-          FEditorManager->FileReload, FEditorManager->FileClosed,
-          OnSaveAll, OnAnyModified,
-          Caption, FStandaloneEditing, SessionColor, Terminal->SessionData->InternalEditorEncoding, NewFile);
-      }
-      catch(...)
-      {
-        if (!LocalRootDirectory.IsEmpty())
-        {
-          RecursiveDeleteFile(ExcludeTrailingBackslash(LocalRootDirectory), false);
-        }
-        throw;
-      }
-
-      FEditorManager->AddFileInternal(FileName, Data.release(), Editor);
-    }
-    else
-    {
-      DebugAssert(!FStandaloneEditing);
-      TForm * Editor =
-        ShowEditorForm(FileName, this, NULL, NULL, LocalEditorClosed,
-          SaveAllInternalEditors, AnyInternalEditorModified,
-          L"", false, SessionColor, -1, NewFile);
-      FLocalEditors->Add(Editor);
-    }
-  }
-  else
-  {
-    HANDLE Process;
-
-    if (ExecuteFileBy == efExternalEditor)
-    {
-      UnicodeString Program, Params, Dir;
-      Data->Command = ExternalEditor->ExternalEditor;
-      ReformatFileNameCommand(Data->Command);
-      SplitCommand(Data->Command, Program, Params, Dir);
-      Params = ExpandFileNameCommand(Params, FileName);
-      Program = ExpandEnvironmentVariables(Program);
-      if (!ExecuteShell(Program, Params, Process))
-      {
-        throw EOSExtException(FMTLOAD(EDITOR_ERROR, (Program)));
-      }
-    }
-    else
-    {
-      DebugAssert(!IsSideLocalBrowser(Side));
-      if (!ExecuteShell(FileName, L"", Process))
-      {
-        throw EOSExtException(FMTLOAD(EXECUTE_FILE_ERROR, (FileName)));
-      }
-    }
-
-    if (IsSideLocalBrowser(Side) ||
-        ((ExecuteFileBy == efShell) &&
-         !WinConfiguration->Editor.SDIShellEditor) ||
-        ((ExecuteFileBy == efExternalEditor) &&
-         !ExternalEditor->SDIExternalEditor))
-    {
-      // no need for handle
-      if (Process != NULL)
-      {
-        DebugCheck(CloseHandle(Process));
-      }
-      Process = INVALID_HANDLE_VALUE;
-    }
-    else
-    {
-      if (Process == NULL)
-      {
-        throw ExtException(LoadStr(OPEN_FILE_NO_PROCESS2), L"", HELP_OPEN_FILE_NO_PROCESS);
-      }
-    }
-
-    if (!IsSideLocalBrowser(Side))
-    {
-      FEditorManager->AddFileExternal(FileName, Data.release(), Process);
-    }
-  }
-}
-//---------------------------------------------------------------------------
-void __fastcall TCustomScpExplorerForm::SaveInternalEditor(
-  const UnicodeString /*FileName*/, TEditedFileData * /*Data*/, TObject * Token,
-  void * /*Arg*/)
-{
-  if (Token != NULL)
-  {
-    EditorFormFileSave(static_cast<TForm *>(Token));
-  }
-}
-//---------------------------------------------------------------------------
-void __fastcall TCustomScpExplorerForm::SaveAllInternalEditors(TObject * /*Sender*/)
-{
-  for (int Index = 0; Index < FLocalEditors->Count; Index++)
-  {
-    EditorFormFileSave(static_cast<TForm *>(FLocalEditors->Items[Index]));
-  }
-
-  FEditorManager->ProcessFiles(SaveInternalEditor, NULL);
-}
-//---------------------------------------------------------------------------
-void __fastcall TCustomScpExplorerForm::InternalEditorModified(
-  const UnicodeString /*FileName*/, TEditedFileData * /*Data*/, TObject * Token,
-  void * Arg)
-{
-  if ((Token != NULL) &&
-      IsEditorFormModified(static_cast<TForm *>(Token)))
-  {
-    *static_cast<bool *>(Arg) = true;
-  }
-}
-//---------------------------------------------------------------------------
-void __fastcall TCustomScpExplorerForm::AnyInternalEditorModified(
-  TObject * /*Sender*/, bool & Modified)
-{
-  for (int Index = 0; !Modified && (Index < FLocalEditors->Count); Index++)
-  {
-    if (IsEditorFormModified(static_cast<TForm *>(FLocalEditors->Items[Index])))
-    {
-      Modified = true;
-    }
-  }
-
-  if (!Modified)
-  {
-    FEditorManager->ProcessFiles(InternalEditorModified, &Modified);
-  }
-}
-//---------------------------------------------------------------------------
-void __fastcall TCustomScpExplorerForm::LocalEditorClosed(TObject * Sender, bool /*Forced*/)
-{
-  DebugCheck(FLocalEditors->Extract(Sender) >= 0);
-}
-//---------------------------------------------------------------------------
-void __fastcall TCustomScpExplorerForm::TemporaryDirectoryForRemoteFiles(
-  UnicodeString RemoteDirectory, TCopyParamType CopyParam,
-  UnicodeString & Result, UnicodeString & RootDirectory)
-{
-  if (!WinConfiguration->TemporaryDirectoryDeterministic)
-  {
-    RootDirectory = IncludeTrailingBackslash(WinConfiguration->TemporaryDir());
-    Result = RootDirectory;
-  }
-  else
-  {
-    RootDirectory = L"";
-    Result = WinConfiguration->ExpandedTemporaryDirectory();
-    Result = IncludeTrailingBackslash(Result);
-  }
-
-  if (WinConfiguration->TemporaryDirectoryAppendSession)
-  {
-    Result = IncludeTrailingBackslash(Result + MakeValidFileName(Terminal->SessionData->SessionName));
-  }
-
-  if (WinConfiguration->TemporaryDirectoryAppendPath)
-  {
-    if (!RemoteDirectory.IsEmpty() && (RemoteDirectory[1] == L'/'))
-    {
-      RemoteDirectory.Delete(1, 1);
-    }
-    Result = IncludeTrailingBackslash(Result + CopyParam.ValidLocalPath(FromUnixPath(RemoteDirectory)));
-  }
-
-  if (!ForceDirectories(ApiPath(Result)))
-  {
-    throw EOSExtException(FMTLOAD(CREATE_TEMP_DIR_ERROR, (Result)));
-  }
-}
-//---------------------------------------------------------------------------
-void __fastcall TCustomScpExplorerForm::TemporarilyDownloadFiles(
-  TStrings * FileList, bool ForceText, UnicodeString & RootTempDir, UnicodeString & TempDir,
-  bool AllFiles, bool GetTargetNames, bool AutoOperation)
-{
-  DebugAssert(!IsLocalBrowserMode());
-  TCopyParamType CopyParam = GUIConfiguration->CurrentCopyParam;
-  if (ForceText)
-  {
-    CopyParam.TransferMode = tmAscii;
-  }
-  TemporaryFileCopyParam(CopyParam);
-  if (AllFiles)
-  {
-    CopyParam.IncludeFileMask = TFileMasks();
-  }
-
-  if (TempDir.IsEmpty())
-  {
-    TemporaryDirectoryForRemoteFiles(Terminal->CurrentDirectory, CopyParam, TempDir, RootTempDir);
-  }
-
-  DebugAssert(!FAutoOperation);
-  FAutoOperation = AutoOperation;
-  Terminal->ExceptionOnFail = true;
-  try
-  {
-    try
-    {
-      // turn off confirmations, as for MDI editors we may possibly download
-      // the same file over
-      Terminal->CopyToLocal(
-        FileList, TempDir, &CopyParam, cpNoConfirmation | cpTemporary, NULL);
-
-      if (GetTargetNames)
-      {
-        for (int i = 0; i < FileList->Count; i++)
-        {
-          FileList->Strings[i] =
-            Terminal->ChangeFileName(&CopyParam, UnixExtractFileName(FileList->Strings[i]), osRemote, false);
-        }
-      }
-    }
-    catch(...)
-    {
-      if (!RootTempDir.IsEmpty())
-      {
-        RecursiveDeleteFile(ExcludeTrailingBackslash(RootTempDir), false);
-      }
-      throw;
-    }
-  }
-  __finally
-  {
-    FAutoOperation = false;
-    Terminal->ExceptionOnFail = false;
-  }
-}
-//---------------------------------------------------------------------------
-void __fastcall TCustomScpExplorerForm::EditorAutoConfig()
-{
-  // Do not waste time checking for default editor list the next time,
-  // or testing if default editor is not notepad.
-  bool TryNextTime = false;
-  UnicodeString UsageState;
-
-  if (!WinConfiguration->EditorList->IsDefaultList())
-  {
-    UsageState = "H";
-  }
-  else
-  {
-    UnicodeString Executable;
-    UnicodeString ExecutableDescription;
-    if (DetectSystemExternalEditor(false, Executable, ExecutableDescription, UsageState, TryNextTime))
-    {
-      UnicodeString Message =
-        FMTLOAD(EDITOR_AUTO_CONFIG2, (ExecutableDescription, ExecutableDescription));
-
-      unsigned int Answer =
-        MessageDialog(Message, qtConfirmation, qaOK | qaCancel, HELP_EDITOR_AUTO_CONFIG);
-      if (Answer != qaOK)
-      {
-        UsageState = "R";
-      }
-      else
-      {
-        UsageState = "A";
-        TEditorData EditorData;
-        EditorData.Editor = edExternal;
-        EditorData.ExternalEditor = FormatCommand(Executable, L"");
-        EditorData.ExternalEditorOptionsAutodetect();
-
-        TEditorList EditorList;
-        EditorList = *WinConfiguration->EditorList;
-        EditorList.Insert(0, new TEditorPreferences(EditorData));
-        WinConfiguration->EditorList = &EditorList;
-      }
-    }
-  }
-
-  WinConfiguration->OfferedEditorAutoConfig = !TryNextTime;
-  WinConfiguration->Usage->Set(L"EditorAutoConfig", UsageState);
-}
-//---------------------------------------------------------------------------
-void __fastcall TCustomScpExplorerForm::ExecuteFileNormalize(
-  TExecuteFileBy & ExecuteFileBy, const TEditorData *& ExternalEditor,
-  const UnicodeString & FileName, bool Local, const TFileMasks::TParams & MaskParams)
-{
-  if (ExecuteFileBy == efDefaultEditor)
-  {
-    if (!WinConfiguration->OfferedEditorAutoConfig)
-    {
-      EditorAutoConfig();
-    }
-
-    const TEditorPreferences * Editor =
-      WinConfiguration->DefaultEditorForFile(FileName, Local, MaskParams);
-    if ((Editor == NULL) || (Editor->Data->Editor == edInternal))
-    {
-      ExecuteFileBy = efInternalEditor;
-      ExternalEditor = NULL;
-    }
-    else if (Editor->Data->Editor == edOpen)
-    {
-      ExecuteFileBy = efShell;
-      ExternalEditor = NULL;
-    }
-    else
-    {
-      ExecuteFileBy = efExternalEditor;
-      ExternalEditor = Editor->Data;
-    }
-  }
-}
-//---------------------------------------------------------------------------
-void __fastcall TCustomScpExplorerForm::ExecuteFile(TOperationSide Side,
-  TExecuteFileBy ExecuteFileBy, const TEditorData * ExternalEditor,
-  UnicodeString FullFileName, TObject * Object, const TFileMasks::TParams & MaskParams)
-{
-
-  UnicodeString OriginalFileName;
-  UnicodeString LocalRootDirectory;
-  UnicodeString RemoteDirectory;
-  ExecuteFileNormalize(ExecuteFileBy, ExternalEditor, FullFileName,
-    IsSideLocalBrowser(Side), MaskParams);
-
-  UnicodeString Counter;
-  UnicodeString LocalFileName;
-  bool Handled = false;
-  if (!IsSideLocalBrowser(Side))
-  {
-    // We need to trim VMS version here, so that we use name without version
-    // when uploading back to create a new version of the file
-    OriginalFileName = Terminal->GetBaseFileName(UnixExtractFileName(FullFileName));
-    RemoteDirectory = UnixExtractFilePath(FullFileName);
-    TObject * Token = NULL;
-    UnicodeString LocalDirectory;
-    if (!FEditorManager->CanAddFile(RemoteDirectory, OriginalFileName,
-           Terminal->SessionData->SessionName, Token, LocalRootDirectory,
-           LocalDirectory))
-    {
-      if (Token != NULL)
-      {
-        TForm * Form = dynamic_cast<TForm *>(Token);
-        if (Form->WindowState == wsMinimized)
-        {
-          ShowWindow(Form->Handle, SW_RESTORE);
-        }
-        else
-        {
-          Form->SetFocus();
-        }
-        Handled = true;
-      }
-      else
-      {
-        throw Exception(FMTLOAD(ALREADY_EDITED_EXTERNALLY_OR_UPLOADED, (OriginalFileName)));
-      }
-    }
-
-    if (!Handled)
-    {
-      TStringList * FileList1 = new TStringList();
-      try
-      {
-        FileList1->AddObject(FullFileName, Object);
-        TemporarilyDownloadFiles(FileList1,
-          RemoteExecuteForceText(ExecuteFileBy, ExternalEditor),
-          LocalRootDirectory, LocalDirectory, true, true, true);
-        LocalFileName = LocalDirectory + FileList1->Strings[0];
-      }
-      __finally
-      {
-        delete FileList1;
-      }
-
-      switch (ExecuteFileBy)
-      {
-        case efShell:
-          Counter = "RemoteFilesExecuted";
-          break;
-
-        case efInternalEditor:
-          Counter = "RemoteFilesOpenedInInternalEditor";
-          break;
-
-        case efExternalEditor:
-          Counter = "RemoteFilesOpenedInExternalEditor";
-          break;
-
-        default:
-          DebugFail();
-      }
-    }
-  }
-  else
-  {
-    LocalFileName = FullFileName;
-    OriginalFileName = ExtractFileName(FullFileName);
-
-    switch (ExecuteFileBy)
-    {
-      case efShell:
-        Counter = "LocalFilesExecuted";
-        break;
-
-      case efInternalEditor:
-        Counter = "LocalFilesOpenedInInternalEditor";
-        break;
-
-      case efExternalEditor:
-        Counter = "LocalFilesOpenedInExternalEditor";
-        break;
-
-      default:
-        DebugFail();
-    }
-  }
-
-  if (!Handled)
-  {
-    Configuration->Usage->Inc(Counter);
-
-    CustomExecuteFile(Side, ExecuteFileBy, LocalFileName, OriginalFileName,
-      ExternalEditor, LocalRootDirectory, RemoteDirectory, false);
-  }
-}
-//---------------------------------------------------------------------------
-void __fastcall TCustomScpExplorerForm::ExecuteFile(TOperationSide Side,
-  TExecuteFileBy ExecuteFileBy, const TEditorData * ExternalEditor,
-  bool AllSelected, bool OnFocused)
-{
-  DebugAssert(!WinConfiguration->DisableOpenEdit);
-  DebugAssert((ExecuteFileBy == efExternalEditor) ==
-    ((ExternalEditor != NULL) && (ExternalEditor->Editor == edExternal)));
-
-  Side = GetSide(Side);
-
-  TCustomDirView * DView = DirView(Side);
-  TStrings * FileList =
-    AllSelected ?
-      DView->CreateFileList(OnFocused, IsSideLocalBrowser(Side)) :
-      DView->CreateFocusedFileList(IsSideLocalBrowser(Side));
-  try
-  {
-    DebugAssert(AllSelected || (FileList->Count == 1));
-    for (int i = 0; i < FileList->Count; i++)
-    {
-      UnicodeString ListFileName = FileList->Strings[i];
-      UnicodeString FileNameOnly =
-        !IsSideLocalBrowser(Side) ? UnixExtractFileName(ListFileName) : ExtractFileName(ListFileName);
-      TListItem * Item = DView->FindFileItem(FileNameOnly);
-      if (!DView->ItemIsDirectory(Item))
-      {
-        UnicodeString FullFileName;
-        if (!IsSideLocalBrowser(Side))
-        {
-          FullFileName = DirView(Side)->Path + ListFileName;
-        }
-        else
-        {
-          FullFileName = ListFileName;
-        }
-
-        TFileMasks::TParams MaskParams;
-        MaskParams.Size = DView->ItemFileSize(Item);
-        TDateTimePrecision Precision;
-        MaskParams.Modification = DView->ItemFileTime(Item, Precision);
-
-        ExecuteFile(Side, ExecuteFileBy, ExternalEditor, FullFileName,
-          FileList->Objects[i], MaskParams);
-      }
-    }
-  }
-  __finally
-  {
-    delete FileList;
-  }
-}
-//---------------------------------------------------------------------------
-void __fastcall TCustomScpExplorerForm::TemporaryFileCopyParam(TCopyParamType & CopyParam)
-{
-  // do not forget to add additional options to TemporarilyDownloadFiles, and AS
-  CopyParam.FileNameCase = ncNoChange;
-  CopyParam.PreserveRights = false;
-  CopyParam.PreserveReadOnly = false;
-  CopyParam.ReplaceInvalidChars = true;
-  CopyParam.IncludeFileMask = TFileMasks();
-  CopyParam.NewerOnly = false;
-  CopyParam.FileMask = L"";
-}
-//---------------------------------------------------------------------------
-void __fastcall TCustomScpExplorerForm::ExecutedFileChanged(const UnicodeString FileName,
-  TEditedFileData * Data, HANDLE UploadCompleteEvent)
-{
-  TTerminalManager * Manager = TTerminalManager::Instance();
-  if (!IsActiveTerminal(Data->Terminal))
-  {
-    if (!NonVisualDataModule->Busy)
-    {
-      UnicodeString FileNameOnly = ExtractFileName(FileName);
-      UnicodeString EditInactiveSessionReopenAcceptedCounter = L"EditInactiveSessionReopenAccepted";
-      UnicodeString EditInactiveSessionReopenRejectedCounter = L"EditInactiveSessionReopenRejected";
-      if (Data->Terminal == NULL)
-      {
-        TTerminal * SameSiteTerminal = Manager->FindActiveTerminalForSite(Data->SessionData);
-        if (SameSiteTerminal != NULL)
-        {
-          UnicodeString Message =
-            FMTLOAD(EDIT_SESSION_REATTACH,
-              (FileNameOnly, Data->SessionName, FileNameOnly));
-          if (MessageDialog(Message, qtConfirmation, qaOK | qaCancel) == qaOK)
-          {
-            Data->Terminal = Terminal;
-            Data->Queue = Manager->FindQueueForTerminal(Terminal);
-            Data->SessionName = Terminal->SessionData->SessionName;
-            // We might also overwrite session data
-            Configuration->Usage->Inc(EditInactiveSessionReopenAcceptedCounter);
-          }
-          else
-          {
-            Configuration->Usage->Inc(EditInactiveSessionReopenRejectedCounter);
-            Abort();
-          }
-        }
-      }
-      // foreground session should reconnect itself
-      else if (Terminal != Data->Terminal)
-      {
-        UnicodeString Message =
-          MainInstructions(
-            FMTLOAD(EDIT_SESSION_RECONNECT, (Data->SessionName, FileNameOnly)));
-        if (MessageDialog(Message, qtConfirmation, qaOK | qaCancel) == qaOK)
-        {
-          Manager->SetActiveTerminalWithAutoReconnect(Data->Terminal);
-          Configuration->Usage->Inc(EditInactiveSessionReopenAcceptedCounter);
-        }
-        else
-        {
-          Configuration->Usage->Inc(EditInactiveSessionReopenRejectedCounter);
-          Abort();
-        }
-      }
-    }
-
-    if (!IsActiveTerminal(Data->Terminal))
-    {
-      Configuration->Usage->Inc(L"EditInactiveSession");
-      // Prevent this when not idle (!NonVisualDataModule->Busy)?
-      throw Exception(FMTLOAD(EDIT_SESSION_CLOSED2,
-        (ExtractFileName(FileName), Data->SessionName)));
-    }
-  }
-
-  TStrings * FileList = new TStringList();
-  try
-  {
-    FileList->Add(FileName);
-
-    // consider using the same settings (preset) as when the file was downloaded
-    TGUICopyParamType CopyParam = GUIConfiguration->CurrentCopyParam;
-    TemporaryFileCopyParam(CopyParam);
-    if (Data->ForceText)
-    {
-      CopyParam.TransferMode = tmAscii;
-    }
-    // so i do not need to worry if masking algorithm works in all cases
-    // ("" means "copy file name", no masking is actually done)
-    if (ExtractFileName(FileName) == Data->OriginalFileName)
-    {
-      CopyParam.FileMask = L"";
-    }
-    else
-    {
-      CopyParam.FileMask = DelimitFileNameMask(Data->OriginalFileName);
-    }
-
-    DebugAssert(Data->Queue != NULL);
-
-    int Params = cpNoConfirmation | cpTemporary;
-    TQueueItem * QueueItem = new TUploadQueueItem(Data->Terminal, FileList,
-      Data->RemoteDirectory, &CopyParam, Params, true, false);
-    QueueItem->CompleteEvent = UploadCompleteEvent;
-    AddQueueItem(Data->Queue, QueueItem, Data->Terminal);
-  }
-  __finally
-  {
-    delete FileList;
-  }
-}
-//---------------------------------------------------------------------------
-void __fastcall TCustomScpExplorerForm::ExecutedFileReload(
-  const UnicodeString FileName, const TEditedFileData * Data)
-{
-  // Sanity check, we should not be busy otherwise user would not be able to click Reload button.
-  DebugAssert(!NonVisualDataModule->Busy);
-
-  if (!IsActiveTerminal(Data->Terminal))
-  {
-    throw Exception(FMTLOAD(EDIT_SESSION_CLOSED_RELOAD,
-      (ExtractFileName(FileName), Data->SessionName)));
-  }
-
-  TManagedTerminal * PrevSession = TTerminalManager::Instance()->ActiveSession;
-  TTerminalManager::Instance()->ActiveSession = Data->Terminal;
-  NonVisualDataModule->StartBusy();
-  try
-  {
-    std::unique_ptr<TRemoteFile> File;
-    UnicodeString RemoteFileName =
-      UnixIncludeTrailingBackslash(Data->RemoteDirectory) + Data->OriginalFileName;
-    Terminal->ExceptionOnFail = true;
-    try
-    {
-      TRemoteFile * AFile = NULL;
-      Terminal->ReadFile(RemoteFileName, AFile);
-      File.reset(AFile);
-      if (!File->HaveFullFileName)
-      {
-        File->FullFileName = RemoteFileName;
-      }
-    }
-    __finally
-    {
-      Terminal->ExceptionOnFail = false;
-    }
-    std::unique_ptr<TStrings> FileList(new TStringList());
-    FileList->AddObject(RemoteFileName, File.get());
-
-    UnicodeString RootTempDir = Data->LocalRootDirectory;
-    UnicodeString TempDir = ExtractFilePath(FileName);
-
-    TemporarilyDownloadFiles(FileList.get(), Data->ForceText, RootTempDir,
-      TempDir, true, true, true);
-
-    // sanity check, the target file name should be still the same
-    DebugAssert(ExtractFileName(FileName) == FileList->Strings[0]);
-  }
-  __finally
-  {
-    NonVisualDataModule->EndBusy();
-    // it actually may not exist anymore...
-    TTerminalManager::Instance()->ActiveSession = PrevSession;
-  }
-}
-//---------------------------------------------------------------------------
-void __fastcall TCustomScpExplorerForm::ExecutedFileEarlyClosed(
-  const TEditedFileData * Data, bool & KeepOpen)
-{
-  // Command is set for external editors only (not for "shell" open).
-  if (!Data->Command.IsEmpty())
-  {
-    bool AnyFound = false;
-    bool AnyMDI = false;
-    bool AnyNonMDI = false;
-    bool AnyDetect = false;
-    TEditorList * EditorList = new TEditorList();
-    try
-    {
-      *EditorList = *WinConfiguration->EditorList;
-      for (int i = 0; i < EditorList->Count; i++)
-      {
-        const TEditorPreferences * Editor = EditorList->Editors[i];
-        if ((Editor->Data->Editor == edExternal) &&
-            (Editor->Data->ExternalEditor == Data->Command))
-        {
-          AnyFound = true;
-          if (Editor->Data->SDIExternalEditor)
-          {
-            AnyNonMDI = true;
-            if (Editor->Data->DetectMDIExternalEditor)
-            {
-              AnyDetect = true;
-            }
-          }
-          else
-          {
-            AnyMDI = true;
-          }
-        }
-      }
-
-      bool EnableMDI = false;
-      bool DisableDetect = false;
-
-      if (AnyMDI)
-      {
-        KeepOpen = true;
-        if (AnyNonMDI)
-        {
-          // there is at least one instance of the editor with MDI support enabled,
-          // and one with disabled, enable it for all instances
-          EnableMDI = true;
-        }
-      }
-      else if (AnyFound && !AnyDetect)
-      {
-        // at least once instance found but all have MDI autodetection disabled
-        // => close the file (default action)
-      }
-      else
-      {
-        // no instance of the editor has MDI support enabled
-
-        TMessageParams Params;
-        if (AnyFound)
-        {
-          // there is at least one instance of the editor
-          Params.Params |= mpNeverAskAgainCheck;
-        }
-        unsigned int Answer = MessageDialog(FMTLOAD(EDITOR_EARLY_CLOSED2, (Data->OriginalFileName)), qtWarning,
-          qaYes | qaNo, HELP_EDITOR_EARLY_CLOSED, &Params);
-        switch (Answer)
-        {
-          case qaNeverAskAgain:
-            DisableDetect = true;
-            break;
-
-          case qaNo:
-            EnableMDI = true;
-            KeepOpen = true;
-            break;
-        }
-      }
-
-      if (AnyFound && (EnableMDI || DisableDetect))
-      {
-        bool Changed = false;
-        for (int i = 0; i < EditorList->Count; i++)
-        {
-          const TEditorPreferences * Editor = EditorList->Editors[i];
-          if ((Editor->Data->Editor == edExternal) &&
-              (Editor->Data->ExternalEditor == Data->Command) &&
-              ((EnableMDI && Editor->Data->SDIExternalEditor) ||
-               (DisableDetect && Editor->Data->DetectMDIExternalEditor)))
-          {
-            Changed = true;
-            TEditorPreferences * UpdatedEditor = new TEditorPreferences(*Editor);
-            if (EnableMDI)
-            {
-              UpdatedEditor->GetData()->SDIExternalEditor = false;
-            }
-            if (DisableDetect)
-            {
-              UpdatedEditor->GetData()->DetectMDIExternalEditor = false;
-            }
-            EditorList->Change(i, UpdatedEditor);
-          }
-        }
-
-        if (Changed)
-        {
-          WinConfiguration->EditorList = EditorList;
-        }
-      }
-    }
-    __finally
-    {
-      delete EditorList;
-    }
-  }
-  else
-  {
-    // "open" case
-
-    MessageDialog(FMTLOAD(APP_EARLY_CLOSED, (Data->OriginalFileName)), qtWarning,
-      qaOK, HELP_APP_EARLY_CLOSED);
-  }
-}
-//---------------------------------------------------------------------------
-void __fastcall TCustomScpExplorerForm::ExecutedFileUploadComplete(TObject * Sender)
-{
-  EditorFormFileUploadComplete(DebugNotNull(dynamic_cast<TForm *>(Sender)));
-}
-//---------------------------------------------------------------------------
-void __fastcall TCustomScpExplorerForm::RemoteDirViewEnter(TObject * /*Sender*/)
-{
-  SideEnter(osRemote);
-}
-//---------------------------------------------------------------------------
-void __fastcall TCustomScpExplorerForm::RemoteDriveViewEnter(TObject * /*Sender*/)
-{
-  MakeNextInTabOrder(RemoteDirPanel, RemoteDrivePanel);
-  SideEnter(osRemote);
-}
-//---------------------------------------------------------------------------
-void __fastcall TCustomScpExplorerForm::SideEnter(TOperationSide Side)
-{
-  FCurrentSide = Side;
-  if (Visible)
-  {
-    UpdateControls();
-  }
-}
-//---------------------------------------------------------------------------
-void __fastcall TCustomScpExplorerForm::DeleteFiles(TOperationSide Side,
-  TStrings * FileList, bool Alternative)
-{
-  TCustomDirView * DView = DirView(Side);
-  DView->SaveSelection();
-  DView->SaveSelectedNames();
-  DebugAssert(!FAlternativeDelete);
-  FAlternativeDelete = Alternative;
-
-  try
-  {
-    if (!IsSideLocalBrowser(Side))
-    {
-      DebugAssert(Terminal != NULL);
-      Terminal->DeleteFiles(FileList, FLAGMASK(Alternative, dfAlternative));
-    }
-    else
-    {
-      if (IsLocalBrowserMode())
-      {
-        Configuration->Usage->Inc(L"LocalLocalDeletes");
-      }
-      TValueRestorer<TOperationSide> ProgressSideRestorer(FProgressSide);
-      FProgressSide = FCurrentSide;
-      try
-      {
-        TTerminalManager::Instance()->LocalTerminal->DeleteLocalFiles(FileList, FLAGMASK(Alternative, dfAlternative));
-      }
-      __finally
-      {
-        ReloadLocalDirectory();
-      }
-    }
-    FAlternativeDelete = false;
-  }
-  catch(...)
-  {
-    FAlternativeDelete = false;
-    DView->DiscardSavedSelection();
-    throw;
-  }
-  DView->RestoreSelection();
-}
-//---------------------------------------------------------------------------
-void __fastcall TCustomScpExplorerForm::LockFiles(TStrings * FileList, bool Lock)
-{
-  DebugAssert(Terminal);
-  DebugAssert(!IsLocalBrowserMode());
-  RemoteDirView->SaveSelection();
-  RemoteDirView->SaveSelectedNames();
-
-  try
-  {
-    if (Lock)
-    {
-      Terminal->LockFiles(FileList);
-    }
-    else
-    {
-      Terminal->UnlockFiles(FileList);
-    }
-  }
-  catch(...)
-  {
-    RemoteDirView->DiscardSavedSelection();
-    throw;
-  }
-  RemoteDirView->RestoreSelection();
-}
-//---------------------------------------------------------------------------
-bool __fastcall TCustomScpExplorerForm::RemoteTransferDialog(TManagedTerminal *& Session,
-  TStrings * FileList, UnicodeString & Target, UnicodeString & FileMask, bool & DirectCopy,
-  bool NoConfirmation, bool Move)
-{
-  DebugAssert(Terminal != NULL);
-  DebugAssert(!IsLocalBrowserMode());
-  // update Terminal->StateData->RemoteDirectory
-  UpdateSession(Terminal);
-
-  if (Session == NULL)
-  {
-    Session = TTerminalManager::Instance()->ActiveTerminal;
-  }
-
-  if (Session == TTerminalManager::Instance()->ActiveTerminal)
-  {
-    if (RemoteDriveView->DropTarget != NULL)
-    {
-      Target = RemoteDriveView->NodePathName(RemoteDriveView->DropTarget);
-    }
-    else if (RemoteDirView->DropTarget != NULL)
-    {
-      DebugAssert(RemoteDirView->ItemIsDirectory(RemoteDirView->DropTarget));
-      Target = RemoteDirView->ItemFullFileName(RemoteDirView->DropTarget);
-    }
-    else
-    {
-      Target = RemoteDirView->Path;
-    }
-  }
-  else
-  {
-    Target = Session->StateData->RemoteDirectory;
-  }
-
-  Target = UnixIncludeTrailingBackslash(Target);
-  if (FileList->Count == 1)
-  {
-    FileMask = DelimitFileNameMask(UnixExtractFileName(FileList->Strings[0]));
-  }
-  else
-  {
-    FileMask = AnyMask;
-  }
-  DirectCopy = Terminal->IsCapable[fcRemoteCopy] || Terminal->IsCapable[fcSecondaryShell];
-  bool Result = true;
-  if (!NoConfirmation)
-  {
-    bool Multi = (FileList->Count > 1);
-
-    if (Move)
-    {
-      Result = DoRemoteMoveDialog(Multi, Target, FileMask);
-    }
-    else
-    {
-      TStrings * Sessions = TTerminalManager::Instance()->SessionList;
-      TStrings * Directories = new TStringList;
-      try
-      {
-        for (int Index = 0; Index < Sessions->Count; Index++)
-        {
-          TManagedTerminal * Terminal =
-            dynamic_cast<TManagedTerminal *>(Sessions->Objects[Index]);
-          Directories->Add(Terminal->StateData->RemoteDirectory);
-        }
-
-        TDirectRemoteCopy AllowDirectCopy;
-        if (Terminal->IsCapable[fcRemoteCopy] || Terminal->CommandSessionOpened)
-        {
-          DebugAssert(DirectCopy);
-          AllowDirectCopy = drcAllow;
-        }
-        else if (Terminal->IsCapable[fcSecondaryShell])
-        {
-          DebugAssert(DirectCopy);
-          AllowDirectCopy = drcConfirmCommandSession;
-        }
-        else
-        {
-          DebugAssert(!DirectCopy);
-          AllowDirectCopy = drcDisallow;
-        }
-        void * ASession = Session;
-        Result = DoRemoteCopyDialog(Sessions, Directories, AllowDirectCopy,
-          Multi, ASession, Target, FileMask, DirectCopy, TTerminalManager::Instance()->ActiveTerminal);
-        Session = static_cast<TManagedTerminal *>(ASession);
-      }
-      __finally
-      {
-        delete Directories;
-      }
-    }
-  }
-  return Result;
-}
-//---------------------------------------------------------------------------
-bool __fastcall TCustomScpExplorerForm::RemoteTransferFiles(
-  TStrings * FileList, bool NoConfirmation, bool Move, TManagedTerminal * Session)
-{
-  DebugAssert(!IsLocalBrowserMode());
-  bool DirectCopy;
-  UnicodeString Target, FileMask;
-  bool Result = RemoteTransferDialog(Session, FileList, Target, FileMask, DirectCopy, NoConfirmation, Move);
-  if (Result)
-  {
-    if (!Move && !DirectCopy)
-    {
-      Configuration->Usage->Inc("RemoteCopyTemp");
-
-      UnicodeString RootTempDir;
-      UnicodeString TempDir;
-
-      TemporarilyDownloadFiles(FileList, false, RootTempDir, TempDir, false, false, false);
-
-      TStrings * TemporaryFilesList = new TStringList();
-
-      try
-      {
-        TMakeLocalFileListParams MakeFileListParam;
-        MakeFileListParam.FileList = TemporaryFilesList;
-        MakeFileListParam.FileTimes = NULL;
-        MakeFileListParam.IncludeDirs = true;
-        MakeFileListParam.Recursive = false;
-
-        ProcessLocalDirectory(TempDir, Terminal->MakeLocalFileList, &MakeFileListParam);
-
-        TTerminalManager::Instance()->ActiveSession = Session;
-
-        if (TemporaryFilesList->Count > 0)
-        {
-          TGUICopyParamType CopyParam = GUIConfiguration->CurrentCopyParam;
-          CopyParam.FileMask = FileMask;
-
-          DebugAssert(!FAutoOperation);
-          FAutoOperation = true;
-          Terminal->CopyToRemote(TemporaryFilesList, Target, &CopyParam, cpTemporary, NULL);
-        }
-      }
-      __finally
-      {
-        delete TemporaryFilesList;
-        FAutoOperation = false;
-        if (!RootTempDir.IsEmpty())
-        {
-          RecursiveDeleteFile(ExcludeTrailingBackslash(RootTempDir), false);
-        }
-      }
-    }
-    else
-    {
-      RemoteDirView->SaveSelection();
-      RemoteDirView->SaveSelectedNames();
-
-      try
-      {
-        if (Move)
-        {
-          Configuration->Usage->Inc("RemoteMove");
-
-          Terminal->MoveFiles(FileList, Target, FileMask);
-        }
-        else
-        {
-          Configuration->Usage->Inc("RemoteCopyDirect");
-
-          DebugAssert(DirectCopy);
-          DebugAssert(Session == Terminal);
-
-          if (Terminal->IsCapable[fcRemoteCopy] ||
-              Terminal->CommandSessionOpened ||
-              CommandSessionFallback())
-          {
-            Terminal->CopyFiles(FileList, Target, FileMask);
-          }
-        }
-      }
-      catch(...)
-      {
-        RemoteDirView->DiscardSavedSelection();
-        throw;
-      }
-      RemoteDirView->RestoreSelection();
-    }
-  }
-  return Result;
-}
-//---------------------------------------------------------------------------
-void __fastcall TCustomScpExplorerForm::CreateRemoteDirectory(
-  const UnicodeString & Path, TRemoteProperties & Properties)
-{
-  DebugAssert(!IsLocalBrowserMode());
-  Properties.Valid = Properties.Valid << vpEncrypt;
-  Properties.Encrypt = GUIConfiguration->CurrentCopyParam.EncryptNewFiles;
-  RemoteDirView->CreateDirectoryEx(Path, &Properties);
-}
-//---------------------------------------------------------------------------
-void __fastcall TCustomScpExplorerForm::CreateDirectory(TOperationSide Side)
-{
-  Side = GetSide(Side);
-  TRemoteProperties Properties = GUIConfiguration->NewDirectoryProperties;
-  TRemoteProperties * AProperties = (!IsSideLocalBrowser(Side) ? &Properties : NULL);
-  UnicodeString Name = LoadStr(NEW_FOLDER);
-  int AllowedChanges =
-    FLAGMASK(!IsSideLocalBrowser(Side) && Terminal->IsCapable[fcModeChanging], cpMode);
-  bool SaveSettings = false;
-
-  if (DoCreateDirectoryDialog(Name, AProperties, AllowedChanges, SaveSettings))
-  {
-    TWindowLock Lock(this);
-    if (!IsSideLocalBrowser(Side))
-    {
-      if (SaveSettings)
-      {
-        GUIConfiguration->NewDirectoryProperties = Properties;
-      }
-      CreateRemoteDirectory(Name, Properties);
-    }
-    else
-    {
-      DirView(Side)->CreateDirectory(Name);
-    }
-  }
-}
-//---------------------------------------------------------------------------
-void __fastcall TCustomScpExplorerForm::HomeDirectory(TOperationSide Side)
-{
-  TWindowLock Lock(this);
-  DirView(Side)->ExecuteHomeDirectory();
-}
-//---------------------------------------------------------------------------
-void __fastcall TCustomScpExplorerForm::OpenDirectory(TOperationSide Side)
-{
-  DoOpenDirectoryDialog(odBrowse, Side);
-}
-//---------------------------------------------------------------------------
-bool __fastcall TCustomScpExplorerForm::OpenBookmark(TOperationSide Side, TBookmark * Bookmark)
-{
-  TOperationSide BookmarkSide = IsLocalBrowserMode() ? osLocal : Side;
-  UnicodeString Path = Bookmark->GetSideDirectory(BookmarkSide);
-
-  bool Result = !Path.IsEmpty();
-  if (Result)
-  {
-    // While we might get here when the session is closed (from location profiles),
-    // it's not a problem as the Path setter is noop then
-    DirView(Side)->Path = Path;
-  }
-  return Result;
-}
-//---------------------------------------------------------------------------
-void __fastcall TCustomScpExplorerForm::CalculateSize(
-  TStrings * FileList, __int64 & Size, TCalculateSizeStats & Stats,
-  bool & Close)
-{
-  // terminal can be already closed (e.g. dropped connection)
-  if (Terminal != NULL)
-  {
-    try
-    {
-      Terminal->CalculateFilesSize(FileList, Size, 0, NULL, true, Stats);
-    }
-    catch(...)
-    {
-      if (!Terminal->Active)
-      {
-        Close = true;
-      }
-      throw;
-    }
-  }
-}
-//---------------------------------------------------------------------------
-void __fastcall TCustomScpExplorerForm::CalculateChecksum(const UnicodeString & Alg,
-  TStrings * FileList, TCalculatedChecksumEvent OnCalculatedChecksum,
-  bool & Close)
-{
-  // terminal can be already closed (e.g. dropped connection)
-  if (Terminal != NULL)
-  {
-    Configuration->Usage->Inc(L"ChecksumCalculated");
-
-    try
-    {
-      Terminal->CalculateFilesChecksum(Alg, FileList, NULL, OnCalculatedChecksum);
-    }
-    catch(...)
-    {
-      if (!Terminal->Active)
-      {
-        Close = true;
-      }
-      throw;
-    }
-  }
-}
-//---------------------------------------------------------------------------
-bool __fastcall TCustomScpExplorerForm::SetProperties(TOperationSide Side, TStrings * FileList)
-{
-  bool Result;
-  if (!IsSideLocalBrowser(Side))
-  {
-    TRemoteTokenList * GroupList = NULL;
-    TRemoteTokenList * UserList = NULL;
-
-    try
-    {
-      TRemoteProperties CurrentProperties;
-
-      if (Terminal->LoadFilesProperties(FileList))
-      {
-        RemoteDirView->Invalidate();
-      }
-
-      bool CapableGroupChanging = Terminal->IsCapable[fcGroupChanging];
-      bool CapableOwnerChanging = Terminal->IsCapable[fcOwnerChanging];
-      if (CapableGroupChanging || CapableOwnerChanging)
-      {
-        if (CapableGroupChanging)
-        {
-          GroupList = Terminal->Groups->Duplicate();
-        }
-        if (CapableOwnerChanging)
-        {
-          UserList = Terminal->Users->Duplicate();
-        }
-        TRemoteDirectory * Files = Terminal->Files;
-        int Count = Files->Count;
-        if (Count > 100)
-        {
-          Count = 100;
-        }
-        for (int Index = 0; Index < Count; Index++)
-        {
-          TRemoteFile * File = Files->Files[Index];
-          if (CapableGroupChanging)
-          {
-            GroupList->AddUnique(File->Group);
-          }
-          if (CapableOwnerChanging)
-          {
-            UserList->AddUnique(File->Owner);
-          }
-        }
-
-        // if we haven't collected tokens for all files in current directory,
-        // make sure we collect them at least for all selected files.
-        // (note that so far the files in FileList has to be from current direcotry)
-        if (Count < Files->Count)
-        {
-          for (int Index = 0; Index < FileList->Count; Index++)
-          {
-            TRemoteFile * File = (TRemoteFile *)(FileList->Objects[Index]);
-            if (CapableGroupChanging)
-            {
-              GroupList->AddUnique(File->Group);
-            }
-            if (CapableOwnerChanging)
-            {
-              UserList->AddUnique(File->Owner);
-            }
-          }
-        }
-      }
-
-      CurrentProperties = TRemoteProperties::CommonProperties(FileList);
-
-      int Flags = 0;
-      if (Terminal->IsCapable[fcModeChanging]) Flags |= cpMode;
-      if (CapableOwnerChanging) Flags |= cpOwner;
-      if (CapableGroupChanging) Flags |= cpGroup;
-
-      TCalculateChecksumEvent CalculateChecksumEvent = NULL;
-      if (Terminal->IsCapable[fcCalculatingChecksum])
-      {
-        CalculateChecksumEvent = CalculateChecksum;
-      }
-
-      std::unique_ptr<TStrings> ChecksumAlgs(new TStringList());
-      Terminal->GetSupportedChecksumAlgs(ChecksumAlgs.get());
-
-      TRemoteProperties NewProperties = CurrentProperties;
-      Result =
-        DoPropertiesDialog(FileList, RemoteDirView->PathName,
-          GroupList, UserList, ChecksumAlgs.get(), &NewProperties, Flags,
-          Terminal->IsCapable[fcGroupOwnerChangingByID],
-          CalculateSize, CalculateChecksumEvent);
-      if (Result)
-      {
-        NewProperties = TRemoteProperties::ChangedProperties(CurrentProperties, NewProperties);
-        Terminal->ChangeFilesProperties(FileList, &NewProperties);
-      }
-    }
-    __finally
-    {
-      delete GroupList;
-      delete UserList;
-    }
-  }
-  else
-  {
-    DirView(Side)->DisplayPropertiesMenu();
-    Result = true;
-  }
-  return Result;
-}
-//---------------------------------------------------------------------------
-void __fastcall TCustomScpExplorerForm::KeyProcessed(Word & Key, TShiftState Shift)
-{
-  if (Shift * AllKeyShiftStates() == (TShiftState() << ssAlt))
-  {
-    FIgnoreNextDialogChar = Key;
-  }
-  Key = 0;
-}
-//---------------------------------------------------------------------------
-void __fastcall TCustomScpExplorerForm::CheckCustomCommandShortCut(
-  TCustomCommandList * List, Word & Key, Classes::TShiftState Shift, TShortCut KeyShortCut)
-{
-  const TCustomCommandType * Command = List->Find(KeyShortCut);
-  if (Command != NULL)
-  {
-    KeyProcessed(Key, Shift);
-    if (CustomCommandState(*Command, false, ccltAll) > 0)
-    {
-      TAutoFlag DontCopyCommandToClipboardFlag(DontCopyCommandToClipboard);
-      ExecuteFileOperationCommand(foCustomCommand, osRemote,
-        false, false, const_cast<TCustomCommandType *>(Command));
-    }
-  }
-}
-//---------------------------------------------------------------------------
-void __fastcall TCustomScpExplorerForm::KeyDown(Word & Key, Classes::TShiftState Shift)
-{
-  if (QueueView3->Focused() && (QueueView3->OnKeyDown != NULL))
-  {
-    QueueView3->OnKeyDown(QueueView3, Key, Shift);
-  }
-
-  if (!DirView(osCurrent)->IsEditing())
-  {
-    TShortCut KeyShortCut = ShortCut(Key, Shift);
-    for (int Index = 0; Index < NonVisualDataModule->ExplorerActions->ActionCount; Index++)
-    {
-      // Note that handling shortcuts on panel (current control) popup menu has precendence over this.
-      // But so far it's not a problem, as it does what we want.
-      TAction * Action = (TAction *)NonVisualDataModule->ExplorerActions->Actions[Index];
-      if (((Action->ShortCut == KeyShortCut) ||
-           (Action->SecondaryShortCuts->IndexOfShortCut(KeyShortCut) >= 0)) &&
-          AllowedAction(Action, aaShortCut))
-      {
-        // Has to be called before the action as the dialog char is already in queue.
-        // So when the action consumes message queue, we already need to have the
-        // FIgnoreNextDialogChar set
-        KeyProcessed(Key, Shift);
-        // Reset reference to previous component (when menu/toolbar was clicked).
-        // Needed to detect that action was invoked by keyboard shortcut
-        // in TNonVisualDataModule::ExplorerActionsExecute
-        Action->ActionComponent = NULL;
-        Action->Execute();
-        return;
-      }
-    }
-    for (int i = 0; i < TTerminalManager::Instance()->Count; i++)
-    {
-      if (NonVisualDataModule->OpenSessionShortCut(i) == KeyShortCut)
-      {
-        KeyProcessed(Key, Shift);
-        TTerminalManager::Instance()->ActiveSessionIndex = i;
-        return;
-      }
-    }
-    if (Key == VK_TAB && Shift.Contains(ssCtrl))
-    {
-      KeyProcessed(Key, Shift);
-      TTerminalManager::Instance()->CycleTerminals(!Shift.Contains(ssShift));
-    }
-
-    TShortCut CustomShortCut = NormalizeCustomShortCut(KeyShortCut);
-    if (IsCustomShortCut(CustomShortCut))
-    {
-      CheckCustomCommandShortCut(WinConfiguration->CustomCommandList, Key, Shift, CustomShortCut);
-      CheckCustomCommandShortCut(WinConfiguration->ExtensionList, Key, Shift, CustomShortCut);
-
-      if (WinConfiguration->SharedBookmarks != NULL)
-      {
-        TBookmark * Bookmark = WinConfiguration->SharedBookmarks->FindByShortCut(CustomShortCut);
-        if ((Bookmark != NULL) &&
-            OpenBookmark(FCurrentSide, Bookmark))
-        {
-          KeyProcessed(Key, Shift);
-        }
-      }
-    }
-  }
-
-  TForm::KeyDown(Key, Shift);
-}
-//---------------------------------------------------------------------------
-void __fastcall TCustomScpExplorerForm::InitStatusBar()
-{
-  bool OpenedTerminal = false;
-  UnicodeString ProtocolName;
-  UnicodeString ProtocolNameHint;
-  UnicodeString SecurityProtocolName;
-  UnicodeString DurationHint;
-
-  // See the comment in TScpCommanderForm::UpdateControls()
-  TTerminal * ActiveTerminal = TTerminalManager::Instance()->ActiveTerminal;
-  if (ActiveTerminal != NULL)
-  {
-    // Active is not enough here
-    if (ActiveTerminal->Status == ssOpened)
-    {
-      const TSessionInfo & SessionInfo = ActiveTerminal->GetSessionInfo();
-      const TFileSystemInfo & FileSystemInfo = ActiveTerminal->GetFileSystemInfo();
-      if (FileSystemInfo.ProtocolName.IsEmpty())
-      {
-        ProtocolName = SessionInfo.ProtocolName;
-      }
-      else
-      {
-        ProtocolName = FileSystemInfo.ProtocolName;
-      }
-      ProtocolNameHint = LoadStr(STATUS_PROTOCOL_HINT);
-      SecurityProtocolName = SessionInfo.SecurityProtocolName;
-
-      DurationHint = LoadStr(STATUS_DURATION_HINT);
-      OpenedTerminal = true;
-    }
-    else if (ActiveTerminal->Status > ssClosed)
-    {
-      ProtocolName = LoadStr(STATUS_CONNECTING);
-    }
-    else
-    {
-      ProtocolName = LoadStr(STATUS_NOT_CONNECTED2);
-    }
-  }
-
-  TTBXStatusBar * SessionStatusBar = (TTBXStatusBar *)GetComponent(fcStatusBar);
-
-  int Offset = SessionStatusBar->Panels->Count - SessionPanelCount;
-
-  TTBXStatusPanel * ProtocolStatusPanel = SessionStatusBar->Panels->Items[Offset + 0];
-  ProtocolStatusPanel->ViewPriority = (ActiveTerminal != NULL) ? 100 : 0;
-  if (ProtocolStatusPanel->Caption != ProtocolName)
-  {
-    ProtocolStatusPanel->Caption = ProtocolName;
-    std::unique_ptr<TCanvas> Canvas(CreateControlCanvas(SessionStatusBar));
-    ProtocolStatusPanel->Size = Canvas->TextWidth(ProtocolName) + ScaleByTextHeight(SessionStatusBar, 32);
-  }
-  ProtocolStatusPanel->Hint = ProtocolNameHint;
-
-  TTBXStatusPanel * SecurityStatusPanel = SessionStatusBar->Panels->Items[Offset + 1];
-  SecurityStatusPanel->ViewPriority = OpenedTerminal ? 98 : 0;
-  bool SecurityEnabled = !SecurityProtocolName.IsEmpty();
-  SecurityStatusPanel->Enabled = SecurityEnabled;
-  UnicodeString SecurityProtocolHint;
-  if (SecurityEnabled)
-  {
-    SecurityProtocolHint = FMTLOAD(STATUS_SECURE, (SecurityProtocolName));
-  }
-  else
-  {
-    SecurityProtocolHint = LoadStr(STATUS_INSECURE);
-  }
-  SecurityStatusPanel->Hint = SecurityProtocolHint;
-
-  TTBXStatusPanel * DurationStatusPanel = SessionStatusBar->Panels->Items[Offset + 2];
-  DurationStatusPanel->ViewPriority = OpenedTerminal ? 99 : 0;
-  DurationStatusPanel->Hint = DurationHint;
-
-  UpdateStatusBar();
-}
-//---------------------------------------------------------------------------
-void __fastcall TCustomScpExplorerForm::UpdateStatusBar()
-{
-  TTBXStatusBar * SessionStatusBar = (TTBXStatusBar *)GetComponent(fcStatusBar);
-  DebugAssert(SessionStatusBar != NULL);
-<<<<<<< HEAD
-
-  TTBXStatusPanel * NoteStatusPanel = SessionStatusBar->Panels->Items[0];
-  if (!FNote.IsEmpty())
-  {
-    NoteStatusPanel->Caption = FNote;
-  }
-  else
-  {
-    UpdateStatusPanelText(NoteStatusPanel);
-  }
-  NoteStatusPanel->Hint = FNoteHints;
-
-  UnicodeString LoginTime;
-  // See the comment in TScpCommanderForm::UpdateControls()
-  TTerminal * ActiveTerminal = TTerminalManager::Instance()->ActiveTerminal;
-  // Active is not enough here
-  if ((ActiveTerminal != NULL) && (ActiveTerminal->Status == ssOpened))
-  {
-    const TSessionInfo & SessionInfo = ActiveTerminal->GetSessionInfo();
-    LoginTime = FormatDateTimeSpan(Configuration->TimeFormat, Now() - SessionInfo.LoginTime);
-  }
-  TTBXStatusPanel * DurationStatusPanel = SessionStatusBar->Panels->Items[SessionStatusBar->Panels->Count - 1];
-  DurationStatusPanel->Caption = LoginTime;
-=======
-  if (!HasActiveTerminal() || (Terminal->Status < ssOpened))
-  {
-    // note: (Terminal->Status < sshReady) currently never happens here,
-    // so STATUS_CONNECTING is never used
-    SessionStatusBar->SimplePanel = true;
-    SessionStatusBar->SimpleText = LoadStr(
-      !HasActiveTerminal() ? STATUS_NOT_CONNECTED : STATUS_CONNECTING);
-  }
-  else
-  {
-    DebugAssert(Terminal);
-    SessionStatusBar->SimplePanel = false;
-    const TSessionInfo & SessionInfo = Terminal->GetSessionInfo();
-
-    if (!FNote.IsEmpty())
-    {
-      SessionStatusBar->Panels->Items[0]->Caption = FNote;
-    }
-    else
-    {
-      UpdateStatusPanelText(SessionStatusBar->Panels->Items[0]);
-    }
-
-    SessionStatusBar->Panels->Items[SessionStatusBar->Panels->Count - 1]->Caption =
-      FormatDateTimeSpan(Configuration->TimeFormat, Now() - SessionInfo.LoginTime);
-  }
-  SessionStatusBar->Panels->Items[0]->Hint = FNoteHints;
->>>>>>> fba6e3fa
-}
-//---------------------------------------------------------------------------
-void __fastcall TCustomScpExplorerForm::UpdateStatusPanelText(TTBXStatusPanel * Panel)
-{
-  Panel->Caption = L"";
-}
-//---------------------------------------------------------------------------
-void __fastcall TCustomScpExplorerForm::Idle()
-{
-
-  if (FShowing || FStandaloneEditing)
-  {
-    FEditorManager->Check();
-
-    // make sure that Idle is called before update queue, as it may invoke QueueEvent
-    // that needs to know if queue view is visible (and it may be closed after queue update)
-    TTerminalManager::Instance()->Idle(FDoNotIdleCurrentTerminal > 0);
-  }
-
-  if (FShowing)
-  {
-    if (!NonVisualDataModule->Busy &&
-        // Menu is opened or drag&drop is going on
-        (Mouse->Capture == NULL))
-    {
-      if (FRefreshRemoteDirectory)
-      {
-        if ((Terminal != NULL) && (Terminal->Status == ssOpened))
-        {
-          Terminal->RefreshDirectory();
-        }
-        FRefreshRemoteDirectory = false;
-      }
-      if (FRefreshLocalDirectory)
-      {
-        ReloadLocalDirectory();
-        FRefreshLocalDirectory = false;
-      }
-
-      if (WinConfiguration->RefreshRemotePanel)
-      {
-        if ((Terminal != NULL) && (Terminal->Status == ssOpened) &&
-            (Now() - Terminal->DirectoryLoaded > WinConfiguration->RefreshRemotePanelInterval))
-        {
-          RemoteDirView->ReloadDirectory();
-        }
-      }
-    }
-  }
-
-  if (FShowing || FStandaloneEditing)
-  {
-    if (FQueueStatusInvalidated)
-    {
-      UpdateQueueStatus(false);
-    }
-
-    RefreshQueueItems();
-  }
-
-  if (FShowing)
-  {
-    UpdateStatusBar();
-  }
-
-  FIgnoreNextDialogChar = 0;
-
-}
-//---------------------------------------------------------------------------
-void __fastcall TCustomScpExplorerForm::UserActionTimer(TObject * /*Sender*/)
-{
-  try
-  {
-    FUserActionTimer->Enabled = false;
-    if (IsQueueAutoPopup() && (FPendingQueueActionItem != NULL))
-    {
-      if (TQueueItem::IsUserActionStatus(FPendingQueueActionItem->Status))
-      {
-        FPendingQueueActionItem->ProcessUserAction();
-      }
-    }
-  }
-  __finally
-  {
-    FPendingQueueActionItem = NULL;
-  }
-}
-//---------------------------------------------------------------------------
-void __fastcall TCustomScpExplorerForm::ApplicationMinimize(TObject * /*Sender*/)
-{
-  if (WinConfiguration->MinimizeToTray)
-  {
-    UpdateTrayIcon();
-    FTrayIcon->Visible = true;
-    if (Visible)
-    {
-      ShowWindow(Handle, SW_HIDE);
-    }
-  }
-}
-//---------------------------------------------------------------------------
-void __fastcall TCustomScpExplorerForm::ApplicationRestore(TObject * /*Sender*/)
-{
-  // WORKAROUND
-  // When restoring maximized window from minimization,
-  // rarely some controls do not align properly.
-  // Two instances seen (both for Commander):
-  // - When restoring, window is temporarily narrower (not maximized),
-  //   causing toolbars on TopDock to wrap and dock to expand horizontally.
-  //   Once maximized already, top dock shinks back, but the session PageControl,
-  //   do not align up, leaving space between TopDock and PageControl.
-  // - Similar issue seen with LocalDirView not aligning down to status bar.
-  for (int Index = 0; Index < ControlCount; Index++)
-  {
-    RealignControl(Controls[Index]);
-  }
-
-  if (FTrayIcon->Visible)
-  {
-    FTrayIcon->Visible = false;
-    if (Visible)
-    {
-      ShowWindow(Handle, SW_SHOW);
-    }
-  }
-
-  if (FNeedSession && DebugAlwaysTrue(Terminal == NULL))
-  {
-    FNeedSession = false;
-    NonVisualDataModule->StartBusy();
-    try
-    {
-      NeedSession(true);
-    }
-    __finally
-    {
-      NonVisualDataModule->EndBusy();
-    }
-  }
-}
-//---------------------------------------------------------------------------
-void __fastcall TCustomScpExplorerForm::UpdateTrayIcon()
-{
-  FTrayIcon->Hint = GetMainForm()->Caption;
-}
-//---------------------------------------------------------------------------
-void __fastcall TCustomScpExplorerForm::ApplicationTitleChanged()
-{
-  UpdateTrayIcon();
-}
-//---------------------------------------------------------------------------
-void __fastcall TCustomScpExplorerForm::RestoreApp()
-{
-  // workaround
-  // TApplication.WndProc sets TApplication.FAppIconic to false,
-  // on WM_ACTIVATEAPP, what renders TApplication.Restore no-op function.
-  // But WM_ACTIVATEAPP message can be received even when
-  // the main window is minimized to the tray and internal editor window is focused
-  // (after another application was previously active)
-  if (::IsIconic(Handle))
-  {
-    if (!IsAppIconic())
-    {
-      SetAppIconic(true);
-    }
-  }
-  ::ApplicationRestore();
-  Application->BringToFront();
-}
-//---------------------------------------------------------------------------
-void __fastcall TCustomScpExplorerForm::TrayIconClick(TObject * /*Sender*/)
-{
-  RestoreApp();
-}
-//---------------------------------------------------------------------------
-void __fastcall TCustomScpExplorerForm::NewSession(const UnicodeString & SessionUrl)
-{
-  if (OpenInNewWindow())
-  {
-    ExecuteNewInstance(SessionUrl);
-  }
-  else
-  {
-    TTerminalManager::Instance()->NewSession(SessionUrl);
-  }
-}
-//---------------------------------------------------------------------------
-UnicodeString __fastcall TCustomScpExplorerForm::SaveHiddenDuplicateSession(TSessionData * SessionData)
-{
-  UnicodeString SessionName = StoredSessions->HiddenPrefix + Terminal->SessionData->SessionName;
-  StoredSessions->NewSession(SessionName, SessionData);
-  // modified only, explicit
-  StoredSessions->Save(false, true);
-
-  // encode session name because of slashes in hierarchical sessions
-  return EncodeUrlString(SessionName);
-}
-//---------------------------------------------------------------------------
-UnicodeString __fastcall TCustomScpExplorerForm::CreateHiddenDuplicateSession()
-{
-  // current working directories become defaults here, what is not right
-  std::unique_ptr<TSessionData> SessionData(CloneCurrentSessionData());
-  return SaveHiddenDuplicateSession(SessionData.get());
-}
-//---------------------------------------------------------------------------
-void __fastcall TCustomScpExplorerForm::DuplicateSession()
-{
-  if (OpenInNewWindow())
-  {
-    ExecuteNewInstance(CreateHiddenDuplicateSession());
-  }
-  else
-  {
-    // current working directories become defaults here, what is not right
-    std::unique_ptr<TSessionData> SessionData(CloneCurrentSessionData());
-
-    TTerminalManager * Manager = TTerminalManager::Instance();
-    TManagedTerminal * ATerminal = Manager->NewManagedTerminal(SessionData.get());
-    // We definitelly want this
-    ATerminal->Disconnected = Terminal->Disconnected;
-    // Not sure about these two
-    ATerminal->Permanent = Terminal->Permanent;
-    ATerminal->DisconnectedTemporarily = Terminal->DisconnectedTemporarily; // maybe
-<<<<<<< HEAD
-    Manager->ActiveSession = ATerminal;
-=======
-    Manager->ActiveTerminal = ATerminal;
->>>>>>> fba6e3fa
-  }
-}
-//---------------------------------------------------------------------------
-void __fastcall TCustomScpExplorerForm::RenameSession()
-{
-  UnicodeString Name = Terminal->SessionData->SessionName;
-  if (InputDialog(LoadStr(RENAME_SESSION_TITLE), LoadStr(RENAME_SESSION_PROMPT), Name, HELP_SESSION_RENAME))
-  {
-    // Checks for a slash only, so it's not that big deal that we do the check after submitting the dialog only.
-    TSessionData::ValidateName(Name);
-
-    // This is inconsistent with how color (for example) is handled.
-    Terminal->SessionData->Name = Name;
-
-    UpdateControls();
-    // Add/Remove distinguishing paths from sessions of the same name.
-    SessionListChanged();
-  }
-}
-//---------------------------------------------------------------------------
-bool __fastcall TCustomScpExplorerForm::CanCloseQueue(TTerminalQueue * Queue)
-{
-  DebugAssert(Queue != NULL);
-  bool Result = Queue->IsEmpty;
-  if (!Result)
-  {
-    SetFocus();
-    Result = (MessageDialog(LoadStr(PENDING_QUEUE_ITEMS2), qtWarning, qaOK | qaCancel, HELP_NONE) == qaOK);
-  }
-  return Result;
-}
-//---------------------------------------------------------------------------
-bool __fastcall TCustomScpExplorerForm::CanCloseQueue()
-{
-  return CanCloseQueue(FQueue);
-}
-//---------------------------------------------------------------------------
-void __fastcall TCustomScpExplorerForm::CloseSession()
-{
-  if (CanCloseQueue())
-  {
-    TTerminalManager::Instance()->FreeActiveTerminal();
-  }
-}
-//---------------------------------------------------------------------------
-void __fastcall TCustomScpExplorerForm::DisconnectSession()
-{
-  if (CanCloseQueue())
-  {
-    TTerminalManager::Instance()->DisconnectActiveTerminal();
-  }
-}
-//---------------------------------------------------------------------------
-void __fastcall TCustomScpExplorerForm::TerminalDisconnected()
-{
-  DetachTerminal(Terminal);
-  RemoteDirView->Terminal = Terminal;
-  UpdateRemotePathComboBox(false);
-  InitStatusBar();
-  UpdateControls();
-}
-//---------------------------------------------------------------------------
-void __fastcall TCustomScpExplorerForm::TerminalConnecting()
-{
-  InitStatusBar();
-}
-//---------------------------------------------------------------------------
-void __fastcall TCustomScpExplorerForm::ReconnectSession()
-{
-  if (DebugAlwaysTrue(!Terminal->Active))
-  {
-    TTerminalManager::Instance()->ReconnectActiveTerminal();
-  }
-}
-//---------------------------------------------------------------------------
-void __fastcall TCustomScpExplorerForm::OpenStoredSession(TSessionData * Data)
-{
-  if (OpenInNewWindow())
-  {
-    // encode session name because of slashes in hierarchical sessions
-    ExecuteNewInstance(EncodeUrlString(Data->Name));
-  }
-  else
-  {
-    TTerminalManager * Manager = TTerminalManager::Instance();
-    TManagedTerminal * Terminal = Manager->NewManagedTerminal(Data);
-    Manager->ActiveSession = Terminal;
-  }
-}
-//---------------------------------------------------------------------------
-void __fastcall TCustomScpExplorerForm::DoOpenFolderOrWorkspace(const UnicodeString & Name, bool ConnectFirstTerminal)
-{
-  TTerminalManager * Manager = TTerminalManager::Instance();
-  std::unique_ptr<TObjectList> DataList(new TObjectList());
-  StoredSessions->GetFolderOrWorkspace(Name, DataList.get());
-  TManagedTerminal * FirstTerminal = Manager->NewTerminals(DataList.get());
-  // FirstTerminal can be null, if some of the
-  if (!ConnectFirstTerminal && (FirstTerminal != NULL))
-  {
-    FirstTerminal->Disconnected = true;
-    FirstTerminal->DisconnectedTemporarily = true;
-  }
-  Manager->ActiveSession = FirstTerminal;
-}
-//---------------------------------------------------------------------------
-void __fastcall TCustomScpExplorerForm::OpenFolderOrWorkspace(const UnicodeString & Name)
-{
-  if (OpenInNewWindow())
-  {
-    ExecuteNewInstance(Name);
-  }
-  else
-  {
-    DoOpenFolderOrWorkspace(Name, true);
-  }
-}
-//---------------------------------------------------------------------------
-void __fastcall TCustomScpExplorerForm::FormCloseQuery(TObject * /*Sender*/,
-      bool &CanClose)
-{
-  // See the comment in CloseApp()
-  if (NonVisualDataModule->Busy)
-  {
-    CanClose = false;
-  }
-  else if (Terminal != NULL)
-  {
-    if (Terminal->Active && WinConfiguration->ConfirmClosingSession)
-    {
-      unsigned int Result;
-      TMessageParams Params(mpNeverAskAgainCheck);
-      UnicodeString Message;
-      int Answers = qaOK | qaCancel;
-      if (TTerminalManager::Instance()->Count > 1)
-      {
-        if (!WinConfiguration->AutoSaveWorkspace)
-        {
-          Message = LoadStr(CLOSE_SESSIONS_WORKSPACE3);
-        }
-        else
-        {
-          Message = LoadStr(CLOSE_SESSIONS);
-        }
-      }
-      else
-      {
-        if (!WinConfiguration->AutoSaveWorkspace)
-        {
-          Message = LoadStr(CLOSE_SESSION_WORKSPACE);
-        }
-        else
-        {
-          Message = LoadStr(CLOSE_SESSION);
-        }
-        Message = FORMAT(Message, (Terminal->SessionData->SessionName));
-      }
-
-      UnicodeString Note;
-      if (WinConfiguration->AutoSaveWorkspace)
-      {
-        Note = FMTLOAD(AUTO_WORKSPACE, (WorkspaceName()));
-      }
-      else
-      {
-        Note = LoadStr(AUTO_WORKSPACE_ENABLE);
-        Answers = qaYes | qaNo | qaCancel;
-      }
-      Message = FORMAT("%s\n\n%s", (MainInstructions(Message), Note));
-
-      SetFocus();
-      Result = MessageDialog(Message, qtConfirmation,
-        Answers, HELP_CLOSE_SESSION_WORKSPACE, &Params);
-
-      if (Result == qaNeverAskAgain)
-      {
-        WinConfiguration->ConfirmClosingSession = false;
-      }
-
-      if (Result == qaNo)
-      {
-        CanClose = SaveWorkspace(true);
-        // note that the workspace will be saved redundatly again from FormClose
-      }
-      else
-      {
-        CanClose =
-          (Result == qaOK) ||
-          (Result == qaYes) || // CLOSE_SESSIONS_WORKSPACE variant
-          (Result == qaNeverAskAgain);
-      }
-    }
-
-    if (CanClose)
-    {
-      CanClose = CanCloseQueue();
-    }
-  }
-
-  if (CanClose)
-  {
-    CanClose =
-      FEditorManager->CloseInternalEditors(CloseInternalEditor) &&
-      FEditorManager->CloseExternalFilesWithoutProcess();
-
-    if (CanClose)
-    {
-      while (CanClose && (FLocalEditors->Count > 0))
-      {
-        int PrevCount = FLocalEditors->Count;
-        static_cast<TForm *>(FLocalEditors->Items[0])->Close();
-        CanClose = (FLocalEditors->Count < PrevCount);
-      }
-
-      if (CanClose)
-      {
-        CanClose = FEditorManager->Empty(true);
-        if (!CanClose)
-        {
-          SetFocus();
-          CanClose =
-            (MessageDialog(
-              LoadStr(PENDING_EDITORS), qtWarning, qaIgnore | qaCancel, HELP_NONE) == qaIgnore);
-        }
-      }
-    }
-  }
-}
-//---------------------------------------------------------------------------
-void __fastcall TCustomScpExplorerForm::CloseInternalEditor(TObject * Sender)
-{
-  TForm * Form = dynamic_cast<TForm *>(Sender);
-  DebugAssert(Form != NULL);
-  Form->Close();
-}
-//---------------------------------------------------------------------------
-void __fastcall TCustomScpExplorerForm::ForceCloseInternalEditor(TObject * Sender)
-{
-  TForm * Form = dynamic_cast<TForm *>(Sender);
-  delete Form;
-}
-//---------------------------------------------------------------------------
-void __fastcall TCustomScpExplorerForm::ForceCloseLocalEditors()
-{
-
-  while (FLocalEditors->Count > 0)
-  {
-    delete static_cast<TForm *>(FLocalEditors->Items[0]);
-  }
-}
-//---------------------------------------------------------------------------
-void __fastcall TCustomScpExplorerForm::RemoteDirViewDisplayProperties(
-      TObject *Sender)
-{
-  TStrings *FileList = ((TUnixDirView*)Sender)->CreateFileList(True, False, NULL);
-  try
-  {
-    SetProperties(osRemote, FileList);
-  }
-  __finally
-  {
-    delete FileList;
-  }
-}
-//---------------------------------------------------------------------------
-void __fastcall TCustomScpExplorerForm::ComponentShowing(Byte Component, bool value)
-{
-  if (value)
-  {
-    if (Component == fcCustomCommandsBand)
-    {
-      UpdateCustomCommandsToolbar();
-    }
-
-    if (Component == fcQueueFileList)
-    {
-      DebugAssert(!QueueFileListSplitter->Visible);
-      AdjustQueueLayout();
-      UpdateQueueFileList();
-    }
-  }
-}
-//---------------------------------------------------------------------------
-void __fastcall TCustomScpExplorerForm::AdjustQueueLayout()
-{
-  int MinHeightLimit =
-    GetStaticQueuePanelComponentsHeight() +
-    QueueFileListSplitter->Height +
-    QueueFileList->Height +
-    GetMinQueueViewHeight();
-  if (QueuePanel->ClientHeight < MinHeightLimit)
-  {
-    QueuePanel->ClientHeight = MinHeightLimit;
-  }
-}
-//---------------------------------------------------------------------------
-void __fastcall TCustomScpExplorerForm::SetComponentVisible(Byte Component, Boolean value)
-{
-  TControl * Control = GetComponent(Component);
-  DebugAssert(Control);
-  bool Changed = (Control->Visible != value);
-  if (Changed)
-  {
-    ComponentShowing(Component, value);
-
-    TWinControl * WinControl = dynamic_cast<TWinControl*>(Control);
-    bool WasFocused = (WinControl != NULL) && (ActiveControl != NULL) &&
-      ((ActiveControl == WinControl) || (ActiveControl->Parent == WinControl));
-    if (value)
-    {
-      int RemainingHeight = Control->Parent->ClientHeight;
-      int RemainingWidth = Control->Parent->ClientWidth;
-      for (int i = 0; i < Control->Parent->ControlCount; i++)
-      {
-        TControl * ChildControl = Control->Parent->Controls[i];
-        if (ChildControl->Visible)
-        {
-          switch (ChildControl->Align)
-          {
-            case alTop:
-            case alBottom:
-              RemainingHeight -= ChildControl->Height;
-              break;
-
-            case alLeft:
-            case alRight:
-              RemainingWidth -= ChildControl->Width;
-              break;
-          }
-        }
-      }
-
-      int Reserve = ScaleByTextHeight(this, 32);
-      // queue in explorer, trees in commander
-      if (Control->Height > RemainingHeight - Reserve)
-      {
-        Control->Height = RemainingHeight / 2;
-      }
-
-      if (Control->Width > RemainingWidth - Reserve)
-      {
-        Control->Width = RemainingWidth / 2;
-      }
-    }
-    Control->Visible = value;
-    if (WasFocused && Visible)
-    {
-      DirView(osCurrent)->SetFocus();
-    }
-
-    FixControlsPlacement();
-  }
-}
-//---------------------------------------------------------------------------
-bool __fastcall TCustomScpExplorerForm::GetComponentVisible(Byte Component)
-{
-  TControl * Control = GetComponent(Component);
-  if (Control == NULL)
-  {
-    return false;
-  }
-  else
-  {
-    return Control->Visible;
-  }
-}
-//---------------------------------------------------------------------------
-bool __fastcall TCustomScpExplorerForm::IsComponentPossible(Byte Component)
-{
-  bool Result;
-  if ((Component == fcExplorerUpdatesBand) || (Component == fcCommanderUpdatesBand))
-  {
-    Result = !IsUWP();
-  }
-  else
-  {
-    Result = true;
-  }
-  return Result;
-}
-//---------------------------------------------------------------------------
-void __fastcall TCustomScpExplorerForm::MakeFocusedItemVisible(TCustomDirView * DirView)
-{
-  if (DirView->ItemFocused != NULL)
-  {
-    DirView->ItemFocused->MakeVisible(false);
-  }
-}
-//---------------------------------------------------------------------------
-void __fastcall TCustomScpExplorerForm::FixControlsPlacement()
-{
-  MakeFocusedItemVisible(RemoteDirView);
-  QueueSplitter->Visible = QueuePanel->Visible;
-  QueueFileListSplitter->Visible = QueueFileList->Visible;
-  RemotePanelSplitter->Visible = RemoteDrivePanel->Visible;
-
-  TControl * QueueControlsOrder[] =
-    { QueueDock, QueueView3, QueueFileListSplitter, QueueFileList };
-  SetVerticalControlsOrder(QueueControlsOrder, LENOF(QueueControlsOrder));
-<<<<<<< HEAD
-
-=======
->>>>>>> fba6e3fa
-}
-//---------------------------------------------------------------------------
-TControl * __fastcall TCustomScpExplorerForm::GetComponent(Byte Component)
-{
-  switch (Component) {
-    case fcStatusBar: return RemoteStatusBar;
-    case fcRemotePopup: return reinterpret_cast<TControl *>(NonVisualDataModule->RemoteFilePopup);
-    case fcQueueView: return QueuePanel;
-    case fcQueueToolbar: return QueueDock;
-    case fcRemoteTree: return RemoteDrivePanel;
-    case fcSessionsTabs: return SessionsPageControl;
-    case fcQueueFileList: return QueueFileList;
-    default: return NULL;
-  }
-}
-//---------------------------------------------------------------------------
-void __fastcall TCustomScpExplorerForm::DirViewColumnRightClick(
-      TObject *Sender, TListColumn *Column, TPoint &Point)
-{
-  DebugAssert(NonVisualDataModule && Column && Sender);
-  NonVisualDataModule->ListColumn = Column;
-  TPopupMenu * DirViewColumnMenu;
-  if (Sender == DirView(osOther))
-  {
-    DirViewColumnMenu = NonVisualDataModule->RemoteDirViewColumnPopup;
-    NonVisualDataModule->RemoteSortByExtColumnPopupItem->Visible =
-      (Column->Index == uvName);
-    NonVisualDataModule->RemoteFormatSizeBytesPopupItem->Visible =
-      (Column->Index == uvSize);
-  }
-  else
-  {
-    DirViewColumnMenu = NonVisualDataModule->LocalDirViewColumnPopup;
-    NonVisualDataModule->LocalSortByExtColumnPopupItem->Visible =
-      (Column->Index == dvName);
-    NonVisualDataModule->LocalFormatSizeBytesPopupItem->Visible =
-      (Column->Index == dvSize);
-  }
-
-  TCustomListView * ListView = DebugNotNull(dynamic_cast<TCustomListView *>(Sender));
-  TPoint ScreenPoint = ListView->ClientToScreen(Point);
-
-  ScreenPoint.x -= GetScrollPos(ListView->Handle, SB_HORZ);
-
-  DirViewColumnMenu->Popup(ScreenPoint.x, ScreenPoint.y);
-}
-//---------------------------------------------------------------------------
-void __fastcall TCustomScpExplorerForm::DirViewExecFile(
-      TObject *Sender, TListItem *Item, bool &AllowExec)
-{
-  DoDirViewExecFile(Sender, Item, AllowExec);
-}
-//---------------------------------------------------------------------------
-void __fastcall TCustomScpExplorerForm::DoDirViewExecFile(TObject * Sender,
-  TListItem * Item, bool & AllowExec)
-{
-  DebugAssert(Sender && Item && Configuration);
-  DebugAssert(AllowExec);
-  TCustomDirView * ADirView = (TCustomDirView *)Sender;
-<<<<<<< HEAD
-  TOperationSide Side = ((ADirView == DirView(osRemote)) ? osRemote : osLocal);
-  bool Remote = !IsSideLocalBrowser(Side);
-  bool ResolvedSymlinks = !Remote || Terminal->ResolvingSymlinks || Terminal->IsEncryptingFiles();
-=======
-  bool Remote = (ADirView == DirView(osRemote)) && !IsSideLocalBrowser(osRemote);
-  bool ResolvedSymlinks = !Remote || Terminal->ResolvingSymlinks || Terminal->IsEncryptingFiles();
-  TOperationSide Side = (Remote ? osRemote : osLocal); // TODO
->>>>>>> fba6e3fa
-
-  // Anything special is done on double click only (not on "open" indicated by FForceExecution),
-  // on files only (not directories)
-  // and only when symlinks are resolved (apply to remote panel only)
-  if (!ADirView->ItemIsDirectory(Item) &&
-      (ResolvedSymlinks || FForceExecution))
-  {
-    if ((WinConfiguration->DoubleClickAction != dcaOpen) &&
-        !FForceExecution && ResolvedSymlinks)
-    {
-      if (WinConfiguration->DoubleClickAction == dcaCopy)
-      {
-        // To counter the lock in DirViewBusy (called from TCustomDirView.DoExecute)
-        UnlockWindow();
-        try
-        {
-          if (IsLocalBrowserMode())
-          {
-            LocalLocalCopy(foCopy, Side, true, !WinConfiguration->CopyOnDoubleClickConfirmation, false, 0);
-          }
-          else
-          {
-            ExecuteFileOperation(foCopy, Side, true, !WinConfiguration->CopyOnDoubleClickConfirmation);
-          }
-        }
-        __finally
-        {
-          LockWindow();
-        }
-        AllowExec = false;
-      }
-      else if (WinConfiguration->DoubleClickAction == dcaEdit)
-      {
-        if (!Remote || !WinConfiguration->DisableOpenEdit)
-        {
-          ExecuteFile(Side, efDefaultEditor);
-          AllowExec = false;
-        }
-      }
-      else
-      {
-        DebugFail();
-      }
-    }
-
-    // if we have not done anything special, fall back to default behavior
-    if (AllowExec)
-    {
-      if (Remote && !WinConfiguration->DisableOpenEdit)
-      {
-        ExecuteFile(osRemote, efShell);
-        AllowExec = false;
-      }
-    }
-  }
-}
-//---------------------------------------------------------------------------
-bool __fastcall TCustomScpExplorerForm::GetHasDirView(TOperationSide Side)
-{
-  return ((Side == osRemote) || (Side == osCurrent));
-}
-//---------------------------------------------------------------------------
-void __fastcall TCustomScpExplorerForm::CompareDirectories()
-{
-  DebugFail();
-}
-//---------------------------------------------------------------------------
-void __fastcall TCustomScpExplorerForm::SynchronizeDirectories()
-{
-  DebugFail();
-}
-//---------------------------------------------------------------------------
-bool __fastcall TCustomScpExplorerForm::DoSynchronizeDirectories(
-  UnicodeString & LocalDirectory, UnicodeString & RemoteDirectory, int UseDefaults)
-{
-  TSynchronizeParamType Params;
-  Params.LocalDirectory = LocalDirectory;
-  Params.RemoteDirectory = RemoteDirectory;
-  int UnusedParams =
-    (GUIConfiguration->SynchronizeParams &
-      (TTerminal::spPreviewChanges | TTerminal::spTimestamp | TTerminal::spNotByTime | TTerminal::spBySize |
-       TTerminal::spCaseSensitive));
-  Params.Params = GUIConfiguration->SynchronizeParams & ~UnusedParams;
-  Params.Options = GUIConfiguration->SynchronizeOptions;
-  bool SaveSettings = false;
-  TSynchronizeController Controller(&DoSynchronize, &DoSynchronizeInvalid,
-    &DoSynchronizeTooManyDirectories);
-  DebugAssert(FSynchronizeController == NULL);
-  FSynchronizeController = &Controller;
-  bool Result;
-  try
-  {
-    TCopyParamType CopyParam = GUIConfiguration->CurrentCopyParam;
-    int CopyParamAttrs = Terminal->UsableCopyParamAttrs(0).Upload;
-    int Options =
-      FLAGMASK(SynchronizeAllowSelectedOnly(), soAllowSelectedOnly);
-    DebugAssert(FOnFeedSynchronizeError == NULL);
-    Result = DoSynchronizeDialog(Params, &CopyParam, Controller.StartStop,
-      SaveSettings, Options, CopyParamAttrs, GetSynchronizeOptions, SynchronizeSessionLog,
-      FOnFeedSynchronizeError, SynchronizeInNewWindow, UseDefaults);
-    if (Result)
-    {
-      if (SaveSettings)
-      {
-        GUIConfiguration->SynchronizeParams = Params.Params | UnusedParams;
-        GUIConfiguration->SynchronizeOptions = Params.Options;
-      }
-      else
-      {
-        if (FLAGSET(GUIConfiguration->SynchronizeOptions, soSynchronizeAsk) &&
-            FLAGCLEAR(Params.Options, soSynchronizeAsk) &&
-            FLAGSET(Params.Options, soSynchronize))
-        {
-          GUIConfiguration->SynchronizeOptions =
-            (GUIConfiguration->SynchronizeOptions & ~soSynchronizeAsk) |
-            soSynchronize;
-        }
-      }
-      LocalDirectory = Params.LocalDirectory;
-      RemoteDirectory = Params.RemoteDirectory;
-    }
-  }
-  __finally
-  {
-    FSynchronizeController = NULL;
-    DebugAssert(FOnFeedSynchronizeError == NULL);
-    FOnFeedSynchronizeError = NULL;
-  }
-  return Result;
-}
-//---------------------------------------------------------------------------
-void __fastcall TCustomScpExplorerForm::DoSynchronize(
-  TSynchronizeController * /*Sender*/, const UnicodeString LocalDirectory,
-  const UnicodeString RemoteDirectory, const TCopyParamType & CopyParam,
-  const TSynchronizeParamType & Params, TSynchronizeChecklist ** Checklist,
-  TSynchronizeOptions * Options, bool Full)
-{
-  // Keep-up-to-date mode
-  if (Terminal->Status == ssOpened)
-  {
-    try
-    {
-      int PParams = Params.Params;
-      if (!Full)
-      {
-        PParams |= TTerminal::spNoRecurse | TTerminal::spUseCache | TTerminal::spDelayProgress;
-        if (FLAGSET(Params.Options, soRecurse))
-        {
-          PParams |= TTerminal::spSubDirs;
-        }
-      }
-      else
-      {
-        // if keepuptodate is non-recursive,
-        // full sync before has to be non-recursive as well
-        if (FLAGCLEAR(Params.Options, soRecurse))
-        {
-          PParams |= TTerminal::spNoRecurse;
-        }
-      }
-      Synchronize(LocalDirectory, RemoteDirectory, smRemote, CopyParam,
-        PParams, Checklist, Options);
-    }
-    catch (Exception & E)
-    {
-      if (FLAGSET(Params.Options, soContinueOnError) && Terminal->Active &&
-          DebugAlwaysTrue(FOnFeedSynchronizeError != NULL))
-      {
-        // noop, already logged in MoreMessageDialog
-      }
-      else
-      {
-        ShowExtendedExceptionEx(Terminal, &E);
-        throw;
-      }
-    }
-  }
-}
-//---------------------------------------------------------------------------
-void __fastcall TCustomScpExplorerForm::DoSynchronizeInvalid(
-  TSynchronizeController * /*Sender*/, const UnicodeString Directory,
-  const UnicodeString ErrorStr)
-{
-  if (!Directory.IsEmpty())
-  {
-    SimpleErrorDialog(FMTLOAD(WATCH_ERROR_DIRECTORY, (Directory)), ErrorStr);
-  }
-  else
-  {
-    SimpleErrorDialog(LoadStr(WATCH_ERROR_GENERAL), ErrorStr);
-  }
-}
-//---------------------------------------------------------------------------
-void __fastcall TCustomScpExplorerForm::DoSynchronizeTooManyDirectories(
-  TSynchronizeController * /*Sender*/, int & MaxDirectories)
-{
-  if (MaxDirectories < GUIConfiguration->MaxWatchDirectories)
-  {
-    MaxDirectories = GUIConfiguration->MaxWatchDirectories;
-  }
-  else
-  {
-    TMessageParams Params(mpNeverAskAgainCheck);
-    unsigned int Result = MessageDialog(
-      FMTLOAD(TOO_MANY_WATCH_DIRECTORIES, (MaxDirectories, MaxDirectories)),
-      qtConfirmation, qaYes | qaNo, HELP_TOO_MANY_WATCH_DIRECTORIES, &Params);
-
-    if ((Result == qaYes) || (Result == qaNeverAskAgain))
-    {
-      MaxDirectories *= 2;
-      if (Result == qaNeverAskAgain)
-      {
-        GUIConfiguration->MaxWatchDirectories = MaxDirectories;
-      }
-    }
-    else
-    {
-      Abort();
-    }
-  }
-}
-//---------------------------------------------------------------------------
-void __fastcall TCustomScpExplorerForm::Synchronize(const UnicodeString LocalDirectory,
-  const UnicodeString RemoteDirectory, TSynchronizeMode Mode,
-  const TCopyParamType & CopyParam, int Params, TSynchronizeChecklist ** Checklist,
-  TSynchronizeOptions * Options)
-{
-  // Keep-up-to-date mode
-  DebugAssert(!FAutoOperation);
-  void * BatchStorage;
-  BatchStart(BatchStorage);
-  FAutoOperation = true;
-
-  bool AnyOperation = false;
-  TDateTime StartTime = Now();
-  TSynchronizeChecklist * AChecklist = NULL;
-  try
-  {
-    FSynchronizeProgressForm = new TSynchronizeProgressForm(Application, true, -1);
-    if (FLAGCLEAR(Params, TTerminal::spDelayProgress))
-    {
-      FSynchronizeProgressForm->Start();
-    }
-
-    AChecklist = Terminal->SynchronizeCollect(LocalDirectory, RemoteDirectory,
-      static_cast<TTerminal::TSynchronizeMode>(Mode),
-      &CopyParam, Params | TTerminal::spNoConfirmation, TerminalSynchronizeDirectory,
-      Options);
-
-    SetTaskbarListProgressState(TBPF_NOPROGRESS);
-    SAFE_DESTROY(FSynchronizeProgressForm);
-
-    AnyOperation = (AChecklist->CheckedCount > 0);
-    if (AnyOperation)
-    {
-      TSynchronizeProgress SynchronizeProgress(AChecklist);
-      CreateProgressForm(&SynchronizeProgress);
-
-      try
-      {
-        Terminal->SynchronizeApply(
-          AChecklist, &CopyParam, Params | TTerminal::spNoConfirmation, TerminalSynchronizeDirectory,
-          SynchronizeProcessedItem, NULL, NULL, NULL);
-      }
-      __finally
-      {
-        DestroyProgressForm();
-      }
-    }
-
-  }
-  __finally
-  {
-    if (Checklist == NULL)
-    {
-      delete AChecklist;
-    }
-    else
-    {
-      *Checklist = AChecklist;
-    }
-
-    FAutoOperation = false;
-    SAFE_DESTROY(FSynchronizeProgressForm);
-    BatchEnd(BatchStorage);
-    ReloadLocalDirectory();
-    if (AnyOperation)
-    {
-      OperationComplete(StartTime);
-    }
-  }
-}
-//---------------------------------------------------------------------------
-bool __fastcall TCustomScpExplorerForm::SynchronizeAllowSelectedOnly()
-{
-  // can be called from command line
-  return Visible &&
-    ((DirView(osRemote)->SelCount > 0) ||
-     (HasDirView[osLocal] && (DirView(osLocal)->SelCount > 0)));
-}
-//---------------------------------------------------------------------------
-void __fastcall TCustomScpExplorerForm::SynchronizeSessionLog(const UnicodeString & Message)
-{
-  LogSynchronizeEvent(Terminal, Message);
-}
-//---------------------------------------------------------------------------
-void __fastcall TCustomScpExplorerForm::GetSynchronizeOptions(
-  int Params, TSynchronizeOptions & Options)
-{
-  DebugAssert(!IsLocalBrowserMode());
-  if (FLAGSET(Params, TTerminal::spSelectedOnly) && SynchronizeAllowSelectedOnly())
-  {
-    Options.Filter = new TStringList();
-    Options.Filter->CaseSensitive = false;
-    Options.Filter->Duplicates = Types::dupAccept;
-
-    if (DirView(osRemote)->SelCount > 0)
-    {
-      DirView(osRemote)->CreateFileList(false, false, Options.Filter);
-    }
-    if (HasDirView[osLocal] && (DirView(osLocal)->SelCount > 0))
-    {
-      DirView(osLocal)->CreateFileList(false, false, Options.Filter);
-    }
-    Options.Filter->Sort();
-  }
-}
-//---------------------------------------------------------------------------
-UnicodeString __fastcall TCustomScpExplorerForm::SerializeCopyParamForCommandLine(const TCopyParamType * CopyParams)
-{
-  TCopyParamType Defaults;
-  std::unique_ptr<THierarchicalStorage> ConfigStorage(Configuration->CreateConfigStorage());
-  ConfigStorage->AccessMode = smRead;
-  if (ConfigStorage->OpenSubKey(Configuration->ConfigurationSubKey, false))
-  {
-    GUIConfiguration->LoadCopyParam(ConfigStorage.get(), &Defaults);
-  }
-  ConfigStorage.reset(NULL);
-
-  std::unique_ptr<TStringList> Options(new TStringList());
-  std::unique_ptr<TOptionsStorage> OptionsStorage(new TOptionsStorage(Options.get(), true));
-  CopyParams->Save(OptionsStorage.get(), &Defaults);
-
-  UnicodeString Result;
-  if (Options->Count > 0)
-  {
-    Result =
-      FORMAT(L" %s%s", (TProgramParams::FormatSwitch(RAWTRANSFERSETTINGS_SWITCH), StringsToParams(Options.get())));
-  }
-  return Result;
-}
-//---------------------------------------------------------------------------
-void __fastcall TCustomScpExplorerForm::SynchronizeInNewWindow(
-  const TSynchronizeParamType & Params, const TCopyParamType * CopyParams)
-{
-  UnicodeString SessionName = CreateHiddenDuplicateSession();
-
-  UnicodeString AdditionalParams =
-    FORMAT(L"%s%s %s // \"%s\" \"%s\" %d %d", (
-      TProgramParams::FormatSwitch(DEFAULTS_SWITCH),
-      SerializeCopyParamForCommandLine(CopyParams),
-      TProgramParams::FormatSwitch(KEEP_UP_TO_DATE_SWITCH),
-      Params.LocalDirectory, Params.RemoteDirectory, Params.Params, Params.Options));
-
-  ExecuteNewInstance(SessionName, AdditionalParams);
-}
-//---------------------------------------------------------------------------
-struct TSynchronizeParams
-{
-  UnicodeString LocalDirectory;
-  UnicodeString RemoteDirectory;
-  TSynchronizeMode Mode;
-  TSynchronizeChecklist * Checklist;
-  int Params;
-  TCopyParamType * CopyParam;
-  TDateTime CollectElapsed;
-  TDateTime * StartTime;
-  TProcessedSynchronizationChecklistItem OnProcessedItem;
-};
-//---------------------------------------------------------------------------
-void __fastcall TCustomScpExplorerForm::FullSynchronize(
-  TSynchronizeParams & Params, TProcessedSynchronizationChecklistItem OnProcessedItem,
-  TUpdatedSynchronizationChecklistItems OnUpdatedSynchronizationChecklistItems)
-{
-  DebugAssert(!FAutoOperation);
-  void * BatchStorage;
-  BatchStart(BatchStorage);
-  FAutoOperation = true;
-
-  TFileOperationStatistics Statistics;
-  TDateTime Start = Now();
-
-  try
-  {
-    Params.OnProcessedItem = OnProcessedItem;
-
-    TSynchronizeProgress SynchronizeProgress(Params.Checklist);
-    CreateProgressForm(&SynchronizeProgress);
-
-    Terminal->SynchronizeApply(
-      Params.Checklist, Params.CopyParam, Params.Params | TTerminal::spNoConfirmation,
-      TerminalSynchronizeDirectory, SynchronizeProcessedItem, OnUpdatedSynchronizationChecklistItems, &Params,
-      &Statistics);
-  }
-  __finally
-  {
-    Params.OnProcessedItem = NULL;
-    FAutoOperation = false;
-    DestroyProgressForm();
-    BatchEnd(BatchStorage);
-    ReloadLocalDirectory();
-  }
-
-  if (WinConfiguration->SynchronizeSummary)
-  {
-    UnicodeString Message = MainInstructions(LoadStr(SYNCHRONIZE_COMPLETE)) + L"\n";
-
-    // The statistics should be 0 anyway in this case
-    if (FLAGCLEAR(Params.Params, TTerminal::spTimestamp))
-    {
-      Message += L"\n";
-      if (Statistics.FilesUploaded > 0)
-      {
-        Message += FORMAT(LoadStrPart(SYNCHRONIZE_SUMMARY, 1), (FormatNumber(Statistics.FilesUploaded), FormatBytes(Statistics.TotalUploaded))) + L"\n";
-      }
-      if (Statistics.FilesDownloaded > 0)
-      {
-        Message += FORMAT(LoadStrPart(SYNCHRONIZE_SUMMARY, 2), (FormatNumber(Statistics.FilesDownloaded), FormatBytes(Statistics.TotalDownloaded))) + L"\n";
-      }
-      if (Statistics.FilesDeletedLocal > 0)
-      {
-        Message += FORMAT(LoadStrPart(SYNCHRONIZE_SUMMARY, 3), (FormatNumber(Statistics.FilesDeletedLocal))) + L"\n";
-      }
-      if (Statistics.FilesDeletedRemote > 0)
-      {
-        Message += FORMAT(LoadStrPart(SYNCHRONIZE_SUMMARY, 4), (FormatNumber(Statistics.FilesDeletedRemote))) + L"\n";
-      }
-    }
-
-    TDateTime Elapsed = (Now() - Start);
-    Message +=
-      L"\n" +
-      FORMAT(LoadStrPart(SYNCHRONIZE_SUMMARY, 5), (FormatDateTimeSpan(Configuration->TimeFormat, Params.CollectElapsed))) + L"\n" +
-      FORMAT(LoadStrPart(SYNCHRONIZE_SUMMARY, 6), (FormatDateTimeSpan(Configuration->TimeFormat, Elapsed)));
-    TMessageParams Params(mpNeverAskAgainCheck);
-    unsigned int Result = MessageDialog(Message, qtInformation, qaOK, HELP_NONE, &Params);
-    if (Result == qaNeverAskAgain)
-    {
-      WinConfiguration->SynchronizeSummary = false;
-    }
-  }
-}
-//---------------------------------------------------------------------------
-void __fastcall TCustomScpExplorerForm::SynchronizeProcessedItem(void * Token, const TSynchronizeChecklist::TItem * ChecklistItem)
-{
-  if (DebugAlwaysTrue(FProgressForm != NULL) && DebugAlwaysTrue(FProgressForm->SynchronizeProgress != NULL))
-  {
-    FProgressForm->SynchronizeProgress->ItemProcessed(ChecklistItem);
-  }
-
-  // Not set in keep-up-to-date mode - Synchronize() method
-  if (Token != NULL)
-  {
-    TSynchronizeParams & Params = *static_cast<TSynchronizeParams *>(Token);
-    if (Params.OnProcessedItem != NULL)
-    {
-      Params.OnProcessedItem(NULL, ChecklistItem);
-    }
-  }
-}
-//---------------------------------------------------------------------------
-void __fastcall TCustomScpExplorerForm::DoFullSynchronize(
-  void * Token, TProcessedSynchronizationChecklistItem OnProcessedItem,
-  TUpdatedSynchronizationChecklistItems OnUpdatedSynchronizationChecklistItems)
-{
-  TSynchronizeParams & Params = *static_cast<TSynchronizeParams *>(Token);
-  *Params.StartTime = Now();
-  FullSynchronize(Params, OnProcessedItem, OnUpdatedSynchronizationChecklistItems);
-}
-//---------------------------------------------------------------------------
-void __fastcall TCustomScpExplorerForm::DoSynchronizeChecklistCalculateSize(
-  TSynchronizeChecklist * Checklist, const TSynchronizeChecklist::TItemList & Items, void * Token)
-{
-  // terminal can be already closed (e.g. dropped connection)
-  if (Terminal != NULL)
-  {
-    TSynchronizeParams & Params = *static_cast<TSynchronizeParams *>(Token);
-    Terminal->SynchronizeChecklistCalculateSize(Checklist, Items, Params.CopyParam);
-  }
-}
-//---------------------------------------------------------------------------
-void __fastcall TCustomScpExplorerForm::DoSynchronizeMove(
-  TOperationSide Side, const UnicodeString & FileName, const UnicodeString & NewFileName, TRemoteFile * RemoteFile)
-{
-  DebugAssert(!IsLocalBrowserMode());
-  TAutoBatch AutoBatch(this);
-  TAutoFlag AutoOperationFlag(FAutoOperation);
-
-  if (Side == osRemote)
-  {
-    std::unique_ptr<TStrings> FileList(new TStringList());
-    FileList->AddObject(FileName, RemoteFile);
-    UnicodeString Target = UnixExtractFileDir(NewFileName);
-    UnicodeString FileMask = DelimitFileNameMask(UnixExtractFileName(NewFileName));
-
-    RemoteDirView->SaveSelection();
-    RemoteDirView->SaveSelectedNames();
-    try
-    {
-      Terminal->MoveFiles(FileList.get(), Target, FileMask);
-    }
-    catch(...)
-    {
-      RemoteDirView->DiscardSavedSelection();
-      throw;
-    }
-    RemoteDirView->RestoreSelection();
-  }
-  else if (DebugAlwaysTrue(Side == osLocal))
-  {
-    if (!MoveFile(FileName.c_str(), NewFileName.c_str()))
-    {
-      throw EOSExtException(FMTLOAD(RENAME_FILE_ERROR, (FileName, NewFileName)));
-    }
-    UnicodeString Directory = ExtractFileDir(FileName);
-    ReloadLocalDirectory(Directory);
-    UnicodeString NewDirectory = ExtractFileDir(NewFileName);
-    if (!SamePaths(Directory, NewDirectory))
-    {
-      ReloadLocalDirectory(NewDirectory);
-    }
-  }
-}
-//---------------------------------------------------------------------------
-void __fastcall TCustomScpExplorerForm::DoSynchronizeBrowse(TOperationSide Side, TSynchronizeChecklist::TAction Action, const TSynchronizeChecklist::TItem * Item)
-{
-  UnicodeString LocalPath = ExcludeTrailingBackslash(Item->Local.Directory);
-  if (Side == osLocal)
-  {
-    if (Action == TSynchronizeChecklist::saDownloadNew)
-    {
-      OpenFolderInExplorer(LocalPath);
-    }
-    else
-    {
-      OpenFileInExplorer(TPath::Combine(LocalPath, Item->GetFileName()));
-    }
-  }
-  else if (DebugAlwaysTrue(Side == osRemote))
-  {
-    // Similar to CreateHiddenDuplicateSession, except that it modifies the initial directories
-    std::unique_ptr<TSessionData> SessionData(CloneCurrentSessionData());
-    SessionData->RemoteDirectory = UnixExcludeTrailingBackslash(Item->Remote.Directory);
-    if (!LocalPath.IsEmpty())
-    {
-      SessionData->LocalDirectory = LocalPath;
-    }
-
-    UnicodeString SessionName = SaveHiddenDuplicateSession(SessionData.get());
-    ExecuteNewInstance(SessionName, FORMAT(L"%s=%s", (TProgramParams::FormatSwitch(BROWSE_SWITCH), Item->GetFileName())));
-  }
-}
-//---------------------------------------------------------------------------
-void __fastcall TCustomScpExplorerForm::FullSynchronizeInNewWindow(
-  TSynchronizeMode Mode, int Params, const UnicodeString & LocalDirectory, const UnicodeString & RemoteDirectory,
-   const TCopyParamType * CopyParams)
-{
-  UnicodeString SessionName = CreateHiddenDuplicateSession();
-
-  UnicodeString AdditionalParams =
-    FORMAT(L"%s%s %s // \"%s\" \"%s\" %d %d", (
-      TProgramParams::FormatSwitch(DEFAULTS_SWITCH),
-      SerializeCopyParamForCommandLine(CopyParams),
-      TProgramParams::FormatSwitch(SYNCHRONIZE_SWITCH),
-      LocalDirectory, RemoteDirectory, Mode, Params));
-
-  ExecuteNewInstance(SessionName, AdditionalParams);
-}
-//---------------------------------------------------------------------------
-int __fastcall TCustomScpExplorerForm::DoFullSynchronizeDirectories(
-  UnicodeString & LocalDirectory, UnicodeString & RemoteDirectory,
-  TSynchronizeMode & Mode, int Params, bool & SaveMode, int UseDefaults)
-{
-  int Result;
-
-  bool SaveSettings = false;
-  int Options =
-    FLAGMASK(!Terminal->IsCapable[fcTimestampChanging], fsoDisableTimestamp) |
-    FLAGMASK(SynchronizeAllowSelectedOnly(), fsoAllowSelectedOnly);
-  TCopyParamType CopyParam = GUIConfiguration->CurrentCopyParam;
-  TUsableCopyParamAttrs CopyParamAttrs = Terminal->UsableCopyParamAttrs(0);
-  bool Continue =
-    (UseDefaults == 0) ||
-    DoFullSynchronizeDialog(Mode, Params, LocalDirectory, RemoteDirectory,
-      &CopyParam, SaveSettings, SaveMode, Options, CopyParamAttrs, FullSynchronizeInNewWindow, UseDefaults);
-  if (Continue)
-  {
-    Configuration->Usage->Inc(L"Synchronizations");
-    UpdateCopyParamCounters(CopyParam);
-
-    TSynchronizeOptions SynchronizeOptions;
-    GetSynchronizeOptions(Params, SynchronizeOptions);
-
-    if (SaveSettings)
-    {
-      GUIConfiguration->SynchronizeParams = Params;
-    }
-    else
-    {
-      SaveMode = false;
-    }
-
-    TDateTime StartTime = Now();
-
-    TSynchronizeChecklist * Checklist = NULL;
-    try
-    {
-      DebugAssert(!FAutoOperation);
-      FAutoOperation = true;
-
-      try
-      {
-        UnicodeString SessionKey = Terminal->SessionData->SessionKey;
-        std::unique_ptr<TStrings> DataList(Configuration->LoadDirectoryStatisticsCache(SessionKey, RemoteDirectory, CopyParam));
-
-        int Files = -1;
-        if (DataList->Count >= 1)
-        {
-          Files = StrToIntDef(DataList->Strings[0], Files);
-        }
-        else
-        {
-          DataList->Add(UnicodeString());
-        }
-
-        FSynchronizeProgressForm = new TSynchronizeProgressForm(Application, true, Files);
-        FSynchronizeProgressForm->Start();
-
-        Checklist = Terminal->SynchronizeCollect(LocalDirectory, RemoteDirectory,
-          static_cast<TTerminal::TSynchronizeMode>(Mode),
-          &CopyParam, Params | TTerminal::spNoConfirmation, TerminalSynchronizeDirectory,
-          &SynchronizeOptions);
-
-        if (Terminal->SessionData->CacheDirectories)
-        {
-          DataList->Strings[0] = IntToStr(SynchronizeOptions.Files);
-          Configuration->SaveDirectoryStatisticsCache(SessionKey, RemoteDirectory, CopyParam, DataList.get());
-        }
-      }
-      __finally
-      {
-        FAutoOperation = false;
-        SetTaskbarListProgressState(TBPF_NOPROGRESS);
-        SAFE_DESTROY(FSynchronizeProgressForm);
-      }
-
-      TSynchronizeParams SynchronizeParams;
-      SynchronizeParams.LocalDirectory = LocalDirectory;
-      SynchronizeParams.RemoteDirectory = RemoteDirectory;
-      SynchronizeParams.Mode = Mode;
-      SynchronizeParams.CopyParam = &CopyParam;
-      SynchronizeParams.Params = Params;
-      SynchronizeParams.Checklist = Checklist;
-      SynchronizeParams.CollectElapsed = (Now() - StartTime);
-      SynchronizeParams.StartTime = &StartTime;
-      SynchronizeParams.OnProcessedItem = NULL;
-      Result = Checklist->Count;
-      if (Checklist->Count > 0)
-      {
-        if (FLAGSET(Params, TTerminal::spPreviewChanges))
-        {
-          if (!DoSynchronizeChecklistDialog(
-                Checklist, Mode, Params, LocalDirectory, RemoteDirectory, CustomCommandMenu, DoFullSynchronize,
-                DoSynchronizeChecklistCalculateSize, DoSynchronizeMove, DoSynchronizeBrowse, &SynchronizeParams))
-          {
-            Result = -1;
-          }
-        }
-        else
-        {
-          FullSynchronize(SynchronizeParams, NULL, NULL);
-        }
-      }
-      else
-      {
-        UnicodeString Message = MainInstructions(LoadStr(COMPARE_NO_DIFFERENCES));
-        MessageDialog(Message, qtInformation, qaOK, HELP_SYNCHRONIZE_NO_DIFFERENCES);
-      }
-    }
-    __finally
-    {
-      delete Checklist;
-    }
-
-    OperationComplete(StartTime);
-  }
-  else
-  {
-    Result = -1;
-  }
-
-  return Result;
-}
-//---------------------------------------------------------------------------
-void __fastcall TCustomScpExplorerForm::TerminalSynchronizeDirectory(
-  const UnicodeString & LocalDirectory, const UnicodeString & RemoteDirectory,
-  bool & Continue, bool Collect, const TSynchronizeOptions * Options)
-{
-  if (Collect)
-  {
-    DebugAssert(FSynchronizeProgressForm != NULL);
-    if (!FSynchronizeProgressForm->Started)
-    {
-      FSynchronizeProgressForm->Start();
-    }
-    int CompareProgress = FSynchronizeProgressForm->SetData(LocalDirectory, RemoteDirectory, Options->Files, Continue);
-    SetTaskbarListProgressValue(CompareProgress);
-  }
-  else
-  {
-    DebugAssert(FSynchronizeProgressForm == NULL);
-    DebugAssert(FProgressForm != NULL);
-  }
-}
-//---------------------------------------------------------------------------
-void __fastcall TCustomScpExplorerForm::StandaloneEdit(const UnicodeString & FileName)
-{
-  UnicodeString FullFileName = AbsolutePath(Terminal->CurrentDirectory, FileName);
-
-  TRemoteFile * File = NULL;
-  Terminal->ReadFile(FullFileName, File);
-  if (File != NULL)
-  {
-    std::unique_ptr<TRemoteFile> FileOwner(File);
-    TAutoFlag Flag(FStandaloneEditing);
-
-    ExecuteRemoteFile(FullFileName, File, efInternalEditor);
-
-    Application->ShowMainForm = false;
-
-    Application->Run();
-  }
-}
-//---------------------------------------------------------------------------
-void __fastcall TCustomScpExplorerForm::ExploreLocalDirectory(TOperationSide)
-{
-  DebugFail();
-}
-//---------------------------------------------------------------------------
-TSessionData * __fastcall TCustomScpExplorerForm::CloneCurrentSessionData()
-{
-  DebugAssert(!IsLocalBrowserMode()); // untested
-  std::unique_ptr<TSessionData> SessionData(new TSessionData(L""));
-  SessionData->Assign(Terminal->SessionData);
-  UpdateSessionData(SessionData.get());
-  Terminal->UpdateSessionCredentials(SessionData.get());
-  if (!Terminal->SessionData->HasSessionName())
-  {
-    // Particularly for "Workspace/XXXX" name, we need to reset it, as it would become user-visible
-    // once IsWorkspace is cleared
-    SessionData->Name = UnicodeString();
-    SessionData->IsWorkspace = false;
-  }
-  return SessionData.release();
-}
-//---------------------------------------------------------------------------
-void __fastcall TCustomScpExplorerForm::SaveCurrentSession()
-{
-  TSessionData * SessionData = CloneCurrentSessionData();
-  try
-  {
-    TSessionData * EditingSessionData = StoredSessions->FindSame(SessionData);
-
-    DoSaveSession(SessionData, EditingSessionData, true, NULL);
-  }
-  __finally
-  {
-    delete SessionData;
-  }
-}
-//---------------------------------------------------------------------------
-TObjectList * __fastcall TCustomScpExplorerForm::DoCollectWorkspace()
-{
-  TTerminalManager * Manager = TTerminalManager::Instance();
-  std::unique_ptr<TObjectList> DataList(new TObjectList());
-
-  if (DebugAlwaysTrue(ManagedSession != NULL))
-  {
-    // Update ManagedSession->StateData
-    UpdateSession(ManagedSession);
-  }
-  Manager->SaveWorkspace(DataList.get());
-
-  return DataList.release();
-}
-//---------------------------------------------------------------------------
-void __fastcall TCustomScpExplorerForm::DoSaveWorkspace(
-  const UnicodeString & Name, TObjectList * DataList, bool SavePasswords, bool Explicit)
-{
-  WinConfiguration->LastWorkspace = Name;
-
-  if (!SavePasswords)
-  {
-    for (int Index = 0; Index < DataList->Count; Index++)
-    {
-      TSessionData * SessionData = dynamic_cast<TSessionData *>(DataList->Items[Index]);
-
-      if (SessionData->Link.IsEmpty())
-      {
-        SessionData->ClearSessionPasswords();
-      }
-    }
-  }
-
-  StoredSessions->NewWorkspace(Name, DataList);
-  // modified only
-  StoredSessions->Save(false, Explicit);
-}
-//---------------------------------------------------------------------------
-UnicodeString __fastcall TCustomScpExplorerForm::WorkspaceName()
-{
-  return
-    DefaultStr(WinConfiguration->LastWorkspace,
-      DefaultStr(WinConfiguration->AutoWorkspace, LoadStr(NEW_WORKSPACE)));
-}
-//---------------------------------------------------------------------------
-bool __fastcall TCustomScpExplorerForm::SaveWorkspace(bool EnableAutoSave)
-{
-
-  std::unique_ptr<TObjectList> DataList(DoCollectWorkspace());
-
-  bool AnyNonStoredSessionWithPassword = false;
-  bool AnyNonStoredNonWorkspaceSessionWithPassword = false;
-  bool AllNonStoredSessionsAnonymous = true;
-
-  TTerminalManager * Manager = TTerminalManager::Instance();
-  for (int Index = 0; Index < DataList->Count; Index++)
-  {
-    TSessionData * SessionData = dynamic_cast<TSessionData *>(DataList->Items[Index]);
-
-    if (SessionData->Link.IsEmpty())
-    {
-      if (SessionData->HasAnySessionPassword())
-      {
-        AnyNonStoredSessionWithPassword = true;
-        if (!Manager->Sessions[Index]->SessionData->IsWorkspace)
-        {
-          AnyNonStoredNonWorkspaceSessionWithPassword = true;
-        }
-      }
-
-      if (!SameText(SessionData->UserName, AnonymousUserName))
-      {
-        AllNonStoredSessionsAnonymous = false;
-      }
-    }
-  }
-
-  bool SavePasswords;
-  bool * PSavePasswords;
-  bool NotRecommendedSavingPasswords =
-    !CustomWinConfiguration->UseMasterPassword &&
-    !AllNonStoredSessionsAnonymous;
-
-  if (Configuration->DisablePasswordStoring ||
-      !AnyNonStoredSessionWithPassword)
-  {
-    PSavePasswords = NULL;
-    SavePasswords = false;
-  }
-  else
-  {
-    PSavePasswords = &SavePasswords;
-    SavePasswords =
-      !AnyNonStoredNonWorkspaceSessionWithPassword ||
-      !NotRecommendedSavingPasswords;
-  }
-
-  UnicodeString Name = WorkspaceName();
-  bool CreateShortcut = false;
-
-  bool Result =
-    DoSaveWorkspaceDialog(
-      Name, PSavePasswords, NotRecommendedSavingPasswords, CreateShortcut,
-      EnableAutoSave);
-
-  if (Result)
-  {
-    DoSaveWorkspace(Name, DataList.get(), SavePasswords, true);
-
-    if (CreateShortcut)
-    {
-      TOperationVisualizer Visualizer;
-      UnicodeString AdditionalParams = TProgramParams::FormatSwitch(DESKTOP_SWITCH);
-      CreateDesktopSessionShortCut(Name, L"", AdditionalParams, -1, WORKSPACE_ICON);
-    }
-
-    if (EnableAutoSave)
-    {
-      WinConfiguration->AutoSaveWorkspace = true;
-      WinConfiguration->AutoWorkspace = Name;
-      if (PSavePasswords != NULL)
-      {
-        WinConfiguration->AutoSaveWorkspacePasswords = SavePasswords;
-      }
-    }
-  }
-
-  return Result;
-}
-//---------------------------------------------------------------------------
-void __fastcall TCustomScpExplorerForm::UpdateSession(TManagedTerminal * Session)
-{
-  DebugAssert(IsLocalBrowserMode() == Session->LocalBrowser);
-  DebugAssert(Session == ManagedSession);
-  if (!IsLocalBrowserMode())
-  {
-    SAFE_DESTROY(Session->RemoteExplorerState);
-
-    if (WinConfiguration->PreservePanelState)
-    {
-      Session->RemoteExplorerState = RemoteDirView->SaveState();
-    }
-  }
-  UpdateSessionData(Session->StateData);
-}
-//---------------------------------------------------------------------------
-void __fastcall TCustomScpExplorerForm::UpdateSessionData(TSessionData * Data)
-{
-  // Keep in sync with TSessionData::CopyStateData
-
-  DebugAssert(Data != NULL);
-
-  // This is inconsistent with how color (for example) is handled.
-  Data->Name = ManagedSession->SessionData->Name;
-
-  if (!IsLocalBrowserMode())
-  {
-    // cannot use RemoteDirView->Path, because it is empty if connection
-    // was already closed
-    // also only peek, we may not be connected at all atm
-    // so make sure we do not try retrieving current directory from the server
-    // (particularly with FTP)
-    UnicodeString ACurrentDirectory = Terminal->PeekCurrentDirectory();
-    if (!ACurrentDirectory.IsEmpty())
-    {
-      Data->RemoteDirectory = ACurrentDirectory;
-    }
-  }
-  Data->Color = SessionColor;
-}
-//---------------------------------------------------------------------------
-void __fastcall TCustomScpExplorerForm::ToolBarResize(TObject *Sender)
-{
-  TTBXToolbar * Toolbar = dynamic_cast<TTBXToolbar*>(Sender);
-  DebugAssert(Toolbar != NULL);
-
-  for (int i = 0; i < Toolbar->Items->Count; i++)
-  {
-    TTBXCustomDropDownItem * DropDownItem;
-    DropDownItem = dynamic_cast<TTBXCustomDropDownItem *>(Toolbar->Items->Items[i]);
-    if (DropDownItem != NULL)
-    {
-      ToolbarItemResize(DropDownItem,
-        Toolbar->Width - (Toolbar->View->BaseSize.x - DropDownItem->EditWidth) -
-        Toolbar->NonClientWidth);
-      break;
-    }
-  }
-}
-//---------------------------------------------------------------------------
-void __fastcall TCustomScpExplorerForm::ToolbarItemResize(TTBXCustomDropDownItem * Item, int Width)
-{
-  Item->EditWidth = Width;
-}
-//---------------------------------------------------------------------------
-void __fastcall TCustomScpExplorerForm::ToolbarGetBaseSize(
-  TTBCustomToolbar * Toolbar, TPoint & ASize)
-{
-  for (int i = 0; i < Toolbar->Items->Count; i++)
-  {
-    TTBXCustomDropDownItem * DropDownItem;
-    DropDownItem = dynamic_cast<TTBXCustomDropDownItem *>(Toolbar->Items->Items[i]);
-    if (DropDownItem != NULL)
-    {
-      ASize.x -= DropDownItem->EditWidth;
-      ASize.x += ScaleByTextHeight(this, 50) /* minimal combo width */;
-    }
-  }
-}
-//---------------------------------------------------------------------------
-void __fastcall TCustomScpExplorerForm::DoWarnLackOfTempSpace(
-  const UnicodeString Path, __int64 RequiredSpace, bool & Continue)
-{
-  if (WinConfiguration->DDWarnLackOfTempSpace)
-  {
-    UnicodeString ADrive = ExtractFileDrive(ExpandFileName(Path));
-    if (!ADrive.IsEmpty())
-    {
-      __int64 FreeSpace = DiskFree((Byte)(ADrive[1]-'A'+1));
-      DebugAssert(RequiredSpace >= 0);
-      __int64 RequiredWithReserve;
-      RequiredWithReserve = (__int64)(RequiredSpace * WinConfiguration->DDWarnLackOfTempSpaceRatio);
-      if (FreeSpace < RequiredWithReserve)
-      {
-        unsigned int Result;
-        TMessageParams Params(mpNeverAskAgainCheck);
-        Result = MessageDialog(FMTLOAD(DD_WARN_LACK_OF_TEMP_SPACE, (Path,
-          FormatBytes(FreeSpace), FormatBytes(RequiredSpace))),
-          qtWarning, qaYes | qaNo, HELP_DD_WARN_LACK_OF_TEMP_SPACE, &Params);
-
-        if (Result == qaNeverAskAgain)
-        {
-          WinConfiguration->DDWarnLackOfTempSpace = false;
-        }
-
-        Continue = (Result == qaYes || Result == qaNeverAskAgain);
-      }
-    }
-  }
-}
-//---------------------------------------------------------------------------
-void __fastcall TCustomScpExplorerForm::AddBookmark(TOperationSide Side)
-{
-  DoOpenDirectoryDialog(odAddBookmark, Side);
-}
-//---------------------------------------------------------------------------
-TStrings * __fastcall TCustomScpExplorerForm::CreateVisitedDirectories(TOperationSide Side)
-{
-  // we should better use TCustomDirView::FCaseSensitive, but it is private
-  TStringList * VisitedDirectories = CreateSortedStringList(!IsSideLocalBrowser(Side));
-  try
-  {
-    TCustomDirView * DView = DirView(Side);
-
-    for (int Index = -DView->BackCount; Index <= DView->ForwardCount; Index++)
-    {
-      VisitedDirectories->Add(DView->HistoryPath[Index]);
-    }
-  }
-  catch (...)
-  {
-    delete VisitedDirectories;
-    throw;
-  }
-  return VisitedDirectories;
-}
-//---------------------------------------------------------------------------
-void __fastcall TCustomScpExplorerForm::DoOpenDirectoryDialog(
-  TOpenDirectoryMode Mode, TOperationSide Side)
-{
-  bool Continue = true;
-  if (Mode == odAddBookmark)
-  {
-    TMessageParams Params(mpNeverAskAgainCheck);
-    Params.NeverAskAgainTitle = LoadStr(ADD_BOOKMARK_SHARED);
-    Params.NeverAskAgainCheckedInitially = WinConfiguration->UseSharedBookmarks;
-
-    UnicodeString Message = MainInstructions(FMTLOAD(ADD_BOOKMARK_CONFIRM, (DirView(Side)->PathName)));
-    unsigned int Answer =
-      MessageDialog(Message,
-        qtConfirmation, qaOK | qaCancel, HELP_ADD_BOOKMARK_CONFIRM, &Params);
-    if (Answer == qaNeverAskAgain)
-    {
-      Continue = true;
-      WinConfiguration->UseSharedBookmarks = true;
-    }
-    else if (Answer == qaOK)
-    {
-      Continue = true;
-      WinConfiguration->UseSharedBookmarks = false;
-    }
-    else
-    {
-      Continue = false;
-    }
-  }
-
-  if (Continue)
-  {
-    TStrings * VisitedDirectories = CreateVisitedDirectories(Side);
-    try
-    {
-      UnicodeString Name = DirView(Side)->PathName;
-      bool Repeat;
-      do
-      {
-        Repeat = false;
-        TOperationSide BookmarkSide = IsSideLocalBrowser(Side) ? osLocal : osRemote;
-        if (::DoOpenDirectoryDialog(Mode, BookmarkSide, Name, VisitedDirectories, Terminal,
-              // do not allow switching to location profiles,
-              // if we are not connected
-              HasDirView[osLocal] && (Terminal != NULL)))
-        {
-          TWindowLock Lock(this);
-          if (!TryOpenDirectory(Side, Name))
-          {
-            Repeat = true;
-            Mode = odBrowse;
-          }
-        }
-      }
-      while (Repeat);
-    }
-    __finally
-    {
-      delete VisitedDirectories;
-    }
-  }
-}
-//---------------------------------------------------------------------------
-bool __fastcall TCustomScpExplorerForm::CommandSessionFallback()
-{
-  DebugAssert(!Terminal->CommandSessionOpened);
-
-  return TTerminalManager::Instance()->ConnectTerminal(Terminal->CommandSession);
-}
-//---------------------------------------------------------------------------
-bool __fastcall TCustomScpExplorerForm::EnsureCommandSessionFallback(TFSCapability Capability)
-{
-  bool Result = Terminal->IsCapable[Capability] ||
-    Terminal->CommandSessionOpened;
-
-  if (!Result)
-  {
-    DebugAssert(Terminal->IsCapable[fcSecondaryShell]);
-    if (!GUIConfiguration->ConfirmCommandSession)
-    {
-      Result = true;
-    }
-    else
-    {
-      TMessageParams Params(mpNeverAskAgainCheck);
-      const TFileSystemInfo & FileSystemInfo = Terminal->GetFileSystemInfo();
-      unsigned int Answer = MessageDialog(FMTLOAD(PERFORM_ON_COMMAND_SESSION2,
-        (FileSystemInfo.ProtocolName, FileSystemInfo.ProtocolName)), qtConfirmation,
-        qaOK | qaCancel, HELP_PERFORM_ON_COMMAND_SESSION, &Params);
-      if (Answer == qaNeverAskAgain)
-      {
-        GUIConfiguration->ConfirmCommandSession = false;
-        Result = true;
-      }
-      else if (Answer == qaOK)
-      {
-        Result = true;
-      }
-    }
-
-    if (Result)
-    {
-      Result = CommandSessionFallback();
-    }
-  }
-
-  return Result;
-}
-//---------------------------------------------------------------------------
-void __fastcall TCustomScpExplorerForm::OpenConsole(UnicodeString Command)
-{
-  if (EnsureCommandSessionFallback(fcAnyCommand))
-  {
-    DoConsoleDialog(Terminal, Command);
-  }
-}
-//---------------------------------------------------------------------------
-void __fastcall TCustomScpExplorerForm::FileControlDDDragEnter(
-      TObject *Sender, _di_IDataObject /*DataObj*/, int /*grfKeyState*/,
-      const TPoint & /*Point*/, int & /*dwEffect*/, bool & Accept)
-{
-  if (!IsSideLocalBrowser(osRemote) &&
-      IsFileControl(DropSourceControl, osRemote) &&
-      (FDDExtMapFile != NULL))
-  {
-    Accept = true;
-  }
-
-  FDDTargetControl = dynamic_cast<TControl*>(Sender);
-  DebugAssert(FDDTargetControl != NULL);
-}
-//---------------------------------------------------------------------------
-void __fastcall TCustomScpExplorerForm::SessionsDDDragEnter(
-  _di_IDataObject DataObj, int KeyState,
-  const TPoint & Point, int & Effect, bool & Accept)
-{
-  FileControlDDDragEnter(SessionsPageControl, DataObj, KeyState, Point, Effect, Accept);
-}
-//---------------------------------------------------------------------------
-void __fastcall TCustomScpExplorerForm::QueueDDDragEnter(
-  _di_IDataObject DataObj, int KeyState,
-  const TPoint & Point, int & Effect, bool & Accept)
-{
-  FileControlDDDragEnter(QueueView3, DataObj, KeyState, Point, Effect, Accept);
-}
-//---------------------------------------------------------------------------
-void __fastcall TCustomScpExplorerForm::FileControlDDDragLeave(
-  TObject * Sender)
-{
-  DebugUsedParam(Sender);
-  DebugAssert(FDDTargetControl == Sender);
-  FDDTargetControl = NULL;
-}
-//---------------------------------------------------------------------------
-void __fastcall TCustomScpExplorerForm::SessionsDDDragLeave()
-{
-  FileControlDDDragLeave(SessionsPageControl);
-}
-//---------------------------------------------------------------------------
-void __fastcall TCustomScpExplorerForm::QueueDDDragLeave()
-{
-  FileControlDDDragLeave(QueueView3);
-}
-//---------------------------------------------------------------------------
-void __fastcall TCustomScpExplorerForm::AddEditLink(TOperationSide Side, bool Add)
-{
-  DebugAssert(!IsSideLocalBrowser(Side));
-  DebugUsedParam(Side);
-
-  bool Edit = false;
-  TRemoteFile * File = NULL;
-  UnicodeString FileName;
-  UnicodeString PointTo;
-  bool SymbolicLink = true;
-
-  if (RemoteDirView->ItemFocused)
-  {
-    DebugAssert(RemoteDirView->ItemFocused->Data);
-    File = (TRemoteFile *)RemoteDirView->ItemFocused->Data;
-
-    Edit = !Add && File->IsSymLink && Terminal->SessionData->ResolveSymlinks;
-    if (Edit)
-    {
-      FileName = File->FileName;
-      PointTo = File->LinkTo;
-    }
-    else
-    {
-      PointTo = File->FileName;
-    }
-  }
-
-  if (DoSymlinkDialog(FileName, PointTo, osRemote, SymbolicLink, Edit,
-        Terminal->IsCapable[fcHardLink]))
-  {
-    Configuration->Usage->Inc(L"RemoteLinksCreated");
-
-    if (Edit)
-    {
-      DebugAssert(File->FileName == FileName);
-      int Params = dfNoRecursive;
-      Terminal->ExceptionOnFail = true;
-      try
-      {
-        Terminal->DeleteFile(L"", File, &Params);
-      }
-      __finally
-      {
-        Terminal->ExceptionOnFail = false;
-      }
-    }
-    Terminal->CreateLink(FileName, PointTo, SymbolicLink);
-  }
-}
-//---------------------------------------------------------------------------
-bool __fastcall TCustomScpExplorerForm::CanAddEditLink(TOperationSide Side)
-{
-  return
-    (IsSideLocalBrowser(Side) ||
-     (HasActiveTerminal() &&
-      Terminal->ResolvingSymlinks &&
-      Terminal->IsCapable[fcSymbolicLink]));
-}
-//---------------------------------------------------------------------------
-bool __fastcall TCustomScpExplorerForm::LinkFocused()
-{
-  return
-    !IsSideLocalBrowser(FCurrentSide) &&
-    (RemoteDirView->ItemFocused != NULL) &&
-    ((TRemoteFile *)RemoteDirView->ItemFocused->Data)->IsSymLink &&
-    Terminal->SessionData->ResolveSymlinks;
-}
-//---------------------------------------------------------------------------
-void __fastcall TCustomScpExplorerForm::ExecuteCurrentFile()
-{
-  DebugAssert(!WinConfiguration->DisableOpenEdit);
-  FForceExecution = true;
-  try
-  {
-    DirView(osCurrent)->ExecuteCurrentFile();
-  }
-  __finally
-  {
-    FForceExecution = false;
-  }
-}
-//---------------------------------------------------------------------------
-void __fastcall TCustomScpExplorerForm::ExecuteCurrentFileWith(bool OnFocused)
-{
-  TEditorData ExternalEditor;
-  ExternalEditor.Editor = edExternal;
-  bool Remember = false;
-
-  if (DoEditorPreferencesDialog(&ExternalEditor, Remember, epmAdHoc, !IsSideLocalBrowser(osCurrent)))
-  {
-    if (Remember)
-    {
-      TEditorList * EditorList = new TEditorList;
-      try
-      {
-        *EditorList = *WinConfiguration->EditorList;
-
-        bool Found = false;
-        int i = 0;
-        while (!Found && (i < EditorList->Count))
-        {
-          const TEditorPreferences * Editor = EditorList->Editors[i];
-          if ((Editor->Data->Editor == edExternal) &&
-              (Editor->Data->ExternalEditor == ExternalEditor.ExternalEditor))
-          {
-            Found = true;
-          }
-          i++;
-        }
-
-        if (!Found)
-        {
-          EditorList->Add(new TEditorPreferences(ExternalEditor));
-          WinConfiguration->EditorList = EditorList;
-        }
-      }
-      __finally
-      {
-        delete EditorList;
-      }
-    }
-
-    ExecuteFile(osCurrent, efExternalEditor, &ExternalEditor, true, OnFocused);
-  }
-}
-//---------------------------------------------------------------------------
-void __fastcall TCustomScpExplorerForm::DetachTerminal(TObject * ATerminal)
-{
-  FEditorManager->ProcessFiles(FileTerminalRemoved, ATerminal);
-
-  if (FFileFindTerminal == ATerminal)
-  {
-    FFileFindTerminal = NULL;
-    HideFileFindDialog();
-  }
-
-  if (FClipboardTerminal == ATerminal)
-  {
-    ClipboardClear(); // implies ClipboardStop
-  }
-}
-//---------------------------------------------------------------------------
-void __fastcall TCustomScpExplorerForm::TerminalRemoved(TObject * Sender)
-{
-  DetachTerminal(Sender);
-}
-//---------------------------------------------------------------------------
-void __fastcall TCustomScpExplorerForm::FileTerminalRemoved(const UnicodeString FileName,
-  TEditedFileData * Data, TObject * /*Token*/, void * Arg)
-{
-  TTerminal * Terminal = static_cast<TTerminal *>(Arg);
-  DebugAssert(Terminal != NULL);
-
-  if (Data->Terminal == Terminal)
-  {
-    Data->Terminal = NULL;
-  }
-}
-//---------------------------------------------------------------------------
-TManagedTerminal * TCustomScpExplorerForm::GetReplacementForLastSession()
-{
-  return NULL;
-}
-//---------------------------------------------------------------------------
-void __fastcall TCustomScpExplorerForm::LastTerminalClosed()
-{
-  UpdateControls();
-  SessionColor = TColor(0);
-  UpdateRemotePathComboBox(false);
-  NeedSession(false);
-}
-//---------------------------------------------------------------------------
-void __fastcall TCustomScpExplorerForm::NeedSession(bool Startup)
-{
-  try
-  {
-<<<<<<< HEAD
-    // Cache, as the login dialog can change its value.
-=======
-    // Cache, as the login dialog can change its value
->>>>>>> fba6e3fa
-    // See also DoShow. Also see TTerminalManager::NewSession.
-    bool ShowLogin = WinConfiguration->ShowLoginWhenNoSession;
-    try
-    {
-      if (ShowLogin)
-      {
-        bool ReloadSessions = !Startup;
-<<<<<<< HEAD
-        TTerminalManager::Instance()->NewSession(L"", ReloadSessions, this, true);
-=======
-        TTerminalManager::Instance()->NewSession(L"", ReloadSessions, this);
-      }
-      else if (Startup && WinConfiguration->AutoSaveWorkspace && !WinConfiguration->AutoWorkspace.IsEmpty() &&
-               // This detects if workspace was saved the last time the main widow was closed
-               SameText(WinConfiguration->LastStoredSession, WinConfiguration->AutoWorkspace))
-      {
-        DoOpenFolderOrWorkspace(WinConfiguration->AutoWorkspace, false);
-        Configuration->Usage->Inc(L"OpenedWorkspacesAuto");
->>>>>>> fba6e3fa
-      }
-    }
-    __finally
-    {
-      // Do not terminate, if we are only starting up and we are not showing Login dialog
-      // (so there was no chance for the user to open any session yet)
-      if ((ShowLogin || !Startup) &&
-          !WinConfiguration->KeepOpenWhenNoSession &&
-          // this rules out the implicit Commander's local-local browser
-          ((Terminal == NULL) || (!Terminal->Active && !Terminal->Permanent)))
-      {
-        TerminateApplication();
-      }
-    }
-  }
-  catch (EAbort &)
-  {
-    // swallow
-    // The TTerminalManager does not expect the OnLastTerminalClose to throw without trying to connect.
-    // Also when called from TWinControl.UpdateShowing => CMShowingChanged, the showing is aborted on exception
-  }
-}
-//---------------------------------------------------------------------------
-void __fastcall TCustomScpExplorerForm::SessionListChanged()
-{
-  TTerminalManager * Manager = TTerminalManager::Instance();
-  DebugAssert(!Manager->Updating);
-  TStrings * SessionList = Manager->SessionList;
-  int ActiveSessionIndex = Manager->ActiveSessionIndex;
-
-  Configuration->Usage->SetMax(L"MaxOpenedSessions", SessionList->Count);
-
-  SendMessage(SessionsPageControl->Handle, WM_SETREDRAW, 0, 0);
-  try
-  {
-    while ((SessionsPageControl->PageCount > SessionList->Count + 1) ||
-           // Clear the design time unthemed tab
-           ((SessionsPageControl->PageCount > 0) &&
-            (dynamic_cast<TThemeTabSheet *>(SessionsPageControl->Pages[SessionsPageControl->PageCount - 1]) == NULL)))
-    {
-      delete SessionsPageControl->Pages[SessionsPageControl->PageCount - 1];
-    }
-
-    for (int Index = 0; Index <= SessionList->Count; Index++)
-    {
-      TThemeTabSheet * TabSheet;
-      if (Index >= SessionsPageControl->PageCount)
-      {
-        TabSheet = new TThemeTabSheet(SessionsPageControl);
-        TabSheet->PageControl = SessionsPageControl;
-      }
-      else
-      {
-        TabSheet = DebugNotNull(dynamic_cast<TThemeTabSheet *>(SessionsPageControl->Pages[Index]));
-      }
-
-      bool IsSessionTab = (Index < SessionList->Count);
-      if (IsSessionTab)
-      {
-        TTerminal * Terminal = dynamic_cast<TTerminal *>(SessionList->Objects[Index]);
-        TabSheet->Tag = reinterpret_cast<int>(Terminal);
-
-        UpdateSessionTab(TabSheet);
-      }
-      else
-      {
-        TabSheet->ImageIndex = FNewSessionTabImageIndex;
-        TabSheet->Tag = 0; // not really needed
-        TabSheet->Shadowed = false;
-        TabSheet->ShowCloseButton = false;
-        // We know that we are at the last page, otherwise we could not call this (it assumes that new session tab is the last one)
-        UpdateNewSessionTab();
-      }
-    }
-  }
-  __finally
-  {
-    SendMessage(SessionsPageControl->Handle, WM_SETREDRAW, 1, 0);
-  }
-
-  SessionsPageControl->ActivePageIndex = ActiveSessionIndex;
-}
-//---------------------------------------------------------------------------
-void __fastcall TCustomScpExplorerForm::UpdateNewSessionTab()
-{
-  TTabSheet * TabSheet = SessionsPageControl->Pages[SessionsPageControl->PageCount - 1];
-
-  DebugAssert(TabSheet->ImageIndex == 0);
-
-  TabSheet->Caption =
-    WinConfiguration->SelectiveToolbarText ?
-      StripHotkey(StripTrailingPunctuation(NonVisualDataModule->NewSessionAction->Caption)) :
-      UnicodeString();
-}
-//---------------------------------------------------------------------------
-TManagedTerminal * __fastcall TCustomScpExplorerForm::GetSessionTabSession(TTabSheet * TabSheet)
-{
-  return reinterpret_cast<TManagedTerminal *>(TabSheet->Tag);
-}
-//---------------------------------------------------------------------------
-UnicodeString TCustomScpExplorerForm::GetLocalBrowserSessionTitle(TManagedTerminal *)
-{
-  DebugFail();
-  return UnicodeString();
-}
-//---------------------------------------------------------------------------
-void __fastcall TCustomScpExplorerForm::UpdateSessionTab(TTabSheet * TabSheet)
-{
-  if (DebugAlwaysTrue(TabSheet != NULL))
-  {
-    TManagedTerminal * ASession = GetSessionTabSession(TabSheet);
-    if (DebugAlwaysTrue(ASession != NULL))
-    {
-      TColor Color = (ASession == Terminal) ? FSessionColor : ASession->StateData->Color;
-      if (ASession->LocalBrowser)
-      {
-        TabSheet->ImageIndex = FLocalBrowserTabImageIndex;
-      }
-      else
-      {
-        TabSheet->ImageIndex = AddSessionColor(Color);
-      }
-
-      TTerminalManager * Manager = TTerminalManager::Instance();
-      UnicodeString TabCaption = Manager->GetSessionTitle(ASession, true);
-
-      TThemeTabSheet * ThemeTabSheet = dynamic_cast<TThemeTabSheet *>(TabSheet);
-      if (DebugAlwaysTrue(ThemeTabSheet != NULL))
-      {
-        ThemeTabSheet->Shadowed = !ASession->Active && !ASession->LocalBrowser;
-        ThemeTabSheet->ShowCloseButton = CanCloseSession(ASession);
-        if (ThemeTabSheet->ShowCloseButton)
-        {
-          TabCaption = SessionsPageControl->FormatCaptionWithCloseButton(TabCaption);
-        }
-      }
-
-      TabSheet->Caption = TabCaption;
-    }
-  }
-}
-//---------------------------------------------------------------------------
-bool TCustomScpExplorerForm::CanCloseSession(TManagedTerminal * Session)
-{
-  return !Session->LocalBrowser || (TTerminalManager::Instance()->Count > 1);
-}
-//---------------------------------------------------------------------------
-bool __fastcall TCustomScpExplorerForm::SessionTabSwitched()
-{
-  DebugAssert(SessionsPageControl->ActivePage != NULL);
-  TManagedTerminal * Session = GetSessionTabSession(SessionsPageControl->ActivePage);
-  bool Result = (Session != NULL);
-  if (Result)
-  {
-    TTerminalManager::Instance()->ActiveSession = Session;
-  }
-  else
-  {
-    try
-    {
-      NewSession();
-    }
-    __finally
-    {
-      SessionListChanged();
-    }
-
-    FSessionsPageControlNewSessionTime = Now();
-  }
-  return Result;
-}
-//---------------------------------------------------------------------------
-void __fastcall TCustomScpExplorerForm::SessionsPageControlChange(TObject * /*Sender*/)
-{
-  SessionTabSwitched();
-}
-//---------------------------------------------------------------------------
-void __fastcall TCustomScpExplorerForm::TransferListChange(TObject * Sender)
-{
-  TTBXStringList * TransferList = dynamic_cast<TTBXStringList *>(Sender);
-  DebugAssert(TransferList != NULL);
-  UnicodeString Name;
-  if (TransferList->ItemIndex <= 0)
-  {
-    Name = L"";
-  }
-  else
-  {
-    Name = GUIConfiguration->CopyParamList->Names[TransferList->ItemIndex - 1];
-  }
-  if (FCopyParamAutoSelected.IsEmpty())
-  {
-    // if previous preset was not autoselected, make new preset the "default"
-    FCopyParamDefault = Name;
-  }
-  GUIConfiguration->CopyParamCurrent = Name;
-}
-//---------------------------------------------------------------------------
-void __fastcall TCustomScpExplorerForm::UpdateTransferLabel()
-{
-  // sanity check
-  bool ExistingPreset =
-    (FTransferListHoverIndex >= 0) &&
-    (FTransferListHoverIndex < 1 + GUIConfiguration->CopyParamList->Count);
-  DebugAssert(ExistingPreset);
-  if (ExistingPreset)
-  {
-    HDC DC = GetDC(0);
-    TCanvas * Canvas = new TCanvas();
-    try
-    {
-      Canvas->Handle = DC;
-      Canvas->Font = GetToolbarFont(this);
-
-      UnicodeString Name;
-      if (FTransferListHoverIndex == 0)
-      {
-        Name = L"";
-      }
-      else
-      {
-        Name = GUIConfiguration->CopyParamList->Names[FTransferListHoverIndex - 1];
-      }
-
-      TTBXLabelItem * TransferLabel = dynamic_cast<TTBXLabelItem*>(
-        static_cast<TComponent*>(GetComponent(fcTransferLabel)));
-      TTBXStringList * TransferList = dynamic_cast<TTBXStringList*>(
-        static_cast<TObject*>(GetComponent(fcTransferList)));
-
-      UnicodeString InfoStr =
-        GUIConfiguration->CopyParamPreset[Name].
-          GetInfoStr(L"; ",
-            FLAGMASK(HasActiveTerminal(), Terminal->UsableCopyParamAttrs(0).General));
-      int MaxWidth = TransferList->MinWidth - (2 * TransferLabel->Margin) - ScaleByTextHeight(this, 10);
-      if (Canvas->TextExtent(InfoStr).cx > MaxWidth)
-      {
-        while (Canvas->TextExtent(InfoStr + Ellipsis).cx > MaxWidth)
-        {
-          InfoStr.SetLength(InfoStr.Length() - 1);
-        }
-        InfoStr += Ellipsis;
-      }
-
-      // UpdateCaption does not cause invalidation of whole submenu, while
-      // setting Caption property does.
-      // also it probably does not resize the label, even if necessary
-      // (we do not want that anyway)
-      TransferLabel->UpdateCaption(InfoStr);
-    }
-    __finally
-    {
-      Canvas->Handle = NULL;
-      ReleaseDC(0, DC);
-      delete Canvas;
-    }
-  }
-}
-//---------------------------------------------------------------------------
-void __fastcall TCustomScpExplorerForm::TransferListDrawItem(
-  TTBXCustomList * /*Sender*/, TCanvas * /*ACanvas*/, const TRect & /*ARect*/,
-  int /*AIndex*/, int AHoverIndex, bool & /*DrawDefault*/)
-{
-  if (FTransferListHoverIndex != AHoverIndex)
-  {
-    FTransferListHoverIndex = AHoverIndex;
-    UpdateTransferLabel();
-  }
-}
-//---------------------------------------------------------------------------
-void __fastcall TCustomScpExplorerForm::WMAppCommand(TMessage & Message)
-{
-  int Command  = GET_APPCOMMAND_LPARAM(Message.LParam);
-  TShiftState Shift = KeyDataToShiftState(GET_KEYSTATE_LPARAM(Message.LParam));
-  if ((Shift * (TShiftState() << ssShift << ssAlt << ssCtrl)).Empty())
-  {
-    if (Command == APPCOMMAND_BROWSER_FAVORITES)
-    {
-      if (!NonVisualDataModule->Busy)
-      {
-        OpenDirectory(GetSide(osCurrent));
-      }
-      Message.Result = 1;
-    }
-    else
-    {
-      TForm::Dispatch(&Message);
-    }
-  }
-  else
-  {
-    TForm::Dispatch(&Message);
-  }
-}
-//---------------------------------------------------------------------------
-void __fastcall TCustomScpExplorerForm::CMDialogChar(TMessage & AMessage)
-{
-  TCMDialogChar & Message = reinterpret_cast<TCMDialogChar &>(AMessage);
-  if ((FIgnoreNextDialogChar != 0) &&
-      (toupper(Message.CharCode) == toupper(FIgnoreNextDialogChar)))
-  {
-    Message.Result = 1;
-  }
-  else
-  {
-    TForm::Dispatch(&Message);
-  }
-  FIgnoreNextDialogChar = 0;
-}
-//---------------------------------------------------------------------------
-void __fastcall TCustomScpExplorerForm::WMSysCommand(TMessage & Message)
-{
-  // The four low-order bits are used internally by Windows
-  unsigned int Cmd = (Message.WParam & 0xFFF0);
-  // SC_RESTORE, SC_MAXIMIZE, SC_MINIMIZE - buttons on windows title
-  // SC_DEFAULT - double click on windows title (does not work, at least on WinXP)
-  // 61730 - restore thru double click - undocumented
-  // 61490 - maximize thru double click - undocumented
-  if ((Cmd == SC_RESTORE) || (Cmd == SC_MAXIMIZE) ||
-      (Cmd == SC_MINIMIZE) || (Cmd == SC_DEFAULT))
-  {
-    SysResizing(Cmd);
-  }
-  TForm::Dispatch(&Message);
-}
-//---------------------------------------------------------------------------
-void __fastcall TCustomScpExplorerForm::WMQueryEndSession(TMessage & Message)
-{
-  // We were actually never able to make ENDSESSION_CRITICAL happen.
-  // Also there no point returning TRUE as we are not able to
-  // handle the abrupt termination caused by subsequent WM_ENDSESSION cleanly.
-  // Hence the process termination might be safer :)
-  if ((Message.LParam != ENDSESSION_CRITICAL) &&
-      (((FQueue != NULL) && !FQueue->IsEmpty) || (FProgressForm != NULL)))
-  {
-    Message.Result = FALSE;
-  }
-  else
-  {
-    Message.Result = TRUE;
-  }
-  // Do not call default handling as that triggers OnCloseQuery,
-  // where our implementation will popup confirmation dialogs, what we do not want,
-  // as per Vista guidelines:
-  // https://docs.microsoft.com/en-us/windows/win32/shutdown/shutting-down
-}
-//---------------------------------------------------------------------------
-void __fastcall TCustomScpExplorerForm::WMEndSession(TWMEndSession & Message)
-{
-  if (Message.EndSession && IsApplicationMinimized())
-  {
-    // WORKAROUND
-    // TApplication.WndProc() calls Application.Terminate() before Halt(),
-    // when it receives WM_ENDSESSION,
-    // but that sometimes (particularly when application is minimized) cause crashes.
-    // Crash popups message that blocks log off.
-    // Obviously application cannot shutdown cleanly after WM_ENDSESSION,
-    // so we call ExitProcess() immediately, not even trying to cleanup.
-    // It still causes beep, so there's likely some popup, but it does not block
-    // log off.
-    ExitProcess(0);
-  }
-  TForm::Dispatch(&Message);
-}
-#ifdef _DEBUG
-//---------------------------------------------------------------------------
-void __fastcall TCustomScpExplorerForm::WMWindowPosChanged(TWMWindowPosMsg & Message)
-{
-  TForm::Dispatch(&Message);
-}
-#endif
-//---------------------------------------------------------------------------
-void __fastcall TCustomScpExplorerForm::SysResizing(unsigned int /*Cmd*/)
-{
-}
-//---------------------------------------------------------------------------
-void __fastcall TCustomScpExplorerForm::DoShow()
-{
-  // Called from TCustomScpExplorerForm::CMShowingChanged
-  // only now are the controls resized finally, so the size constraints
-  // will not conflict with possibly very small window size
-  RestoreFormParams();
-  // This indicates that the form was rescaled after parameters were loaded and
-  // as most probably the parameters were actually saved with the current form scaling
-  // (windows was the last time likely closed on the same monitor, where it is starting now),
-  // rescaling happened twice already. Reload the parameters, as now they likely won't need any scaling
-  // and no rounding problems will occur.
-  // See also RestoreForm.
-  // (we should be safe to call RestoreParams unconditionally)
-  if (PixelsPerInch != Screen->PixelsPerInch)
-  {
-    RestoreParams();
-  }
-
-  FixControlsPlacement();
-
-  if (Position == poDefaultPosOnly)
-  {
-    CutFormToDesktop(this);
-  }
-
-  TForm::DoShow();
-
-  FSessionsDragDropFilesEx->DragDropControl = SessionsPageControl;
-  FQueueDragDropFilesEx->DragDropControl = QueueView3;
-
-  // This was previously in NeedSession, where other related code is.
-  // But that is called from CMShowingChanged, when the window is already visible and the local-local window state
-  // unpleasanly shows briefly.
-  if (!WinConfiguration->ShowLoginWhenNoSession &&
-      WinConfiguration->AutoSaveWorkspace && !WinConfiguration->AutoWorkspace.IsEmpty() &&
-      // This detects if workspace was saved the last time the main widow was closed
-      SameText(WinConfiguration->LastStoredSession, WinConfiguration->AutoWorkspace))
-  {
-    DoOpenFolderOrWorkspace(WinConfiguration->AutoWorkspace, false);
-    Configuration->Usage->Inc(L"OpenedWorkspacesAuto");
-  }
-
-  // Before main window displays
-  if (ManagedSession == NULL)
-  {
-    StartingWithoutSession();
-  }
-
-  UpdatePixelsPerInchMainWindowCounter();
-
-  FShowing = true;
-}
-//---------------------------------------------------------------------------
-void __fastcall TCustomScpExplorerForm::UpdatePixelsPerInchMainWindowCounter()
-{
-  Configuration->Usage->Set(L"PixelsPerInchMainWindow", PixelsPerInch);
-}
-//---------------------------------------------------------------------------
-void __fastcall TCustomScpExplorerForm::StartingWithoutSession()
-{
-  SessionListChanged();
-  InitStatusBar();
-  UpdateControls();
-}
-//---------------------------------------------------------------------------
-void __fastcall TCustomScpExplorerForm::PopupTrayBalloon(TTerminal * Terminal,
-  const UnicodeString & Str, TQueryType Type, Exception * E, unsigned int Seconds,
-  TNotifyEvent OnBalloonClick, TObject * UserData)
-{
-  bool Do;
-  UnicodeString Message;
-  if (E == NULL)
-  {
-    Message = Str;
-    Do = true;
-  }
-  else
-  {
-    Do = ExceptionMessage(E, Message);
-  }
-
-  if (Do && WinConfiguration->BalloonNotifications)
-  {
-    UnicodeString Title;
-    if ((Terminal == NULL) && (Type == qtInformation) && ExtractMainInstructions(Message, Title))
-    {
-      Message = TrimLeft(Message);
-    }
-    else
-    {
-      Message = UnformatMessage(Message);
-      const ResourceString * Captions[] = { &_SMsgDlgConfirm, &_SMsgDlgWarning,
-        &_SMsgDlgError, &_SMsgDlgInformation, NULL };
-      Title = LoadResourceString(Captions[Type]);
-      if (Terminal != NULL)
-      {
-        TManagedTerminal * Session = DebugNotNull(dynamic_cast<TManagedTerminal *>(Terminal));
-        Title = FORMAT(L"%s - %s",
-          (TTerminalManager::Instance()->GetSessionTitle(Session, true), Title));
-      }
-    }
-
-    if (Seconds == 0)
-    {
-      Seconds = WinConfiguration->NotificationsTimeout;
-    }
-    FTrayIcon->PopupBalloon(Title, Message, Type, Seconds * MSecsPerSec, OnBalloonClick, UserData);
-  }
-}
-//---------------------------------------------------------------------------
-unsigned int __fastcall TCustomScpExplorerForm::MoreMessageDialog(const UnicodeString Message,
-    TStrings * MoreMessages, TQueryType Type, unsigned int Answers,
-    UnicodeString HelpKeyword, const TMessageParams * Params,
-    TTerminal * Terminal)
-{
-  if (((WinConfiguration->ContinueOnError && (FErrorList != NULL)) ||
-       (FOnFeedSynchronizeError != NULL)) &&
-      (Params != NULL) && (Params->Params & mpAllowContinueOnError) )
-  {
-    if (FOnFeedSynchronizeError != NULL)
-    {
-      FOnFeedSynchronizeError(Message, MoreMessages, Type, HelpKeyword);
-    }
-    else
-    {
-      DebugAssert(FErrorList != NULL);
-      TStringList * MoreMessagesCopy = NULL;
-      if (MoreMessages)
-      {
-        MoreMessagesCopy = new TStringList();
-        MoreMessagesCopy->Assign(MoreMessages);
-      }
-      FErrorList->AddObject(Message, MoreMessagesCopy);
-    }
-
-    PopupTrayBalloon(Terminal, Message, Type);
-
-    return ContinueAnswer(Answers);
-  }
-  else
-  {
-    bool UseBalloon = FTrayIcon->Visible;
-    if (UseBalloon)
-    {
-      PopupTrayBalloon(Terminal, Message, Type);
-    }
-    unsigned int Result;
-    try
-    {
-      Result = ::MoreMessageDialog(Message, MoreMessages, Type, Answers, HelpKeyword, Params);
-    }
-    __finally
-    {
-      // cancel only balloon we popped up, otherwise we may cancel notification
-      // balloon that was there before the message dialog
-      // (such as "dd confirmation opt in balloon)
-      if (UseBalloon)
-      {
-        FTrayIcon->CancelBalloon();
-      }
-    }
-    return Result;
-  }
-}
-//---------------------------------------------------------------------------
-void __fastcall TCustomScpExplorerForm::ShowExtendedException(
-  TTerminal * Terminal, Exception * E)
-{
-  if (FTrayIcon->Visible)
-  {
-    PopupTrayBalloon(Terminal, L"", qtError, E);
-  }
-
-  // particularly prevent opening new session from jump list,
-  // while exception is shown
-  NonVisualDataModule->StartBusy();
-  try
-  {
-    ShowExtendedExceptionEx(Terminal, E);
-  }
-  __finally
-  {
-    NonVisualDataModule->EndBusy();
-    FTrayIcon->CancelBalloon();
-  }
-}
-//---------------------------------------------------------------------------
-void __fastcall TCustomScpExplorerForm::SessionReady()
-{
-  InitStatusBar();
-  // cannot rely on active page being page for active terminal,
-  // as it can happen that active page is the "new session" page
-  // (e.g. when reconnecting active terminal, while login dialog
-  // invoked from "new session" page is modal)
-  int ActiveSessionIndex = TTerminalManager::Instance()->ActiveSessionIndex;
-  UpdateSessionTab(SessionsPageControl->Pages[ActiveSessionIndex]);
-}
-//---------------------------------------------------------------------------
-void __fastcall TCustomScpExplorerForm::InactiveTerminalException(
-  TTerminal * Terminal, Exception * E)
-{
-  Notify(Terminal, L"", qtError, false, NULL, NULL, E);
-
-  if (!Terminal->Active)
-  {
-    int Index = TTerminalManager::Instance()->IndexOf(Terminal);
-    if (DebugAlwaysTrue((Index >= 0) && (Index < SessionsPageControl->PageCount)))
-    {
-      UpdateSessionTab(SessionsPageControl->Pages[Index]);
-    }
-  }
-}
-//---------------------------------------------------------------------------
-void __fastcall TCustomScpExplorerForm::Notify(TTerminal * Terminal,
-  UnicodeString Message, TQueryType Type,
-  bool Important, TNotifyEvent OnClick, TObject * UserData, Exception * E)
-{
-  if ((E == NULL) ||
-      ExceptionMessage(E, Message))
-  {
-    unsigned int Seconds = WinConfiguration->NotificationsTimeout;
-    if (Important)
-    {
-      Seconds *= 5;
-    }
-
-    UnicodeString NoteMessage(UnformatMessage(Message));
-    if (Terminal != NULL)
-    {
-      TManagedTerminal * Session = DebugNotNull(dynamic_cast<TManagedTerminal *>(Terminal));
-      NoteMessage = FORMAT(L"%s: %s",
-        (TTerminalManager::Instance()->GetSessionTitle(Session, true), NoteMessage));
-    }
-
-    if (WinConfiguration->BalloonNotifications)
-    {
-      AddNote(NoteMessage);
-      PopupTrayBalloon(Terminal, Message, Type, NULL, Seconds, OnClick, UserData);
-    }
-    else
-    {
-      FlashOnBackground();
-      PostNote(NoteMessage, Seconds, OnClick, UserData);
-    }
-  }
-}
-//---------------------------------------------------------------------------
-void __fastcall TCustomScpExplorerForm::QueueEmptyNoteClicked(TObject * Sender)
-{
-  RestoreApp();
-
-  TTerminalNoteData * TerminalNoteData = dynamic_cast<TTerminalNoteData *>(Sender);
-  if (DebugAlwaysTrue(TerminalNoteData != NULL) &&
-      !NonVisualDataModule->Busy)
-  {
-    TManagedTerminal * Terminal = TerminalNoteData->Terminal;
-    TTerminalManager::Instance()->ActiveSession = Terminal;
-    if (!ComponentVisible[fcQueueView])
-    {
-      ToggleQueueVisibility();
-      GoToQueue();
-    }
-  }
-}
-//---------------------------------------------------------------------------
-void __fastcall TCustomScpExplorerForm::QueueEvent(TManagedTerminal * ATerminal,
-  TTerminalQueue * /*Queue*/, TQueueEvent Event)
-{
-  UnicodeString Message;
-  TNotifyEvent OnClick = NULL;
-  TObject * UserData = NULL;
-  bool QueueInvisible = !ComponentVisible[fcQueueView] || IsApplicationMinimized();
-  switch (Event)
-  {
-    case qeEmptyButMonitored:
-      if ((ATerminal != Terminal) || QueueInvisible)
-      {
-        Message = LoadStr(BALLOON_QUEUE_EMPTY);
-        OnClick = QueueEmptyNoteClicked;
-        TTerminalNoteData * TerminalNoteData = new TTerminalNoteData();
-        TerminalNoteData->Terminal = ATerminal;
-        UserData = TerminalNoteData;
-      }
-      break;
-
-    case qeEmpty:
-      OperationComplete(ATerminal->QueueOperationStart);
-      break;
-
-    case qePendingUserAction:
-      if ((ATerminal != Terminal) ||
-          (QueueInvisible && !IsQueueAutoPopup()))
-      {
-        Message = LoadStr(BALLOON_QUEUE_USER_ACTION);
-      }
-      break;
-
-    default:
-      DebugFail();
-  }
-
-  if (!Message.IsEmpty())
-  {
-    Notify(ATerminal, Message, qtInformation, false, OnClick, UserData);
-  }
-}
-//---------------------------------------------------------------------------
-void __fastcall TCustomScpExplorerForm::RemoteFileControlDDCreateDragFileList(
-  TObject * /*Sender*/, TFileList * FileList, bool & Created)
-{
-  if (FDDExtMapFile != NULL)
-  {
-    CloseHandle(FDDExtMapFile);
-    FDDExtMapFile = NULL;
-  }
-
-  if (WinConfiguration->DDFakeFile)
-  {
-    DDFakeFileInitDrag(FileList, Created);
-  }
-}
-//---------------------------------------------------------------------------
-void __fastcall TCustomScpExplorerForm::DDFakeCreated(TObject * /*Sender*/, const UnicodeString FileName)
-{
-  if (DebugAlwaysTrue(!FDragFakeDirectory.IsEmpty()) &&
-      SameText(ExtractFileName(FileName), ExtractFileName(FDragFakeDirectory)))
-  {
-    FFakeFileDropTarget = FileName;
-  }
-}
-//---------------------------------------------------------------------------
-UnicodeString __fastcall TCustomScpExplorerForm::CreateFakeTransferDirectory()
-{
-  UnicodeString Result = ExcludeTrailingBackslash(WinConfiguration->TemporaryDir());
-  if (!ForceDirectories(ApiPath(Result)))
-  {
-    throw Exception(FMTLOAD(CREATE_TEMP_DIR_ERROR, (Result)));
-  }
-  FileSetAttr(ApiPath(Result), faHidden);
-  return Result;
-}
-//---------------------------------------------------------------------------
-void __fastcall TCustomScpExplorerForm::DDFakeFileInitDrag(TFileList * FileList,
-  bool & Created)
-{
-  FFakeFileDropTarget = UnicodeString();
-  FDragFakeDirectory = CreateFakeTransferDirectory();
-  FileList->AddItem(NULL, FDragFakeDirectory);
-
-  Created = true;
-
-  if (!WinConfiguration->IsDDExtRunning() || WinConfiguration->IsDDExtBroken())
-  {
-    FDragFakeMonitors = StartCreationDirectoryMonitorsOnEachDrive(FILE_NOTIFY_CHANGE_DIR_NAME, DDFakeCreated);
-  }
-
-  FDDExtMapFile = CreateFileMappingA((HANDLE)0xFFFFFFFF, NULL, PAGE_READWRITE,
-    0, sizeof(TDragExtCommStruct), AnsiString(DRAG_EXT_MAPPING).c_str());
-
-  {
-    TMutexGuard Guard(FDDExtMutex, DRAGEXT_MUTEX_RELEASE_TIMEOUT);
-    TDragExtCommStruct* CommStruct;
-    CommStruct = static_cast<TDragExtCommStruct*>(MapViewOfFile(FDDExtMapFile,
-      FILE_MAP_ALL_ACCESS, 0, 0, 0));
-    DebugAssert(CommStruct != NULL);
-    CommStruct->Version = TDragExtCommStruct::CurrentVersion;
-    CommStruct->Dragging = true;
-    wcsncpy(CommStruct->DropDest, FDragFakeDirectory.c_str(),
-      LENOF(CommStruct->DropDest));
-    NULL_TERMINATE(CommStruct->DropDest);
-    UnmapViewOfFile(CommStruct);
-  }
-
-}
-//---------------------------------------------------------------------------
-bool __fastcall TCustomScpExplorerForm::RemoteFileControlFileOperation(
-  TObject * Sender, TFileOperation Operation, bool NoConfirmation, void * Param)
-{
-  bool Result;
-  DebugAssert(!IsLocalBrowserMode());
-  if (Sender == RemoteDirView)
-  {
-    Result = ExecuteFileOperation(Operation, osRemote, true, NoConfirmation, Param);
-  }
-  else
-  {
-    DebugAssert(Sender == RemoteDriveView);
-    TStrings * FileList = RemoteDriveView->DragFileList();
-    try
-    {
-      Result = ExecuteFileOperation(Operation, osRemote, FileList, NoConfirmation, Param);
-    }
-    __finally
-    {
-      delete FileList;
-    }
-  }
-
-  if (FDDTargetControl == RemoteDriveView)
-  {
-    RemoteDriveView->UpdateDropTarget();
-  }
-  // foRemoteMove happens when file/dir is dragged within the remote tree view
-  // or from tree view to dir view.
-  // foMove happens when file/dir is dragged from remote tree view outside of
-  // application via dragex
-  if (((Operation == foRemoteMove) || (Operation == foMove)) &&
-      (DropSourceControl == RemoteDriveView))
-  {
-    RemoteDriveView->UpdateDropSource();
-  }
-  return Result;
-}
-//---------------------------------------------------------------------------
-void __fastcall TCustomScpExplorerForm::RemoteFileControlDDEnd(TObject * Sender)
-{
-  DebugAssert(!IsLocalBrowserMode());
-  // This also handles drops of remote files to queue.
-  // Drops of local files (uploads) are handled in QueueDDProcessDropped.
-  SAFE_DESTROY(FDDFileList);
-
-  if (!FFakeFileDropTarget.IsEmpty())
-  {
-    RemoveDir(ApiPath(FFakeFileDropTarget));
-  }
-
-  if ((FDDExtMapFile != NULL) || (FDDTargetControl == QueueView3))
-  {
-    try
-    {
-      TDragResult DDResult = (Sender == RemoteDirView) ?
-        RemoteDirView->LastDDResult : RemoteDriveView->LastDDResult;
-
-      // Focus is moved to the target application,
-      // but as we are going to present the UI, we need to steal the focus back.
-      // This most likely won't work though (windows does not allow application
-      // to steal focus most of the time)
-      Application->BringToFront();
-
-      // On older version of Windows we never got drMove here, see also comment below.
-      // On Windows 10, we get the "move".
-      if ((DDResult == drCopy) || (DDResult == drMove) || (DDResult == drInvalid))
-      {
-        UnicodeString TargetDirectory;
-        TFileOperation Operation;
-
-        // drInvalid may mean drMove, see comment below
-        switch (DDResult)
-        {
-          case drCopy:
-            Operation = foCopy;
-            break;
-          case drMove:
-            Operation = foMove;
-            break;
-          default:
-            DebugFail();
-          case drInvalid:
-            // prefer "copy" for safety
-            Operation = FLAGSET(FLastDropEffect, DROPEFFECT_MOVE) ? foMove : foCopy;
-            break;
-        }
-
-        TTransferOperationParam Param;
-        UnicodeString CounterName;
-        bool ForceQueue;
-        if (!DDGetTarget(Param.TargetDirectory, ForceQueue, CounterName))
-        {
-          // we get drInvalid both if d&d was intercepted by ddext,
-          // and when users drops on no-drop location.
-          // we tell the difference by existence of response from ddext,
-          // so we ignore absence of response in this case
-          if (DDResult != drInvalid)
-          {
-            // here we know that the extension is installed,
-            // as it is checked as soon as drag&drop starts from
-            // RemoteFileControlDDCreateDragFileList
-            Configuration->Usage->Inc(L"DownloadsDragDropExternalExtTargetUnknown");
-            if (!WinConfiguration->DDExtInstalled || WinConfiguration->IsDDExtBroken())
-            {
-              throw ExtException(NULL, LoadStr(DD_TARGET_UNKNOWN), HELP_DD_TARGET_UNKNOWN);
-            }
-            else
-            {
-              throw ExtException(NULL, LoadStr(DRAGEXT_TARGET_UNKNOWN2), HELP_DRAGEXT_TARGET_UNKNOWN);
-            }
-          }
-        }
-        else
-        {
-          // download using fake file
-          Param.Temp = false;
-          Param.DragDrop = true;
-          if (ForceQueue)
-          {
-            Param.Queue = asOn;
-          }
-          if (Sender == RemoteDirView)
-          {
-            Param.Options = FLAGMASK(SelectedAllFilesInDirView(RemoteDirView), coAllFiles);
-          }
-
-          if (RemoteFileControlFileOperation(Sender, Operation,
-                (WinConfiguration->DDTransferConfirmation == asOff), &Param))
-          {
-            Configuration->Usage->Inc(CounterName);
-          }
-        }
-      }
-    }
-    __finally
-    {
-      CloseHandle(FDDExtMapFile);
-      FDDExtMapFile = NULL;
-      delete FDragFakeMonitors;
-      FDragFakeMonitors = NULL;
-      RemoveDir(ApiPath(FDragFakeDirectory));
-      FDragFakeDirectory = L"";
-      FFakeFileDropTarget = UnicodeString();
-    }
-  }
-
-  if (FDragDropSshTerminate.get() != NULL)
-  {
-    FDragDropSshTerminate->Rethrow();
-  }
-}
-//---------------------------------------------------------------------------
-void __fastcall TCustomScpExplorerForm::RemoteFileControlDDGiveFeedback(
-  TObject * /*Sender*/, int dwEffect, HRESULT & /*Result*/)
-{
-  // Remember drop effect so we know (when user drops files), if we copy or move
-  FLastDropEffect = dwEffect;
-}
-//---------------------------------------------------------------------------
-bool __fastcall TCustomScpExplorerForm::DDGetTarget(
-  UnicodeString & Directory, bool & ForceQueue, UnicodeString & CounterName)
-{
-  bool Result;
-  if (FDDTargetControl == QueueView3)
-  {
-    Directory = DefaultDownloadTargetDirectory();
-    Result = true;
-    CounterName = L"DownloadsDragDropQueue";
-    ForceQueue = true;
-  }
-  else if (!FFakeFileDropTarget.IsEmpty())
-  {
-    Directory = ExcludeTrailingBackslash(ExtractFilePath(FFakeFileDropTarget));
-    Result = true;
-    ForceQueue = false;
-    CounterName = L"DownloadsDragDropFakeFile";
-  }
-  else
-  {
-    ForceQueue = false;
-
-    Enabled = false;
-    try
-    {
-      int Timer = 0;
-      Result = false;
-      while (!Result && (Timer < WinConfiguration->DDExtTimeout))
-      {
-        {
-          TMutexGuard Guard(FDDExtMutex, DRAGEXT_MUTEX_RELEASE_TIMEOUT);
-          TDragExtCommStruct* CommStruct;
-          CommStruct = static_cast<TDragExtCommStruct*>(MapViewOfFile(FDDExtMapFile,
-            FILE_MAP_ALL_ACCESS, 0, 0, 0));
-          DebugAssert(CommStruct != NULL);
-          Result = !CommStruct->Dragging;
-          if (Result)
-          {
-            Directory = ExtractFilePath(CommStruct->DropDest);
-            CounterName = L"DownloadsDragDropExternalExt";
-          }
-          UnmapViewOfFile(CommStruct);
-        }
-        if (!Result)
-        {
-          Sleep(50);
-          Timer += 50;
-          Application->ProcessMessages();
-        }
-      }
-    }
-    __finally
-    {
-      Enabled = true;
-    }
-  }
-
-  return Result;
-}
-//---------------------------------------------------------------------------
-void __fastcall TCustomScpExplorerForm::AddDelayedDirectoryDeletion(
-  const UnicodeString TempDir, int SecDelay)
-{
-  TDateTime Alarm = IncSecond(Now(), SecDelay);
-  FDelayedDeletionList->AddObject(TempDir, reinterpret_cast<TObject*>(Alarm.FileDate()));
-  if (FDelayedDeletionTimer == NULL)
-  {
-    DebugAssert(HandleAllocated());
-    FDelayedDeletionTimer = new TTimer(this);
-    FDelayedDeletionTimer->Interval = 10000;
-    FDelayedDeletionTimer->OnTimer = DoDelayedDeletion;
-  }
-  else
-  {
-    FDelayedDeletionTimer->Enabled = true;
-  }
-}
-//---------------------------------------------------------------------------
-void __fastcall TCustomScpExplorerForm::DoDelayedDeletion(TObject * Sender)
-{
-  DebugAssert(FDelayedDeletionList != NULL);
-
-  TDateTime N = Now();
-  TDateTime Alert;
-  UnicodeString Directory;
-
-  for (int Index = FDelayedDeletionList->Count-1; Index >= 0; Index--)
-  {
-    Alert = FileDateToDateTime(reinterpret_cast<int>(FDelayedDeletionList->Objects[Index]));
-    if ((N >= Alert) || (Sender == NULL))
-    {
-      Directory = FDelayedDeletionList->Strings[Index];
-      if (DeleteDirectory(ExcludeTrailingBackslash(Directory)))
-      {
-        FDelayedDeletionList->Delete(Index);
-      }
-    }
-  }
-
-  if (FDelayedDeletionList->Count == 0)
-  {
-    FDelayedDeletionTimer->Enabled = false;
-  }
-}
-//---------------------------------------------------------------------------
-void __fastcall TCustomScpExplorerForm::RemoteFileControlDDTargetDrop()
-{
-  DebugAssert(!IsLocalBrowserMode());
-  if (IsFileControl(FDDTargetControl, osRemote) ||
-      (FDDTargetControl == SessionsPageControl))
-  {
-    TTerminal * TargetTerminal = NULL;
-    TFileOperation Operation = foNone;
-    if (FDDTargetControl == SessionsPageControl)
-    {
-      TPoint Point = SessionsPageControl->ScreenToClient(Mouse->CursorPos);
-      int Index = SessionsPageControl->IndexOfTabAt(Point.X, Point.Y);
-      // do not allow dropping on the "+" tab
-      TargetTerminal = GetSessionTabSession(SessionsPageControl->Pages[Index]);
-      if (TargetTerminal != NULL)
-      {
-        if ((FLastDropEffect == DROPEFFECT_MOVE) &&
-            (TargetTerminal == TTerminalManager::Instance()->ActiveTerminal))
-        {
-          Operation = foRemoteMove;
-        }
-        else
-        {
-          Operation = foRemoteCopy;
-        }
-      }
-    }
-    else
-    {
-      if (FLastDropEffect == DROPEFFECT_MOVE)
-      {
-        Operation = foRemoteMove;
-      }
-      else if (FLastDropEffect == DROPEFFECT_COPY)
-      {
-        Operation = foRemoteCopy;
-      }
-    }
-
-    if (Operation != foNone)
-    {
-      RemoteFileControlFileOperation(DropSourceControl,
-        Operation, (WinConfiguration->DDTransferConfirmation == asOff), TargetTerminal);
-    }
-    // abort drag&drop
-    Abort();
-  }
-  else if ((FDDExtMapFile == NULL) && (FLastDropEffect != DROPEFFECT_NONE) &&
-           // Drops of remote files to queue are handled in RemoteFileControlDDEnd
-           (FDDTargetControl != QueueView3))
-  {
-    DebugAssert(!FDragTempDir.IsEmpty());
-    TTransferType Type;
-    UnicodeString TempDir = FDragTempDir;
-    // We clear FDragTempDir before calling
-    // just in case it fail (raises exception)
-    FDragTempDir = L"";
-    Type = (FLastDropEffect & DROPEFFECT_MOVE ? ttMove : Type = ttCopy);
-
-    TGUICopyParamType CopyParams = GUIConfiguration->CurrentCopyParam;
-    // empty directory parameter means temp directory -> don't display it!
-    UnicodeString TargetDir = L"";
-    int Options = 0;
-
-    if (!CopyParamDialog(tdToLocal, Type, true, FDDFileList,
-          TargetDir, CopyParams, (WinConfiguration->DDTransferConfirmation != asOff), true, Options))
-    {
-      Abort();
-    }
-
-    // TargetDir is set when dropped on local file control
-    // (this was workaround for legacy dirview event handling, now it should be
-    // made prettier)
-    if (TargetDir.IsEmpty())
-    {
-      TargetDir = TempDir;
-
-      if (ForceDirectories(ApiPath(TargetDir)))
-      {
-        DebugAssert(Terminal && !TargetDir.IsEmpty());
-        FPendingTempSpaceWarn = true;
-        try
-        {
-          FDragDropOperation = true;
-          int Params = cpTemporary |
-            (Type == ttMove ? cpDelete : 0);
-          DDDownload(FDDFileList, TargetDir, &CopyParams, Params);
-          Configuration->Usage->Inc(L"DownloadsDragDropExternalTemp");
-        }
-        __finally
-        {
-          FDragDropOperation = false;
-          FPendingTempSpaceWarn = false;
-          AddDelayedDirectoryDeletion(TargetDir, WinConfiguration->DDDeleteDelay);
-        }
-      }
-      else
-      {
-        throw Exception(FMTLOAD(CREATE_TEMP_DIR_ERROR, (TargetDir)));
-      }
-    }
-  }
-}
-//---------------------------------------------------------------------------
-void __fastcall TCustomScpExplorerForm::DDDownload(
-  TStrings * FilesToCopy, const UnicodeString & TargetDir, const TCopyParamType * CopyParam, int Params)
-{
-  DebugAssert(!IsLocalBrowserMode());
-  TAutoBatch AutoBatch(this);
-  UpdateCopyParamCounters(*CopyParam);
-  Terminal->CopyToLocal(FilesToCopy, TargetDir, CopyParam, Params, NULL);
-  if (FLAGSET(Params, cpDelete) && (DropSourceControl == RemoteDriveView))
-  {
-    RemoteDriveView->UpdateDropSource();
-  }
-}
-//---------------------------------------------------------------------------
-class TFakeDataObjectFilesEx : public TDataObjectFilesEx
-{
-public:
-        __fastcall TFakeDataObjectFilesEx(TFileList * AFileList, bool RenderPIDL,
-    bool RenderFilename) : TDataObjectFilesEx(AFileList, RenderPIDL, RenderFilename, true)
-  {
-  }
-
-  virtual bool __fastcall AllowData(const tagFORMATETC & FormatEtc)
-  {
-    return (FormatEtc.cfFormat == CF_HDROP) ? false :
-      TDataObjectFilesEx::AllowData(FormatEtc);
-  }
-};
-//---------------------------------------------------------------------------
-void __fastcall TCustomScpExplorerForm::RemoteFileControlDDCreateDataObject(
-  TObject * Sender, TDataObject *& DataObject)
-{
-  if (FDDExtMapFile != NULL)
-  {
-    TFileList * FileList = DragDropFiles(Sender)->FileList;
-    if (!FileList->RenderPIDLs() || !FileList->RenderNames())
-    {
-      Abort();
-    }
-
-    if (FileList->Count > 0)
-    {
-      TDataObjectFilesEx * FilesObject = new TFakeDataObjectFilesEx(FileList, true, true);
-      if (!FilesObject->IsValid(true, true))
-      {
-        FilesObject->_Release();
-      }
-      else
-      {
-        DataObject = FilesObject;
-      }
-    }
-  }
-}
-//---------------------------------------------------------------------------
-void __fastcall TCustomScpExplorerForm::GoToCommandLine()
-{
-  DebugFail();
-}
-//---------------------------------------------------------------------------
-void __fastcall TCustomScpExplorerForm::GoToTree()
-{
-  ComponentVisible[fcRemoteTree] = true;
-  DriveView(osRemote)->SetFocus();
-}
-//---------------------------------------------------------------------------
-TStrings * __fastcall TCustomScpExplorerForm::PanelExport(TOperationSide Side,
-  TPanelExport Export)
-{
-
-  TCustomDirView * DirView = this->DirView(Side);
-  std::unique_ptr<TStrings> ExportData(new TStringList());
-  switch (Export)
-  {
-    case pePath:
-      ExportData->Add(DirView->PathName);
-      break;
-
-    case peFileList:
-    case peFullFileList:
-      {
-        bool FullPath = (Export == peFullFileList);
-        DirView->CreateFileList(false, FullPath, ExportData.get());
-        for (int Index = 0; Index < ExportData->Count; Index++)
-        {
-          if (ExportData->Strings[Index].Pos(L" ") > 0)
-          {
-            ExportData->Strings[Index] = FORMAT(L"\"%s\"", (ExportData->Strings[Index]));
-          }
-        }
-      }
-      break;
-
-    default:
-      DebugFail();
-  }
-  return ExportData.release();
-}
-//---------------------------------------------------------------------------
-void __fastcall TCustomScpExplorerForm::PanelExport(TOperationSide Side,
-  TPanelExport Export, TPanelExportDestination Destination)
-{
-  std::unique_ptr<TStrings> ExportData(PanelExport(Side, Export));
-  PanelExportStore(Side, Export, Destination, ExportData.get());
-}
-//---------------------------------------------------------------------------
-void __fastcall TCustomScpExplorerForm::PanelExportStore(TOperationSide /*Side*/,
-  TPanelExport /*Export*/, TPanelExportDestination Destination,
-  TStrings * ExportData)
-{
-  if (Destination == pedClipboard)
-  {
-    TInstantOperationVisualizer Visualizer;
-    CopyToClipboard(ExportData);
-  }
-  else
-  {
-    DebugFail();
-  }
-}
-//---------------------------------------------------------------------------
-void __fastcall TCustomScpExplorerForm::Filter(TOperationSide Side)
-{
-  TCustomDirView * DirView = this->DirView(Side);
-  UnicodeString Mask = DirView->Mask;
-  if (DoFilterMaskDialog(DirView, Mask))
-  {
-    DirView->Mask = TFileMasks::NormalizeMask(Mask);
-    Configuration->Usage->Inc(L"Filters");
-  }
-}
-//---------------------------------------------------------------------------
-TQueueOperation __fastcall TCustomScpExplorerForm::DefaultQueueOperation()
-{
-  return FQueueController->DefaultOperation();
-}
-//---------------------------------------------------------------------------
-bool __fastcall TCustomScpExplorerForm::AllowQueueOperation(
-  TQueueOperation Operation, void ** Param)
-{
-  switch (Operation)
-  {
-    case qoPreferences:
-      return true;
-
-    case qoGoTo:
-      return ComponentVisible[fcQueueView] && QueueView3->Enabled;
-
-    case qoOnceEmpty:
-      return IsAnythingQueued();
-
-    default:
-      return FQueueController->AllowOperation(Operation, Param);
-  }
-}
-//---------------------------------------------------------------------------
-void __fastcall TCustomScpExplorerForm::GoToQueue()
-{
-  if (DebugAlwaysTrue(QueueView3->Visible))
-  {
-    QueueView3->SetFocus();
-  }
-}
-//---------------------------------------------------------------------------
-void __fastcall TCustomScpExplorerForm::ExecuteQueueOperation(
-  TQueueOperation Operation, void * Param)
-{
-  if (Operation == qoGoTo)
-  {
-    GoToQueue();
-  }
-  else if (Operation == qoPreferences)
-  {
-    PreferencesDialog(pmQueue);
-  }
-  else
-  {
-    FQueueController->ExecuteOperation(Operation, Param);
-  }
-}
-//---------------------------------------------------------------------------
-bool __fastcall TCustomScpExplorerForm::GetQueueEnabled()
-{
-  return (Queue != NULL) && Queue->Enabled;
-}
-//---------------------------------------------------------------------------
-void __fastcall TCustomScpExplorerForm::ToggleQueueEnabled()
-{
-  DebugAssert(Queue != NULL);
-  if (Queue != NULL)
-  {
-    Queue->Enabled = !Queue->Enabled;
-  }
-}
-//---------------------------------------------------------------------------
-void __fastcall TCustomScpExplorerForm::QueueView3ContextPopup(
-  TObject * /*Sender*/, TPoint & /*MousePos*/, bool & /*Handled*/)
-{
-  FQueueActedItem = QueueView3->ItemFocused;
-}
-//---------------------------------------------------------------------------
-/*virtual*/ int __fastcall TCustomScpExplorerForm::GetStaticComponentsHeight()
-{
-  return TopDock->Height + QueueSplitter->Height;
-}
-//---------------------------------------------------------------------------
-int __fastcall TCustomScpExplorerForm::GetStaticQueuePanelComponentsHeight()
-{
-  return
-    (QueueFileListSplitter->Visible ? QueueFileListSplitter->Height : 0) +
-    (QueueDock->Visible ? QueueDock->Height : 0) +
-    (QueueLabel->Visible ? QueueLabel->Height : 0);
-}
-//---------------------------------------------------------------------------
-int __fastcall TCustomScpExplorerForm::GetMinQueueViewHeight()
-{
-  return ScaleByTextHeight(this, 48);
-}
-//---------------------------------------------------------------------------
-void __fastcall TCustomScpExplorerForm::QueueSplitterCanResize(
-  TObject * /*Sender*/, int & NewSize, bool & Accept)
-{
-  // when queue is hidden by double-clicking splitter, stray attempt to
-  // resize the panel with strange value arrives, make sure it is ignored
-  if (ComponentVisible[fcQueueView])
-  {
-    int MaxHeightLimit = ClientHeight - GetStaticComponentsHeight() - RemotePanel->Constraints->MinHeight;
-    if (NewSize > MaxHeightLimit)
-    {
-      NewSize = MaxHeightLimit;
-    }
-
-    int MinHeightLimit =
-      GetStaticQueuePanelComponentsHeight() +
-      (QueueFileList->Visible ? QueueFileList->Height : 0) +
-      GetMinQueueViewHeight();
-    if (NewSize < MinHeightLimit)
-    {
-      NewSize = MinHeightLimit;
-    }
-  }
-  else
-  {
-    Accept = false;
-  }
-}
-//---------------------------------------------------------------------------
-void __fastcall TCustomScpExplorerForm::QueueFileListSplitterCanResize(TObject *, int & NewSize, bool &)
-{
-  int TotalHeight = GetStaticQueuePanelComponentsHeight() + NewSize;
-  int QueueViewHeight = QueuePanel->ClientHeight - TotalHeight;
-
-  if (QueueViewHeight < GetMinQueueViewHeight())
-  {
-    NewSize -= (GetMinQueueViewHeight() - QueueViewHeight);
-  }
-}
-//---------------------------------------------------------------------------
-void __fastcall TCustomScpExplorerForm::QueueView3StartDrag(TObject * /*Sender*/,
-  TDragObject *& /*DragObject*/)
-{
-  FQueueActedItem = QueueView3->ItemFocused;
-}
-//---------------------------------------------------------------------------
-void __fastcall TCustomScpExplorerForm::QueueView3DragOver(TObject * /*Sender*/,
-  TObject * Source, int X, int Y, TDragState /*State*/, bool & Accept)
-{
-  Accept = true;
-  if (Source == QueueView3)
-  {
-    TListItem * DropTarget = QueueView3->GetItemAt(X, Y);
-    Accept = (DropTarget != NULL) && (FQueueActedItem != NULL);
-    if (Accept)
-    {
-      TQueueItemProxy * QueueItem;
-      TQueueItemProxy * DestQueueItem;
-
-      QueueItem = static_cast<TQueueItemProxy *>(FQueueActedItem->Data);
-      DestQueueItem = static_cast<TQueueItemProxy *>(DropTarget->Data);
-      Accept = (QueueItem != DestQueueItem) &&
-        (QueueItem->Status == TQueueItem::qsPending) &&
-        (DestQueueItem->Status == TQueueItem::qsPending);
-    }
-  }
-}
-//---------------------------------------------------------------------------
-void __fastcall TCustomScpExplorerForm::QueueView3DragDrop(TObject * /*Sender*/,
-  TObject * /*Source*/, int /*X*/, int /*Y*/)
-{
-  if ((FQueueActedItem != NULL) && (QueueView3->DropTarget != NULL))
-  {
-    TQueueItemProxy * QueueItem;
-    TQueueItemProxy * DestQueueItem;
-
-    QueueItem = static_cast<TQueueItemProxy *>(FQueueActedItem->Data);
-    DestQueueItem = static_cast<TQueueItemProxy *>(QueueView3->DropTarget->Data);
-    QueueItem->Move(DestQueueItem);
-  }
-}
-//---------------------------------------------------------------------------
-void __fastcall TCustomScpExplorerForm::QueueView3Enter(TObject * /*Sender*/)
-{
-  if ((QueueView3->ItemFocused == NULL) &&
-      (QueueView3->Items->Count > 0))
-  {
-    QueueView3->ItemFocused = QueueView3->Items->Item[0];
-  }
-
-  QueueLabelUpdateStatus();
-}
-//---------------------------------------------------------------------------
-void __fastcall TCustomScpExplorerForm::QueueView3Exit(TObject * /*Sender*/)
-{
-  QueueLabelUpdateStatus();
-}
-//---------------------------------------------------------------------------
-void __fastcall TCustomScpExplorerForm::QueueLabelUpdateStatus()
-{
-  QueueLabel->UpdateStatus();
-}
-//---------------------------------------------------------------------------
-void __fastcall TCustomScpExplorerForm::QueueView3SelectItem(
-  TObject * /*Sender*/, TListItem * /*Item*/, bool Selected)
-{
-  if (Selected)
-  {
-    NonVisualDataModule->UpdateNonVisibleActions();
-  }
-}
-//---------------------------------------------------------------------------
-TDragDropFilesEx * __fastcall TCustomScpExplorerForm::DragDropFiles(TObject * Sender)
-{
-  TDragDropFilesEx * Result = NULL;
-  if (Sender == SessionsPageControl)
-  {
-    Result = FSessionsDragDropFilesEx;
-  }
-  else if (Sender == QueueView3)
-  {
-    Result = FQueueDragDropFilesEx;
-  }
-  else
-  {
-    TCustomDirView * DirView = dynamic_cast<TCustomDirView *>(Sender);
-    if (DirView != NULL)
-    {
-      Result = DirView->DragDropFilesEx;
-    }
-    else
-    {
-      TCustomDriveView * DriveView = dynamic_cast<TCustomDriveView *>(Sender);
-      if (DriveView != NULL)
-      {
-        Result = DriveView->DragDropFilesEx;
-      }
-    }
-  }
-  DebugAssert(Result != NULL);
-  return Result;
-}
-//---------------------------------------------------------------------------
-bool __fastcall TCustomScpExplorerForm::SelectedAllFilesInDirView(TCustomDirView * DView)
-{
-  return (DView->SelCount == DView->FilesCount);
-}
-//---------------------------------------------------------------------------
-bool __fastcall TCustomScpExplorerForm::DraggingAllFilesFromDirView(TOperationSide Side, TStrings * FileList)
-{
-  return HasDirView[Side] && (DropSourceControl == DirView(Side)) && (FileList->Count == DirView(Side)->FilesCount);
-}
-//---------------------------------------------------------------------------
-void __fastcall TCustomScpExplorerForm::RemoteFileControlDragDropFileOperation(
-  TObject * Sender, int Effect, UnicodeString TargetPath, bool ForceQueue, bool DragDrop)
-{
-  DebugAssert(!IsLocalBrowserMode());
-  TFileOperation Operation;
-
-  switch (Effect)
-  {
-    case DROPEFFECT_MOVE:
-      Operation = foMove;
-      break;
-
-    case DROPEFFECT_COPY:
-    // occures on WinXP (reported by user)
-    default:
-      Operation = foCopy;
-      break;
-  };
-
-  TDragDropFilesEx * DragDropFilesEx = DragDropFiles(Sender);
-  // see a comment in TUnixDirView::PerformItemDragDropOperation
-  if (DragDropFilesEx->FileList->Count > 0)
-  {
-    TStrings * FileList = new TStringList();
-    try
-    {
-      for (int Index = 0; Index < DragDropFilesEx->FileList->Count; Index++)
-      {
-        FileList->Add(DragDropFilesEx->FileList->Items[Index]->Name);
-      }
-
-      FDragDropOperation = true;
-      TTransferOperationParam Param;
-      Param.TargetDirectory = TargetPath;
-      // upload, no temp dirs
-      Param.Temp = false;
-      Param.DragDrop = DragDrop;
-      Param.Options =
-        FLAGMASK(DraggingAllFilesFromDirView(osLocal, FileList), coAllFiles);
-      if (ForceQueue)
-      {
-        Param.Queue = asOn;
-      }
-      bool NoConfirmation = DragDrop ? (WinConfiguration->DDTransferConfirmation == asOff) : false;
-      if (ExecuteFileOperation(Operation, osLocal, FileList, NoConfirmation, &Param))
-      {
-        if (IsFileControl(DropSourceControl, osLocal))
-        {
-          Configuration->Usage->Inc(L"UploadsDragDropInternal");
-        }
-        else
-        {
-          Configuration->Usage->Inc(L"UploadsDragDropExternal");
-        }
-      }
-    }
-    __finally
-    {
-      FDragDropOperation = false;
-      delete FileList;
-    }
-  }
-}
-//---------------------------------------------------------------------------
-void __fastcall TCustomScpExplorerForm::RemoteFileControlDDFileOperation(
-  TObject * Sender, int Effect, UnicodeString /*SourcePath*/,
-  UnicodeString TargetPath, bool Paste, bool & /*DoOperation*/)
-{
-  RemoteFileControlDragDropFileOperation(Sender, Effect, TargetPath, false, !Paste);
-}
-//---------------------------------------------------------------------------
-void __fastcall TCustomScpExplorerForm::RemoteFileContolDDChooseEffect(
-  TObject * Sender, int grfKeyState, int & dwEffect)
-{
-  DebugAssert(!IsLocalBrowserMode());
-  // if any drop effect is allowed at all (e.g. no drop to self and drop to parent)
-  if ((dwEffect != DROPEFFECT_NONE) &&
-      IsFileControl(DropSourceControl, osRemote))
-  {
-    // do not allow drop on remote panel (on free space, still allow drop on directories)
-    if ((Sender == RemoteDirView) && (DropSourceControl == RemoteDirView) &&
-        (RemoteDirView->DropTarget == NULL))
-    {
-      dwEffect = DROPEFFECT_NONE;
-    }
-    else
-    {
-      if (dwEffect == DROPEFFECT_COPY)
-      {
-        bool MoveCapable = Terminal->IsCapable[fcRemoteMove];
-        // currently we support copying always (at least via temporary directory);
-        // remove associated checks once this all proves stable and working
-        bool CopyCapable = true;
-        // if we do not support neither of operations, there's no discussion
-        if (!MoveCapable && !CopyCapable)
-        {
-          dwEffect = DROPEFFECT_NONE;
-        }
-        else
-        {
-          // The default effect inside remote panel is move,
-          // unless we do not support it, but support copy
-          if (FLAGCLEAR(grfKeyState, MK_CONTROL))
-          {
-            dwEffect = MoveCapable ? DROPEFFECT_MOVE : DROPEFFECT_COPY;
-          }
-          else
-          {
-            // with ctrl-down, we want copy unless it is not supported
-            dwEffect = CopyCapable ? DROPEFFECT_COPY : DROPEFFECT_NONE;
-          }
-        }
-      }
-    }
-  }
-}
-//---------------------------------------------------------------------------
-void __fastcall TCustomScpExplorerForm::RemoteFileControlDDDragFileName(
-  TObject * Sender, TRemoteFile * File, UnicodeString & FileName)
-{
-  DebugAssert(!IsLocalBrowserMode());
-  if (FDDTotalSize >= 0)
-  {
-    if (File->IsDirectory)
-    {
-      FDDTotalSize = -1;
-    }
-    else
-    {
-      FDDTotalSize += File->Size;
-    }
-  }
-  DebugAssert(!FDragTempDir.IsEmpty());
-  // TODO: this is quite ineffective
-  // TODO: what if invalid character replacement is disabled?
-  FileName = FDragTempDir + GUIConfiguration->CurrentCopyParam.ValidLocalFileName(File->FileName);
-
-  UnicodeString TransferFileName;
-  if (Sender == RemoteDriveView)
-  {
-    TransferFileName = UnixExcludeTrailingBackslash(File->FullFileName);
-  }
-  else
-  {
-    TransferFileName = File->FileName;
-  }
-  FDDFileList->AddObject(TransferFileName, File);
-}
-//---------------------------------------------------------------------------
-void __fastcall TCustomScpExplorerForm::RemoteFileControlDDDragDetect(
-  TObject * /*Sender*/, int /*grfKeyState*/, const TPoint & /*DetectStart*/,
-  const TPoint & /*Point*/, TDragDetectStatus /*DragStatus*/)
-{
-  // sometimes we do not get DDEnd so the list is not released
-  SAFE_DESTROY(FDDFileList);
-  FDDFileList = new TStringList();
-  FDragTempDir = WinConfiguration->TemporaryDir();
-  FDDTotalSize = 0;
-  FDragDropSshTerminate.reset(NULL);
-}
-//---------------------------------------------------------------------------
-void __fastcall TCustomScpExplorerForm::RemoteFileControlDDQueryContinueDrag(
-  TObject * /*Sender*/, BOOL /*FEscapePressed*/, int /*grfKeyState*/,
-  HRESULT & Result)
-{
-  if (Result == DRAGDROP_S_DROP)
-  {
-    try
-    {
-      GlobalDragImageList->HideDragImage();
-      try
-      {
-        RemoteFileControlDDTargetDrop();
-      }
-      catch(ESshTerminate & E)
-      {
-        FDragDropSshTerminate.reset(E.Clone());
-      }
-    }
-    catch (Exception &E)
-    {
-      // If downloading fails we need to cancel drag&drop, otherwise
-      // Explorer shows error
-      // But by the way exception probably never reach this point as
-      // it's catched on way.
-      // Fatal exceptions get here (like when opening a secondary shell extension for file duplication fails).
-      Result = DRAGDROP_S_CANCEL;
-      ShowExtendedException(Terminal, &E);
-    }
-  }
-}
-//---------------------------------------------------------------------------
-void __fastcall TCustomScpExplorerForm::DirViewMatchMask(
-  TObject * /*Sender*/, UnicodeString FileName, bool Directory, __int64 Size,
-  TDateTime Modification, UnicodeString Masks, bool & Matches, bool AllowImplicitMatches)
-{
-  TFileMasks::TParams MaskParams;
-  MaskParams.Size = Size;
-  MaskParams.Modification = Modification;
-  // this does not re-parse the mask if it is the same as the last time
-  FDirViewMatchMask = Masks;
-  bool ImplicitMatch;
-  Matches =
-    // RecurseInclude parameter has no effect as the Path is empty
-    FDirViewMatchMask.Matches(FileName, Directory, UnicodeString(L""), &MaskParams, true, ImplicitMatch) &&
-    (AllowImplicitMatches || !ImplicitMatch);
-}
-//---------------------------------------------------------------------------
-void __fastcall TCustomScpExplorerForm::DirViewGetOverlay(
-  TObject * Sender, TListItem * Item, WORD & Indexes)
-{
-  TCustomDirView * DirView = reinterpret_cast<TCustomDirView *>(Sender);
-  UnicodeString Ext;
-  if (dynamic_cast<TUnixDirView *>(DirView) != NULL)
-  {
-    Ext = UnixExtractFileExt(DirView->ItemFileName(Item));
-  }
-  else
-  {
-    Ext = ExtractFileExt(DirView->ItemFileName(Item));
-  }
-
-  if (SameText(Ext, Configuration->PartialExt))
-  {
-    Indexes |= oiPartial;
-  }
-}
-//---------------------------------------------------------------------------
-bool __fastcall TCustomScpExplorerForm::CanPasteToDirViewFromClipBoard()
-{
-  return
-    DirViewEnabled(osCurrent) &&
-    DirView(osCurrent)->CanPasteFromClipBoard();
-}
-//---------------------------------------------------------------------------
-bool __fastcall TCustomScpExplorerForm::CanPasteFromClipBoard()
-{
-  bool Result = false;
-
-  if (CanPasteToDirViewFromClipBoard())
-  {
-    Result = true;
-  }
-  else
-  {
-    UnicodeString ClipboardText;
-    if (NonEmptyTextFromClipboard(ClipboardText) &&
-        (ClipboardText.Pos(L"\n") == 0)) // it's already trimmed
-    {
-      if (StoredSessions->IsUrl(ClipboardText))
-      {
-        Result = true;
-      }
-      else
-      {
-        Result = DirViewEnabled(osCurrent);
-      }
-    }
-  }
-
-  return Result;
-}
-//---------------------------------------------------------------------------
-void __fastcall TCustomScpExplorerForm::PasteFromClipBoard()
-{
-  if (DoesClipboardContainOurFiles())
-  {
-    if (DebugAlwaysTrue(CanPasteToDirViewFromClipBoard()))
-    {
-      DebugAssert(!IsLocalBrowserMode());
-      TTerminalManager * Manager = TTerminalManager::Instance();
-      TTerminal * TergetTerminal = Manager->ActiveTerminal;
-      Manager->ActiveSession = FClipboardTerminal;
-
-      ExecuteFileOperation(foRemoteCopy, osRemote, FClipboardFileList.get(), false, TergetTerminal);
-    }
-  }
-  else if (CanPasteToDirViewFromClipBoard())
-  {
-    DirView(osCurrent)->PasteFromClipBoard();
-  }
-  else
-  {
-    UnicodeString ClipboardText;
-    if (NonEmptyTextFromClipboard(ClipboardText))
-    {
-      if (StoredSessions->IsUrl(ClipboardText))
-      {
-        NewSession(ClipboardText);
-      }
-      else
-      {
-        DirView(osCurrent)->Path = ClipboardText;
-      }
-    }
-  }
-}
-//---------------------------------------------------------------------------
-void __fastcall TCustomScpExplorerForm::FileListFromClipboard()
-{
-  // TBD
-}
-//---------------------------------------------------------------------------
-void __fastcall TCustomScpExplorerForm::SelectAll(TOperationSide Side, TSelectMode Mode)
-{
-  TCustomDirView * ADirView = DirView(Side);
-  ADirView->SelectAll(Mode);
-  ADirView->SetFocus();
-}
-//---------------------------------------------------------------------------
-void __fastcall TCustomScpExplorerForm::SelectByMask(TOperationSide Side, bool Select)
-{
-  TCustomDirView * ADirView = DirView(Side);
-
-  TFileFilter Filter;
-  DefaultFileFilter(Filter);
-  if (DoSelectMaskDialog(ADirView, Select, Filter))
-  {
-    Configuration->Usage->Inc(L"MaskSelections");
-    ADirView->SelectFiles(Filter, Select);
-    ADirView->SetFocus();
-  }
-}
-//---------------------------------------------------------------------------
-void __fastcall TCustomScpExplorerForm::RestoreSelectedNames(TOperationSide Side)
-{
-  TCustomDirView * ADirView = DirView(Side);
-  ADirView->RestoreSelectedNames();
-  ADirView->SetFocus();
-}
-//---------------------------------------------------------------------------
-void __fastcall TCustomScpExplorerForm::SelectSameExt(bool Select)
-{
-  TCustomDirView * CurrentDirView = DirView(osCurrent);
-  if (DebugAlwaysTrue(CurrentDirView->ItemFocused != NULL))
-  {
-    UnicodeString FileName = CurrentDirView->ItemFileName(CurrentDirView->ItemFocused);
-    UnicodeString Ext;
-    if (!IsSideLocalBrowser(osCurrent))
-    {
-      Ext = UnixExtractFileExt(FileName);
-    }
-    else
-    {
-      Ext = ExtractFileExt(FileName);
-    }
-    if (Ext.IsEmpty())
-    {
-      Ext = L".";
-    }
-    TFileFilter Filter;
-    Filter.Masks = FORMAT(L"*%s", (Ext));
-    Filter.Directories = false;
-    CurrentDirView->SelectFiles(Filter, Select);
-  }
-}
-//---------------------------------------------------------------------------
-UnicodeString __fastcall TCustomScpExplorerForm::FileStatusBarText(
-  const TStatusFileInfo & FileInfo, TOperationSide Side)
-{
-  UnicodeString Result;
-
-  if (!FIncrementalSearch.IsEmpty() && (Side == GetSide(osCurrent)))
-  {
-    Result = FormatIncrementalSearchStatus(FIncrementalSearch, FIncrementalSearchHaveNext);
-  }
-  else if (!IsSideLocalBrowser(Side) && ((Terminal == NULL) || Terminal->Disconnected))
-  {
-    // noop
-  }
-  else
-  {
-    Result =
-      FMTLOAD(FILE_INFO_FORMAT,
-        (FormatBytes(FileInfo.SelectedSize),
-         FormatBytes(FileInfo.FilesSize),
-         FormatNumber(FileInfo.SelectedCount),
-         FormatNumber(FileInfo.FilesCount)));
-  }
-
-  return Result;
-}
-//---------------------------------------------------------------------------
-void __fastcall TCustomScpExplorerForm::FileStatusBarPanelClick(
-  TTBXStatusPanel * Panel, TOperationSide Side)
-{
-  if (Panel->Index == 1)
-  {
-    ToggleShowHiddenFiles();
-  }
-  else if (Panel->Index == 2)
-  {
-    Filter(Side);
-  }
-}
-//---------------------------------------------------------------------------
-void __fastcall TCustomScpExplorerForm::UpdateFileStatusBar(
-  TTBXStatusBar * StatusBar, const TStatusFileInfo & FileInfo, TOperationSide Side)
-{
-  DebugAssert(!StatusBar->SimplePanel);
-  StatusBar->Panels->Items[0]->Caption = FileStatusBarText(FileInfo, Side);
-  UpdateFileStatusExtendedPanels(StatusBar, FileInfo);
-}
-//---------------------------------------------------------------------------
-void __fastcall TCustomScpExplorerForm::UpdateFileStatusExtendedPanels(
-  TTBXStatusBar * StatusBar, const TStatusFileInfo & FileInfo)
-{
-  DebugAssert(StatusBar->Panels->Count >= 3);
-
-  TTBXStatusPanel * HiddenFilesPanel = StatusBar->Panels->Items[1];
-  if (FileInfo.HiddenCount > 0)
-  {
-    HiddenFilesPanel->Caption = FMTLOAD(FILE_INFO_HIDDEN2, (FormatNumber(FileInfo.HiddenCount)));
-    HiddenFilesPanel->ViewPriority = 90; // <100 allows hiding panel when it does not fit
-  }
-  else
-  {
-    HiddenFilesPanel->ViewPriority = 0;
-    // not really necessary, just to cleanup no-longer-valid data
-    HiddenFilesPanel->Caption = L"";
-  }
-
-  TTBXStatusPanel * FilteredFilesPanel = StatusBar->Panels->Items[2];
-  if (FileInfo.FilteredCount > 0)
-  {
-    FilteredFilesPanel->Caption = FMTLOAD(FILE_INFO_FILTERED2, (FormatNumber(FileInfo.FilteredCount)));
-    FilteredFilesPanel->ViewPriority = 90; // <100 allows hiding panel when it does not fit
-  }
-  else
-  {
-    FilteredFilesPanel->ViewPriority = 0;
-    // not really necessary, just to cleanup no-longer-valid data
-    FilteredFilesPanel->Caption = L"";
-  }
-}
-//---------------------------------------------------------------------------
-void __fastcall TCustomScpExplorerForm::RemoteStatusBarClick(
-  TObject * /*Sender*/)
-{
-  if (DirView(osOther)->Enabled)
-  {
-    DirView(osOther)->SetFocus();
-  }
-}
-//---------------------------------------------------------------------------
-void __fastcall TCustomScpExplorerForm::ToggleQueueVisibility()
-{
-  TQueueViewConfiguration Config = WinConfiguration->QueueView;
-  switch (Config.Show)
-  {
-    case qvShow:
-      if ((FQueueStatus != NULL) && (FQueueStatus->Count > 0))
-      {
-        Config.Show = qvHide;
-      }
-      else
-      {
-        Config.Show = Config.LastHideShow;
-      }
-      break;
-
-    case qvHideWhenEmpty:
-      if (ComponentVisible[fcQueueView])
-      {
-        Config.Show = qvHide;
-      }
-      else
-      {
-        Config.LastHideShow = Config.Show;
-        Config.Show = qvShow;
-      }
-      break;
-
-    case qvHide:
-      Config.LastHideShow = Config.Show;
-      Config.Show = qvShow;
-      break;
-  }
-  WinConfiguration->QueueView = Config;
-}
-//---------------------------------------------------------------------------
-UnicodeString __fastcall TCustomScpExplorerForm::PathForCaption()
-{
-  UnicodeString Result;
-  if (Terminal != NULL)
-  {
-    switch (WinConfiguration->PathInCaption)
-    {
-      case picShort:
-        Result = ExtractShortName(Terminal->CurrentDirectory, true);
-        break;
-
-      case picFull:
-        Result = Terminal->CurrentDirectory;
-        break;
-    }
-  }
-
-  return Result;
-}
-//---------------------------------------------------------------------------
-TColor __fastcall TCustomScpExplorerForm::PanelColor()
-{
-  TColor Result = GetWindowColor(FSessionColor);
-  return Result;
-}
-//---------------------------------------------------------------------------
-TColor __fastcall TCustomScpExplorerForm::DisabledPanelColor()
-{
-  TColor Result = (WinConfiguration->UseDarkTheme() ? static_cast<TColor>(RGB(0x40, 0x40, 0x40)) : clBtnFace);
-  return Result;
-}
-//---------------------------------------------------------------------------
-void __fastcall TCustomScpExplorerForm::UpdateControls()
-{
-  if (!FSessionChanging)
-  {
-    TTerminalManager::Instance()->UpdateAppTitle();
-  }
-  // WORAKRDOUND: Disabling list view when it is not showing yet does not set its
-  // background to gray on Windows 7 (works on Windows 10).
-  // See also EnableControl
-  if (Showing)
-  {
-    if (ManagedSession != NULL)
-    {
-      // Update path when it changes
-      if ((SessionsPageControl->ActivePage != NULL) && (GetSessionTabSession(SessionsPageControl->ActivePage) == ManagedSession))
-      {
-        UpdateSessionTab(SessionsPageControl->ActivePage);
-      }
-    }
-
-    NonVisualDataModule->ReconnectSessionAction->Update();
-    ReconnectToolbar->Visible = NonVisualDataModule->ReconnectSessionAction->Visible;
-    // ReconnectSessionAction is hidden when disabled, so enabling it actualy resizes the toolbar
-    CenterReconnectToolbar();
-
-    bool HasTerminal = HasActiveTerminal();
-<<<<<<< HEAD
-=======
-
-    if (HasTerminal)
-    {
-      // TODO needed yet with second local browser?
-      if (!RemoteDirView->Enabled)
-      {
-        RemoteDirView->Enabled = true;
-        if (FRemoteDirViewWasFocused)
-        {
-          ActiveControl = RemoteDirView;
-        }
-      }
-      RemoteDirView->Color = PanelColor();
-    }
-    else
-    {
-      if (RemoteDirView->Enabled)
-      {
-        // This is first called when the form is being constructed
-        // (not anymore due to Showing test above)
-        // but the false is overriden in the constructor later.
-        // An even later in TScpCommanderForm::DoShow()
-        FRemoteDirViewWasFocused = (ActiveControl == RemoteDirView);
-        RemoteDirView->Enabled = false;
-      }
-      RemoteDirView->Color = DisabledPanelColor();
-    }
->>>>>>> fba6e3fa
-
-    RemoteDirView->Enabled = HasTerminal;
-    RemoteDirView->Color = HasTerminal ? PanelColor() : DisabledPanelColor();
-    RemoteDirView->Font->Color = GetWindowTextColor(RemoteDirView->Color);
-
-    RemoteDriveView->Enabled = RemoteDirView->Enabled;
-    RemoteDriveView->Color = RemoteDirView->Color;
-    RemoteDriveView->Font->Color = RemoteDirView->Font->Color;
-
-    QueueView3->Enabled = HasTerminal && Terminal->IsCapable[fcBackgroundTransfers];
-    QueueView3->Color = QueueView3->Enabled ? GetWindowColor() : DisabledPanelColor();
-    QueueView3->Font->Color =  GetWindowTextColor(QueueView3->Color);
-    QueueFileList->Enabled = QueueView3->Enabled;
-    QueueFileList->Color = QueueView3->Color;
-    QueueFileList->Font->Color = QueueView3->Font->Color;
-    QueueLabelUpdateStatus();
-
-    RemoteDirView->DarkMode = WinConfiguration->UseDarkTheme();
-    RemoteDriveView->DarkMode = RemoteDirView->DarkMode;
-    if (FImmersiveDarkMode != WinConfiguration->UseDarkTheme())
-    {
-      UpdateDarkMode();
-    }
-
-    reinterpret_cast<TTBCustomItem *>(GetComponent(fcRemotePathComboBox))->Enabled = HasTerminal || IsLocalBrowserMode();
-  }
-}
-//---------------------------------------------------------------------------
-void __fastcall TCustomScpExplorerForm::DoDirViewLoaded(TCustomDirView * /*Sender*/)
-{
-  UpdateControls();
-}
-//---------------------------------------------------------------------------
-void __fastcall TCustomScpExplorerForm::DirViewLoaded(
-  TObject * Sender)
-{
-  TCustomDirView * DirView = dynamic_cast<TCustomDirView *>(Sender);
-  DebugAssert(DirView != NULL);
-  DoDirViewLoaded(DirView);
-  TransferPresetAutoSelect();
-}
-//---------------------------------------------------------------------------
-void __fastcall TCustomScpExplorerForm::StartUpdates()
-{
-  TUpdatesConfiguration Updates = WinConfiguration->Updates;
-  // first run after installation
-  if (double(Updates.LastCheck) == 0)
-  {
-    // make sure next time there will be an update (if enabled)
-    Updates.LastCheck = TDateTime(1);
-    WinConfiguration->Updates = Updates;
-  }
-  else if ((double(Updates.Period) > 0) &&
-           (Now() - Updates.LastCheck >= Updates.Period))
-  {
-    TThreadMethod OnUpdatesChecked = NULL;
-    if (!IsUWP())
-    {
-      OnUpdatesChecked = UpdatesChecked;
-    }
-    StartUpdateThread(OnUpdatesChecked);
-  }
-}
-//---------------------------------------------------------------------------
-void __fastcall TCustomScpExplorerForm::UpdatesChecked()
-{
-  UnicodeString Message;
-  bool New;
-  TQueryType Type;
-  GetUpdatesMessage(Message, New, Type, false);
-  if (!Message.IsEmpty())
-  {
-    if (New)
-    {
-      Message = FMTLOAD(NEW_VERSION_CLICK, (Message));
-    }
-    if (!New && (Type != qtWarning))
-    {
-      PostNote(UnformatMessage(Message), 0, UpdatesNoteClicked, NULL);
-    }
-    else
-    {
-      Notify(NULL, Message, Type, true, UpdatesNoteClicked);
-    }
-
-    if (New)
-    {
-      Configuration->Usage->Inc(L"UpdateNotifications");
-    }
-  }
-}
-//---------------------------------------------------------------------------
-void __fastcall TCustomScpExplorerForm::UpdatesNoteClicked(TObject * /*Sender*/)
-{
-  RestoreApp();
-
-  bool CanDisplay = !NonVisualDataModule->Busy;
-  if (!CanDisplay && (Screen->ActiveForm != NULL))
-  {
-    CanDisplay = (Screen->ActiveForm->Perform(WM_CAN_DISPLAY_UPDATES, 0, 0) != 0);
-  }
-
-  if (CanDisplay)
-  {
-    Configuration->Usage->Inc(L"UpdateNotificationsClicked");
-    CheckForUpdates(true);
-  }
-  else
-  {
-    Configuration->Usage->Inc(L"UpdateNotificationsBusy");
-  }
-}
-//---------------------------------------------------------------------------
-void __fastcall TCustomScpExplorerForm::GetTransferPresetAutoSelectData(
-  TCopyParamRuleData & Data)
-{
-  DebugAssert(Terminal != NULL);
-  Data.HostName = Terminal->SessionData->HostNameExpanded;
-  Data.UserName = Terminal->SessionData->UserNameExpanded;
-  Data.RemoteDirectory = RemoteDirView->PathName;
-}
-//---------------------------------------------------------------------------
-void __fastcall TCustomScpExplorerForm::TransferPresetAutoSelect()
-{
-  // Terminal can be null when we are changing local directory implicitly,
-  // because it has been deleted, while no session is connected
-  // (Login dialog is open)
-  if (FAllowTransferPresetAutoSelect && (Terminal != NULL))
-  {
-    DebugAssert(!IsLocalBrowserMode());
-    TCopyParamRuleData Data;
-    GetTransferPresetAutoSelectData(Data);
-
-    int CopyParamIndex = GUIConfiguration->CopyParamList->Find(Data);
-    UnicodeString CopyParamCurrent = GUIConfiguration->CopyParamCurrent;
-
-    if (CopyParamIndex < 0)
-    {
-      // there is no preset that matches autoselection
-      // set preset that we consider "default"
-      FCopyParamAutoSelected = L""; // forget last autoselected preset
-      GUIConfiguration->CopyParamCurrent = FCopyParamDefault;
-    }
-    else
-    {
-      // there is preset matching autoselection
-      UnicodeString CopyParamName = GUIConfiguration->CopyParamList->Names[CopyParamIndex];
-      if (CopyParamName == FCopyParamAutoSelected)
-      {
-        // autoselected the same preset as the last time
-        // make no change (i.e. preserve custom user preset, if any)
-      }
-      else
-      {
-        // autoselected the different preset then the last time (or there
-        // was default preset set)
-        FCopyParamAutoSelected = CopyParamName; // remember autoselection
-        GUIConfiguration->CopyParamCurrent = CopyParamName;
-      }
-    }
-
-    if (GUIConfiguration->CopyParamCurrent != CopyParamCurrent)
-    {
-      if (CopyParamIndex >= 0)
-      {
-        Configuration->Usage->Inc(L"CopyParamAutoSelects");
-      }
-
-      TTransferPresetNoteData * Data = new TTransferPresetNoteData;
-      try
-      {
-        int Fmt =
-          (CopyParamIndex < 0) ?
-            (GUIConfiguration->CopyParamIndex < 0 ? COPY_PARAM_DEFAULT_NORM : COPY_PARAM_DEFAULT_CUSTOM) :
-            COPY_PARAM_AUTOSELECTED;
-        UnicodeString Message = FMTLOAD(Fmt, (StripHotkey(GUIConfiguration->CopyParamCurrent)));
-        Data->Message = MainInstructions(Message);
-
-        int CopyParamAttrs = Terminal->UsableCopyParamAttrs(0).General;
-        UnicodeString Info = GUIConfiguration->CurrentCopyParam.GetInfoStr(L"\n",
-          CopyParamAttrs);
-        if (CopyParamIndex >= 0)
-        {
-          DebugAssert(GUIConfiguration->CopyParamList->Rules[CopyParamIndex] != NULL);
-          Info = FORMAT(L"%s\n \n%s", (Info,
-            FMTLOAD(COPY_PARAM_RULE,
-              (GUIConfiguration->CopyParamList->Rules[CopyParamIndex]->GetInfoStr(L"\n")))));
-        }
-        Data->Message += L"\n\n" + Info;
-
-        if (WinConfiguration->CopyParamAutoSelectNotice)
-        {
-          TransferPresetNoteMessage(Data, true);
-        }
-        else
-        {
-          PostNote(Message, 0, TransferPresetNoteClicked, Data);
-          Data = NULL; // ownership passed
-        }
-      }
-      __finally
-      {
-        delete Data;
-      }
-    }
-  }
-}
-//---------------------------------------------------------------------------
-void __fastcall TCustomScpExplorerForm::TransferPresetNoteMessage(
-  TTransferPresetNoteData * NoteData, bool AllowNeverAskAgain)
-{
-  DebugAssert(NoteData != NULL);
-  DebugAssert(!IsLocalBrowserMode());
-
-  TMessageParams Params(AllowNeverAskAgain ? mpNeverAskAgainCheck : 0);
-
-  TQueryButtonAlias Aliases[1];
-  Aliases[0].Button = qaIgnore; // "ignore" is after "ok"
-  Aliases[0].Alias = LoadStr(CONFIGURE_BUTTON);
-
-  Params.Aliases = Aliases;
-  Params.AliasesCount = LENOF(Aliases);
-
-  unsigned int Result =
-    MoreMessageDialog(NoteData->Message, NULL, qtInformation,
-      qaOK | qaIgnore, HELP_COPY_PARAM_AUTOSELECTED, &Params);
-
-  switch (Result)
-  {
-    case qaNeverAskAgain:
-      DebugAssert(AllowNeverAskAgain);
-      WinConfiguration->CopyParamAutoSelectNotice = false;
-      break;
-
-    case qaIgnore:
-      PreferencesDialog(pmPresets);
-      break;
-  }
-}
-//---------------------------------------------------------------------------
-void __fastcall TCustomScpExplorerForm::TransferPresetNoteClicked(TObject * Sender)
-{
-  // as of now useless, as this is used for notes only, never for balloons, ...
-  RestoreApp();
-
-  // .. and we should never be busy here
-  if (DebugAlwaysTrue(!NonVisualDataModule->Busy))
-  {
-    TransferPresetNoteMessage(DebugNotNull(dynamic_cast<TTransferPresetNoteData *>(Sender)), false);
-  }
-}
-//---------------------------------------------------------------------------
-void __fastcall TCustomScpExplorerForm::PreferencesDialog(
-  TPreferencesMode APreferencesMode)
-{
-  std::unique_ptr<TPreferencesDialogData> PreferencesData;
-  TCopyParamRuleData Data;
-  if (Terminal != NULL)
-  {
-    PreferencesData.reset(new TPreferencesDialogData());
-    GetTransferPresetAutoSelectData(Data);
-    PreferencesData->CopyParamRuleData = &Data;
-  }
-  DoPreferencesDialog(APreferencesMode, PreferencesData.get());
-}
-//---------------------------------------------------------------------------
-void __fastcall TCustomScpExplorerForm::AdHocCustomCommandValidate(
-  const TCustomCommandType & Command)
-{
-  if (CustomCommandState(Command, FEditingFocusedAdHocCommand, ccltAll) <= 0)
-  {
-    throw Exception(FMTLOAD(CUSTOM_COMMAND_IMPOSSIBLE2, (Command.Command)));
-  }
-}
-//---------------------------------------------------------------------------
-void __fastcall TCustomScpExplorerForm::AdHocCustomCommand(bool OnFocused)
-{
-  bool RemoteAllowed = CustomCommandRemoteAllowed();
-  TCustomCommandType Command;
-  // make sure we use local custom command when remote are not supported
-  if (RemoteAllowed || FLAGSET(FLastCustomCommand.Params, ccLocal))
-  {
-    Command = FLastCustomCommand;
-  }
-  else
-  {
-    Command.Params = Command.Params | ccLocal;
-  }
-  Command.Name = LoadStr(CUSTOM_COMMAND_AD_HOC_NAME);
-  FEditingFocusedAdHocCommand = OnFocused;
-  bool LocalSide = IsSideLocalBrowser(FCurrentSide);
-  int Options =
-    FLAGMASK((!RemoteAllowed || LocalSide), ccoDisableRemote) |
-    FLAGMASK(LocalSide, ccoDisableRemoteFiles);
-  if (DoCustomCommandDialog(Command, WinConfiguration->CustomCommandList,
-       ccmAdHoc, Options, AdHocCustomCommandValidate, NULL))
-  {
-    FLastCustomCommand = Command;
-    UpdateCustomCommandsToolbar();
-    ExecuteFileOperation(foCustomCommand, osRemote, OnFocused, false, &Command);
-  }
-}
-//---------------------------------------------------------------------------
-void __fastcall TCustomScpExplorerForm::LastCustomCommand(bool OnFocused)
-{
-  DebugAssert(!FLastCustomCommand.Command.IsEmpty());
-
-  int State = CustomCommandState(FLastCustomCommand, OnFocused, ccltAll);
-  DebugAssert(State > 0);
-  if (State <= 0)
-  {
-    throw Exception(FMTLOAD(CUSTOM_COMMAND_IMPOSSIBLE2, (FLastCustomCommand.Command)));
-  }
-
-  ExecuteFileOperation(foCustomCommand, osRemote, OnFocused, false, &FLastCustomCommand);
-}
-//---------------------------------------------------------------------------
-bool __fastcall TCustomScpExplorerForm::GetLastCustomCommand(bool OnFocused,
-  TCustomCommandType & Command, int & State)
-{
-  bool Result = !FLastCustomCommand.Command.IsEmpty();
-
-  if (Result)
-  {
-    Command = FLastCustomCommand;
-
-    State = CustomCommandState(FLastCustomCommand, OnFocused, ccltAll);
-  }
-
-  return Result;
-}
-//---------------------------------------------------------------------------
-void __fastcall TCustomScpExplorerForm::BeforeAction()
-{
-  ResetIncrementalSearch();
-}
-//---------------------------------------------------------------------------
-void __fastcall TCustomScpExplorerForm::PostComponentHide(Byte Component)
-{
-  DebugAssert(ComponentVisible[Component]);
-  PostMessage(Handle, WM_COMPONENT_HIDE, Component, 0);
-}
-//---------------------------------------------------------------------------
-void __fastcall TCustomScpExplorerForm::QueueSplitterDblClick(TObject * /*Sender*/)
-{
-  // when queue panel is resized here directly, the status bar is stretched
-  // over whole space the panel occupied
-  PostComponentHide(fcQueueView);
-}
-//---------------------------------------------------------------------------
-void __fastcall TCustomScpExplorerForm::QueueFileListSplitterDblClick(TObject *)
-{
-  ComponentVisible[fcQueueFileList] = false;
-}
-//---------------------------------------------------------------------------
-void __fastcall TCustomScpExplorerForm::ThemeChanged()
-{
-  // We hoped this will refresh scrollbar colors, but it does not have any effect here.
-  RefreshColorMode();
-  ResetSysDarkTheme();
-  ConfigurationChanged();
-  ConfigureInterface();
-  // Should be called for all controls
-  RemoteDirView->Perform(WM_THEMECHANGED, 0, 0);
-}
-//---------------------------------------------------------------------------
-void __fastcall TCustomScpExplorerForm::WMSettingChange(TMessage & Message)
-{
-  // Do not handle, when shutting down anyway (maybe also when not setup completelly yet?)
-  if (!FInvalid &&
-      (Message.LParam != 0) &&
-      (wcscmp(reinterpret_cast<LPCWCH>(Message.LParam), L"ImmersiveColorSet") == 0))
-  {
-    ThemeChanged();
-  }
-  TForm::Dispatch(&Message);
-}
-//---------------------------------------------------------------------------
-void __fastcall TCustomScpExplorerForm::Dispatch(void * Message)
-{
-  TMessage * M = static_cast<TMessage*>(Message);
-  switch (M->Msg)
-  {
-    case CM_DIALOGCHAR:
-      CMDialogChar(*M);
-      break;
-
-    case WM_APPCOMMAND:
-      WMAppCommand(*M);
-      break;
-
-    case WM_SYSCOMMAND:
-      WMSysCommand(*M);
-      break;
-
-    case WM_QUERYENDSESSION:
-      WMQueryEndSession(*M);
-      break;
-
-    case WM_ENDSESSION:
-      WMEndSession(*reinterpret_cast<TWMEndSession *>(M));
-      break;
-
-#ifdef _DEBUG
-    case WM_WINDOWPOSCHANGED:
-      WMWindowPosChanged(*reinterpret_cast<TWMWindowPosMsg *>(M));
-      break;
-
-    case CM_CUSTOMSTYLECHANGED:
-      TForm::Dispatch(Message);
-      break;
-
-#endif
-    case WM_COMPONENT_HIDE:
-      {
-        Byte Component = static_cast<Byte>(M->WParam);
-        // sanity check
-        if (ComponentVisible[Component])
-        {
-          // special treatment
-          if (Component == fcQueueView)
-          {
-            ToggleQueueVisibility();
-            DebugAssert(!ComponentVisible[fcQueueView]);
-          }
-          else
-          {
-            ComponentVisible[Component] = false;
-          }
-        }
-      }
-      break;
-
-    case WM_COPYDATA:
-      WMCopyData(*M);
-      break;
-
-    case WM_MANAGES_CAPTION:
-      // caption managed in TTerminalManager::UpdateAppTitle()
-      M->Result = 1;
-      break;
-
-    case WM_WANTS_MOUSEWHEEL:
-      M->Result = 1;
-      break;
-
-    case CM_SHOWINGCHANGED:
-      CMShowingChanged(*M);
-      break;
-
-    case WM_CLOSE:
-      WMClose(*M);
-      break;
-
-    case WM_DPICHANGED:
-      WMDpiChanged(*M);
-      break;
-
-    case CM_DPICHANGED:
-      CMDpiChanged(*M);
-      break;
-
-    case WM_SETTINGCHANGE:
-      WMSettingChange(*M);
-      break;
-
-    case CM_DIALOGKEY:
-      CMDialogKey(*reinterpret_cast<TWMKeyDown *>(M));
-      break;
-
-    default:
-      TForm::Dispatch(Message);
-      break;
-  }
-}
-//---------------------------------------------------------------------------
-void __fastcall TCustomScpExplorerForm::UpdateImages()
-{
-  // noop
-}
-//---------------------------------------------------------------------------
-void __fastcall TCustomScpExplorerForm::CMDpiChanged(TMessage & Message)
-{
-  TForm::Dispatch(&Message);
-  FSessionColors->Clear();
-  AddFixedSessionImages();
-  RegenerateSessionColorsImageList(FSessionColors, FSessionColorMaskImageIndex);
-  UpdateImages();
-}
-//---------------------------------------------------------------------------
-void __fastcall TCustomScpExplorerForm::WMDpiChanged(TMessage & Message)
-{
-  TForm::Dispatch(&Message);
-  Configuration->Usage->Inc(L"PixelsPerInchChanged");
-  UpdatePixelsPerInchMainWindowCounter();
-}
-//---------------------------------------------------------------------------
-void __fastcall TCustomScpExplorerForm::WMClose(TMessage & Message)
-{
-  // Cannot close window while we are busy.
-  // We cannot test this in FormCloseQuery as that is called also from
-  // Close(), which is called by CloseApplicationAction. So we can be busy
-  // there already even, when it is legitimate to close the application.
-  // Possibly a better place to handle this would be WMSysCommand.
-  if (NonVisualDataModule->Busy)
-  {
-    Message.Result = 1;
-  }
-  else
-  {
-    TForm::Dispatch(&Message);
-  }
-}
-//---------------------------------------------------------------------------
-void __fastcall TCustomScpExplorerForm::CMShowingChanged(TMessage & Message)
-{
-  // Ignoring implicit local-local browser of Commander, opened from DoShow
-  bool NoSession = (ManagedSession == NULL);
-  // This calls TCustomScpExplorerForm::DoShow
-  TForm::Dispatch(&Message);
-
-  // Now the window is visible (TForm::Dispatch is what usually takes long, like when loading a "local" network directory)
-  if (Showing && !FStarted)
-  {
-    FStarted = true;
-    InterfaceStarted();
-  }
-
-<<<<<<< HEAD
-  if (Showing && NoSession)
-=======
-  if (Showing && (Terminal == NULL))
->>>>>>> fba6e3fa
-  {
-    // When we are starting minimized (i.e. from an installer),
-    // postpone showing Login dialog until we get restored.
-    // Otherwise the Login dialog (and Authentication window) show restored
-    // over invisible (minimized) main window.
-    if (WindowState == wsMinimized)
-    {
-      FNeedSession = true;
-    }
-    else
-    {
-      // This happens before application ever goes idle, so the toolbars would
-      // stay enabled (initial state) until the Login dialog is dismissed.
-      UpdateActions();
-      NonVisualDataModule->StartBusy();
-      try
-      {
-        // Need to process WM_ACTIVATEAPP before showing the Login dialog,
-        // otherwise the dialog does not receive focus.
-        // With Commander interface the ProcessMessages is called already
-        // by TDriveView, but with Explorer interface, we need to call it explicily
-        Application->ProcessMessages();
-        // do not reload sessions, they have been loaded just now (optimization)
-        NeedSession(true);
-      }
-      __finally
-      {
-        NonVisualDataModule->EndBusy();
-      }
-    }
-  }
-}
-//---------------------------------------------------------------------------
-void __fastcall TCustomScpExplorerForm::CenterReconnectToolbar()
-{
-  ReconnectToolbar->Left = (ReconnectToolbar->Parent->ClientWidth - ReconnectToolbar->Width) / 2;
-  ReconnectToolbar->Top = (ReconnectToolbar->Parent->ClientHeight - ReconnectToolbar->Height) / 2;
-}
-//---------------------------------------------------------------------------
-void __fastcall TCustomScpExplorerForm::FormConstrainedResize(
-  TObject * /*Sender*/, int & MinWidth, int & MinHeight, int & MaxWidth,
-  int & MaxHeight)
-{
-  // workaround for bug in TWinControl.CalcConstraints
-  // Check for empty rect (restore from iconic state) is done there only after
-  // call to AdjustClientRect, which enlarges the rect (for forms).
-  TRect R = GetClientRect();
-  // when restoring from iconic state, place no restrictions
-  if (IsRectEmpty(R))
-  {
-    MinWidth = 0;
-    MinHeight = 0;
-    MaxWidth = 32000;
-    MaxHeight = 32000;
-  }
-}
-//---------------------------------------------------------------------------
-void __fastcall TCustomScpExplorerForm::GetSpaceAvailable(const UnicodeString Path,
-  TSpaceAvailable & ASpaceAvailable, bool & Close)
-{
-  // terminal can be already closed (e.g. dropped connection)
-  if ((Terminal != NULL) && Terminal->IsCapable[fcCheckingSpaceAvailable])
-  {
-    Configuration->Usage->Inc(L"SpaceAvailableChecks");
-
-    try
-    {
-      Terminal->SpaceAvailable(Path, ASpaceAvailable);
-    }
-    catch(...)
-    {
-      if (!Terminal->Active)
-      {
-        Close = true;
-      }
-      throw;
-    }
-  }
-}
-//---------------------------------------------------------------------------
-void __fastcall TCustomScpExplorerForm::FileSystemInfo()
-{
-  const TSessionInfo & SessionInfo = Terminal->GetSessionInfo();
-  const TFileSystemInfo & FileSystemInfo = Terminal->GetFileSystemInfo(true);
-  TGetSpaceAvailable OnGetSpaceAvailable = NULL;
-  if (Terminal->IsCapable[fcCheckingSpaceAvailable])
-  {
-    OnGetSpaceAvailable = GetSpaceAvailable;
-  }
-  DoFileSystemInfoDialog(SessionInfo, FileSystemInfo, Terminal->CurrentDirectory,
-    OnGetSpaceAvailable);
-}
-//---------------------------------------------------------------------------
-TSessionData * __fastcall TCustomScpExplorerForm::SessionDataForCode()
-{
-  std::unique_ptr<TSessionData> Data(CloneCurrentSessionData());
-  Terminal->FillSessionDataForCode(Data.get());
-  return Data.release();
-}
-//---------------------------------------------------------------------------
-void __fastcall TCustomScpExplorerForm::GenerateUrl(TStrings * Paths)
-{
-  std::unique_ptr<TSessionData> Data(SessionDataForCode());
-  DoGenerateUrlDialog(Data.get(), Paths);
-}
-//---------------------------------------------------------------------------
-void __fastcall TCustomScpExplorerForm::SessionGenerateUrl()
-{
-  GenerateUrl(NULL);
-}
-//---------------------------------------------------------------------------
-void __fastcall TCustomScpExplorerForm::FileGenerateUrl()
-{
-  std::unique_ptr<TStrings> Paths(new TStringList());
-  DirView(osCurrent)->CreateFileList(false, true, Paths.get());
-  GenerateUrl(Paths.get());
-}
-//---------------------------------------------------------------------------
-void __fastcall TCustomScpExplorerForm::UpdateSessionColor(TColor value)
-{
-  FSessionColor = value;
-
-  TColor C = (value != 0 ? value : Vcl::Graphics::clNone);
-
-  TTBXColorItem * ColorItem = dynamic_cast<TTBXColorItem *>(
-    static_cast<TObject *>(GetComponent(fcColorMenu)));
-  DebugAssert(ColorItem != NULL);
-  ColorItem->Color = C;
-
-  NonVisualDataModule->ColorMenuItem->Color = C;
-
-  UpdateControls();
-}
-//---------------------------------------------------------------------------
-void __fastcall TCustomScpExplorerForm::SetSessionColor(TColor value)
-{
-  if (value != FSessionColor)
-  {
-    UpdateSessionColor(value);
-
-    // Is null when called from LastTerminalClosed
-    if (Terminal != NULL)
-    {
-      SessionsPageControl->ActivePage->ImageIndex = AddSessionColor(value);
-    }
-  }
-}
-//---------------------------------------------------------------------------
-bool __fastcall TCustomScpExplorerForm::CancelNote(bool Force)
-{
-  bool Result = FNoteTimer->Enabled;
-  if (Result)
-  {
-    // cannot cancel note too early
-    bool NotEarly =
-      (Now() - FNoteShown >
-          EncodeTimeVerbose(0, 0, (unsigned short)(WinConfiguration->NotificationsStickTime), 0));
-    if (Force || NotEarly)
-    {
-      FNoteTimer->Enabled = false;
-      FNote = L"";
-      SAFE_DESTROY(FNoteData);
-      FOnNoteClick = NULL;
-      FNoteHints = FNotes->Text;
-      FNoteHints.Delete(FNoteHints.Length() - 1, 2);
-      UpdateStatusBar();
-    }
-  }
-  return Result;
-}
-//---------------------------------------------------------------------------
-void __fastcall TCustomScpExplorerForm::NoteTimer(TObject * /*Sender*/)
-{
-  DebugAssert(FNoteTimer->Enabled);
-  CancelNote(true);
-}
-//---------------------------------------------------------------------------
-void __fastcall TCustomScpExplorerForm::UpdateNoteHints()
-{
-  FNoteHints = FNotes->Text.TrimRight();
-}
-//---------------------------------------------------------------------------
-void __fastcall TCustomScpExplorerForm::AddNote(UnicodeString Note, bool UpdateNow)
-{
-  int P = Note.Pos(L"\n");
-  if (P > 0)
-  {
-    Note.SetLength(P - 1);
-  }
-
-  FNotes->Add(FORMAT(L"[%s] %s",
-    (FormatDateTime(Configuration->TimeFormat, Now()), Note)));
-  while (FNotes->Count > 10)
-  {
-    FNotes->Delete(0);
-  }
-
-  if (UpdateNow)
-  {
-    UpdateNoteHints();
-    UpdateStatusBar();
-  }
-}
-//---------------------------------------------------------------------------
-void __fastcall TCustomScpExplorerForm::PostNote(UnicodeString Note,
-  unsigned int Seconds, TNotifyEvent OnNoteClick, TObject * NoteData)
-{
-  int P = Note.Pos(L"\n");
-  if (P > 0)
-  {
-    Note.SetLength(P - 1);
-  }
-
-  UpdateNoteHints();
-  FNote = Note;
-  SAFE_DESTROY(FNoteData);
-  FNoteData = NoteData;
-  FOnNoteClick = OnNoteClick;
-  AddNote(Note, false);
-  UpdateStatusBar();
-  FNoteShown = Now();
-  FNoteTimer->Enabled = false;
-  if (Seconds == 0)
-  {
-    Seconds = WinConfiguration->NotificationsTimeout;
-  }
-  FNoteTimer->Interval = Seconds * MSecsPerSec;
-  FNoteTimer->Enabled = true;
-}
-//---------------------------------------------------------------------------
-void __fastcall TCustomScpExplorerForm::ReadDirectoryCancelled()
-{
-  PostNote(LoadStr(DIRECTORY_READING_CANCELLED), 0, NULL, NULL);
-}
-//---------------------------------------------------------------------------
-void __fastcall TCustomScpExplorerForm::SynchronizeBrowsingChanged()
-{
-  if (NonVisualDataModule->SynchronizeBrowsingAction2->Checked)
-  {
-    Configuration->Usage->Inc(L"SynchronizeBrowsingEnabled");
-  }
-
-  PostNote(FORMAT(LoadStrPart(SYNC_DIR_BROWSE_TOGGLE, 1),
-    (LoadStrPart(SYNC_DIR_BROWSE_TOGGLE,
-      (NonVisualDataModule->SynchronizeBrowsingAction2->Checked ? 2 : 3)))),
-    0, NULL, NULL);
-}
-//---------------------------------------------------------------------------
-void __fastcall TCustomScpExplorerForm::ToggleShowHiddenFiles()
-{
-  PostNote(FORMAT(LoadStrPart(SHOW_HIDDEN_FILES_TOGGLE, 1),
-    (LoadStrPart(SHOW_HIDDEN_FILES_TOGGLE,
-      (WinConfiguration->ShowHiddenFiles ? 2 : 3)))), 0, NULL, NULL);
-  GetComponent(fcStatusBar)->Repaint(); // toggling ShowHiddenFiles takes time, force repaint beforehand
-  WinConfiguration->ShowHiddenFiles = !WinConfiguration->ShowHiddenFiles;
-}
-//---------------------------------------------------------------------------
-void __fastcall TCustomScpExplorerForm::SetFormatSizeBytes(TFormatBytesStyle Style)
-{
-  WinConfiguration->FormatSizeBytes = Style;
-}
-//---------------------------------------------------------------------------
-void __fastcall TCustomScpExplorerForm::ToggleAutoReadDirectoryAfterOp()
-{
-  Configuration->AutoReadDirectoryAfterOp = !Configuration->AutoReadDirectoryAfterOp;
-  PostNote(FORMAT(LoadStrPart(AUTO_READ_DIRECTORY_TOGGLE, 1),
-    (LoadStrPart(AUTO_READ_DIRECTORY_TOGGLE,
-      (Configuration->AutoReadDirectoryAfterOp ? 2 : 3)))), 0, NULL, NULL);
-}
-//---------------------------------------------------------------------------
-void __fastcall TCustomScpExplorerForm::StatusBarPanelDblClick(
-  TTBXCustomStatusBar * Sender, TTBXStatusPanel * Panel)
-{
-  if (Panel->Index == 0)
-  {
-    if (FOnNoteClick != NULL)
-    {
-      // prevent the user data from being freed by possible call
-      // to CancelNote or PostNote during call to OnNoteClick
-      std::unique_ptr<TObject> NoteData(FNoteData);
-      TNotifyEvent OnNoteClick = FOnNoteClick;
-      FNoteData = NULL;
-      // need to cancel the note as we are going to delete its user data
-      CancelNote(true);
-      OnNoteClick(NoteData.get());
-    }
-  }
-  if (HasActiveTerminal() &&
-      (Panel->Index >= Sender->Panels->Count - SessionPanelCount))
-  {
-    FileSystemInfo();
-  }
-}
-//---------------------------------------------------------------------------
-void __fastcall TCustomScpExplorerForm::LockWindow(bool Force)
-{
-  // workaround:
-  // 1) for unknown reason, disabling window, while minimized,
-  // prevents it from restoring, even if it was enabled again meanwhile
-  // 2) when disabling the main window, while another has focus
-  // minimize is no longer possible
-  // ("keep up to date" dialog - though does not seem to be the case with "find file" -
-  // so it has probably something to do with the semi-modalness of the "keep up to date" dialog)
-  // Shouldn't we use IsApplicationMinimized() here?
-  if ((FLockSuspendLevel == 0) && !IsIconic(Application->Handle) && (Force || (Screen->ActiveForm == this)))
-  {
-    Enabled = false;
-  }
-
-  FLockLevel++;
-}
-//---------------------------------------------------------------------------
-void __fastcall TCustomScpExplorerForm::UnlockWindow()
-{
-  DebugAssert(FLockLevel > 0);
-  FLockLevel--;
-
-  if (FLockLevel == 0)
-  {
-    DebugAssert(FLockSuspendLevel == 0);
-    Enabled = true;
-  }
-}
-//---------------------------------------------------------------------------
-void __fastcall TCustomScpExplorerForm::SuspendWindowLock()
-{
-  // We need to make sure that window is enabled when the last modal window closes
-  // otherwise focus is not restored correctly.
-  // So we re-enable the window when modal window opens and
-  // disable it back after is closes
-  if (FLockLevel > 0)
-  {
-    // while we have nesting counter, we know that we never be called
-    // recursivelly as Application->OnModalBegin is called only
-    // for the top-level modal window
-    if (DebugAlwaysTrue(FLockSuspendLevel == 0))
-    {
-      // won't be disabled when conditions in LockWindow() were not satisfied
-      FDisabledOnLockSuspend = !Enabled;
-      // When minimized to tray (or actually when set to SW_HIDE),
-      // setting Enabled makes the window focusable even when there's
-      // modal window over it
-      if (!FTrayIcon->Visible)
-      {
-        Enabled = true;
-      }
-    }
-    FLockSuspendLevel++;
-  }
-}
-//---------------------------------------------------------------------------
-void __fastcall TCustomScpExplorerForm::ResumeWindowLock()
-{
-  if (FLockSuspendLevel > 0)
-  {
-    DebugAssert(FLockLevel > 0);
-    FLockSuspendLevel--;
-    // see comment in SuspendWindowLock
-    if (DebugAlwaysTrue(FLockSuspendLevel == 0))
-    {
-      // Note that window can be enabled here, when we were minized to tray when
-      // was SuspendWindowLock() called.
-
-      // We should possibly do the same check as in LockWindow(),
-      // if it is ever possible that the consitions change between
-      // SuspendWindowLock() and ResumeWindowLock()
-      Enabled = !FDisabledOnLockSuspend;
-    }
-  }
-}
-//---------------------------------------------------------------------------
-void __fastcall TCustomScpExplorerForm::UpdateRemotePathComboBox(bool TextOnly)
-{
-  TTBXComboBoxItem * RemotePathComboBox =
-    reinterpret_cast<TTBXComboBoxItem *>(GetComponent(fcRemotePathComboBox));
-
-  if (!TextOnly)
-  {
-    TStrings * Items = RemotePathComboBox->Strings;
-    Items->BeginUpdate();
-    try
-    {
-      Items->Clear();
-      if ((Terminal != NULL) && !RemoteDirView->Path.IsEmpty())
-      {
-        UnicodeString APath = UnixExcludeTrailingBackslash(RemoteDirView->Path);
-        while (!IsUnixRootPath(APath))
-        {
-          int P = APath.LastDelimiter(L'/');
-          DebugAssert(P >= 0);
-          Items->Insert(0, APath.SubString(P + 1, APath.Length() - P));
-          APath.SetLength(P - 1);
-        }
-        Items->Insert(0, Customunixdirview_SUnixDefaultRootName);
-      }
-    }
-    __finally
-    {
-      Items->EndUpdate();
-    }
-  }
-
-  RemotePathComboBox->ItemIndex = RemotePathComboBox->Strings->Count - 1;
-  // Setting ItemIndex to -1 does not reset its text
-  if (RemotePathComboBox->Strings->Count == 0)
-  {
-    RemotePathComboBox->Text = L"";
-  }
-}
-//---------------------------------------------------------------------------
-void __fastcall TCustomScpExplorerForm::DoRemotePathComboBoxAdjustImageIndex(
-  TTBXComboBoxItem * Sender, const UnicodeString DebugUsedArg(AText), int AIndex, int & ImageIndex)
-{
-  if (AIndex < 0)
-  {
-    AIndex = Sender->ItemIndex;
-  }
-  ImageIndex = (AIndex < Sender->Strings->Count - 1 ? StdDirIcon : StdDirSelIcon);
-}
-//---------------------------------------------------------------------------
-void __fastcall TCustomScpExplorerForm::RemotePathComboBoxAdjustImageIndex(
-  TTBXComboBoxItem * Sender, const UnicodeString AText, int AIndex,
-  int & ImageIndex)
-{
-  DoRemotePathComboBoxAdjustImageIndex(Sender, AText, AIndex, ImageIndex);
-}
-//---------------------------------------------------------------------------
-void __fastcall TCustomScpExplorerForm::RemotePathComboBoxDrawItem(
-  TTBXCustomList * /*Sender*/, TCanvas * /*ACanvas*/, TRect & ARect, int AIndex,
-  int /*AHoverIndex*/, bool & /*DrawDefault*/)
-{
-  if (!IsLocalBrowserMode())
-  {
-    ARect.Left += (10 * AIndex);
-  }
-}
-//---------------------------------------------------------------------------
-void __fastcall TCustomScpExplorerForm::RemotePathComboBoxMeasureWidth(
-  TTBXCustomList * /*Sender*/, TCanvas * /*ACanvas*/, int AIndex, int &AWidth)
-{
-  AWidth += (10 * AIndex);
-}
-//---------------------------------------------------------------------------
-void __fastcall TCustomScpExplorerForm::DoRemotePathComboBoxItemClick(TObject * Sender)
-{
-  TTBXComboBoxItem * RemotePathComboBox = dynamic_cast<TTBXComboBoxItem*>(Sender);
-
-  UnicodeString APath = UnixExcludeTrailingBackslash(RemoteDirView->Path);
-  int Index = RemotePathComboBox->ItemIndex;
-  while (Index < RemotePathComboBox->Strings->Count - 1)
-  {
-    APath = UnixExtractFileDir(APath);
-    Index++;
-  }
-  // VanDyke style paths
-  if (APath.IsEmpty())
-  {
-    DebugAssert(RemotePathComboBox->ItemIndex == 0);
-    APath = ROOTDIRECTORY;
-  }
-  if (RemoteDirView->Path != APath)
-  {
-    RemoteDirView->Path = APath;
-  }
-}
-//---------------------------------------------------------------------------
-void __fastcall TCustomScpExplorerForm::RemotePathComboBoxItemClick(TObject * Sender)
-{
-  DoRemotePathComboBoxItemClick(Sender);
-}
-//---------------------------------------------------------------------------
-void __fastcall TCustomScpExplorerForm::DoRemotePathComboBoxCancel(TObject * Sender)
-{
-  DebugAssert(Sender == GetComponent(fcRemotePathComboBox));
-  DebugUsedParam(Sender);
-  UpdateRemotePathComboBox(true);
-}
-//---------------------------------------------------------------------------
-void __fastcall TCustomScpExplorerForm::RemotePathComboBoxCancel(TObject * Sender)
-{
-  DoRemotePathComboBoxCancel(Sender);
-}
-//---------------------------------------------------------------------------
-void __fastcall TCustomScpExplorerForm::DirViewEditing(
-  TObject * Sender, TListItem * Item, bool & /*AllowEdit*/)
-{
-  ResetIncrementalSearch();
-  TCustomDirView * DirView = dynamic_cast<TCustomDirView *>(Sender);
-  DebugAssert(DirView != NULL);
-  if (!WinConfiguration->RenameWholeName && !DirView->ItemIsDirectory(Item))
-  {
-    HWND Edit = ListView_GetEditControl(DirView->Handle);
-    // OnEditing is called also from TCustomListView::CanEdit
-    if (Edit != NULL)
-    {
-      EditSelectBaseName(Edit);
-    }
-  }
-}
-//---------------------------------------------------------------------------
-//---------------------------------------------------------------------------
-TDragDropFilesEx * __fastcall TCustomScpExplorerForm::CreateDragDropFilesEx()
-{
-  TDragDropFilesEx * Result = new TDragDropFilesEx(this);
-  Result->AutoDetectDnD = false;
-  Result->NeedValid = TFileExMustDnDSet() << nvFilename;
-  Result->RenderDataOn = rdoEnterAndDropSync;
-  Result->TargetEffects = TDropEffectSet() << deCopy << deMove;
-  return Result;
-}
-//---------------------------------------------------------------------------
-void __fastcall TCustomScpExplorerForm::UpdateDarkMode()
-{
-  if (IsWin10Build(2004))
-  {
-    FImmersiveDarkMode = WinConfiguration->UseDarkTheme();
-    BOOL DarkMode = FImmersiveDarkMode ? TRUE : FALSE;
-    const int DWMWA_USE_IMMERSIVE_DARK_MODE = 20;
-    DwmSetWindowAttribute(Handle, DWMWA_USE_IMMERSIVE_DARK_MODE, &DarkMode, sizeof(DarkMode));
-  }
-}
-//---------------------------------------------------------------------------
-void __fastcall TCustomScpExplorerForm::CreateWnd()
-{
-  TForm::CreateWnd();
-
-  // win32-darkmode calls AllowDarkModeForWindow(this, true) here, but it does not seem to have any effect
-  UpdateDarkMode();
-
-  if (FSessionsDragDropFilesEx == NULL)
-  {
-    FSessionsDragDropFilesEx = CreateDragDropFilesEx();
-    FSessionsDragDropFilesEx->OnDragOver = SessionsDDDragOver;
-    FSessionsDragDropFilesEx->OnProcessDropped = SessionsDDProcessDropped;
-    FSessionsDragDropFilesEx->OnDragEnter = SessionsDDDragEnter;
-    FSessionsDragDropFilesEx->OnDragLeave = SessionsDDDragLeave;
-  }
-  if (FQueueDragDropFilesEx == NULL)
-  {
-    FQueueDragDropFilesEx = CreateDragDropFilesEx();
-    // No need to set OnDragOver as we do not have any restrictions
-    FQueueDragDropFilesEx->OnProcessDropped = QueueDDProcessDropped;
-    FQueueDragDropFilesEx->OnDragEnter = QueueDDDragEnter;
-    FQueueDragDropFilesEx->OnDragLeave = QueueDDDragLeave;
-  }
-}
-//---------------------------------------------------------------------------
-void __fastcall TCustomScpExplorerForm::DestroyWnd()
-{
-  TForm::DestroyWnd();
-  FSessionsDragDropFilesEx->DragDropControl = NULL;
-  FQueueDragDropFilesEx->DragDropControl = NULL;
-}
-//---------------------------------------------------------------------------
-void __fastcall TCustomScpExplorerForm::FormShow(TObject * /*Sender*/)
-{
-  SideEnter(FCurrentSide);
-  FEverShown = true;
-}
-//---------------------------------------------------------------------------
-void __fastcall TCustomScpExplorerForm::DoFindFiles(
-  TTerminal * ATerminal, UnicodeString Directory, const TFileMasks & FileMask,
-  TFileFoundEvent OnFileFound, TFindingFileEvent OnFindingFile)
-{
-  if (!NonVisualDataModule->Busy)
-  {
-    TTerminalManager::Instance()->ActiveSession = DebugNotNull(dynamic_cast<TManagedTerminal *>(ATerminal));
-    Configuration->Usage->Inc(L"FileFinds");
-    LockWindow(true);
-    NonVisualDataModule->StartBusy();
-    WinConfiguration->LockedInterface = true;
-    try
-    {
-      Terminal->FilesFind(Directory, FileMask, OnFileFound, OnFindingFile);
-    }
-    __finally
-    {
-      WinConfiguration->LockedInterface = false;
-      NonVisualDataModule->EndBusy();
-      UnlockWindow();
-    }
-  }
-}
-//---------------------------------------------------------------------------
-void __fastcall TCustomScpExplorerForm::DoFocusRemotePath(TTerminal * ATerminal, const UnicodeString & Path)
-{
-  if (!NonVisualDataModule->Busy)
-  {
-    TTerminalManager::Instance()->ActiveSession = DebugNotNull(dynamic_cast<TManagedTerminal *>(ATerminal));
-    SetFocus();
-    RemoteDirView->Path = UnixExtractFilePath(Path);
-    UnicodeString FileName = UnixExtractFileName(Path);
-    TListItem * Item = RemoteDirView->FindFileItem(FileName);
-    // If not found, it can because we have loaded directory from cache and the file is new, try again after reload.
-    // (tbd: we should not even try this, if we have not loaded the directory from the cache)
-    if (Item == NULL)
-    {
-      ReloadDirectory(osRemote);
-      Item = RemoteDirView->FindFileItem(FileName);
-    }
-    if (Item != NULL)
-    {
-      RemoteDirView->ItemFocused = Item;
-      RemoteDirView->ItemFocused->MakeVisible(false);
-      RemoteDirView->SetFocus();
-    }
-  }
-}
-//---------------------------------------------------------------------------
-bool __fastcall TCustomScpExplorerForm::CanOperateOnFoundFiles(TTerminal * ATerminal)
-{
-  bool Result = !NonVisualDataModule->Busy;
-  if (Result)
-  {
-    TTerminalManager::Instance()->ActiveSession = DebugNotNull(dynamic_cast<TManagedTerminal *>(ATerminal));
-  }
-  return Result;
-}
-//---------------------------------------------------------------------------
-void __fastcall TCustomScpExplorerForm::DoOperationOnFoundFiles(
-  TFileOperation Operation, TTerminal * ATerminal, TStrings * FileList, TFileOperationFinishedEvent OnFileOperationFinished)
-{
-  if (CanOperateOnFoundFiles(ATerminal))
-  {
-    TValueRestorer<TFileOperationFinishedEvent> OnFileOperationFinishedRestorer(FOnFileOperationFinished);
-    FOnFileOperationFinished = OnFileOperationFinished;
-    ExecuteFileOperation(Operation, osRemote, FileList, false, NULL);
-  }
-}
-//---------------------------------------------------------------------------
-void __fastcall TCustomScpExplorerForm::DoDeleteFoundFiles(
-  TTerminal * ATerminal, TStrings * FileList, TFileOperationFinishedEvent OnFileOperationFinished)
-{
-  DoOperationOnFoundFiles(foDelete, ATerminal, FileList, OnFileOperationFinished);
-}
-//---------------------------------------------------------------------------
-void __fastcall TCustomScpExplorerForm::DoDownloadFoundFiles(
-  TTerminal * ATerminal, TStrings * FileList, TFileOperationFinishedEvent OnFileOperationFinished)
-{
-  DoOperationOnFoundFiles(foCopy, ATerminal, FileList, OnFileOperationFinished);
-}
-//---------------------------------------------------------------------------
-void __fastcall TCustomScpExplorerForm::DoEditFoundFiles(
-  TTerminal * ATerminal, TStrings * FileList, TFileOperationFinishedEvent OnFileOperationFinished)
-{
-  if (CanOperateOnFoundFiles(ATerminal))
-  {
-    for (int Index = 0; Index < FileList->Count; Index++)
-    {
-      UnicodeString FileName = FileList->Strings[Index];
-      TRemoteFile * File = static_cast<TRemoteFile *>(FileList->Objects[Index]);
-      ExecuteRemoteFile(FileName, File, efDefaultEditor);
-      OnFileOperationFinished(FileName, true);
-    }
-  }
-}
-//---------------------------------------------------------------------------
-void __fastcall TCustomScpExplorerForm::RemoteFindFiles()
-{
-  FFileFindTerminal = Terminal;
-  ShowFileFindDialog(
-    Terminal, RemoteDirView->Path, DoFindFiles, DoFocusRemotePath, DoDeleteFoundFiles,
-    DoDownloadFoundFiles, DoEditFoundFiles);
-}
-//---------------------------------------------------------------------------
-void __fastcall TCustomScpExplorerForm::UpdateTaskbarList(ITaskbarList3 * TaskbarList)
-{
-  FTaskbarList = TaskbarList;
-}
-//---------------------------------------------------------------------------
-void __fastcall TCustomScpExplorerForm::SessionsPageControlMouseDown(
-  TObject * /*Sender*/, TMouseButton Button, TShiftState /*Shift*/, int X, int Y)
-{
-  int Index = SessionsPageControl->IndexOfTabAt(X, Y);
-  if (Index >= 0)
-  {
-    if (Button == mbLeft)
-    {
-      // "Mouse down" is raised only after tab is switched.
-      // If switching tab (switching session) takes long enough for user
-      // to actually release the button, "mouse down" is still raised,
-      // but we do not get "mouse up" event, so dragging is not cancelled,
-      // prevent that by not beginning dragging in the first place.
-      if (IsKeyPressed(VK_LBUTTON))
-      {
-        // when user clicks the "+", we get mouse down only after the session
-        // is closed, when new session tab is already on X:Y, so dragging
-        // starts, prevent that
-        if (MilliSecondsBetween(Now(), FSessionsPageControlNewSessionTime) > 500)
-        {
-          TTerminal * Terminal = GetSessionTabSession(SessionsPageControl->Pages[Index]);
-          if (Terminal != NULL)
-          {
-            SessionsPageControl->BeginDrag(false);
-          }
-        }
-      }
-    }
-    else if (Button == mbMiddle)
-    {
-      // ignore middle-click for "New session tab"
-      TTerminal * Terminal = GetSessionTabSession(SessionsPageControl->Pages[Index]);
-      if (Terminal != NULL)
-      {
-        CloseSessionTab(Index);
-      }
-    }
-  }
-}
-//---------------------------------------------------------------------------
-void __fastcall TCustomScpExplorerForm::SessionsPageControlDragDrop(
-  TObject * /*Sender*/, TObject * /*Source*/, int X, int Y)
-{
-  int Index = SessionsPageControl->IndexOfTabAt(X, Y);
-  // do not allow dropping on the "+" tab
-  TTerminal * TargetTerminal = GetSessionTabSession(SessionsPageControl->Pages[Index]);
-  if ((TargetTerminal != NULL) &&
-      (SessionsPageControl->ActivePage->PageIndex != Index))
-  {
-    Configuration->Usage->Inc(L"SessionTabMoves");
-    // this is almost redundant as we would recreate tabs in SessionListChanged,
-    // but we want to actually prevent that to avoid flicker
-    SessionsPageControl->ActivePage->PageIndex = Index;
-    TTerminal * Terminal = GetSessionTabSession(SessionsPageControl->ActivePage);
-    TTerminalManager::Instance()->Move(Terminal, TargetTerminal);
-  }
-}
-//---------------------------------------------------------------------------
-void __fastcall TCustomScpExplorerForm::SessionsPageControlDragOver(
-  TObject * Sender, TObject * Source, int X, int Y,
-  TDragState /*State*/, bool & Accept)
-{
-  Accept = (Sender == Source);
-  if (Accept)
-  {
-    int Index = SessionsPageControl->IndexOfTabAt(X, Y);
-    TTerminal * Terminal = GetSessionTabSession(SessionsPageControl->Pages[Index]);
-    // do not allow dragging to the "+" tab
-    Accept = (Terminal != NULL);
-  }
-}
-//---------------------------------------------------------------------------
-void __fastcall TCustomScpExplorerForm::SessionsDDDragOver(
-  int DebugUsedArg(KeyState), const TPoint & Point, int & Effect, int DebugUsedArg(PreferredEffect))
-{
-  int Index = SessionsPageControl->IndexOfTabAt(Point.X, Point.Y);
-  if (Index < 0)
-  {
-    Effect = DROPEFFECT_NONE;
-  }
-  else
-  {
-    TManagedTerminal * TargetSession = GetSessionTabSession(SessionsPageControl->Pages[Index]);
-    // do not allow dropping on the "+" tab or on local-local tabs
-    if ((TargetSession == NULL) || TargetSession->LocalBrowser)
-    {
-      Effect = DROPEFFECT_NONE;
-    }
-    else if ((TargetSession != Terminal) && (Effect == DROPEFFECT_MOVE))
-    {
-      Effect = DROPEFFECT_COPY;
-    }
-  }
-}
-//---------------------------------------------------------------------------
-void __fastcall TCustomScpExplorerForm::SessionsDDProcessDropped(
-  TObject * /*Sender*/, int /*KeyState*/, const TPoint & Point, int Effect)
-{
-  int Index = SessionsPageControl->IndexOfTabAt(Point.X, Point.Y);
-  // do not allow dropping on the "+" tab
-  TManagedTerminal * TargetTerminal = GetSessionTabSession(SessionsPageControl->Pages[Index]);
-  if (TargetTerminal != NULL)
-  {
-    DebugAssert(!IsFileControl(DropSourceControl, osRemote));
-    if (!IsFileControl(DropSourceControl, osRemote))
-    {
-      TTerminalManager::Instance()->ActiveSession = TargetTerminal;
-      RemoteFileControlDragDropFileOperation(SessionsPageControl, Effect,
-        // Why don't we use Terminal->CurrentDirectory directly?
-        TTerminalManager::Instance()->ActiveTerminal->CurrentDirectory,
-        // do not force queue, drag drop
-        false, true);
-    }
-  }
-}
-//---------------------------------------------------------------------------
-void __fastcall TCustomScpExplorerForm::QueueDDProcessDropped(
-  TObject * /*Sender*/, int /*KeyState*/, const TPoint & /*Point*/, int Effect)
-{
-  // Downloads are handled in RemoteFileControlDDEnd
-  if (!IsFileControl(DropSourceControl, osRemote))
-  {
-    RemoteFileControlDragDropFileOperation(QueueView3, Effect,
-      Terminal->CurrentDirectory,
-      // force queue, drag drop
-      true, true);
-  }
-}
-//---------------------------------------------------------------------------
-void __fastcall TCustomScpExplorerForm::FormClose(TObject * /*Sender*/, TCloseAction & /*Action*/)
-{
-
-  FShowing = false;
-
-  // Do not save empty workspace
-  if (WinConfiguration->AutoSaveWorkspace && (ManagedSession != NULL))
-  {
-    std::unique_ptr<TObjectList> DataList(DoCollectWorkspace());
-    UnicodeString Name = WorkspaceName();
-    DoSaveWorkspace(
-      Name, DataList.get(),
-      !Configuration->DisablePasswordStoring &&
-      WinConfiguration->AutoSaveWorkspacePasswords, false);
-    WinConfiguration->LastStoredSession = Name;
-  }
-
-}
-//---------------------------------------------------------------------------
-void __fastcall TCustomScpExplorerForm::RemoteDirViewRead(TObject * /*Sender*/)
-{
-  TManagedTerminal * ManagedTerminal =
-    dynamic_cast<TManagedTerminal *>(RemoteDirView->Terminal);
-  if (ManagedTerminal != NULL)
-  {
-    ManagedTerminal->DirectoryLoaded = Now();
-  }
-}
-//---------------------------------------------------------------------------
-void __fastcall TCustomScpExplorerForm::DirViewSelectItem(TObject * Sender,
-  TListItem * /*Item*/, bool /*Selected*/)
-{
-  TCustomDirView * DirView = reinterpret_cast<TCustomDirView *>(Sender);
-  switch (DirView->LastSelectMethod)
-  {
-    case smKeyboard:
-      Configuration->Usage->Inc(L"KeyboardSelections");
-      break;
-
-    case smMouse:
-      Configuration->Usage->Inc(L"MouseSelections");
-      break;
-  }
-}
-//---------------------------------------------------------------------------
-int __fastcall TCustomScpExplorerForm::AddSessionColor(TColor Color)
-{
-  if (Color != 0)
-  {
-    return GetSessionColorImage(FSessionColors, Color, FSessionColorMaskImageIndex);
-  }
-  else
-  {
-    return FSessionTabImageIndex;
-  }
-}
-//---------------------------------------------------------------------------
-int __fastcall TCustomScpExplorerForm::AddFixedSessionImage(int GlyphsSourceIndex)
-{
-  TPngImageCollectionItem * Item =
-    GlyphsModule->ExplorerImages->PngImages->Items[GlyphsSourceIndex];
-  FSessionColors->AddPng(Item->PngImage);
-  return FSessionColors->Count - 1;
-}
-//---------------------------------------------------------------------------
-void __fastcall TCustomScpExplorerForm::AddFixedSessionImages()
-{
-  FSessionColors->SetSize(GlyphsModule->ExplorerImages->Width, GlyphsModule->ExplorerImages->Height);
-  FNewSessionTabImageIndex = AddFixedSessionImage(NonVisualDataModule->NewSessionAction->ImageIndex);
-  FSessionTabImageIndex = AddFixedSessionImage(SiteImageIndex);
-  FSessionColorMaskImageIndex = AddFixedSessionImage(SiteColorMaskImageIndex);
-  FLocalBrowserTabImageIndex = AddFixedSessionImage(LocalBrowserImageIndex);
-}
-//---------------------------------------------------------------------------
-void __fastcall TCustomScpExplorerForm::CollectItemsWithTextDisplayMode(TWinControl * Control)
-{
-  for (int Index = 0; Index < Control->ControlCount; Index++)
-  {
-    TControl * AControl = Control->Controls[Index];
-    TWinControl * WinControl = dynamic_cast<TWinControl *>(AControl);
-    if (WinControl != NULL)
-    {
-      CollectItemsWithTextDisplayMode(WinControl);
-    }
-
-    TTBCustomToolbar * Toolbar = dynamic_cast<TTBCustomToolbar *>(AControl);
-    if (Toolbar != NULL)
-    {
-      // we care for top-level items only
-      TTBCustomItem * Items = Toolbar->Items;
-      for (int ItemIndex = 0; ItemIndex < Items->Count; ItemIndex++)
-      {
-        TTBCustomItem * Item = Items->Items[ItemIndex];
-        if (((Item->DisplayMode == nbdmImageAndText) ||
-             (dynamic_cast<TTBXLabelItem *>(Item) != NULL)) &&
-            EligibleForImageDisplayMode(Item))
-        {
-          FItemsWithTextDisplayMode.insert(Item);
-        }
-      }
-    }
-  }
-}
-//---------------------------------------------------------------------------
-bool __fastcall TCustomScpExplorerForm::EligibleForImageDisplayMode(TTBCustomItem * /*Item*/)
-{
-  return true;
-}
-//---------------------------------------------------------------------------
-bool __fastcall TCustomScpExplorerForm::UpdateToolbarDisplayMode()
-{
-  bool SelectiveToolbarText = WinConfiguration->SelectiveToolbarText;
-  TTBItemDisplayMode DisplayMode = (SelectiveToolbarText ? nbdmImageAndText : nbdmDefault);
-
-  typedef std::set<TTBCustomItem *> TItemsWithTextDisplayMode;
-  TItemsWithTextDisplayMode::iterator i = FItemsWithTextDisplayMode.begin();
-  bool Result = true;
-  while (Result && (i != FItemsWithTextDisplayMode.end()))
-  {
-    TTBCustomItem * Item = *i;
-    TTBXLabelItem * Label = dynamic_cast<TTBXLabelItem *>(Item);
-    if (Label != NULL)
-    {
-      // optimization
-      if (Label->Visible == SelectiveToolbarText)
-      {
-        Result = false;
-      }
-      else
-      {
-        Label->Visible = SelectiveToolbarText;
-      }
-    }
-    else
-    {
-      // optimization
-      if (Item->DisplayMode == DisplayMode)
-      {
-        Result = false;
-      }
-      else
-      {
-        Item->DisplayMode = DisplayMode;
-      }
-    }
-    ++i;
-  }
-
-  if (Result)
-  {
-    UpdateNewSessionTab();
-  }
-
-  return Result;
-}
-//---------------------------------------------------------------------------
-void __fastcall TCustomScpExplorerForm::DisplaySystemContextMenu()
-{
-  DebugFail();
-}
-//---------------------------------------------------------------------------
-bool __fastcall TCustomScpExplorerForm::IsBusy()
-{
-  // Among other, a lock level is non zero, while directory is being loaded,
-  // even when it happens as a result of dirview navigation,
-  // i.e. when TNonVisualDataModule is NOT FBusy.
-  // That's why the TNonVisualDataModule::GetBusy calls this method.
-  // Among other this prevents a panel auto update to occur while
-  // directory is changing.
-  return (FLockLevel > 0) || DirView(osCurrent)->IsEditing();
-}
-//---------------------------------------------------------------------------
-Boolean __fastcall TCustomScpExplorerForm::AllowedAction(TAction * Action, TActionAllowed Allowed)
-{
-  // While the window is disabled, we still seem to process menu shortcuts at least,
-  // so stop it at least here.
-  // See also TCustomScpExplorerForm::RemoteDirViewBusy
-  bool Result;
-  if (Allowed == aaUpdate)
-  {
-    Result = true;
-  }
-  else
-  {
-    Result = !NonVisualDataModule->Busy;
-    if (Result && (Allowed == aaShortCut))
-    {
-      // Otherwise F5 for local-local will be swallowed by disabled local<>remote actions in TCustomScpExplorerForm::KeyDown
-      Action->Update();
-      Result = Action->Enabled;
-    }
-  }
-  return Result;
-}
-//---------------------------------------------------------------------------
-void __fastcall TCustomScpExplorerForm::EditMenuItemPopup(TTBCustomItem * Sender, bool FromLink)
-{
-  NonVisualDataModule->EditMenuItemPopup(Sender, FromLink);
-}
-//---------------------------------------------------------------------------
-void __fastcall TCustomScpExplorerForm::DirViewBusy(TObject * /*Sender*/, int Busy, bool & State)
-{
-  // This is somewhat redundant to LockWindow() call from
-  // TTerminalManager::TerminalReadDirectoryProgress.
-  // But disabling window is known not to block keyboard shorcuts
-  // (see TCustomScpExplorerForm::AllowedAction), this hopefully works.
-  if (Busy > 0)
-  {
-    if (NonVisualDataModule->Busy)
-    {
-      State = false;
-    }
-    else
-    {
-      NonVisualDataModule->StartBusy();
-      // Will be countered for TCustomDirView.DoExecute in DoDirViewExecFile
-      LockWindow();
-    }
-  }
-  else if (Busy < 0)
-  {
-    UnlockWindow();
-    NonVisualDataModule->EndBusy();
-  }
-  else
-  {
-    State = NonVisualDataModule->Busy;
-  }
-}
-//---------------------------------------------------------------------------
-void __fastcall TCustomScpExplorerForm::SessionsPageControlContextPopup(TObject * /*Sender*/, TPoint & MousePos, bool & Handled)
-{
-  int Index = SessionsPageControl->IndexOfTabAt(MousePos.X, MousePos.Y);
-  // no context menu for "New session tab"
-  if ((Index >= 0) && (GetSessionTabSession(SessionsPageControl->Pages[Index]) != NULL))
-  {
-    SessionsPageControl->ActivePageIndex = Index;
-
-    if (DebugAlwaysTrue(SessionTabSwitched()))
-    {
-      // copied from TControl.WMContextMenu
-      SendCancelMode(SessionsPageControl);
-
-      // explicit popup instead of using PopupMenu property
-      // to avoid menu to popup somewhere within SessionTabSwitched above,
-      // while connecting yet not-connected session and hence
-      // allowing an access to commands over not-completelly connected session
-      TPoint Point = SessionsPageControl->ClientToScreen(MousePos);
-      TPopupMenu * PopupMenu = NonVisualDataModule->SessionsPopup;
-      PopupMenu->PopupComponent = SessionsPageControl;
-      PopupMenu->Popup(Point.x, Point.y);
-    }
-  }
-  Handled = true;
-}
-//---------------------------------------------------------------------------
-bool __fastcall TCustomScpExplorerForm::CanChangePassword()
-{
-  return HasActiveTerminal() && Terminal->IsCapable[fcChangePassword];
-}
-//---------------------------------------------------------------------------
-void __fastcall TCustomScpExplorerForm::ChangePassword()
-{
-  Configuration->Usage->Inc(L"PasswordChanges");
-  std::unique_ptr<TSessionData> ChangePasswordData(Terminal->SessionData->Clone());
-  ChangePasswordData->DisableAuthentationsExceptPassword();
-  ChangePasswordData->ChangePassword = true;
-
-  std::unique_ptr<TTerminal> ChangePasswordSession(
-    Terminal->CreateSecondarySession(L"ChangePassword", ChangePasswordData.get()));
-  ChangePasswordSession->AutoReadDirectory = false;
-
-  if (TTerminalManager::Instance()->ConnectTerminal(ChangePasswordSession.get()))
-  {
-    MessageDialog(MainInstructions(LoadStr(PASSWORD_CHANGED)), qtInformation, qaOK, HELP_CHANGE_PASSWORD);
-  }
-  else
-  {
-    Configuration->Usage->Inc(L"PasswordChangesFailed");
-  }
-}
-//---------------------------------------------------------------------------
-bool __fastcall TCustomScpExplorerForm::CanPrivateKeyUpload()
-{
-  // No nice way to assert SSH2
-  return HasActiveTerminal() && (Terminal->FSProtocol == cfsSFTP);
-}
-//---------------------------------------------------------------------------
-void __fastcall TCustomScpExplorerForm::PrivateKeyUpload()
-{
-  TOperationVisualizer OperationVisualizer;
-  UnicodeString FileName = Terminal->SessionData->PublicKeyFile;
-  TTerminalManager::Instance()->UploadPublicKey(Terminal, NULL, FileName);
-}
-//---------------------------------------------------------------------------
-void __fastcall TCustomScpExplorerForm::ChangeScale(int M, int D)
-{
-  TForm::ChangeScale(M, D);
-  int APixelsPerInch = GetControlPixelsPerInch(this);
-  HANDLE ResourceModule = GUIConfiguration->ChangeToDefaultResourceModule();
-  try
-  {
-    GlyphsModule->SetPixelsPerInch(APixelsPerInch);
-  }
-  __finally
-  {
-    GUIConfiguration->ChangeResourceModule(ResourceModule);
-  }
-}
-//---------------------------------------------------------------------------
-void __fastcall TCustomScpExplorerForm::DockContextPopup(TObject * Sender, TPoint & MousePos, bool & /*Handled*/)
-{
-  NonVisualDataModule->ControlContextPopup(Sender, MousePos);
-}
-//---------------------------------------------------------------------
-class TPublicControl : public TControl
-{
-friend class TCustomScpExplorerForm;
-};
-//---------------------------------------------------------------------------
-void __fastcall TCustomScpExplorerForm::CopyPopup(TControl * DestControl, TControl * SourceControl)
-{
-  static_cast<TPublicControl *>(DestControl)->PopupMenu = static_cast<TPublicControl *>(SourceControl)->PopupMenu;
-  static_cast<TPublicControl *>(DestControl)->OnContextPopup = static_cast<TPublicControl *>(SourceControl)->OnContextPopup;
-}
-//---------------------------------------------------------------------------
-void __fastcall TCustomScpExplorerForm::DoBookmarkClick(TOperationSide Side, TObject * Sender)
-{
-  TBookmark * Bookmark = DebugNotNull(reinterpret_cast<TBookmark *>(dynamic_cast<TTBCustomItem *>(Sender)->Tag));
-  OpenBookmark(Side, Bookmark);
-}
-//---------------------------------------------------------------------------
-void __fastcall TCustomScpExplorerForm::LocalBookmarkClick(TObject * Sender)
-{
-  DoBookmarkClick(osLocal, Sender);
-}
-//---------------------------------------------------------------------------
-void __fastcall TCustomScpExplorerForm::RemoteBookmarkClick(TObject * Sender)
-{
-  DoBookmarkClick(osRemote, Sender);
-}
-//---------------------------------------------------------------------------
-void __fastcall TCustomScpExplorerForm::CreateOpenDirMenuList(
-  TTBCustomItem * Menu, TOperationSide Side, TBookmarkList * BookmarkList)
-{
-  if (BookmarkList != NULL)
-  {
-    TNotifyEvent OnBookmarkClick = (Side == osLocal) ? &LocalBookmarkClick : &RemoteBookmarkClick;
-    if (IsLocalBrowserMode())
-    {
-      Side = osLocal;
-    }
-
-    if (!WinConfiguration->UseLocationProfiles)
-    {
-      std::unique_ptr<TStringList> Directories(new TStringList());
-      Directories->CaseSensitive = (Side == osRemote);
-      for (int Index = 0; Index < BookmarkList->Count; Index++)
-      {
-        TBookmark * Bookmark = BookmarkList->Bookmarks[Index];
-        UnicodeString Directory = Bookmark->GetSideDirectory(Side);
-        if (!Directory.IsEmpty() && (Directories->IndexOf(Directory) < 0))
-        {
-          std::unique_ptr<TTBCustomItem> Item(new TTBXItem(Owner));
-          Item->Caption = EscapeHotkey(Directory);
-          Item->ShortCut = Bookmark->ShortCut;
-          Item->OnClick = OnBookmarkClick;
-          Item->Tag = reinterpret_cast<int>(Bookmark);
-          Directories->Add(Directory);
-          Menu->Add(Item.release());
-        }
-      }
-    }
-    else
-    {
-      std::unique_ptr<TStrings> Folders(CreateSortedStringList());
-      for (int Index = 0; Index < BookmarkList->Count; Index++)
-      {
-        TBookmark * Bookmark = BookmarkList->Bookmarks[Index];
-        if (!Bookmark->Node.IsEmpty())
-        {
-          Folders->Add(Bookmark->Node);
-        }
-      }
-
-      for (int Index = 0; Index < Folders->Count; Index++)
-      {
-        std::unique_ptr<TTBCustomItem> Item(new TTBXSubmenuItem(Owner));
-        Item->Caption = Folders->Strings[Index];
-        Item->ImageIndex = NonVisualDataModule->RemoteChangePathAction2->ImageIndex;
-        Folders->Objects[Index] = Item.get();
-        Menu->Add(Item.release());
-      }
-
-      for (int Index = 0; Index < BookmarkList->Count; Index++)
-      {
-        TBookmark * Bookmark = BookmarkList->Bookmarks[Index];
-        TTBCustomItem * Parent;
-        if (!Bookmark->Node.IsEmpty())
-        {
-          DebugAssert(Folders->IndexOf(Bookmark->Node) >= 0);
-          Parent = dynamic_cast<TTBCustomItem *>(Folders->Objects[Folders->IndexOf(Bookmark->Node)]);
-        }
-        else
-        {
-          Parent = Menu;
-        }
-        std::unique_ptr<TTBCustomItem> Item(new TTBXItem(Owner));
-        Item->Caption = Bookmark->Name;
-        Item->ShortCut = Bookmark->ShortCut;
-        Item->OnClick = OnBookmarkClick;
-        Item->Tag = reinterpret_cast<int>(Bookmark);
-
-        if (((Bookmark->Name == Bookmark->Local) || (Bookmark->Name == Bookmark->Remote)) &&
-            (Bookmark->Local.IsEmpty() || Bookmark->Remote.IsEmpty()))
-        {
-          // No hint for location profiles that are actually mere "bookmarks"
-        }
-        else
-        {
-          UnicodeString Hint = FORMAT(LoadStrPart(LOCATION_PROFILE_HINT, 1), (Bookmark->Name));
-          UnicodeString LongHint;
-          if (!Bookmark->Local.IsEmpty())
-          {
-            AddToList(LongHint, FORMAT(LoadStrPart(LOCATION_PROFILE_HINT, 2), (Bookmark->Local)), L"\n");
-          }
-          if (!Bookmark->Remote.IsEmpty())
-          {
-            AddToList(LongHint, FORMAT(LoadStrPart(LOCATION_PROFILE_HINT, 3), (Bookmark->Remote)), L"\n");
-          }
-          AddToList(Hint, LongHint, L"|");
-          Item->Hint = Hint;
-        }
-
-        Parent->Add(Item.release());
-      }
-    }
-    AddMenuSeparator(Menu);
-  }
-}
-//---------------------------------------------------------------------------
-void __fastcall TCustomScpExplorerForm::CreateOpenDirMenu(TTBCustomItem * Menu, TOperationSide Side)
-{
-  Menu->Clear();
-
-  std::unique_ptr<TTBCustomItem> Item;
-
-  Item.reset(new TTBXItem(Owner));
-  Item->Action = (Side == osLocal) ? NonVisualDataModule->LocalOpenDirAction : NonVisualDataModule->RemoteOpenDirAction;
-  Item->Options = Item->Options << tboDefault;
-  Menu->Add(Item.release());
-  AddMenuSeparator(Menu);
-
-  if (Terminal != NULL)
-  {
-    CreateOpenDirMenuList(Menu, Side, WinConfiguration->Bookmarks[Terminal->SessionData->SessionKey]);
-  }
-
-  CreateOpenDirMenuList(Menu, Side, WinConfiguration->SharedBookmarks);
-
-  Item.reset(new TTBXItem(Owner));
-  Item->Action = (Side == osLocal) ? NonVisualDataModule->LocalAddBookmarkAction2 : NonVisualDataModule->RemoteAddBookmarkAction2;
-  Menu->Add(Item.release());
-}
-//---------------------------------------------------------------------------
-bool __fastcall TCustomScpExplorerForm::TryOpenDirectory(TOperationSide Side, const UnicodeString & Path)
-{
-  bool Result = true;
-  bool Remote = !IsSideLocalBrowser(Side);
-  try
-  {
-    if (Remote)
-    {
-      Terminal->ExceptionOnFail = true;
-    }
-
-    try
-    {
-      DirView(Side)->Path = Path;
-    }
-    __finally
-    {
-      if (Remote)
-      {
-        Terminal->ExceptionOnFail = false;
-      }
-    }
-  }
-  catch (Exception & E)
-  {
-    if (!Remote || Terminal->Active)
-    {
-      ShowExtendedExceptionEx(Terminal, &E);
-      Result = false;
-    }
-    else
-    {
-      throw;
-    }
-  }
-  return Result;
-}
-//---------------------------------------------------------------------------
-void __fastcall TCustomScpExplorerForm::ReloadDirectory(TOperationSide Side)
-{
-  // Make sure there some feedback even when loading tiny local folders
-  TInstantOperationVisualizer Visualizer;
-  DirView(Side)->ReloadDirectory();
-}
-//---------------------------------------------------------------------------
-void __fastcall TCustomScpExplorerForm::CloseSessionTab(int Index)
-{
-  if (Index == SessionsPageControl->TabIndex)
-  {
-    CloseSession();
-  }
-  else
-  {
-    TTabSheet * TabSheet = SessionsPageControl->Pages[Index];
-    TTerminal * Terminal = GetSessionTabSession(TabSheet);
-    TTerminalManager * Manager = TTerminalManager::Instance();
-    if (!Terminal->Active)
-    {
-      Manager->FreeTerminal(Terminal);
-    }
-    else
-    {
-      TTerminalQueue * Queue = Manager->FindQueueForTerminal(Terminal);
-      if (CanCloseQueue(Queue))
-      {
-        Manager->FreeTerminal(Terminal);
-      }
-    }
-  }
-}
-//---------------------------------------------------------------------------
-void __fastcall TCustomScpExplorerForm::SessionsPageControlCloseButtonClick(TPageControl * /*Sender*/, int Index)
-{
-  CloseSessionTab(Index);
-}
-//---------------------------------------------------------------------------
-void __fastcall TCustomScpExplorerForm::CopyFilesToClipboard(TOperationSide Side, bool OnFocused)
-{
-  if (DebugAlwaysTrue(!IsSideLocalBrowser(Side)))
-  {
-    TInstantOperationVisualizer Visualizer;
-    // To trigger ClipboardDataObjectRelease (in case the clipboard already contains our data)
-    // before we create a new data object
-    ClipboardClear();
-
-    DebugAssert(FClipboardFakeDirectory.IsEmpty());
-    DebugAssert(FClipboardFakeMonitors.get() == NULL);
-
-    FClipboardFakeDirectory = CreateFakeTransferDirectory();
-    // Intermediate variable to WORKAROUND a crash in compiler
-    TObjectList * ClipboardFakeMonitors =
-      StartCreationDirectoryMonitorsOnEachDrive(FILE_NOTIFY_CHANGE_DIR_NAME, ClipboardFakeCreated);
-    FClipboardFakeMonitors.reset(ClipboardFakeMonitors);
-
-    if (FClipboardDragDropFilesEx.get() == NULL)
-    {
-      FClipboardDragDropFilesEx.reset(new TDragDropFilesEx(this));
-      FClipboardDragDropFilesEx->OnDataObjectRelease = ClipboardDataObjectRelease;
-    }
-    FClipboardDragDropFilesEx->FileList->Clear();
-    FClipboardDragDropFilesEx->FileList->AddItem(NULL, FClipboardFakeDirectory);
-    FClipboardDragDropFilesEx->CopyToClipboard();
-
-    FClipboardTerminal = Terminal;
-
-    // Need full paths, as cwd can be different once files are pasted
-    FClipboardFileList.reset(TRemoteFileList::CloneStrings(RemoteDirView->CreateFileList(OnFocused, true)));
-    for (int Index = 0; Index < FClipboardFileList->Count; Index++)
-    {
-      FClipboardFileList->Strings[Index] = UnixExcludeTrailingBackslash(FClipboardFileList->Strings[Index]);
-    }
-  }
-}
-//---------------------------------------------------------------------------
-void __fastcall TCustomScpExplorerForm::ClipboardClear()
-{
-  if (OpenClipboard(0))
-  {
-    EmptyClipboard(); // Calls ClipboardDataObjectRelease, if clipboard contains our data
-    CloseClipboard();
-  }
-}
-//---------------------------------------------------------------------------
-bool __fastcall TCustomScpExplorerForm::DoesClipboardContainOurFiles()
-{
-  return !FClipboardFakeDirectory.IsEmpty();
-}
-//---------------------------------------------------------------------------
-void __fastcall TCustomScpExplorerForm::ClipboardStop()
-{
-  RemoveDir(ApiPath(FClipboardFakeDirectory));
-  FClipboardFakeDirectory = UnicodeString();
-  FClipboardTerminal = NULL;
-  // Also called in Idle()
-  FClipboardFakeMonitors.reset(NULL);
-}
-//---------------------------------------------------------------------------
-void __fastcall TCustomScpExplorerForm::ClipboardDataObjectRelease(TObject * /*Sender*/)
-{
-  if (DebugAlwaysTrue(!FClipboardFakeDirectory.IsEmpty()))
-  {
-    ClipboardStop();
-  }
-}
-//---------------------------------------------------------------------------
-void __fastcall TCustomScpExplorerForm::ClipboardDownload(const UnicodeString & TargetDirectory, bool NoConfirmation, bool DragDrop)
-{
-  TTerminalManager * Manager = TTerminalManager::Instance();
-  Manager->ActiveSession = FClipboardTerminal;
-
-  TTransferOperationParam Params;
-  Params.TargetDirectory = TargetDirectory;
-  Params.DragDrop = DragDrop;
-  ExecuteFileOperation(foCopy, osRemote, FClipboardFileList.get(), NoConfirmation, &Params);
-}
-//---------------------------------------------------------------------------
-void __fastcall TCustomScpExplorerForm::ClipboardFakeCreated(TObject * /*Sender*/, const UnicodeString FileName)
-{
-  // It can actually rarelly happen that some random file is created, while we are shuttting down the monitor
-  // (as it pumps a Windows message queue while being shutted down)
-  if (DebugAlwaysTrue(!FClipboardFakeDirectory.IsEmpty()) &&
-      SameText(ExtractFileName(FileName), ExtractFileName(FClipboardFakeDirectory)))
-  {
-    // Can fail as it can be e.g. locked by AV, so we retry that later
-    bool Removed = RemoveDir(ApiPath(FileName));
-
-    try
-    {
-      if (!NonVisualDataModule->Busy)
-      {
-        bool NoConfirmation = (WinConfiguration->DDTransferConfirmation == asOff);
-        ClipboardDownload(ExtractFilePath(FileName), NoConfirmation, true);
-      }
-    }
-    __finally
-    {
-      if (!Removed)
-      {
-        RemoveDir(ApiPath(FileName));
-      }
-    }
-  }
-}
-//---------------------------------------------------------------------------
-void __fastcall TCustomScpExplorerForm::DirViewGetItemColor(
-  TObject * Sender, UnicodeString FileName, bool Directory, __int64 Size, TDateTime Modification, TColor & Color)
-{
-  TFileMasks::TParams MaskParams;
-  MaskParams.Size = Size;
-  MaskParams.Modification = Modification;
-
-  TCustomDirView * DirView = DebugNotNull(dynamic_cast<TCustomDirView *>(Sender));
-  for (TFileColorData::TList::const_iterator Iter = FFileColors.begin(); Iter != FFileColors.end(); Iter++)
-  {
-    bool ImplicitMatch;
-    if (Iter->FileMask.Matches(FileName, Directory, DirView->PathName, &MaskParams, false, ImplicitMatch) &&
-        !ImplicitMatch)
-    {
-      Color = Iter->Color;
-      break;
-    }
-  }
-}
-//---------------------------------------------------------------------------
-void __fastcall TCustomScpExplorerForm::DirViewKeyDown(TObject * Sender, WORD & Key, TShiftState)
-{
-  TCustomDirView * DirView = dynamic_cast<TCustomDirView *>(Sender);
-  if (!DirView->IsEditing())
-  {
-    // Handled here, instead of RemoteDirViewKeyPress (as on Login dialog),
-    // as VK_BACK is handled by TCustomDirView.KeyDown and we can swallow it here,
-    // while searching
-    if (Key == VK_BACK)
-    {
-      if (!FIncrementalSearch.IsEmpty())
-      {
-        if (FIncrementalSearch.Length() == 1)
-        {
-          ResetIncrementalSearch();
-        }
-        else
-        {
-          UnicodeString NewText = FIncrementalSearch.SubString(1, FIncrementalSearch.Length() - 1);
-          IncrementalSearch(NewText, false, false);
-        }
-        Key = 0;
-      }
-    }
-  }
-}
-//---------------------------------------------------------------------------
-void __fastcall TCustomScpExplorerForm::DirViewKeyPress(TObject * Sender, wchar_t & Key)
-{
-  TCustomDirView * DirView = dynamic_cast<TCustomDirView *>(Sender);
-  if (!DirView->IsEditing() && (WinConfiguration->PanelSearch != isOff))
-  {
-    // Filter control sequences.
-    // When not searching yet, prefer use of the space for toggling file selection
-    // (so we cannot incrementally search for a string starting with a space).
-    if ((Key > VK_SPACE) ||
-        ((Key == VK_SPACE) && (GetKeyState(VK_CONTROL) >= 0) && !FIncrementalSearch.IsEmpty()))
-    {
-      IncrementalSearch(FIncrementalSearch + Key, false, false);
-      Key = 0;
-    }
-  }
-}
-//---------------------------------------------------------------------------
-void __fastcall TCustomScpExplorerForm::ResetIncrementalSearch()
-{
-  if (!FIncrementalSearch.IsEmpty())
-  {
-    FIncrementalSearch = L"";
-    DirView(osCurrent)->UpdateStatusBar();
-  }
-}
-//---------------------------------------------------------------------------
-void __fastcall TCustomScpExplorerForm::IncrementalSearch(const UnicodeString & Text, bool SkipCurrent, bool Reverse)
-{
-  TListItem * Item = SearchFile(Text, SkipCurrent, Reverse);
-
-  if (Item == NULL)
-  {
-    MessageBeep(MB_ICONHAND);
-  }
-  else
-  {
-    TCustomDirView * ADirView = DirView(osCurrent);
-    {
-      TAutoNestingCounter Guard(FIncrementalSearching);
-      ADirView->FocusItem(Item);
-      if (ADirView->NortonLike == nlOff)
-      {
-        if ((ADirView->Selected != Item) ||
-            (ADirView->SelCount > 1))
-        {
-          ADirView->ClearSelection();
-          ADirView->Selected = Item;
-        }
-      }
-    }
-    FIncrementalSearch = Text;
-    Item->MakeVisible(false);
-
-    TListItem * NextItem = SearchFile(Text, true, Reverse);
-    FIncrementalSearchHaveNext = (NextItem != NULL) && (NextItem != Item);
-
-    ADirView->UpdateStatusBar();
-  }
-}
-//---------------------------------------------------------------------------
-TListItem * __fastcall TCustomScpExplorerForm::GetNextFile(TListItem * Item, bool Reverse)
-{
-  int Index = Item->Index;
-  if (!Reverse)
-  {
-    Index++;
-    if (Index >= Item->Owner->Count)
-    {
-      Index = 0;
-    }
-  }
-  else
-  {
-    Index--;
-    if (Index < 0)
-    {
-      Index = Item->Owner->Count - 1;
-    }
-  }
-  return Item->Owner->Item[Index];
-}
-//---------------------------------------------------------------------------
-TListItem * __fastcall TCustomScpExplorerForm::SearchFile(const UnicodeString & Text, bool SkipCurrent, bool Reverse)
-{
-  TCustomDirView * ADirView = DirView(osCurrent);
-  if (ADirView->Items->Count == 0)
-  {
-    return NULL;
-  }
-  else
-  {
-    TListItem * CurrentItem = (ADirView->ItemFocused != NULL) ? ADirView->ItemFocused : ADirView->Items->Item[0];
-    TListItem * Item = CurrentItem;
-    if (SkipCurrent)
-    {
-      Item = DebugNotNull(GetNextFile(Item, Reverse));
-    }
-
-    while (true)
-    {
-      bool Matches = false;
-
-      switch (WinConfiguration->PanelSearch)
-      {
-        case isNameStartOnly:
-          Matches = ContainsTextSemiCaseSensitive(Item->Caption.SubString(1, Text.Length()), Text);
-          break;
-        case isName:
-          Matches = ContainsTextSemiCaseSensitive(Item->Caption, Text);
-          break;
-        case isAll:
-          int ColCount = (ADirView->ViewStyle == vsReport) ? ADirView->ColProperties->Count : 1;
-          int Index = 0;
-          while ((Index < ColCount) && !Matches)
-          {
-            bool Visible = (ADirView->ViewStyle == vsReport) ? ADirView->ColProperties->Visible[Index] : true;
-            if (Visible)
-            {
-              Matches = ContainsTextSemiCaseSensitive(ADirView->GetColumnText(Item, Index), Text);
-            }
-            Index++;
-          }
-          break;
-      }
-
-      if (Matches)
-      {
-        return Item;
-      }
-
-      Item = GetNextFile(Item, Reverse);
-
-      if (Item == CurrentItem)
-      {
-        return NULL;
-      }
-    }
-  }
-}
-//---------------------------------------------------------------------------
-void __fastcall TCustomScpExplorerForm::DirViewExit(TObject *)
-{
-  ResetIncrementalSearch();
-}
-//---------------------------------------------------------------------------
-void __fastcall TCustomScpExplorerForm::CMDialogKey(TWMKeyDown & Message)
-{
-  if (Message.CharCode == VK_TAB)
-  {
-    if (!FIncrementalSearch.IsEmpty())
-    {
-      TShiftState Shift = KeyDataToShiftState(Message.KeyData);
-      bool Reverse = Shift.Contains(ssShift);
-      IncrementalSearch(FIncrementalSearch, true, Reverse);
-      Message.Result = 1;
-      return;
-    }
-  }
-  else if (Message.CharCode == VK_ESCAPE)
-  {
-    if (!FIncrementalSearch.IsEmpty())
-    {
-      ResetIncrementalSearch();
-      Message.Result = 1;
-      return;
-    }
-  }
-  TForm::Dispatch(&Message);
-}
-//---------------------------------------------------------------------------
-void __fastcall TCustomScpExplorerForm::Deactivate()
-{
-  TForm::Deactivate();
-  // E.g. when switching to an internal editor window
-  ResetIncrementalSearch();
-}
-//---------------------------------------------------------------------------
-void __fastcall TCustomScpExplorerForm::ApplicationEventsDeactivate(TObject *)
-{
-  // When switching to another application
-  ResetIncrementalSearch();
-}
-//---------------------------------------------------------------------------
-void __fastcall TCustomScpExplorerForm::ApplicationEventsModalBegin(TObject *)
-{
-  ResetIncrementalSearch();
-}
-//---------------------------------------------------------------------------
-void __fastcall TCustomScpExplorerForm::DirViewChangeFocus(TObject *, TListItem *)
-{
-  if (FIncrementalSearching <= 0)
-  {
-    ResetIncrementalSearch();
-  }
-}
-//---------------------------------------------------------------------------
-void __fastcall TCustomScpExplorerForm::RemoteStatusBarMouseDown(TObject *, TMouseButton, TShiftState, int, int)
-{
-  CountClicksForWindowPrint(this);
-}
-//---------------------------------------------------------------------------
-void __fastcall TCustomScpExplorerForm::RemoteDirViewResize(TObject *)
-{
-  CenterReconnectToolbar();
-}
-//---------------------------------------------------------------------------
-void __fastcall TCustomScpExplorerForm::BrowseFile()
-{
-  if (RemoteDirView->ItemFocused != NULL)
-  {
-    RemoteDirView->ItemFocused->Selected = true;
-  }
-}
-//---------------------------------------------------------------------------
-void __fastcall TCustomScpExplorerForm::UpdateQueueFileList()
-{
-  if (!FQueueStatusUpdating)
-  {
-    bool Refresh;
-    if ((FQueueStatus != NULL) && QueueFileList->Visible)
-    {
-      Refresh = FQueueStatus->UpdateFileList(FQueueController->GetFocusedPrimaryItem(), FQueueFileList.get());
-    }
-    else
-    {
-      if (FQueueFileList->GetCount() > 0)
-      {
-        FQueueFileList->Clear();
-        Refresh = true;
-      }
-    }
-    int Count = FQueueFileList->GetCount();
-    if (QueueFileList->Items->Count != Count)
-    {
-      DebugAssert(Refresh);
-      QueueFileList->Items->Count = Count;
-    }
-    if (Refresh)
-    {
-      QueueFileList->Invalidate();
-    }
-    DebugAssert(QueueFileList->Items->Count == FQueueFileList->GetCount());
-  }
-}
-//---------------------------------------------------------------------------
-void __fastcall TCustomScpExplorerForm::QueueFileListData(TObject *, TListItem * Item)
-{
-  Item->Caption = FQueueFileList->GetFileName(Item->Index);
-}
-//---------------------------------------------------------------------------
-void __fastcall TCustomScpExplorerForm::QueueView3Change(TObject *, TListItem *, TItemChange)
-{
-  // Should be improved, once we do not refresh the list when switching between details of the same batch.
-  // See TSynchronizeChecklistDialog::UpdateTimer
-  if (QueueFileList->Items->Count > 0)
-  {
-    QueueFileList->Items->Item[0]->MakeVisible(false);
-  }
-  UpdateQueueFileList();
-}
-//---------------------------------------------------------------------------
-void __fastcall TCustomScpExplorerForm::QueueLabelGetStatus(TCustomPathLabel *, bool & Active)
-{
-  Active = QueueView3->Focused() || QueueFileList->Focused();
-}
-//---------------------------------------------------------------------------
-void __fastcall TCustomScpExplorerForm::QueueFileListEnterExit(TObject *)
-{
-  QueueLabelUpdateStatus();
-}
-//---------------------------------------------------------------------------
-void __fastcall TCustomScpExplorerForm::QueueFileListCustomDrawItem(
-  TCustomListView * Sender, TListItem * Item, TCustomDrawState, bool & DebugUsedArg(DefaultDraw))
-{
-  int State = FQueueFileList->GetState(Item->Index);
-  if (State == qfsProcessed)
-  {
-    Sender->Canvas->Font->Color = clGrayText;
-  }
-}
-//---------------------------------------------------------------------------
-void __fastcall TCustomScpExplorerForm::QueueFileListColumnAutoSize()
-{
-  // We do not really need whole width, so we always preemptivelly keep free space for the vertical scrollbar
-  QueueFileList->Column[0]->Width =
-    QueueFileList->ClientWidth - GetSystemMetricsForControl(QueueFileList, SM_CXVSCROLL) - ScaleByTextHeight(QueueFileList, 8);
-}
-//---------------------------------------------------------------------------
-void __fastcall TCustomScpExplorerForm::QueueFileListResize(TObject *)
-{
-  QueueFileListColumnAutoSize();
-}
-//---------------------------------------------------------------------------
-void __fastcall TCustomScpExplorerForm::CloseApp()
-{
-  // Called from TNonVisualDataModule::ExplorerActionsExecute, which sets busy flag.
-  // FormCloseQuery must check busy state, so that the application cannot be closed while busy by Alt+F4 and X button.
-  // So we clear the flag here.
-  DebugAssert(NonVisualDataModule->Busy);
-  NonVisualDataModule->EndBusy();
-  try
-  {
-    Close();
-  }
-  __finally
-  {
-    NonVisualDataModule->StartBusy();
-  }
-}
-//---------------------------------------------------------------------------
-bool __fastcall TCustomScpExplorerForm::IsActiveTerminal(TTerminal * Terminal)
-{
-  return (Terminal != NULL) && Terminal->Active;
-}
-//---------------------------------------------------------------------------
-<<<<<<< HEAD
-bool __fastcall TCustomScpExplorerForm::HasManagedSession()
-{
-  return (ManagedSession != NULL);
-}
-//---------------------------------------------------------------------------
-bool __fastcall TCustomScpExplorerForm::HasActiveTerminal()
-{
-  return IsActiveTerminal(Terminal);
-}
-//---------------------------------------------------------------------------
-void TCustomScpExplorerForm::LocalLocalCopy(
-  TFileOperation, TOperationSide, bool DebugUsedArg(OnFocused), bool DebugUsedArg(NoConfirmation),
-  bool DebugUsedArg(DragDrop), unsigned int DebugUsedArg(Flags))
-{
-  DebugFail();
-}
-//---------------------------------------------------------------------------
-void TCustomScpExplorerForm::LocalLocalCopyCommand(TFileOperation Operation, TOperationSide Side, bool OnFocused, unsigned int Flags)
-{
-  LocalLocalCopy(Operation, Side, OnFocused, !WinConfiguration->ConfirmTransferring, false, Flags);
-=======
-bool __fastcall TCustomScpExplorerForm::HasActiveTerminal()
-{
-  return IsActiveTerminal(Terminal);
->>>>>>> fba6e3fa
-}
+//---------------------------------------------------------------------------
+#define NO_WIN32_LEAN_AND_MEAN
+#include <vcl.h>
+#pragma hdrstop
+
+#include <Common.h>
+
+#include "CustomScpExplorer.h"
+
+#include <Bookmarks.h>
+#include <Interface.h>
+#include <Exceptions.h>
+#include <CoreMain.h>
+#include <FileSystems.h>
+#include <TextsCore.h>
+#include <TextsWin.h>
+#include <HelpWin.h>
+
+#include <VCLCommon.h>
+#include <Progress.h>
+#include <SynchronizeProgress.h>
+
+#include <DragExt.h>
+#include <WinApi.h>
+
+#include "GUITools.h"
+#include "NonVisual.h"
+#include "Glyphs.h"
+#include "Tools.h"
+#include "WinConfiguration.h"
+#include "TerminalManager.h"
+#include "EditorManager.h"
+#include "ProgParams.h"
+#include "Setup.h"
+#include <Consts.hpp>
+#include <DateUtils.hpp>
+#include <TB2Common.hpp>
+#include <DirectoryMonitor.hpp>
+#include <System.IOUtils.hpp>
+//---------------------------------------------------------------------------
+#pragma package(smart_init)
+#pragma link "CustomDirView"
+#pragma link "CustomUnixDirView"
+#pragma link "IEListView"
+#pragma link "NortonLikeListView"
+#pragma link "UnixDirView"
+#pragma link "CustomDriveView"
+#pragma link "UnixDriveView"
+#pragma link "CustomDriveView"
+#pragma link "TB2Dock"
+#pragma link "TBXStatusBars"
+#pragma link "TB2Item"
+#pragma link "TB2Toolbar"
+#pragma link "ThemePageControl"
+#pragma link "PathLabel"
+#pragma resource "*.dfm"
+//---------------------------------------------------------------------------
+#define WM_COMPONENT_HIDE (WM_WINSCP_USER + 4)
+static const int SessionPanelCount = 3;
+//---------------------------------------------------------------------------
+class TMutexGuard
+{
+public:
+  TMutexGuard(HANDLE AMutex, int Message = MUTEX_RELEASE_TIMEOUT,
+    int Timeout = 5000)
+  {
+    FMutex = NULL;
+    unsigned long WaitResult = WaitForSingleObject(AMutex, Timeout);
+    if (WaitResult == WAIT_TIMEOUT)
+    {
+      throw Exception(LoadStr(MUTEX_RELEASE_TIMEOUT));
+    }
+    else
+    {
+      FMutex = AMutex;
+    }
+  }
+
+  ~TMutexGuard()
+  {
+    if (FMutex != NULL)
+    {
+      ReleaseMutex(FMutex);
+    }
+  }
+
+private:
+  HANDLE FMutex;
+};
+//---------------------------------------------------------------------------
+class TWindowLock
+{
+public:
+  TWindowLock(TCustomScpExplorerForm * Form) :
+    FForm(Form)
+  {
+    FForm->LockWindow();
+  }
+
+  ~TWindowLock()
+  {
+    FForm->UnlockWindow();
+  }
+
+private:
+  TCustomScpExplorerForm * FForm;
+};
+//---------------------------------------------------------------------------
+TAutoBatch::TAutoBatch(TCustomScpExplorerForm * Form) :
+  FForm(Form)
+{
+  FForm->BatchStart(FBatchStorage);
+}
+//---------------------------------------------------------------------------
+TAutoBatch::~TAutoBatch()
+{
+  FForm->BatchEnd(FBatchStorage);
+}
+//---------------------------------------------------------------------------
+struct TTransferOperationParam
+{
+  TTransferOperationParam();
+
+  UnicodeString TargetDirectory;
+  bool Temp;
+  bool DragDrop;
+  int Options;
+  TAutoSwitch Queue;
+};
+//---------------------------------------------------------------------------
+TTransferOperationParam::TTransferOperationParam()
+{
+  Temp = false;
+  DragDrop = false;
+  Options = 0;
+  Queue = asAuto;
+}
+//---------------------------------------------------------------------------
+class TTransferPresetNoteData : public TObject
+{
+public:
+  UnicodeString Message;
+};
+//---------------------------------------------------------------------------
+class TTerminalNoteData : public TObject
+{
+public:
+  TManagedTerminal * Terminal;
+};
+//---------------------------------------------------------------------------
+__fastcall TCustomScpExplorerForm::TCustomScpExplorerForm(TComponent* Owner):
+    FFormRestored(false),
+    TForm(Owner)
+{
+  FInvalid = false;
+  FCurrentSide = osRemote;
+  FEverShown = false;
+  FDocks = new TList();
+  InitControls();
+  DebugAssert(NonVisualDataModule && !NonVisualDataModule->ScpExplorer);
+  // So that UpdateCustomCommandsToolbar called from RestoreParams works
+  NonVisualDataModule->ScpExplorer = this;
+  RestoreParams();
+  ConfigurationChanged();
+  RemoteDirView->Invalidate();
+  FAutoOperation = false;
+  FOnFileOperationFinished = NULL;
+  FForceExecution = false;
+  FIgnoreNextDialogChar = 0;
+  FErrorList = NULL;
+  FSynchronizeProgressForm = NULL;
+  FProgressForm = NULL;
+  FRefreshLocalDirectory = false;
+  FRefreshRemoteDirectory = false;
+  FDDExtMapFile = NULL;
+  // CreateMutexW keeps failing with ERROR_NOACCESS
+  FDDExtMutex = CreateMutexA(NULL, false, AnsiString(DRAG_EXT_MUTEX).c_str());
+  DebugAssert(FDDExtMutex != NULL);
+  FDDTargetControl = NULL;
+  FDelayedDeletionTimer = NULL;
+  FDelayedDeletionList = new TStringList();
+  FDDFileList = NULL;
+  FPendingTempSpaceWarn = false;
+  FCapturedLog = NULL;
+  FDragDropOperation = false;
+  memset(&FHistoryMenu, 0, sizeof(FHistoryMenu));
+  FAllowTransferPresetAutoSelect = true;
+  FSessionChanging = false;
+  FCopyParamDefault = L"";
+  FSynchronizeController = NULL;
+  FPendingQueueActionItem = NULL;
+  FLockLevel = 0;
+  FLockSuspendLevel = 0;
+  FDisabledOnLockSuspend = false;
+  FAlternativeDelete = false;
+  FTrayIcon = new ::TTrayIcon(0);
+  FTrayIcon->OnClick = TrayIconClick;
+  FMaxQueueLength = 0;
+  FLastContextPopupScreenPoint = TPoint(-1, -1);
+  FTransferResumeList = NULL;
+  FMoveToQueue = false;
+  FStandaloneEditing = false;
+  FOnFeedSynchronizeError = NULL;
+  FNeedSession = false;
+  FDoNotIdleCurrentTerminal = 0;
+  FIncrementalSearching = 0;
+  FIncrementalSearchHaveNext = false;
+  FQueueFileList.reset(new TQueueFileList());
+  FProgressSide = osCurrent;
+
+  FEditorManager = new TEditorManager();
+  FEditorManager->OnFileChange = ExecutedFileChanged;
+  FEditorManager->OnFileReload = ExecutedFileReload;
+  FEditorManager->OnFileEarlyClosed = ExecutedFileEarlyClosed;
+  FEditorManager->OnFileUploadComplete = ExecutedFileUploadComplete;
+
+  FLocalEditors = new TList();
+
+  FQueueStatus = NULL;
+  FQueueStatusSection = new TCriticalSection();
+  FQueueStatusInvalidated = false;
+  FQueueItemInvalidated = false;
+  FQueueStatusUpdating = false;
+  FQueueActedItem = NULL;
+  FQueueController = new TQueueController(QueueView3);
+
+  FUserActionTimer = new TTimer(this);
+  FUserActionTimer->Enabled = false;
+  FUserActionTimer->Interval = 10;
+  FUserActionTimer->OnTimer = UserActionTimer;
+
+  FNotes = new TStringList();
+  FNoteTimer = new TTimer(this);
+  FNoteTimer->Enabled = false;
+  FNoteTimer->OnTimer = NoteTimer;
+  FOnNoteClick = NULL;
+
+  FOle32Library = LoadLibrary(L"Ole32.dll");
+  FDragMoveCursor = FOle32Library != NULL ?
+    LoadCursor(FOle32Library, MAKEINTRESOURCE(2)) : NULL;
+
+  UseSystemSettings(this);
+
+  TTBXStringList * TransferList = dynamic_cast<TTBXStringList*>(
+    static_cast<TObject*>(GetComponent(fcTransferList)));
+  DebugAssert(TransferList != NULL);
+  FTransferListHoverIndex = -1;
+  TransferList->OnChange = TransferListChange;
+  TransferList->OnDrawItem = TransferListDrawItem;
+
+  SetSubmenu(dynamic_cast<TTBXCustomItem *>(static_cast<TObject *>(GetComponent(fcColorMenu))));
+  SetSubmenu(NonVisualDataModule->ColorMenuItem);
+
+  UseDesktopFont(SessionsPageControl);
+  UpdateSessionsPageControlHeight();
+  UseDesktopFont(RemoteDirView);
+  UseDesktopFont(RemoteDriveView);
+  UseDesktopFont(QueueView3);
+  UseDesktopFont(QueueFileList);
+  UseDesktopFont(QueueLabel);
+  UseDesktopFont(RemoteStatusBar);
+
+  reinterpret_cast<TLabel*>(QueueSplitter)->OnDblClick = QueueSplitterDblClick;
+  QueueSplitter->ShowHint = true;
+  reinterpret_cast<TLabel*>(QueueFileListSplitter)->OnDblClick = QueueFileListSplitterDblClick;
+  QueueFileListSplitter->ShowHint = true;
+  RemotePanelSplitter->ShowHint = true;
+
+  UpdateImages();
+
+  FCustomCommandMenu = CreateTBXPopupMenu(this);
+  FCustomCommandLocalFileList = NULL;
+  FCustomCommandRemoteFileList = NULL;
+
+  FSessionColors = new TPngImageList(this);
+  FSessionColors->ColorDepth = cd32Bit;
+  AddFixedSessionImages();
+  SessionsPageControl->Images = FSessionColors;
+  UpdateQueueLabel();
+
+  CreateHiddenWindow();
+  StartUpdates();
+}
+//---------------------------------------------------------------------------
+__fastcall TCustomScpExplorerForm::~TCustomScpExplorerForm()
+{
+  FInvalid = true;
+  // this has to be one of the very first things to do
+  StopUpdateThread();
+  // This is needed when shuting down Windows only. Otherwise it's already set NULL from Execute()
+  TTerminalManager::Instance()->ScpExplorer = NULL;
+
+  delete FCustomCommandLocalFileList;
+  delete FCustomCommandRemoteFileList;
+  delete FCustomCommandMenu;
+
+  delete FTrayIcon;
+  FTrayIcon = NULL;
+
+  FEditorManager->CloseInternalEditors(ForceCloseInternalEditor);
+  delete FEditorManager;
+
+  ForceCloseLocalEditors();
+  delete FLocalEditors;
+
+  HideFileFindDialog();
+
+  if (FDelayedDeletionTimer)
+  {
+    DoDelayedDeletion(NULL);
+    SAFE_DESTROY(FDelayedDeletionTimer);
+  }
+  SAFE_DESTROY(FDelayedDeletionList);
+  // sometimes we do not get DDEnd so the list is not released
+  SAFE_DESTROY(FDDFileList);
+
+  DebugAssert(FSynchronizeController == NULL);
+
+  CloseHandle(FDDExtMutex);
+  FDDExtMutex = NULL;
+
+  FreeLibrary(FOle32Library);
+  FOle32Library = NULL;
+  FDragMoveCursor = NULL;
+
+  DebugAssert(!FErrorList);
+  if (FEverShown)
+  {
+    // when window is never shown (like when running command-line operation),
+    // particularly window site is not restored correctly (BoundsRect value set
+    // in RestoreForm gets lost during handle allocation), so we do not want
+    // it to be stored
+    StoreParams();
+  }
+  ManagedSession = NULL;
+  Queue = NULL;
+  DebugAssert(NonVisualDataModule && (NonVisualDataModule->ScpExplorer == this));
+  NonVisualDataModule->ScpExplorer = NULL;
+
+  delete FQueueController;
+  FQueueController = NULL;
+  delete FQueueStatusSection;
+  FQueueStatusSection = NULL;
+  delete FQueueStatus;
+  FQueueStatus = NULL;
+
+  delete FUserActionTimer;
+  FUserActionTimer = NULL;
+
+  delete FNoteTimer;
+  delete FNotes;
+  delete FNoteData;
+
+  SAFE_DESTROY(FDocks);
+
+  SessionsPageControl->Images = NULL;
+  // only after clearing Terminal (after SessionListChanged => ... => AddSessionColor is called)
+  SAFE_DESTROY(FSessionColors);
+  SAFE_DESTROY(FSessionsDragDropFilesEx);
+
+  SAFE_DESTROY(FHistoryMenu[0][0]);
+  SAFE_DESTROY(FHistoryMenu[0][1]);
+  SAFE_DESTROY(FHistoryMenu[1][0]);
+  SAFE_DESTROY(FHistoryMenu[1][1]);
+
+  if (FHiddenWindow != NULL)
+  {
+    DestroyWindow(FHiddenWindow);
+    FHiddenWindow = NULL;
+  }
+
+}
+//---------------------------------------------------------------------------
+void __fastcall TCustomScpExplorerForm::RefreshPanel(const UnicodeString & Session, const UnicodeString & Path)
+{
+
+  std::unique_ptr<TSessionData> Data;
+  if (!Session.IsEmpty())
+  {
+    bool DefaultsOnly;
+    Data.reset(StoredSessions->ParseUrl(Session, NULL, DefaultsOnly));
+  }
+
+  TTerminalManager * Manager = TTerminalManager::Instance();
+  for (int Index = 0; Index < Manager->Count; Index++)
+  {
+    TTerminal * Terminal = Manager->Sessions[Index];
+    if (Session.IsEmpty() ||
+        Manager->IsActiveTerminalForSite(Terminal, Data.get()))
+    {
+      if (Path.IsEmpty())
+      {
+        Terminal->ClearCaches();
+      }
+      else
+      {
+        Terminal->DirectoryModified(Path, true);
+      }
+    }
+  }
+
+  // We should flag a pending refresh for the background terminals or busy foreground terminals
+  if (HasActiveTerminal() &&
+      CanCommandLineFromAnotherInstance() &&
+      (Session.IsEmpty() || Manager->IsActiveTerminalForSite(Terminal, Data.get())) &&
+      (Path.IsEmpty() || UnixIsChildPath(Path, Terminal->CurrentDirectory)))
+  {
+    Terminal->ReloadDirectory();
+  }
+}
+//---------------------------------------------------------------------------
+void __fastcall TCustomScpExplorerForm::WMCopyData(TMessage & Message)
+{
+  PCOPYDATASTRUCT CopyData = reinterpret_cast<PCOPYDATASTRUCT>(Message.LParam);
+
+  size_t MessageSize = sizeof(TCopyDataMessage);
+  bool Result = DebugAlwaysTrue(CopyData->cbData == MessageSize);
+  if (Result)
+  {
+    const TCopyDataMessage & Message = *reinterpret_cast<const TCopyDataMessage *>(CopyData->lpData);
+
+    Result = (Message.Version == TCopyDataMessage::Version1);
+
+    if (Result)
+    {
+      switch (Message.Command)
+      {
+        case TCopyDataMessage::CommandCanCommandLine:
+          Result = CanCommandLineFromAnotherInstance();
+          break;
+
+        case TCopyDataMessage::CommandCommandLine:
+          {
+            UnicodeString CommandLine(Message.CommandLine);
+            Result = CommandLineFromAnotherInstance(CommandLine);
+          }
+          break;
+
+        case TCopyDataMessage::RefreshPanel:
+          RefreshPanel(Message.Refresh.Session, Message.Refresh.Path);
+          break;
+
+        case TCopyDataMessage::MainWindowCheck:
+          Result = true;
+          break;
+
+        default:
+          Result = false;
+          break;
+      }
+    }
+  }
+
+  Message.Result = Result ? 1 : 0;
+}
+//---------------------------------------------------------------------------
+void __fastcall TCustomScpExplorerForm::CreateHiddenWindow()
+{
+  WNDCLASS WindowClass = {0};
+  WindowClass.lpfnWndProc = DefWindowProc;
+  WindowClass.hInstance = HInstance;
+  WindowClass.lpszClassName = HIDDEN_WINDOW_NAME;
+
+  FHiddenWindow = NULL;
+
+  if (RegisterClass(&WindowClass))
+  {
+    FHiddenWindow = CreateWindow(HIDDEN_WINDOW_NAME, L"",
+      WS_POPUP, 0, 0, 0, 0, 0, 0, HInstance, NULL);
+  }
+}
+//---------------------------------------------------------------------------
+bool __fastcall TCustomScpExplorerForm::CanConsole()
+{
+  return
+    HasActiveTerminal() &&
+    (Terminal->IsCapable[fcAnyCommand] || Terminal->IsCapable[fcSecondaryShell]);
+}
+//---------------------------------------------------------------------------
+bool __fastcall TCustomScpExplorerForm::CanCommandLineFromAnotherInstance()
+{
+  bool Result = Visible && !NonVisualDataModule->Busy;
+  return Result;
+}
+//---------------------------------------------------------------------------
+bool __fastcall TCustomScpExplorerForm::CommandLineFromAnotherInstance(
+  const UnicodeString & CommandLine)
+{
+  TProgramParams Params(CommandLine);
+  bool Result = CanCommandLineFromAnotherInstance() && DebugAlwaysTrue(Params.ParamCount > 0);
+  if (Result)
+  {
+    NonVisualDataModule->StartBusy();
+    try
+    {
+      // this action is initiated from another process,
+      // so it's likely that our window is not visible,
+      // and user won't see what is going on
+      Application->BringToFront();
+      // reload sessions as we may be asked to open a session
+      // just stored by another instance
+      StoredSessions->Reload();
+      UnicodeString SessionName = Params.Param[1];
+      std::unique_ptr<TObjectList> DataList(new TObjectList());
+      UnicodeString DownloadFile; // unused
+      try
+      {
+        GetLoginData(SessionName, &Params, DataList.get(), DownloadFile, true, this);
+      }
+      catch (EAbort &)
+      {
+        // Happens when opening session in PuTTY and in other situations,
+        // in which we do not want to fail WM_COPYDATA, as that would cause master instance
+        // to process the command-line on its own (or to pass it to yet another instance)
+      }
+      if (DataList->Count > 0)
+      {
+        TTerminalManager * Manager = TTerminalManager::Instance();
+        Manager->ActiveSession = Manager->NewTerminals(DataList.get());
+      }
+    }
+    __finally
+    {
+      NonVisualDataModule->EndBusy();
+    }
+  }
+  return Result;
+}
+//---------------------------------------------------------------------------
+TManagedTerminal * TCustomScpExplorerForm::GetTerminal()
+{
+  TManagedTerminal * Result;
+  if ((FManagedSession != NULL) && !FManagedSession->LocalBrowser)
+  {
+    Result = FManagedSession;
+  }
+  else
+  {
+    Result = NULL;
+  }
+  return Result;
+}
+//---------------------------------------------------------------------------
+void __fastcall TCustomScpExplorerForm::SetManagedSession(TManagedTerminal * value)
+{
+  if (FManagedSession != value)
+  {
+    SessionChanging();
+    DoSetManagedSession(value, false);
+  }
+}
+//---------------------------------------------------------------------------
+void __fastcall TCustomScpExplorerForm::DoSetManagedSession(TManagedTerminal * value, bool Replace)
+{
+  DebugAssert(!Replace || ((value != NULL) && !value->LocalBrowser));
+  FManagedSession = value;
+  {
+    TValueRestorer<bool> AllowTransferPresetAutoSelectRestorer(FAllowTransferPresetAutoSelect);
+    FAllowTransferPresetAutoSelect = false;
+    TAutoFlag SessionChangingFlag(FSessionChanging);
+
+    SessionChanged(Replace);
+  }
+
+  if (Terminal != NULL)
+  {
+    TransferPresetAutoSelect();
+  }
+  // Update app and tab titles, prevented above by FSessionChanging.
+  UpdateControls();
+}
+//---------------------------------------------------------------------------
+void __fastcall TCustomScpExplorerForm::ReplaceTerminal(TManagedTerminal * value)
+{
+  DoSetManagedSession(value, true);
+}
+//---------------------------------------------------------------------------
+void __fastcall TCustomScpExplorerForm::SessionChanging()
+{
+  if (ManagedSession != NULL)
+  {
+    UpdateSession(ManagedSession);
+  }
+}
+//---------------------------------------------------------------------------
+void __fastcall TCustomScpExplorerForm::SessionChanged(bool Replaced)
+{
+  if (Terminal != NULL)
+  {
+    UpdateSessionColor((TColor)Terminal->StateData->Color);
+  }
+  if (!TTerminalManager::Instance()->Updating)
+  {
+    SessionListChanged();
+  }
+
+  if (Terminal != NULL)
+  {
+    if (Replaced)
+    {
+      RemoteDirView->ReplaceTerminal(Terminal);
+    }
+    else
+    {
+      RemoteDirView->Terminal = Terminal;
+    }
+
+    if (Terminal->Active)
+    {
+      Terminal->RefreshDirectory();
+    }
+
+    if (WinConfiguration->PreservePanelState)
+    {
+      DirView(osRemote)->RestoreState(Terminal->RemoteExplorerState);
+    }
+  }
+  else
+  {
+    RemoteDirView->Terminal = NULL;
+  }
+
+  InitStatusBar();
+  UpdateTransferList();
+  // Update panels Enable state before refreshing the labels
+  UpdateControls();
+}
+//---------------------------------------------------------------------------
+void __fastcall TCustomScpExplorerForm::SetQueue(TTerminalQueue * value)
+{
+  if (Queue != value)
+  {
+    if (FQueue != NULL)
+    {
+      FQueue->OnListUpdate = NULL;
+      FQueue->OnQueueItemUpdate = NULL;
+    }
+    FQueue = value;
+    if (FQueue != NULL)
+    {
+      DebugAssert(FQueue->OnListUpdate == NULL);
+      FQueue->OnListUpdate = QueueListUpdate;
+      DebugAssert(FQueue->OnQueueItemUpdate == NULL);
+      FQueue->OnQueueItemUpdate = QueueItemUpdate;
+    }
+    QueueChanged();
+  }
+}
+//---------------------------------------------------------------------------
+void __fastcall TCustomScpExplorerForm::QueueView3Deletion(TObject * /*Sender*/,
+  TListItem * Item)
+{
+  if (FQueueActedItem == Item)
+  {
+    FQueueActedItem = NULL;
+    if ((QueueView3->PopupMenu != NULL) &&
+        (QueueView3->PopupMenu->PopupComponent == QueueView3))
+    {
+      // rather "trick", suggested by Jordan on jrsoftware.toolbar2000
+      ReleaseCapture();
+    }
+  }
+
+  if (Item->Data == FPendingQueueActionItem)
+  {
+    FPendingQueueActionItem = NULL;
+  }
+}
+//---------------------------------------------------------------------------
+bool TCustomScpExplorerForm::IsAnythingQueued()
+{
+  return (FQueueStatus != NULL) && (FQueueStatus->ActiveAndPendingPrimaryCount > 0);
+}
+//---------------------------------------------------------------------------
+void __fastcall TCustomScpExplorerForm::UpdateQueueStatus(bool QueueChanging)
+{
+  {
+    TGuard Guard(FQueueStatusSection);
+
+    FQueueStatusInvalidated = false;
+
+    if (FQueue != NULL)
+    {
+      FQueueStatus = FQueue->CreateStatus(FQueueStatus);
+    }
+  }
+
+  if ((FQueueStatus != NULL) && (FQueueStatus->Count > FMaxQueueLength))
+  {
+    FMaxQueueLength = FQueueStatus->Count;
+    Configuration->Usage->SetMax(L"MaxQueueLength", FMaxQueueLength);
+  }
+
+  {
+    TAutoFlag Flag(FQueueStatusUpdating);
+    FQueueController->UpdateQueueStatus(FQueueStatus);
+  }
+  UpdateQueueFileList();
+  SetQueueProgress();
+
+  UpdateQueueView();
+
+  bool IsEmpty = !IsAnythingQueued();
+
+  if (IsEmpty && (Terminal != NULL))
+  {
+    TOnceDoneOperation OnceDoneOperation =
+      NonVisualDataModule->CurrentQueueOnceEmptyOperation();
+    NonVisualDataModule->ResetQueueOnceEmptyOperation();
+
+    if ((FQueue != NULL) && !WinConfiguration->EnableQueueByDefault && !QueueChanging)
+    {
+      FQueue->Enabled = false;
+    }
+
+    if ((OnceDoneOperation != odoIdle) && !NonVisualDataModule->Busy)
+    {
+      Terminal->CloseOnCompletion(OnceDoneOperation, LoadStr(CLOSED_ON_QUEUE_EMPTY));
+    }
+  }
+}
+//---------------------------------------------------------------------------
+UnicodeString __fastcall TCustomScpExplorerForm::GetQueueProgressTitle()
+{
+  UnicodeString Result;
+  if (FQueueStatus != NULL)
+  {
+    if (FQueueStatus->IsOnlyOneActiveAndNoPending())
+    {
+      TFileOperationProgressType * ProgressData =
+        FQueueStatus->Items[FQueueStatus->DoneCount]->ProgressData;
+      if ((ProgressData != NULL) && ProgressData->InProgress)
+      {
+        Result = TProgressForm::ProgressStr(NULL, ProgressData);
+      }
+    }
+    else if (FQueueStatus->ActiveAndPendingPrimaryCount > 1)
+    {
+      Result = FMTLOAD(PROGRESS_IN_QUEUE, (FQueueStatus->ActiveAndPendingPrimaryCount));
+    }
+  }
+  return Result;
+}
+//---------------------------------------------------------------------------
+void __fastcall TCustomScpExplorerForm::UpdateQueueView()
+{
+  ComponentVisible[fcQueueView] =
+    (WinConfiguration->QueueView.Show == qvShow) ||
+    ((WinConfiguration->QueueView.Show == qvHideWhenEmpty) &&
+     (FQueueStatus != NULL) && (FQueueStatus->Count > 0));
+}
+//---------------------------------------------------------------------------
+void __fastcall TCustomScpExplorerForm::QueueChanged()
+{
+  if (FQueueStatus != NULL)
+  {
+    // UpdateFileList implementation relies on the status being recreated when session changes
+    delete FQueueStatus;
+    FQueueStatus = NULL;
+  }
+  UpdateQueueStatus(true);
+}
+//---------------------------------------------------------------------------
+void __fastcall TCustomScpExplorerForm::QueueListUpdate(TTerminalQueue * Queue)
+{
+  if (FQueue == Queue)
+  {
+    FQueueStatusInvalidated = true;
+  }
+}
+//---------------------------------------------------------------------------
+void __fastcall TCustomScpExplorerForm::QueueItemUpdate(TTerminalQueue * Queue,
+  TQueueItem * Item)
+{
+  if (FQueue == Queue)
+  {
+    TGuard Guard(FQueueStatusSection);
+
+    // this may be running in parallel with QueueChanged
+    if (FQueueStatus != NULL)
+    {
+      TQueueItemProxy * QueueItem = FQueueStatus->FindByQueueItem(Item);
+
+      if ((Item->Status == TQueueItem::qsDone) && (Terminal != NULL))
+      {
+        FRefreshLocalDirectory = (QueueItem == NULL) ||
+          (!QueueItem->Info->ModifiedLocal.IsEmpty());
+        FRefreshRemoteDirectory = (QueueItem == NULL) ||
+          (!QueueItem->Info->ModifiedRemote.IsEmpty());
+      }
+
+      if (QueueItem != NULL)
+      {
+        QueueItem->UserData = (void*)true;
+        FQueueItemInvalidated = true;
+      }
+    }
+  }
+}
+//---------------------------------------------------------------------------
+bool __fastcall TCustomScpExplorerForm::IsQueueAutoPopup()
+{
+  // during standalone editing, we have no way to see/control queue,
+  // so we have to always popup prompts automatically
+  return FStandaloneEditing || GUIConfiguration->QueueAutoPopup;
+}
+//---------------------------------------------------------------------------
+void __fastcall TCustomScpExplorerForm::RefreshQueueItems()
+{
+  if (FQueueStatus != NULL)
+  {
+    bool QueueAutoPopup = IsQueueAutoPopup();
+    bool NeedRefresh = FQueueController->NeedRefresh();
+    bool Refresh = FQueueItemInvalidated || NeedRefresh;
+    FQueueItemInvalidated = false;
+
+    int Limit = Refresh ? FQueueStatus->Count : FQueueStatus->DoneAndActiveCount;
+
+    bool Updated = false;
+    TQueueItemProxy * QueueItem;
+    bool WasUserAction;
+    for (int Index = 0; Index < Limit; Index++)
+    {
+      bool Update = false;
+      QueueItem = FQueueStatus->Items[Index];
+      WasUserAction = TQueueItem::IsUserActionStatus(QueueItem->Status);
+      if (!NonVisualDataModule->Busy && QueueAutoPopup && WasUserAction &&
+          (FPendingQueueActionItem == NULL))
+      {
+        FPendingQueueActionItem = QueueItem;
+        FUserActionTimer->Enabled = true;
+      }
+
+      if ((bool)QueueItem->UserData)
+      {
+        QueueItem->UserData = (void*)false;
+        QueueItem->Update();
+        Updated = true;
+        Update = true;
+      }
+      else if (FQueueController->QueueItemNeedsFrequentRefresh(QueueItem) || NeedRefresh)
+      {
+        Update = true;
+      }
+
+      if (Update)
+      {
+        FQueueController->RefreshQueueItem(QueueItem);
+      }
+    }
+
+    if (Updated)
+    {
+      NonVisualDataModule->UpdateNonVisibleActions();
+      SetQueueProgress();
+      UpdateQueueFileList();
+    }
+  }
+}
+//---------------------------------------------------------------------------
+void __fastcall TCustomScpExplorerForm::SetTaskbarListProgressState(TBPFLAG Flags)
+{
+  if (FTaskbarList != NULL)
+  {
+    // Could now use Application->MainFormHandle, now that we implement Application->OnGetMainFormHandle
+    FTaskbarList->SetProgressState(GetMainForm()->Handle, Flags);
+  }
+}
+//---------------------------------------------------------------------------
+void __fastcall TCustomScpExplorerForm::SetTaskbarListProgressValue(int Progress)
+{
+  if (Progress >= 0)
+  {
+    if (FTaskbarList != NULL)
+    {
+      FTaskbarList->SetProgressValue(GetMainForm()->Handle, Progress, 100);
+    }
+  }
+  else
+  {
+    SetTaskbarListProgressState(TBPF_INDETERMINATE);
+  }
+}
+//---------------------------------------------------------------------------
+void __fastcall TCustomScpExplorerForm::SetTaskbarListProgressValue(TFileOperationProgressType * ProgressData)
+{
+  int OverallProgress;
+  // FProgressForm is null when this is called from SetQueueProgress
+  if ((FProgressForm != NULL) && (FProgressForm->SynchronizeProgress != NULL))
+  {
+    OverallProgress = FProgressForm->SynchronizeProgress->Progress(ProgressData);
+  }
+  else if (!TFileOperationProgressType::IsIndeterminateOperation(ProgressData->Operation))
+  {
+    OverallProgress = ProgressData->OverallProgress();
+  }
+  else
+  {
+    OverallProgress = -1;
+  }
+  SetTaskbarListProgressValue(OverallProgress);
+}
+//---------------------------------------------------------------------------
+void __fastcall TCustomScpExplorerForm::SetQueueProgress()
+{
+  TTerminalManager::Instance()->QueueStatusUpdated();
+
+  if ((FTaskbarList != NULL) && (FProgressForm == NULL))
+  {
+    if ((FQueueStatus != NULL) && (FQueueStatus->ActiveAndPendingPrimaryCount > 0))
+    {
+      if (FQueueStatus->IsOnlyOneActiveAndNoPending())
+      {
+        TFileOperationProgressType * ProgressData = NULL;
+        if (FQueueStatus->Items[FQueueStatus->DoneCount] != NULL)
+        {
+          ProgressData = FQueueStatus->Items[FQueueStatus->DoneCount]->ProgressData;
+        }
+
+        if ((ProgressData != NULL) &&
+            ProgressData->InProgress)
+        {
+          SetTaskbarListProgressValue(ProgressData);
+        }
+        else
+        {
+          SetTaskbarListProgressState(TBPF_NOPROGRESS);
+        }
+      }
+      else
+      {
+        SetTaskbarListProgressState(TBPF_INDETERMINATE);
+      }
+    }
+    else
+    {
+      SetTaskbarListProgressState(TBPF_NOPROGRESS);
+    }
+  }
+
+  UpdateQueueLabel();
+}
+//---------------------------------------------------------------------------
+void __fastcall TCustomScpExplorerForm::UpdateQueueLabel()
+{
+  UnicodeString Caption = LoadStr(QUEUE_CAPTION);
+  if (FQueueStatus != NULL)
+  {
+    int ActiveAndPendingPrimaryCount = FQueueStatus->ActiveAndPendingPrimaryCount;
+    if (ActiveAndPendingPrimaryCount > 0)
+    {
+      Caption = FORMAT("%s (%d)", (Caption, ActiveAndPendingPrimaryCount));
+    }
+  }
+  QueueLabel->Caption = Caption;
+}
+//---------------------------------------------------------------------------
+void __fastcall TCustomScpExplorerForm::UpdateTransferList()
+{
+  TTBXStringList * TransferList = dynamic_cast<TTBXStringList*>(
+    static_cast<TComponent*>(GetComponent(fcTransferList)));
+  TTBXDropDownItem * TransferDropDown = dynamic_cast<TTBXDropDownItem*>(
+    static_cast<TComponent*>(GetComponent(fcTransferDropDown)));
+  TransferList->Strings->BeginUpdate();
+  try
+  {
+    TransferList->Strings->Assign(GUIConfiguration->CopyParamList->NameList);
+    TransferList->Strings->Insert(0, StripHotkey(LoadStr(COPY_PARAM_DEFAULT)));
+    TransferList->ItemIndex = GUIConfiguration->CopyParamIndex + 1;
+    if (FTransferDropDownHint.IsEmpty())
+    {
+      FTransferDropDownHint = TransferDropDown->Hint;
+    }
+    // this way we get name for "default" settings (COPY_PARAM_DEFAULT)
+    UnicodeString Name = TransferList->Strings->Strings[TransferList->ItemIndex];
+    TransferDropDown->Text = StripHotkey(Name);
+    TransferDropDown->Hint = FORMAT(L"%s|%s:\n%s",
+      (FTransferDropDownHint, StripHotkey(Name),
+       GUIConfiguration->CurrentCopyParam.GetInfoStr(L"; ",
+         FLAGMASK(HasActiveTerminal(), Terminal->UsableCopyParamAttrs(0).General))));
+    // update the label, otherwise when it is updated only on the first draw
+    // of the list, it is drawn "bold" for some reason
+    FTransferListHoverIndex = TransferList->ItemIndex;
+    UpdateTransferLabel();
+  }
+  __finally
+  {
+    TransferList->Strings->EndUpdate();
+  }
+}
+//---------------------------------------------------------------------------
+void __fastcall TCustomScpExplorerForm::UpdateCustomCommandsToolbar()
+{
+  TTBXToolbar * Toolbar = dynamic_cast<TTBXToolbar *>(GetComponent(fcCustomCommandsBand));
+  DebugAssert(Toolbar != NULL);
+
+  NonVisualDataModule->UpdateCustomCommandsToolbar(Toolbar);
+}
+//---------------------------------------------------------------------------
+void __fastcall TCustomScpExplorerForm::UpdateActions()
+{
+  TForm::UpdateActions();
+
+  if (ComponentVisible[fcCustomCommandsBand])
+  {
+    UpdateCustomCommandsToolbar();
+  }
+}
+//---------------------------------------------------------------------------
+void __fastcall TCustomScpExplorerForm::UpdateSessionsPageControlHeight()
+{
+  SessionsPageControl->Height = SessionsPageControl->GetTabsHeight();
+}
+//---------------------------------------------------------------------------
+void __fastcall TCustomScpExplorerForm::UpdateRowSelect(TCustomDirView * DirView)
+{
+  if (DirView->RowSelect != WinConfiguration->FullRowSelect)
+  {
+    DirView->RowSelect = WinConfiguration->FullRowSelect;
+    // selection is not redrawn automatically when RowSelect changes
+    DirView->Invalidate();
+  }
+}
+//---------------------------------------------------------------------------
+void __fastcall TCustomScpExplorerForm::ConfigurationChanged()
+{
+  Color = GetBtnFaceColor();
+
+  DebugAssert(Configuration && RemoteDirView);
+  RemoteDirView->DDAllowMove = !WinConfiguration->DDDisableMove;
+  RemoteDirView->DimmHiddenFiles = WinConfiguration->DimmHiddenFiles;
+  RemoteDirView->ShowHiddenFiles = WinConfiguration->ShowHiddenFiles;
+  RemoteDirView->FormatSizeBytes = WinConfiguration->FormatSizeBytes;
+  RemoteDirView->ShowInaccesibleDirectories = WinConfiguration->ShowInaccesibleDirectories;
+  RemoteDirView->NaturalOrderNumericalSorting = WinConfiguration->NaturalOrderNumericalSorting;
+
+  UpdateRowSelect(RemoteDirView);
+
+  RemoteDriveView->DDAllowMove = !WinConfiguration->DDDisableMove;
+  RemoteDriveView->DimmHiddenDirs = WinConfiguration->DimmHiddenFiles;
+  RemoteDriveView->ShowHiddenDirs = WinConfiguration->ShowHiddenFiles;
+  RemoteDriveView->ShowInaccesibleDirectories = WinConfiguration->ShowInaccesibleDirectories;
+  RemoteDriveView->NaturalOrderNumericalSorting = WinConfiguration->NaturalOrderNumericalSorting;
+
+  UpdateSessionsPageControlHeight();
+
+  SetDockAllowDrag(!WinConfiguration->LockToolbars);
+  UpdateToolbarDisplayMode();
+
+  UpdateTransferList();
+
+  if (Terminal != NULL)
+  {
+    TransferPresetAutoSelect();
+  }
+
+  UpdateQueueView();
+  UpdateControls();
+
+  // this can be called even before constuctor finishes.
+  if (FEditorManager != NULL)
+  {
+    FEditorManager->ProcessFiles(FileConfigurationChanged, NULL);
+  }
+
+  // this can be called even before constuctor finishes.
+  if (FLocalEditors != NULL)
+  {
+    for (int Index = 0; Index < FLocalEditors->Count; Index++)
+    {
+      ReconfigureEditorForm(static_cast<TForm *>(FLocalEditors->Items[Index]));
+    }
+  }
+
+  if (ComponentVisible[fcCustomCommandsBand])
+  {
+    UpdateCustomCommandsToolbar();
+  }
+
+  // show only when keeping queue items forever,
+  // otherwise, its enough to have in in the context menu
+  QueueDeleteAllDoneQueueToolbarItem->Visible =
+    WinConfiguration->QueueKeepDoneItems && (WinConfiguration->QueueKeepDoneItemsFor < 0);
+
+  if (FFileColorsCurrent != WinConfiguration->FileColors)
+  {
+    TFileColorData::LoadList(WinConfiguration->FileColors, FFileColors);
+    FFileColorsCurrent = WinConfiguration->FileColors;
+    FileColorsChanged();
+  }
+}
+//---------------------------------------------------------------------------
+void __fastcall TCustomScpExplorerForm::DoFileColorsChanged(TCustomDirView * DirView)
+{
+  DirView->OnGetItemColor = FFileColors.empty() ? TDirViewGetItemColorEvent(NULL) : TDirViewGetItemColorEvent(&DirViewGetItemColor);
+  DirView->Invalidate();
+}
+//---------------------------------------------------------------------------
+void __fastcall TCustomScpExplorerForm::FileColorsChanged()
+{
+  DoFileColorsChanged(RemoteDirView);
+}
+//---------------------------------------------------------------------------
+void __fastcall TCustomScpExplorerForm::FileConfigurationChanged(
+  const UnicodeString FileName, TEditedFileData * /*Data*/, TObject * Token,
+  void * /*Arg*/)
+{
+  if (Token != NULL)
+  {
+    TForm * Editor = dynamic_cast<TForm*>(Token);
+    DebugAssert(Editor != NULL);
+    ReconfigureEditorForm(Editor);
+  }
+}
+//---------------------------------------------------------------------------
+void __fastcall TCustomScpExplorerForm::EnableDDTransferConfirmation(TObject * /*Sender*/)
+{
+  WinConfiguration->DDTransferConfirmation = asOn;
+}
+//---------------------------------------------------------------------------
+void __fastcall TCustomScpExplorerForm::CopyParamDialogAfter(
+  TTransferDirection /*Direction*/, bool /*Temp*/, const UnicodeString & /*TargetDirectory*/)
+{
+  // noop
+}
+//---------------------------------------------------------------------------
+bool TCustomScpExplorerForm::GetDoNotShowCopyDialogDefault(bool DragDrop)
+{
+  return DragDrop && (WinConfiguration->DDTransferConfirmation == asAuto);
+}
+//---------------------------------------------------------------------------
+void TCustomScpExplorerForm::HandleDoNotShowCopyDialogAgain(bool DragDrop, bool DoNotShowAgain)
+{
+  if (DoNotShowAgain)
+  {
+    if (DragDrop)
+    {
+      if (WinConfiguration->DDTransferConfirmation == asAuto)
+      {
+        PopupTrayBalloon(
+          NULL, LoadStr(DD_TRANSFER_CONFIRM_OFF2), qtInformation, NULL, 0, EnableDDTransferConfirmation, NULL);
+      }
+      WinConfiguration->DDTransferConfirmation = asOff;
+    }
+    else
+    {
+      WinConfiguration->ConfirmTransferring = false;
+    }
+  }
+  else
+  {
+    // User explicitly unchecked "do not show again",
+    // so show him the dialog the next time
+    if (DragDrop && (WinConfiguration->DDTransferConfirmation == asAuto))
+    {
+      WinConfiguration->DDTransferConfirmation = asOn;
+    }
+  }
+}
+//---------------------------------------------------------------------------
+bool __fastcall TCustomScpExplorerForm::CopyParamDialog(
+  TTransferDirection Direction, TTransferType Type, bool Temp,
+  TStrings * FileList, UnicodeString & TargetDirectory, TGUICopyParamType & CopyParam,
+  bool Confirm, bool DragDrop, int Options)
+{
+  bool Result = true;
+  DebugAssert(HasActiveTerminal());
+
+  // these parameters are known in advance
+  int Params =
+    FLAGMASK(Type == ttMove, cpDelete);
+  bool ToTemp = (Temp && (Direction == tdToLocal));
+  if (Result && Confirm && WinConfiguration->ConfirmTransferring)
+  {
+    bool DisableNewerOnly =
+      (!Terminal->IsCapable[fcNewerOnlyUpload] && (Direction == tdToRemote)) ||
+      ToTemp;
+    Options |=
+      FLAGMASK(ToTemp, coTemp) |
+      FLAGMASK(!Terminal->IsCapable[fcBackgroundTransfers], coDisableQueue) |
+      coDoNotShowAgain;
+    TUsableCopyParamAttrs UsableCopyParamAttrs = Terminal->UsableCopyParamAttrs(Params);
+    int CopyParamAttrs = (Direction == tdToRemote ?
+      UsableCopyParamAttrs.Upload : UsableCopyParamAttrs.Download) |
+      FLAGMASK(DisableNewerOnly, cpaNoNewerOnly);
+    int OutputOptions = FLAGMASK(GetDoNotShowCopyDialogDefault(DragDrop), cooDoNotShowAgain);
+    std::unique_ptr<TSessionData> SessionData(SessionDataForCode());
+    FlashOnBackground(); // Particularly when called from ClipboardFakeCreated
+    Result = DoCopyDialog(Direction == tdToRemote, Type == ttMove,
+      FileList, TargetDirectory, &CopyParam, Options, CopyParamAttrs, SessionData.get(), &OutputOptions, -1);
+
+    if (Result)
+    {
+      HandleDoNotShowCopyDialogAgain(DragDrop, FLAGSET(OutputOptions, cooDoNotShowAgain));
+
+      CopyParamDialogAfter(Direction, Temp, TargetDirectory);
+    }
+  }
+
+  if (Result && CopyParam.Queue && !ToTemp && Terminal->IsCapable[fcBackgroundTransfers])
+  {
+
+    Configuration->Usage->Inc(L"TransfersOnBackground");
+
+    // these parameter are known only after transfer dialog
+    Params |=
+      (CopyParam.QueueNoConfirmation ? cpNoConfirmation : 0);
+
+    AddQueueItem(Queue, Direction, FileList, TargetDirectory, CopyParam, Params);
+    Result = false;
+
+    ClearTransferSourceSelection(Direction);
+  }
+
+  return Result;
+}
+//---------------------------------------------------------------------------
+void __fastcall TCustomScpExplorerForm::ClearTransferSourceSelection(TTransferDirection Direction)
+{
+  if (FOnFileOperationFinished != NULL)
+  {
+    FOnFileOperationFinished(UnicodeString(), true);
+  }
+  else
+  {
+    TOperationSide Side = ((Direction == tdToRemote) ? osLocal : osRemote);
+    if (HasDirView[Side])
+    {
+      DirView(Side)->SelectAll(smNone);
+    }
+  }
+}
+//---------------------------------------------------------------------------
+void __fastcall TCustomScpExplorerForm::AddQueueItem(
+  TTerminalQueue * Queue, TTransferDirection Direction, TStrings * FileList,
+  const UnicodeString TargetDirectory, const TGUICopyParamType & CopyParam,
+  int Params)
+{
+  DebugAssert(Queue != NULL);
+
+  bool SingleFile = false;
+  if (FileList->Count == 1)
+  {
+    if (Direction == tdToRemote)
+    {
+      UnicodeString FileName = FileList->Strings[0];
+      SingleFile = FileExists(ApiPath(FileName));
+    }
+    else
+    {
+      TRemoteFile * File = static_cast<TRemoteFile *>(FileList->Objects[0]);
+      SingleFile = !File->IsDirectory;
+    }
+  }
+
+  TQueueItem * QueueItem;
+  if (Direction == tdToRemote)
+  {
+    QueueItem = new TUploadQueueItem(Terminal, FileList, TargetDirectory,
+      &CopyParam, Params, SingleFile, CopyParam.QueueParallel);
+  }
+  else
+  {
+    QueueItem = new TDownloadQueueItem(Terminal, FileList, TargetDirectory,
+      &CopyParam, Params, SingleFile, CopyParam.QueueParallel);
+  }
+  AddQueueItem(Queue, QueueItem, Terminal);
+}
+//---------------------------------------------------------------------------
+void __fastcall TCustomScpExplorerForm::AddQueueItem(TTerminalQueue * Queue, TQueueItem * QueueItem, TManagedTerminal * Terminal)
+{
+  if (Queue->IsEmpty)
+  {
+    Terminal->QueueOperationStart = Now();
+  }
+  Queue->AddItem(QueueItem);
+}
+//---------------------------------------------------------------------------
+void __fastcall TCustomScpExplorerForm::RestoreFormParams()
+{
+}
+//---------------------------------------------------------------------------
+void __fastcall TCustomScpExplorerForm::InitControls()
+{
+  DebugAssert(FDocks != NULL);
+  for (int Index = 0; Index < ComponentCount; Index++)
+  {
+    TTBDock * Dock = dynamic_cast<TTBDock *>(Components[Index]);
+    if ((Dock != NULL) && (Dock->Tag == 0))
+    {
+      FDocks->Add(Dock);
+    }
+  }
+
+  CollectItemsWithTextDisplayMode(this);
+}
+//---------------------------------------------------------------------------
+void __fastcall TCustomScpExplorerForm::RestoreParams()
+{
+  ConfigurationChanged();
+
+  QueuePanel->Height =
+    LoadDimension(WinConfiguration->QueueView.Height, WinConfiguration->QueueView.HeightPixelsPerInch, this);
+  LoadListViewStr(QueueView3, WinConfiguration->QueueView.Layout);
+  QueueDock->Visible = WinConfiguration->QueueView.ToolBar;
+  QueueLabel->Visible = WinConfiguration->QueueView.Label;
+  QueueFileList->Visible = WinConfiguration->QueueView.FileList;
+  QueueFileList->Height =
+    LoadDimension(WinConfiguration->QueueView.FileListHeight, WinConfiguration->QueueView.FileListHeightPixelsPerInch, this);
+  if (QueueFileList->Visible)
+  {
+    AdjustQueueLayout();
+  }
+  UpdateCustomCommandsToolbar();
+}
+//---------------------------------------------------------------------------
+void __fastcall TCustomScpExplorerForm::StoreParams()
+{
+  int APixelsPerInch = GetControlPixelsPerInch(this);
+  WinConfiguration->QueueView.Height = QueuePanel->Height;
+  WinConfiguration->QueueView.HeightPixelsPerInch = APixelsPerInch;
+  WinConfiguration->QueueView.Layout = GetListViewStr(QueueView3);
+  WinConfiguration->QueueView.ToolBar = QueueDock->Visible;
+  WinConfiguration->QueueView.Label = QueueLabel->Visible;
+  WinConfiguration->QueueView.FileList = QueueFileList->Visible;
+  WinConfiguration->QueueView.FileListHeight = QueueFileList->Height;
+  WinConfiguration->QueueView.FileListHeightPixelsPerInch = APixelsPerInch;
+}
+//---------------------------------------------------------------------------
+void __fastcall TCustomScpExplorerForm::CreateParams(TCreateParams & Params)
+{
+  if (!FFormRestored)
+  {
+    FFormRestored = true;
+    RestoreFormParams();
+  }
+  TForm::CreateParams(Params);
+}
+//---------------------------------------------------------------------------
+void __fastcall TCustomScpExplorerForm::SetDockAllowDrag(bool value)
+{
+  DebugAssert(FDocks != NULL);
+  for (int Index = 0; Index < FDocks->Count; Index++)
+  {
+    static_cast<TTBDock*>(FDocks->Items[Index])->AllowDrag = value;
+  }
+}
+//---------------------------------------------------------------------------
+void __fastcall TCustomScpExplorerForm::LoadToolbarsLayoutStr(UnicodeString LayoutStr, UnicodeString ButtonsStr)
+{
+  SetDockAllowDrag(true);
+
+  while (!ButtonsStr.IsEmpty())
+  {
+    UnicodeString S = CutToChar(ButtonsStr, L';', true);
+    UnicodeString Name = CutToChar(S, L'=', true);
+    for (int ToolbarIndex = 0; ToolbarIndex < ComponentCount; ToolbarIndex++)
+    {
+      TTBCustomToolbar * Toolbar = dynamic_cast<TTBCustomToolbar *>(Components[ToolbarIndex]);
+      if ((Toolbar != NULL) && SameText(Name, GetToolbarKey(Toolbar->Name)))
+      {
+        while (!S.IsEmpty())
+        {
+          UnicodeString S2 = CutToChar(S, L',', true);
+          UnicodeString Name = CutToChar(S2, L':', true);
+          for (int ItemIndex = 0; ItemIndex < Toolbar->Items->Count; ItemIndex++)
+          {
+            TTBCustomItem * Item = Toolbar->Items->Items[ItemIndex];
+            if (SameText(GetToolbarItemName(Item), Name))
+            {
+              // forward compatibility
+              UnicodeString S3 = CutToChar(S2, L':', true);
+              bool Visible = StrToIntDef(S3, 0);
+              Item->Visible = Visible;
+            }
+          }
+        }
+      }
+    }
+  }
+
+  ::LoadToolbarsLayoutStr(this, LayoutStr);
+  SetDockAllowDrag(!WinConfiguration->LockToolbars);
+}
+//---------------------------------------------------------------------------
+UnicodeString __fastcall TCustomScpExplorerForm::GetToolbarsLayoutStr()
+{
+  UnicodeString Result;
+  SetDockAllowDrag(true);
+  Result = ::GetToolbarsLayoutStr(this);
+  SetDockAllowDrag(!WinConfiguration->LockToolbars);
+  return Result;
+}
+//---------------------------------------------------------------------------
+UnicodeString __fastcall TCustomScpExplorerForm::GetToolbarItemName(TTBCustomItem * Item)
+{
+  UnicodeString Result;
+  if (Item->Action != NULL)
+  {
+    Result = Item->Action->Name;
+    Result = RemoveSuffix(Result, L"Action", true);
+  }
+  else
+  {
+    Result = Item->Name;
+    Result = RemoveSuffix(Result, L"SubmenuItem", true);
+    Result = RemoveSuffix(Result, L"Item", true);
+  }
+  return Result;
+}
+//---------------------------------------------------------------------------
+UnicodeString __fastcall TCustomScpExplorerForm::GetToolbarsButtonsStr()
+{
+  UnicodeString Result;
+  for (int ToolbarIndex = 0; ToolbarIndex < ComponentCount; ToolbarIndex++)
+  {
+    UnicodeString ToolbarStr;
+    TTBCustomToolbar * Toolbar = dynamic_cast<TTBCustomToolbar *>(Components[ToolbarIndex]);
+    if ((Toolbar != NULL) && (Toolbar != QueueToolbar))
+    {
+      for (int ItemIndex = 0; ItemIndex < Toolbar->Items->Count; ItemIndex++)
+      {
+        TTBCustomItem * Item = Toolbar->Items->Items[ItemIndex];
+        // Currently all buttons are visible by default, so we can safely remember all hidden buttons.
+        // Once we introduce any buttons that are hidden by default, we would have to remember their initial state
+        // and save the changes here only.
+        if (NonVisualDataModule->IsCustomizableToolbarItem(Item) && !Item->Visible)
+        {
+          UnicodeString Name = GetToolbarItemName(Item);
+          DebugAssert(Name.Pos(L"TBX") == 0);
+          AddToList(ToolbarStr, FORMAT(L"%s:0", (Name)), L",");
+        }
+      }
+    }
+
+    if (!ToolbarStr.IsEmpty())
+    {
+      AddToList(Result, FORMAT(L"%s=%s", (GetToolbarKey(Toolbar->Name), ToolbarStr)), L";");
+    }
+  }
+
+  return Result;
+}
+//---------------------------------------------------------------------------
+void __fastcall TCustomScpExplorerForm::CreateProgressForm(TSynchronizeProgress * SynchronizeProgress)
+{
+  DebugAssert(FProgressForm == NULL);
+  bool AllowSkip = (Terminal != NULL) ? Terminal->IsCapable[fcSkipTransfer] : false;
+  FProgressForm = new TProgressForm(Application, (FTransferResumeList != NULL), AllowSkip, SynchronizeProgress);
+
+  FProgressForm->DeleteLocalToRecycleBin =
+    (WinConfiguration->DeleteToRecycleBin != FAlternativeDelete);
+  FProgressForm->DeleteRemoteToRecycleBin =
+    (Terminal != NULL) &&
+    (Terminal->SessionData->DeleteToRecycleBin != FAlternativeDelete) &&
+    !Terminal->SessionData->RecycleBinPath.IsEmpty();
+
+  // As progress window has delayed show now, we need to lock ourselves, (at least) until then
+  LockWindow();
+
+  // Actually, do not know what hides the progress once the operation finishes
+  // (it is possibly the SetQueueProgress - and we should not rely on that)
+  SetTaskbarListProgressState(TBPF_NORMAL);
+}
+//---------------------------------------------------------------------------
+void __fastcall TCustomScpExplorerForm::DestroyProgressForm()
+{
+  UnlockWindow();
+  SAFE_DESTROY(FProgressForm);
+  SetQueueProgress();
+}
+//---------------------------------------------------------------------------
+void __fastcall TCustomScpExplorerForm::FileOperationProgress(
+  TFileOperationProgressType & ProgressData)
+{
+  // Download to temporary local directory
+  if (FPendingTempSpaceWarn && ProgressData.InProgress && ProgressData.TotalSizeSet)
+  {
+    bool Continue = true;
+    FPendingTempSpaceWarn = false;
+    DoWarnLackOfTempSpace(ProgressData.Directory, ProgressData.TotalSize, Continue);
+    if (!Continue)
+    {
+      Abort();
+    }
+  }
+
+  // operation is being executed and we still didn't show up progress form
+  if (ProgressData.InProgress && !FProgressForm)
+  {
+    CreateProgressForm(NULL);
+    DebugAssert(FProgressForm->OnceDoneOperation == odoIdle);
+    FProgressForm->OnceDoneOperation = ProgressData.InitialOnceDoneOperation;
+  }
+  // operation is finished (or terminated), so we hide progress form
+  else if (!ProgressData.InProgress && (FProgressForm != NULL) && (FProgressForm->SynchronizeProgress == NULL))
+  {
+    DestroyProgressForm();
+
+    if (ProgressData.Operation == foCalculateSize)
+    {
+      // When calculating size before transfer, the abort caused by
+      // cancel flag set due to "MoveToQueue" below,
+      // is not propagated back to us in ExecuteFileOperation,
+      // as it is silently swallowed.
+      // So we explicitly (re)throw it here.
+      if (FMoveToQueue)
+      {
+        Abort();
+      }
+    }
+    else
+    {
+      if ((ProgressData.Cancel == csContinue) &&
+          !FAutoOperation)
+      {
+        OperationComplete(ProgressData.StartTime);
+      }
+    }
+  }
+
+  if (FProgressForm &&
+      // Can happen only during synchronization, when ending one of the operations
+      ProgressData.InProgress)
+  {
+    FProgressForm->SetProgressData(ProgressData);
+
+    DebugAssert(ProgressData.InProgress);
+    SetTaskbarListProgressValue(&ProgressData);
+
+    if (FProgressForm->Cancel > csContinue)
+    {
+      ProgressData.SetCancelAtLeast(FProgressForm->Cancel);
+      if (FProgressForm->Cancel == csCancelFile)
+      {
+        FProgressForm->ClearCancel();
+      }
+      // cancel cancels even the move
+      FMoveToQueue = false;
+    }
+    else if (FProgressForm->MoveToQueue)
+    {
+      FMoveToQueue = true;
+      ProgressData.SetCancelAtLeast(csCancel);
+    }
+
+    if ((FTransferResumeList != NULL) &&
+        ProgressData.InProgress &&
+        ((ProgressData.Operation == foCopy) || (ProgressData.Operation == foMove)) &&
+        !ProgressData.FullFileName.IsEmpty())
+    {
+      if ((FTransferResumeList->Count == 0) ||
+          (FTransferResumeList->Strings[FTransferResumeList->Count - 1] != ProgressData.FullFileName))
+      {
+        // note that we do not recognize directories from files here
+        FTransferResumeList->Add(ProgressData.FullFileName);
+      }
+    }
+  }
+}
+//---------------------------------------------------------------------------
+void __fastcall TCustomScpExplorerForm::OperationComplete(
+  const TDateTime & StartTime)
+{
+  if (GUIConfiguration->BeepOnFinish &&
+      (Now() - StartTime > GUIConfiguration->BeepOnFinishAfter))
+  {
+    UnicodeString BeepSound = GUIConfiguration->BeepSound;
+    DWORD Sound;
+    if (!ExtractFileExt(BeepSound).IsEmpty())
+    {
+      Sound = SND_FILENAME;
+    }
+    else
+    {
+      Sound = SND_ALIAS;
+    }
+    PlaySound(BeepSound.c_str(), NULL, Sound | SND_ASYNC);
+  }
+}
+//---------------------------------------------------------------------------
+void __fastcall TCustomScpExplorerForm::OperationProgress(
+  TFileOperationProgressType & ProgressData)
+{
+  // For example, when calling TFileOperationProgressType::Suspend in TTerminal::QueryReopen,
+  // we cannot recurse back to TTerminal::Idle as that may detect another error, calling "suspend" again.
+  TAutoNestingCounter Counter(FDoNotIdleCurrentTerminal);
+  FileOperationProgress(ProgressData);
+}
+//---------------------------------------------------------------------------
+UnicodeString __fastcall TCustomScpExplorerForm::GetProgressTitle()
+{
+  UnicodeString Result;
+  if (FProgressForm != NULL)
+  {
+    Result = FProgressForm->ProgressStr();
+  }
+  return Result;
+}
+//---------------------------------------------------------------------------
+bool __fastcall TCustomScpExplorerForm::PanelOperation(TOperationSide /*Side*/,
+  bool DragDrop)
+{
+  return (!DragDrop && (DropSourceControl == NULL)) ||
+    (DropSourceControl == DirView(osOther));
+}
+//---------------------------------------------------------------------------
+void __fastcall TCustomScpExplorerForm::DoOperationFinished(
+  TFileOperation Operation, TOperationSide Side,
+  bool /*Temp*/, const UnicodeString & FileName, bool Success,
+  TOnceDoneOperation & OnceDoneOperation)
+{
+  if (!FAutoOperation)
+  {
+    // no selection on "/upload", form serves only as event handler
+    // (it is not displayed)
+    if (PanelOperation(Side, FDragDropOperation) &&
+        Visible && (Operation != foCalculateSize) &&
+        (Operation != foGetProperties) && (Operation != foCalculateChecksum))
+    {
+      if (FOnFileOperationFinished != NULL)
+      {
+        FOnFileOperationFinished(FileName, Success);
+      }
+      else
+      {
+        TOperationSide DViewSide;
+        if ((FProgressSide != osCurrent) &&
+            IsLocalBrowserMode() && (Side == osLocal)) // Only to limit the impact
+        {
+          // assume the operation is over the focused panel
+          DViewSide = FProgressSide;
+        }
+        else
+        {
+          DViewSide = Side;
+        }
+        TCustomDirView * DView = DirView(DViewSide);
+        UnicodeString FileNameOnly = ExtractFileName(FileName, !IsSideLocalBrowser(DViewSide));
+        TListItem *Item = DView->FindFileItem(FileNameOnly);
+        // this can happen when local drive is unplugged in the middle of the operation
+        if (Item != NULL)
+        {
+          if (Success) Item->Selected = false;
+          DView->MakeProgressVisible(Item);
+        }
+      }
+    }
+
+    if ((Operation == foCopy) || (Operation == foMove))
+    {
+      if (DebugAlwaysTrue(!IsLocalBrowserMode()))
+      {
+        if (Side == osLocal)
+        {
+          Configuration->Usage->Inc(L"UploadedFiles");
+        }
+        else
+        {
+          Configuration->Usage->Inc(L"DownloadedFiles");
+        }
+      }
+    }
+  }
+
+  if (Success && (FSynchronizeController != NULL))
+  {
+    DebugAssert(!IsSideLocalBrowser(osRemote));
+    if (Operation == foCopy)
+    {
+      DebugAssert(Side == osLocal);
+      FSynchronizeController->LogOperation(soUpload, FileName);
+    }
+    else if (Operation == foDelete)
+    {
+      DebugAssert(Side == osRemote);
+      FSynchronizeController->LogOperation(soDelete, FileName);
+    }
+  }
+
+  if (FProgressForm)
+  {
+    OnceDoneOperation = FProgressForm->OnceDoneOperation;
+  }
+}
+//---------------------------------------------------------------------------
+void __fastcall TCustomScpExplorerForm::OperationFinished(
+  TFileOperation Operation, TOperationSide Side,
+  bool Temp, const UnicodeString & FileName, Boolean Success,
+  TOnceDoneOperation & OnceDoneOperation)
+{
+  TAutoNestingCounter Counter(FDoNotIdleCurrentTerminal);
+  DoOperationFinished(Operation, Side, Temp, FileName, Success,
+    OnceDoneOperation);
+}
+//---------------------------------------------------------------------------
+bool TCustomScpExplorerForm::IsLocalBrowserMode()
+{
+  return false;
+}
+//---------------------------------------------------------------------------
+bool TCustomScpExplorerForm::IsSideLocalBrowser(TOperationSide)
+{
+  return false;
+}
+//---------------------------------------------------------------------------
+TCustomDirView * TCustomScpExplorerForm::GetCurrentLocalBrowser()
+{
+  return NULL;
+}
+//---------------------------------------------------------------------------
+TCustomDirView * __fastcall TCustomScpExplorerForm::DirView(TOperationSide Side)
+{
+  DebugAssert(GetSide(Side) == osRemote);
+  DebugUsedParam(Side);
+  return RemoteDirView;
+}
+//---------------------------------------------------------------------------
+TCustomDriveView * __fastcall TCustomScpExplorerForm::DriveView(TOperationSide Side)
+{
+  DebugAssert(GetSide(Side) == osRemote);
+  DebugUsedParam(Side);
+  return RemoteDriveView;
+}
+//---------------------------------------------------------------------------
+bool __fastcall TCustomScpExplorerForm::DirViewEnabled(TOperationSide Side)
+{
+  DebugAssert(GetSide(Side) == osRemote);
+  DebugUsedParam(Side);
+  return HasActiveTerminal();
+}
+//---------------------------------------------------------------------------
+bool __fastcall TCustomScpExplorerForm::GetEnableFocusedOperation(
+  TOperationSide Side, int FilesOnly)
+{
+  return DirView(Side)->AnyFileSelected(true, (FilesOnly != 0), true);
+}
+//---------------------------------------------------------------------------
+bool __fastcall TCustomScpExplorerForm::GetEnableSelectedOperation(
+  TOperationSide Side, int FilesOnly)
+{
+  return DirView(Side)->AnyFileSelected(false, (FilesOnly != 0), true);
+}
+//---------------------------------------------------------------------------
+struct THistoryItemData
+{
+  short int Side;
+  short int Index;
+};
+//---------------------------------------------------------------------------
+void __fastcall TCustomScpExplorerForm::HistoryGo(TOperationSide Side, int Index)
+{
+  DirView(Side)->HistoryGo(Index);
+}
+//---------------------------------------------------------------------------
+void __fastcall TCustomScpExplorerForm::HistoryItemClick(System::TObject* Sender)
+{
+  TTBCustomItem * Item = dynamic_cast<TTBCustomItem *>(Sender);
+  THistoryItemData Data = *reinterpret_cast<THistoryItemData*>(&(Item->Tag));
+  HistoryGo((TOperationSide)Data.Side, Data.Index);
+}
+//---------------------------------------------------------------------------
+void __fastcall TCustomScpExplorerForm::UpdateHistoryMenu(TOperationSide Side,
+  bool Back)
+{
+  if (FHistoryMenu[Side == osLocal][Back] != NULL)
+  {
+    TCustomDirView * DView = DirView(Side);
+    TTBXPopupMenu * Menu = FHistoryMenu[Side == osLocal][Back];
+
+    int ICount = Back ? DView->BackCount : DView->ForwardCount;
+    if (ICount > 10)
+    {
+      ICount = 10;
+    }
+    Menu->Items->Clear();
+    THistoryItemData Data;
+    Data.Side = Side;
+    for (short int i = 1; i <= ICount; i++)
+    {
+      TTBCustomItem * Item = new TTBXItem(Menu);
+      Data.Index = static_cast<short int>(i * (Back ? -1 : 1));
+      Item->Caption = MinimizeName(DView->HistoryPath[Data.Index], 50, !IsSideLocalBrowser(Side));
+      Item->Hint = DView->HistoryPath[Data.Index];
+      DebugAssert(sizeof(int) == sizeof(THistoryItemData));
+      Item->Tag = *reinterpret_cast<int*>(&Data);
+      Item->OnClick = HistoryItemClick;
+      Menu->Items->Add(Item);
+    }
+  }
+}
+//---------------------------------------------------------------------------
+TTBXPopupMenu * __fastcall TCustomScpExplorerForm::HistoryMenu(
+  TOperationSide Side, bool Back)
+{
+  if (FHistoryMenu[Side == osLocal][Back] == NULL)
+  {
+    // workaround
+    // In Pascal the size of TTBXPopupMenu is 132, in C++ 136,
+    // operator new allocates memory in Pascal code, but calls inline
+    // contructor in C++, leading in problems, the function does
+    // both in Pascal code
+    FHistoryMenu[Side == osLocal][Back] = CreateTBXPopupMenu(this);
+    UpdateHistoryMenu(Side, Back);
+  }
+  return FHistoryMenu[Side == osLocal][Back];
+}
+//---------------------------------------------------------------------------
+void __fastcall TCustomScpExplorerForm::DirViewHistoryChange(
+      TCustomDirView *Sender)
+{
+  TOperationSide Side = (Sender == DirView(osOther) ? osOther : osLocal);
+  UpdateHistoryMenu(Side, true);
+  UpdateHistoryMenu(Side, false);
+}
+//---------------------------------------------------------------------------
+bool __fastcall TCustomScpExplorerForm::CustomCommandRemoteAllowed()
+{
+  // remote custom commands can be executed only if the server supports shell commands
+  // or have secondary shell
+  return HasActiveTerminal() && (Terminal->IsCapable[fcSecondaryShell] || Terminal->IsCapable[fcShellAnyCommand]);
+}
+//---------------------------------------------------------------------------
+int __fastcall TCustomScpExplorerForm::CustomCommandState(
+  const TCustomCommandType & Command, bool OnFocused, TCustomCommandListType ListType)
+{
+  // -1 = hidden, 0 = disabled, 1 = enabled
+  int Result;
+
+  TFileCustomCommand RemoteCustomCommand;
+  TLocalCustomCommand LocalCustomCommand;
+  TFileCustomCommand * NonInteractiveCustomCommand =
+    FLAGCLEAR(Command.Params, ccLocal) ? &RemoteCustomCommand : &LocalCustomCommand;
+  TInteractiveCustomCommand InteractiveCustomCommand(NonInteractiveCustomCommand);
+  UnicodeString Cmd = InteractiveCustomCommand.Complete(Command.Command, false);
+
+  if (FLAGCLEAR(Command.Params, ccLocal))
+  {
+    int AllowedState = CustomCommandRemoteAllowed() ? 1 : 0;
+    // custom command that does not operate with files can be executed anytime ...
+    if (!NonInteractiveCustomCommand->IsFileCommand(Cmd))
+    {
+      // ... but do not show such command in remote file menu
+      if ((ListType == ccltAll) || (ListType == ccltNonFile))
+      {
+        Result = AllowedState;
+      }
+      else
+      {
+        Result = -1;
+      }
+    }
+    else
+    {
+      if ((ListType == ccltAll) || ((ListType == ccltFile) && !IsSideLocalBrowser(FCurrentSide)))
+      {
+        Result = (DirView(FCurrentSide)->AnyFileSelected(OnFocused, false, true)) ? AllowedState : 0;
+      }
+      else
+      {
+        Result = -1;
+      }
+    }
+  }
+  else
+  {
+    // custom command that does not operate with files can be executed anytime
+    if (!NonInteractiveCustomCommand->IsFileCommand(Cmd))
+    {
+      Result = ((ListType == ccltAll) || (ListType == ccltNonFile)) ? 1 : -1;
+    }
+    else if (LocalCustomCommand.HasLocalFileName(Cmd))
+    {
+      if ((ListType == ccltAll) || (ListType == ccltFile))
+      {
+        // special case is "diff"-style command that can be executed over any side,
+        // if we have both sides
+        Result =
+          // Cannot have focus on both panels, so we have to call AnyFileSelected
+          // directly (instead of EnableSelectedOperation) to pass
+          // false to FocusedFileOnlyWhenFocused when panel is inactive.
+          ((HasDirView[osLocal] && !IsSideLocalBrowser(osRemote) &&
+            DirView(osLocal)->AnyFileSelected(false, false, (FCurrentSide == osLocal))) &&
+            DirView(osRemote)->AnyFileSelected(false, false, (FCurrentSide == osRemote))) ? 1 : 0;
+      }
+      else if (ListType == ccltBoth)
+      {
+        DebugAssert(!IsLocalBrowserMode());
+        Result = 1;
+      }
+      else
+      {
+        Result = -1;
+      }
+    }
+    else
+    {
+      if ((ListType == ccltAll) ||
+          ((ListType == ccltFile) && (!IsSideLocalBrowser(FCurrentSide) || FLAGCLEAR(Command.Params, ccRemoteFiles))))
+      {
+        Result = DirView(FCurrentSide)->AnyFileSelected(OnFocused, false, true) ? 1 : 0;
+      }
+      else
+      {
+        Result = -1;
+      }
+    }
+
+    if ((Result > 0) &&
+        LocalCustomCommand.IsSessionCommand(Cmd) &&
+        !HasActiveTerminal())
+    {
+      Result = 0;
+    }
+  }
+
+  return Result;
+}
+//---------------------------------------------------------------------------
+void __fastcall TCustomScpExplorerForm::RemoteCustomCommand(
+  TStrings * FileList, const TCustomCommandType & ACommand,
+  const TCustomCommandData & Data, const UnicodeString & CommandCommand)
+{
+  if (EnsureCommandSessionFallback(fcShellAnyCommand))
+  {
+    TRemoteCustomCommand RemoteCustomCommand(Data, Terminal->CurrentDirectory);
+    TWinInteractiveCustomCommand InteractiveCustomCommand(
+      &RemoteCustomCommand, ACommand.Name, ACommand.HomePage);
+
+    UnicodeString Command = InteractiveCustomCommand.Complete(CommandCommand, false);
+
+    Configuration->Usage->Inc(L"RemoteCustomCommandRuns2");
+
+    bool Capture =
+      FLAGSET(ACommand.Params, ccShowResults) ||
+      FLAGSET(ACommand.Params, ccCopyResults) ||
+      FLAGSET(ACommand.Params, ccShowResultsInMsgBox);
+    TCaptureOutputEvent OutputEvent = NULL;
+
+    DebugAssert(FCapturedLog == NULL);
+    if (Capture)
+    {
+      FCapturedLog = new TStringList();
+      OutputEvent = TerminalCaptureLog;
+    }
+
+    try
+    {
+      if (!RemoteCustomCommand.IsFileCommand(Command))
+      {
+        Terminal->AnyCommand(RemoteCustomCommand.Complete(Command, true),
+          OutputEvent);
+      }
+      else
+      {
+        Terminal->CustomCommandOnFiles(Command, ACommand.Params, FileList, OutputEvent);
+      }
+
+      if ((FCapturedLog != NULL) && (FCapturedLog->Count > 0))
+      {
+        if (FLAGSET(ACommand.Params, ccCopyResults))
+        {
+          CopyToClipboard(FCapturedLog);
+        }
+
+        if (FLAGSET(ACommand.Params, ccShowResults))
+        {
+          DoConsoleDialog(Terminal, L"", FCapturedLog);
+        }
+        else if (FLAGSET(ACommand.Params, ccShowResultsInMsgBox))
+        {
+          MessageDialog(FCapturedLog->Text, qtInformation, qaOK);
+        }
+      }
+    }
+    __finally
+    {
+      SAFE_DESTROY(FCapturedLog);
+    }
+  }
+}
+//---------------------------------------------------------------------------
+void __fastcall TCustomScpExplorerForm::LocalCustomCommandPure(
+  TStrings * FileList, const TCustomCommandType & ACommand, const UnicodeString & Command, TStrings * ALocalFileList,
+  const TCustomCommandData & Data, bool LocalFileCommand, bool FileListCommand, UnicodeString * POutput)
+{
+  DebugAssert(!IsLocalBrowserMode());
+  TStrings * LocalFileList = NULL;
+  TStrings * RemoteFileList = NULL;
+  TStrings * RemoteFileListFull = NULL;
+  try
+  {
+    if (LocalFileCommand)
+    {
+      if (ALocalFileList == NULL)
+      {
+        DebugAssert(HasDirView[osLocal]);
+        // Cannot have focus on both panels, so we have to call AnyFileSelected
+        // directly (instead of EnableSelectedOperation) to pass
+        // false to FocusedFileOnlyWhenFocused
+        DebugAssert(DirView(osLocal)->AnyFileSelected(false, false, false));
+        LocalFileList = DirView(osLocal)->CreateFileList(false, true, NULL);
+      }
+      else
+      {
+        LocalFileList = ALocalFileList;
+      }
+
+      if (FileListCommand)
+      {
+        if (LocalFileList->Count != 1)
+        {
+          throw Exception(LoadStr(CUSTOM_COMMAND_SELECTED_UNMATCH1));
+        }
+      }
+      else
+      {
+        if ((LocalFileList->Count != 1) &&
+            (FileList->Count != 1) &&
+            (LocalFileList->Count != FileList->Count))
+        {
+          throw Exception(LoadStr(CUSTOM_COMMAND_SELECTED_UNMATCH));
+        }
+      }
+    }
+
+    UnicodeString RootTempDir;
+    UnicodeString TempDir;
+
+    bool RemoteFiles = FLAGSET(ACommand.Params, ccRemoteFiles);
+    if (!RemoteFiles)
+    {
+      TemporarilyDownloadFiles(FileList, false, RootTempDir, TempDir, false, false, true);
+    }
+
+    try
+    {
+      TDateTimes RemoteFileTimes;
+
+      if (RemoteFiles)
+      {
+        RemoteFileList = FileList;
+      }
+      else
+      {
+        RemoteFileList = new TStringList();
+
+        TMakeLocalFileListParams MakeFileListParam;
+        MakeFileListParam.FileList = RemoteFileList;
+        MakeFileListParam.FileTimes = &RemoteFileTimes;
+        MakeFileListParam.IncludeDirs = FLAGSET(ACommand.Params, ccApplyToDirectories);
+        MakeFileListParam.Recursive =
+          FLAGSET(ACommand.Params, ccRecursive) && !FileListCommand;
+
+        ProcessLocalDirectory(TempDir, Terminal->MakeLocalFileList, &MakeFileListParam);
+
+        if (!MakeFileListParam.Recursive)
+        {
+          RemoteFileTimes.clear();
+
+          RemoteFileListFull = new TStringList();
+
+          MakeFileListParam.FileList = RemoteFileListFull;
+          MakeFileListParam.Recursive = true;
+          MakeFileListParam.IncludeDirs = false;
+
+          ProcessLocalDirectory(TempDir, Terminal->MakeLocalFileList, &MakeFileListParam);
+        }
+        else
+        {
+          RemoteFileListFull = RemoteFileList;
+        }
+      }
+
+      bool NonBlocking = FileListCommand && RemoteFiles && !POutput;
+
+      TFileOperationProgressType Progress(&OperationProgress, &OperationFinished);
+
+      if (!NonBlocking)
+      {
+        int Count;
+        if (FileListCommand)
+        {
+          Count = 1;
+        }
+        else if (LocalFileCommand)
+        {
+          Count = std::max(LocalFileList->Count, RemoteFileList->Count);
+        }
+        else
+        {
+          Count = RemoteFileList->Count;
+        }
+        Progress.Start(foCustomCommand, osRemote, Count);
+        DebugAssert(FProgressForm != NULL);
+        FProgressForm->ReadOnly = true;
+      }
+
+      try
+      {
+        if (FileListCommand)
+        {
+          UnicodeString LocalFile;
+          // MakeFileList does not delimit filenames
+          UnicodeString FileList = MakeFileList(RemoteFileList);
+
+          if (LocalFileCommand)
+          {
+            DebugAssert(LocalFileList->Count == 1);
+            LocalFile = LocalFileList->Strings[0];
+          }
+
+          TLocalCustomCommand CustomCommand(Data,
+            Terminal->CurrentDirectory, DefaultDownloadTargetDirectory(), L"", LocalFile, FileList);
+          UnicodeString ShellCommand = CustomCommand.Complete(Command, true);
+
+          if (NonBlocking)
+          {
+            DebugAssert(!POutput);
+            ExecuteShellChecked(ShellCommand);
+          }
+          else
+          {
+            ExecuteProcessCheckedAndWait(ShellCommand, HelpKeyword, POutput);
+          }
+        }
+        else if (LocalFileCommand)
+        {
+          if (LocalFileList->Count == 1)
+          {
+            UnicodeString LocalFile = LocalFileList->Strings[0];
+
+            for (int Index = 0; Index < RemoteFileList->Count; Index++)
+            {
+              UnicodeString FileName = RemoteFileList->Strings[Index];
+              UnicodeString FileNameForProgress = RemoteFiles ? FileName : ExtractFileName(FileName);
+              Progress.SetFile(FileNameForProgress);
+              TLocalCustomCommand CustomCommand(Data,
+                Terminal->CurrentDirectory, DefaultDownloadTargetDirectory(), FileName, LocalFile, L"");
+              ExecuteProcessCheckedAndWait(CustomCommand.Complete(Command, true), HelpKeyword, POutput);
+              TOnceDoneOperation OnceDoneOperation;
+              // Do not unselect anything, as it won't work with two panels anyway
+              Progress.Finish(UnicodeString(), true, OnceDoneOperation);
+            }
+          }
+          else if (RemoteFileList->Count == 1)
+          {
+            UnicodeString FileName = RemoteFileList->Strings[0];
+
+            for (int Index = 0; Index < LocalFileList->Count; Index++)
+            {
+              UnicodeString LocalFileName = LocalFileList->Strings[Index];
+              UnicodeString LocalFileNameOnly = ExtractFileName(LocalFileName);
+              Progress.SetFile(LocalFileNameOnly);
+              TLocalCustomCommand CustomCommand(
+                Data, Terminal->CurrentDirectory, DefaultDownloadTargetDirectory(),
+                FileName, LocalFileName, L"");
+              ExecuteProcessCheckedAndWait(CustomCommand.Complete(Command, true), HelpKeyword, POutput);
+              TOnceDoneOperation OnceDoneOperation;
+              // Do not unselect anything, as it won't work with two panels anyway
+              Progress.Finish(UnicodeString(), true, OnceDoneOperation);
+            }
+          }
+          else
+          {
+            if (LocalFileList->Count != RemoteFileList->Count)
+            {
+              throw Exception(LoadStr(CUSTOM_COMMAND_PAIRS_DOWNLOAD_FAILED));
+            }
+
+            for (int Index = 0; Index < LocalFileList->Count; Index++)
+            {
+              UnicodeString FileName = RemoteFileList->Strings[Index];
+              UnicodeString LocalFileName = LocalFileList->Strings[Index];
+              UnicodeString LocalFileNameOnly = ExtractFileName(LocalFileName);
+              Progress.SetFile(LocalFileNameOnly); // sic
+              TLocalCustomCommand CustomCommand(
+                Data, Terminal->CurrentDirectory, DefaultDownloadTargetDirectory(),
+                FileName, LocalFileName, L"");
+              ExecuteProcessCheckedAndWait(CustomCommand.Complete(Command, true), HelpKeyword, POutput);
+              TOnceDoneOperation OnceDoneOperation;
+              // Do not unselect anything, as it won't work with two panels anyway
+              Progress.Finish(UnicodeString(), true, OnceDoneOperation);
+            }
+          }
+        }
+        else
+        {
+          for (int Index = 0; Index < RemoteFileList->Count; Index++)
+          {
+            UnicodeString FileName = RemoteFileList->Strings[Index];
+            UnicodeString FileNameForProgress = RemoteFiles ? FileName : ExtractFileName(FileName);
+            Progress.SetFile(FileNameForProgress);
+            TLocalCustomCommand CustomCommand(Data,
+              Terminal->CurrentDirectory, DefaultDownloadTargetDirectory(),
+              FileName, L"", L"");
+            ExecuteProcessCheckedAndWait(CustomCommand.Complete(Command, true), HelpKeyword, POutput);
+            TOnceDoneOperation OnceDoneOperation;
+            Progress.Finish(FileNameForProgress, true, OnceDoneOperation);
+          }
+        }
+      }
+      __finally
+      {
+        if (!NonBlocking)
+        {
+          Progress.Stop();
+        }
+      }
+
+      DebugAssert(!FAutoOperation);
+
+      if (!RemoteFiles)
+      {
+        TempDir = IncludeTrailingBackslash(TempDir);
+        for (int Index = 0; Index < RemoteFileListFull->Count; Index++)
+        {
+          UnicodeString FileName = RemoteFileListFull->Strings[Index];
+          if (DebugAlwaysTrue(SameText(TempDir, FileName.SubString(1, TempDir.Length()))) &&
+              // Skip directories, process only nested files.
+              // The check is redundant as FileAge fails for directories anyway.
+              !DirectoryExists(FileName))
+          {
+            UnicodeString RemoteDir =
+              UnixExtractFileDir(
+                UnixIncludeTrailingBackslash(Terminal->CurrentDirectory) +
+                ToUnixPath(FileName.SubString(TempDir.Length() + 1, FileName.Length() - TempDir.Length())));
+
+            TDateTime NewTime;
+            if (FileAge(FileName, NewTime) &&
+                (NewTime != RemoteFileTimes[Index]))
+            {
+              TGUICopyParamType CopyParam = GUIConfiguration->CurrentCopyParam;
+              TemporaryFileCopyParam(CopyParam);
+              CopyParam.FileMask = L"";
+
+              FAutoOperation = true;
+              std::unique_ptr<TStrings> TemporaryFilesList(new TStringList());
+              TemporaryFilesList->Add(FileName);
+
+              Terminal->CopyToRemote(TemporaryFilesList.get(), RemoteDir, &CopyParam, cpTemporary, NULL);
+            }
+          }
+        }
+      }
+    }
+    __finally
+    {
+      FAutoOperation = false;
+      if (!RootTempDir.IsEmpty() && DebugAlwaysTrue(!RemoteFiles))
+      {
+        RecursiveDeleteFile(ExcludeTrailingBackslash(RootTempDir), false);
+      }
+    }
+  }
+  __finally
+  {
+    if (RemoteFileList != FileList)
+    {
+      delete RemoteFileList;
+    }
+    if (LocalFileList != ALocalFileList)
+    {
+      delete LocalFileList;
+    }
+    if (RemoteFileListFull != RemoteFileList)
+    {
+      delete RemoteFileListFull;
+    }
+  }
+}
+//---------------------------------------------------------------------------
+void __fastcall TCustomScpExplorerForm::LocalCustomCommandWithLocalFiles(
+  const TCustomCommandType & ACommand, const UnicodeString & Command, const TCustomCommandData & Data,
+  bool FileListCommand, UnicodeString * POutput)
+{
+  std::unique_ptr<TStrings> SelectedFileList(DirView(osCurrent)->CreateFileList(false, true, NULL));
+
+  std::unique_ptr<TStrings> LocalFileList(new TStringList());
+
+  for (int Index = 0; Index < SelectedFileList->Count; Index++)
+  {
+    UnicodeString FileName = SelectedFileList->Strings[Index];
+    if (DirectoryExists(FileName))
+    {
+      if (FLAGSET(ACommand.Params, ccApplyToDirectories))
+      {
+        LocalFileList->Add(FileName);
+      }
+
+      if (FLAGSET(ACommand.Params, ccRecursive))
+      {
+        TMakeLocalFileListParams MakeFileListParam;
+        MakeFileListParam.FileList = LocalFileList.get();
+        MakeFileListParam.FileTimes = NULL;
+        MakeFileListParam.IncludeDirs = FLAGSET(ACommand.Params, ccApplyToDirectories);
+        MakeFileListParam.Recursive = true;
+
+        ProcessLocalDirectory(FileName, Terminal->MakeLocalFileList, &MakeFileListParam);
+      }
+    }
+    else
+    {
+      LocalFileList->Add(FileName);
+    }
+  }
+
+  UnicodeString RemotePath;
+  if (Terminal != NULL)
+  {
+    RemotePath = Terminal->CurrentDirectory;
+  }
+
+  if (FileListCommand)
+  {
+    UnicodeString FileList = MakeFileList(LocalFileList.get());
+    TLocalCustomCommand CustomCommand(
+      Data, RemotePath, DefaultDownloadTargetDirectory(),
+      L"", L"", FileList);
+    ExecuteProcessChecked(CustomCommand.Complete(Command, true), HelpKeyword, POutput);
+  }
+  else
+  {
+    TFileOperationProgressType Progress(&OperationProgress, &OperationFinished);
+
+    Progress.Start(foCustomCommand, osLocal, LocalFileList->Count);
+    DebugAssert(FProgressForm != NULL);
+    FProgressForm->ReadOnly = true;
+
+    try
+    {
+      for (int Index = 0; Index < LocalFileList->Count; Index++)
+      {
+        UnicodeString FileName = LocalFileList->Strings[Index];
+        Progress.SetFile(FileName);
+        TLocalCustomCommand CustomCommand(
+          Data, RemotePath, DefaultDownloadTargetDirectory(),
+          FileName, L"", L"");
+        ExecuteProcessCheckedAndWait(CustomCommand.Complete(Command, true), HelpKeyword, POutput);
+        TOnceDoneOperation OnceDoneOperation;
+        Progress.Finish(FileName, true, OnceDoneOperation);
+      }
+    }
+    __finally
+    {
+      Progress.Stop();
+    }
+  }
+}
+//---------------------------------------------------------------------------
+void __fastcall TCustomScpExplorerForm::LocalCustomCommand(TStrings * FileList,
+  const TCustomCommandType & ACommand, TStrings * ALocalFileList,
+  const TCustomCommandData & Data, const UnicodeString & CommandCommand)
+{
+  UnicodeString RemotePath = (Terminal != NULL) ? Terminal->CurrentDirectory : UnicodeString();
+  TLocalCustomCommand LocalCustomCommand(Data, RemotePath, DefaultDownloadTargetDirectory());
+  TWinInteractiveCustomCommand InteractiveCustomCommand(
+    &LocalCustomCommand, ACommand.Name, ACommand.HomePage);
+
+  UnicodeString Command = InteractiveCustomCommand.Complete(CommandCommand, false);
+
+  bool FileListCommand = LocalCustomCommand.IsFileListCommand(Command);
+  bool LocalFileCommand = LocalCustomCommand.HasLocalFileName(Command);
+
+  Configuration->Usage->Inc(L"LocalCustomCommandRuns2");
+
+  std::unique_ptr<UnicodeString> POutput;
+  if (FLAGSET(ACommand.Params, ccShowResultsInMsgBox) ||
+      FLAGSET(ACommand.Params, ccCopyResults))
+  {
+    POutput.reset(new UnicodeString());
+  }
+
+  TValueRestorer<TOperationSide> ProgressSideRestorer(FProgressSide);
+  FProgressSide = FCurrentSide;
+
+  if (!LocalCustomCommand.IsFileCommand(Command))
+  {
+    ExecuteProcessChecked(LocalCustomCommand.Complete(Command, true), HelpKeyword, POutput.get());
+  }
+  // remote files?
+  else if (!IsSideLocalBrowser(FCurrentSide) || LocalFileCommand)
+  {
+    LocalCustomCommandPure(FileList, ACommand, Command, ALocalFileList, Data, LocalFileCommand, FileListCommand, POutput.get());
+  }
+  // local files
+  else
+  {
+    LocalCustomCommandWithLocalFiles(ACommand, Command, Data, FileListCommand, POutput.get());
+  }
+
+  if (POutput.get() != NULL)
+  {
+    // If the output is single-line, we do not want the trailing CRLF, as the CopyToClipboard(TStrings *) does
+    int P = POutput->Pos(sLineBreak);
+    if (P == POutput->Length() - static_cast<int>(strlen(sLineBreak)) + 1)
+    {
+      POutput->SetLength(P - 1);
+    }
+    // Copy even empty output to clipboard
+    if (FLAGSET(ACommand.Params, ccCopyResults))
+    {
+      CopyToClipboard(*POutput);
+    }
+    // But do not show an empty message box.
+    // This way the ShowResultsInMsgBox can be used to suppress a console window of commands with no output
+    if (FLAGSET(ACommand.Params, ccShowResultsInMsgBox) &&
+        !POutput->IsEmpty())
+    {
+      TClipboardHandler ClipboardHandler;
+      ClipboardHandler.Text = *POutput;
+
+      TMessageParams Params;
+      TQueryButtonAlias Aliases[1];
+      Aliases[0].Button = qaRetry;
+      Aliases[0].Alias = LoadStr(EDIT_COPY);
+      Aliases[0].OnSubmit = &ClipboardHandler.Copy;
+      Params.Aliases = Aliases;
+      Params.AliasesCount = LENOF(Aliases);
+
+      MessageDialog(*POutput, qtInformation, qaOK | qaRetry, HelpKeyword, &Params);
+    }
+  }
+}
+//---------------------------------------------------------------------------
+void __fastcall TCustomScpExplorerForm::CustomCommand(TStrings * FileList,
+  const TCustomCommandType & ACommand, TStrings * ALocalFileList)
+{
+
+  TCustomCommandData Data;
+  UnicodeString Site;
+  UnicodeString RemotePath;
+  if (HasActiveTerminal())
+  {
+    std::unique_ptr<TSessionData> SessionData(SessionDataForCode());
+    Data = TCustomCommandData(SessionData.get());
+    Site = Terminal->SessionData->SessionKey;
+    RemotePath = Terminal->CurrentDirectory;
+  }
+  UnicodeString HelpKeyword = ACommand.HomePage;
+
+  std::unique_ptr<TStrings> CustomCommandOptions(CloneStrings(WinConfiguration->CustomCommandOptions));
+  if (ACommand.AnyOptionWithFlag(TCustomCommandType::ofRun))
+  {
+    std::unique_ptr<TCustomCommand> CustomCommandForOptions;
+    if (FLAGCLEAR(ACommand.Params, ccLocal))
+    {
+      CustomCommandForOptions.reset(new TRemoteCustomCommand(Data, RemotePath));
+    }
+    else
+    {
+      CustomCommandForOptions.reset(new TLocalCustomCommand(Data, RemotePath, DefaultDownloadTargetDirectory()));
+    }
+
+    if (!DoCustomCommandOptionsDialog(
+           &ACommand, CustomCommandOptions.get(), NULL, TCustomCommandType::ofRun, CustomCommandForOptions.get(), Site, NULL))
+    {
+      Abort();
+    }
+  }
+
+  UnicodeString CommandCommand = ACommand.GetCommandWithExpandedOptions(CustomCommandOptions.get(), Site);
+
+  if (FLAGCLEAR(ACommand.Params, ccLocal))
+  {
+    RemoteCustomCommand(FileList, ACommand, Data, CommandCommand);
+  }
+  else
+  {
+    LocalCustomCommand(FileList, ACommand, ALocalFileList, Data, CommandCommand);
+  }
+}
+//---------------------------------------------------------------------------
+void __fastcall TCustomScpExplorerForm::BothCustomCommand(
+  const TCustomCommandType & Command)
+{
+  DebugAssert(FCustomCommandLocalFileList != NULL);
+  DebugAssert(FCustomCommandRemoteFileList != NULL);
+  DebugAssert(FCustomCommandLocalFileList->Count == FCustomCommandRemoteFileList->Count);
+
+  TStrings * LocalFileList = new TStringList();
+  TStrings * RemoteFileList = new TStringList();
+  try
+  {
+    for (int Index = 0; Index < FCustomCommandLocalFileList->Count; Index++)
+    {
+      LocalFileList->Clear();
+      LocalFileList->AddObject(
+        FCustomCommandLocalFileList->Strings[Index],
+        FCustomCommandLocalFileList->Objects[Index]);
+      RemoteFileList->Clear();
+      RemoteFileList->AddObject(
+        FCustomCommandRemoteFileList->Strings[Index],
+        FCustomCommandRemoteFileList->Objects[Index]);
+
+      CustomCommand(RemoteFileList, Command, LocalFileList);
+    }
+  }
+  __finally
+  {
+    delete LocalFileList;
+    delete RemoteFileList;
+  }
+}
+//---------------------------------------------------------------------------
+void __fastcall TCustomScpExplorerForm::CustomCommandMenu(
+  TAction * Action, TStrings * LocalFileList, TStrings * RemoteFileList)
+{
+  delete FCustomCommandLocalFileList;
+  delete FCustomCommandRemoteFileList;
+  // takeover ownership,
+  // the lists must survive the MenuPopup as OnClick occurs only after it exits
+  FCustomCommandLocalFileList = LocalFileList;
+  FCustomCommandRemoteFileList = RemoteFileList;
+
+  TButton * Button = dynamic_cast<TButton *>(Action->ActionComponent);
+  if (Button != NULL)
+  {
+    FCustomCommandMenu->Items->Clear();
+
+    NonVisualDataModule->CreateCustomCommandsMenu(FCustomCommandMenu->Items, false, false, ccltBoth, NULL);
+    MenuPopup(FCustomCommandMenu, Button);
+  }
+  else
+  {
+    NonVisualDataModule->CreateCustomCommandsMenu(Action, false, ccltBoth);
+  }
+}
+//---------------------------------------------------------------------------
+void __fastcall TCustomScpExplorerForm::TerminalCaptureLog(
+  const UnicodeString & AddedLine, TCaptureOutputType OutputType)
+{
+  DebugAssert(FCapturedLog != NULL);
+  if ((OutputType == cotOutput) || (OutputType == cotError))
+  {
+    FCapturedLog->Add(AddedLine);
+  }
+}
+//---------------------------------------------------------------------------
+bool __fastcall TCustomScpExplorerForm::IsFileControl(TObject * Control,
+  TOperationSide Side)
+{
+  return
+    (Side == osOther) &&
+    ((Control == DirView(osOther)) || (Control == DriveView(osOther)));
+}
+//---------------------------------------------------------------------------
+void __fastcall TCustomScpExplorerForm::DirViewContextPopupDefaultItem(
+  TOperationSide Side, TTBXCustomItem * Item, TDoubleClickAction DoubleClickAction)
+{
+  TTBItemOptions O;
+  O = Item->Options;
+  TCustomDirView * DView = DirView(Side);
+  if ((DView->ItemFocused != NULL) &&
+      (WinConfiguration->DoubleClickAction == DoubleClickAction) &&
+      // when resolving links is disabled, default action is to enter the directory,
+      // no matter what DoubleClickAction is configured to
+      (IsSideLocalBrowser(Side) || Terminal->ResolvingSymlinks || Terminal->IsEncryptingFiles()) &&
+      // Can only Edit files, but can Open/Copy even directories
+      ((DoubleClickAction != dcaEdit) ||
+       !DView->ItemIsDirectory(DView->ItemFocused)))
+  {
+    Item->Options = O << tboDefault;
+  }
+  else
+  {
+    Item->Options = O >> tboDefault;
+  }
+}
+//---------------------------------------------------------------------------
+void __fastcall TCustomScpExplorerForm::DirViewContextPopup(
+  TOperationSide Side, Byte PopupComponent, const TPoint &MousePos)
+{
+  TCustomDirView * DView = DirView(Side);
+  TListItem * Item = DView->ItemFocused;
+  if ((DView->GetItemAt(MousePos.x, MousePos.y) == Item) &&
+      EnableFocusedOperation[Side])
+  {
+    TPoint ClientPoint;
+    ClientPoint = ((MousePos.x < 0) && (MousePos.y < 0)) ?
+      TPoint(0, 0) : MousePos;
+    FLastContextPopupScreenPoint = DView->ClientToScreen(ClientPoint);
+
+    reinterpret_cast<TPopupMenu*>(GetComponent(PopupComponent))->Popup(
+      FLastContextPopupScreenPoint.x, FLastContextPopupScreenPoint.y);
+  }
+}
+//---------------------------------------------------------------------------
+void __fastcall TCustomScpExplorerForm::RemoteDirViewContextPopup(
+      TObject * /*Sender*/, const TPoint &MousePos, bool &Handled)
+{
+  DirViewContextPopupDefaultItem(osRemote, NonVisualDataModule->RemoteOpenMenuItem, dcaOpen);
+  DirViewContextPopupDefaultItem(osRemote, NonVisualDataModule->RemoteEditMenuItem, dcaEdit);
+  DirViewContextPopupDefaultItem(osRemote, NonVisualDataModule->RemoteCopyMenuItem, dcaCopy);
+
+  DirViewContextPopup(osRemote, fcRemotePopup, MousePos);
+  Handled = true;
+}
+//---------------------------------------------------------------------------
+void __fastcall TCustomScpExplorerForm::ReloadLocalDirectory(const UnicodeString Directory)
+{
+}
+//---------------------------------------------------------------------------
+void __fastcall TCustomScpExplorerForm::BatchStart(void *& /*Storage*/)
+{
+  DebugAssert(FErrorList == NULL);
+  if (WinConfiguration->ContinueOnError)
+  {
+    FErrorList = new TStringList();
+    Configuration->Usage->Inc(L"ContinuationsOnError");
+  }
+  NonVisualDataModule->StartBusy();
+}
+//---------------------------------------------------------------------------
+void __fastcall TCustomScpExplorerForm::BatchEnd(void * /*Storage*/)
+{
+  NonVisualDataModule->EndBusy();
+  if (FErrorList)
+  {
+    HandleErrorList(FErrorList);
+  }
+}
+//---------------------------------------------------------------------------
+void __fastcall TCustomScpExplorerForm::UpdateCopyParamCounters(
+  const TCopyParamType & CopyParam)
+{
+  if (!CopyParam.IncludeFileMask.Masks.IsEmpty())
+  {
+    Configuration->Usage->Inc(L"FileMaskUses");
+  }
+  if (IsEffectiveFileNameMask(CopyParam.FileMask))
+  {
+    Configuration->Usage->Inc(L"OperationMaskUses");
+  }
+}
+//---------------------------------------------------------------------------
+bool __fastcall TCustomScpExplorerForm::ExecuteCopyMoveFileOperation(
+  TFileOperation Operation, TOperationSide Side, TStrings * FileList, bool NoConfirmation, void * AParam)
+{
+  DebugAssert(!IsLocalBrowserMode());
+  TTransferDirection Direction = (Side == osLocal ? tdToRemote : tdToLocal);
+  TTransferType Type = (Operation == foCopy ? ttCopy : ttMove);
+  TTransferOperationParam DefaultParam;
+  TTransferOperationParam & Param = (AParam != NULL) ? *static_cast<TTransferOperationParam *>(AParam) : DefaultParam;
+  TGUICopyParamType CopyParam = GUIConfiguration->CurrentCopyParam;
+  switch (Param.Queue)
+  {
+    case asOn:
+      CopyParam.Queue = true;
+      break;
+
+    case asOff:
+      CopyParam.Queue = false;
+      break;
+
+    case asAuto:
+    default:
+      // keep default
+      break;
+  }
+  bool Result =
+    CopyParamDialog(Direction, Type, Param.Temp, FileList, Param.TargetDirectory, CopyParam, !NoConfirmation, Param.DragDrop, Param.Options);
+  if (Result)
+  {
+    DebugAssert(Terminal);
+    bool SelectionRestored = false;
+    TCustomDirView * DView = NULL;
+    if (HasDirView[Side])
+    {
+      DView = DirView(Side);
+      DView->SaveSelection();
+      DView->SaveSelectedNames();
+    }
+
+    UpdateCopyParamCounters(CopyParam);
+
+    std::unique_ptr<TStringList> TransferResumeList(new TStringList());
+    DebugAssert(FTransferResumeList == NULL);
+    FTransferResumeList = Terminal->IsCapable[fcMoveToQueue] ? TransferResumeList.get() : NULL;
+    FMoveToQueue = false;
+
+    int Params = FLAGMASK(Operation == foMove, cpDelete);
+
+    try
+    {
+      TStrings * PermanentFileList;
+      std::unique_ptr<TStrings> PermanentFileListOwner;
+
+      try
+      {
+        if (Side == osLocal)
+        {
+          PermanentFileList = FileList;
+
+          Params |= FLAGMASK(Param.Temp, cpTemporary);
+          Terminal->CopyToRemote(FileList, Param.TargetDirectory, &CopyParam, Params, NULL);
+          if (Operation == foMove)
+          {
+            ReloadLocalDirectory();
+            if (DView != NULL)
+            {
+              DView->RestoreSelection();
+            }
+            SelectionRestored = true;
+          }
+        }
+        else
+        {
+          // Clone the file list as it may refer to current directory files,
+          // which get destroyed, when the source directory is reloaded after foMove operation.
+          // We should actually clone the file list for whole ExecuteFileOperation to protect against reloads.
+          // But for a hotfix, we are not going to do such a big change.
+          PermanentFileListOwner.reset(TRemoteFileList::CloneStrings(FileList));
+          PermanentFileList = PermanentFileListOwner.get();
+
+          try
+          {
+            Terminal->CopyToLocal(FileList, Param.TargetDirectory, &CopyParam, Params, NULL);
+          }
+          __finally
+          {
+            if (Operation == foMove)
+            {
+              if (DView != NULL)
+              {
+                DView->RestoreSelection();
+              }
+              SelectionRestored = true;
+            }
+            ReloadLocalDirectory(Param.TargetDirectory);
+          }
+        }
+      }
+      catch (EAbort &)
+      {
+        if (FMoveToQueue)
+        {
+          Params |= (CopyParam.QueueNoConfirmation ? cpNoConfirmation : 0);
+
+          DebugAssert(CopyParam.TransferSkipList == NULL);
+          DebugAssert(CopyParam.TransferResumeFile.IsEmpty());
+          if (TransferResumeList->Count > 0)
+          {
+            CopyParam.TransferResumeFile = TransferResumeList->Strings[TransferResumeList->Count - 1];
+            TransferResumeList->Delete(TransferResumeList->Count - 1);
+          }
+
+          CopyParam.TransferSkipList = TransferResumeList.release();
+
+          // not really needed, just to keep it consistent with TransferResumeList
+          FTransferResumeList = NULL;
+          FMoveToQueue = false;
+
+          Configuration->Usage->Inc("MovesToBackground");
+
+          AddQueueItem(Queue, Direction, PermanentFileList, Param.TargetDirectory, CopyParam, Params);
+          ClearTransferSourceSelection(Direction);
+        }
+
+        throw;
+      }
+    }
+    __finally
+    {
+      if (!SelectionRestored && (DView != NULL))
+      {
+        DView->DiscardSavedSelection();
+      }
+      FTransferResumeList = NULL;
+    }
+  }
+  return Result;
+}
+//---------------------------------------------------------------------------
+bool __fastcall TCustomScpExplorerForm::ExecuteDeleteFileOperation(
+  TOperationSide Side, TStrings * FileList, void * Param)
+{
+  DebugAssert(FileList->Count);
+  // We deliberately do not toggle alternative flag (Param), but use OR,
+  // because the Param is set only when command is invoked using Shift-Del/F8 keyboard
+  // shortcut of CurrentDeleteAlternativeAction
+  bool Alternative =
+    bool(Param) || UseAlternativeFunction();
+  bool Recycle;
+  if (IsSideLocalBrowser(Side))
+  {
+    Recycle = (WinConfiguration->DeleteToRecycleBin != Alternative);
+  }
+  else
+  {
+    Recycle =
+      (Terminal->SessionData->DeleteToRecycleBin != Alternative) &&
+      !Terminal->SessionData->RecycleBinPath.IsEmpty() &&
+      !Terminal->IsRecycledFile(FileList->Strings[0]);
+  }
+
+  bool Result = !(Recycle ? WinConfiguration->ConfirmRecycling : WinConfiguration->ConfirmDeleting);
+  if (!Result)
+  {
+    UnicodeString Query;
+    if (FileList->Count == 1)
+    {
+      if (IsSideLocalBrowser(Side))
+      {
+        Query = ExtractFileName(FileList->Strings[0]);
+      }
+      else
+      {
+        Query = UnixExtractFileName(FileList->Strings[0]);
+      }
+      Query = FMTLOAD((Recycle ? CONFIRM_RECYCLE_FILE : CONFIRM_DELETE_FILE), (Query));
+    }
+    else
+    {
+      Query = FMTLOAD((Recycle ? CONFIRM_RECYCLE_FILES : CONFIRM_DELETE_FILES), (FileList->Count));
+    }
+
+    TMessageParams Params(mpNeverAskAgainCheck);
+    Params.ImageName = L"Delete file";
+    unsigned int Answer =
+      MessageDialog(MainInstructions(Query), qtConfirmation, qaOK | qaCancel, HELP_DELETE_FILE, &Params);
+    if (Answer == qaNeverAskAgain)
+    {
+      Result = true;
+      if (Recycle)
+      {
+        WinConfiguration->ConfirmRecycling = false;
+      }
+      else
+      {
+        WinConfiguration->ConfirmDeleting = false;
+      }
+    }
+    else
+    {
+      Result = (Answer == qaOK);
+    }
+  }
+
+  if (Result)
+  {
+    DeleteFiles(Side, FileList, FLAGMASK(Alternative, dfAlternative));
+  }
+  return Result;
+}
+//---------------------------------------------------------------------------
+bool __fastcall TCustomScpExplorerForm::ExecuteFileOperation(TFileOperation Operation,
+  TOperationSide Side, TStrings * FileList, bool NoConfirmation, void * Param)
+{
+  TAutoBatch AutoBatch(this);
+  bool Result;
+  if ((Operation == foCopy) || (Operation == foMove))
+  {
+    Result = ExecuteCopyMoveFileOperation(Operation, Side, FileList, NoConfirmation, Param);
+  }
+  else if (Operation == foRename)
+  {
+    DebugAssert(DirView(Side)->ItemFocused);
+    DirView(Side)->ItemFocused->EditCaption();
+    Result = true;
+  }
+  else if (Operation == foDelete)
+  {
+    Result = ExecuteDeleteFileOperation(Side, FileList, Param);
+  }
+  else if (Operation == foSetProperties)
+  {
+    DirView(osRemote)->SaveSelectedNames();
+    Result = SetProperties(Side, FileList);
+  }
+  else if (Operation == foCustomCommand)
+  {
+    DebugAssert(Param);
+    DebugAssert(Side == osRemote); // Side carries no meaning for foCustomCommand
+
+    DirView(osRemote)->SaveSelectedNames();
+    const TCustomCommandType * Command = static_cast<const TCustomCommandType*>(Param);
+    CustomCommand(FileList, *Command, NULL);
+    Result = true;
+  }
+  else if ((Operation == foRemoteMove) || (Operation == foRemoteCopy))
+  {
+    DebugAssert(!IsSideLocalBrowser(Side));
+    Result = RemoteTransferFiles(FileList, NoConfirmation,
+      (Operation == foRemoteMove), reinterpret_cast<TManagedTerminal *>(Param));
+  }
+  else if (Operation == foLock)
+  {
+    DebugAssert(!IsSideLocalBrowser(Side));
+    LockFiles(FileList, true);
+    Result = true;
+  }
+  else if (Operation == foUnlock)
+  {
+    DebugAssert(!IsSideLocalBrowser(Side));
+    LockFiles(FileList, false);
+    Result = true;
+  }
+  else
+  {
+    DebugFail();
+  }
+  return Result;
+}
+//---------------------------------------------------------------------------
+TOperationSide __fastcall TCustomScpExplorerForm::GetSide(TOperationSide Side)
+{
+  if (Side == osCurrent)
+  {
+    Side = FCurrentSide;
+  }
+
+  return Side;
+}
+//---------------------------------------------------------------------------
+bool __fastcall TCustomScpExplorerForm::ExecuteFileOperation(TFileOperation Operation,
+  TOperationSide Side, bool OnFocused, bool NoConfirmation, void * Param)
+{
+  Side = GetSide(Side);
+
+  bool Result;
+  TStrings * FileList = DirView(Side)->CreateFileList(OnFocused, IsSideLocalBrowser(Side), NULL);
+  try
+  {
+    Result = ExecuteFileOperation(Operation, Side, FileList, NoConfirmation, Param);
+  }
+  __finally
+  {
+    delete FileList;
+  }
+  return Result;
+}
+//---------------------------------------------------------------------------
+void __fastcall TCustomScpExplorerForm::ExecuteFileOperationCommand(
+  TFileOperation Operation, TOperationSide Side, bool OnFocused,
+  bool NoConfirmation, void * Param)
+{
+  if (ExecuteFileOperation(Operation, Side, OnFocused, NoConfirmation, Param))
+  {
+    if ((Operation == foCopy) || (Operation == foMove))
+    {
+      DebugAssert(!IsLocalBrowserMode());
+      if (GetSide(Side) == osLocal)
+      {
+        Configuration->Usage->Inc(L"UploadsCommand");
+      }
+      else
+      {
+        Configuration->Usage->Inc(L"DownloadsCommand");
+      }
+    }
+  }
+}
+//---------------------------------------------------------------------------
+void __fastcall TCustomScpExplorerForm::ExecuteCopyOperationCommand(
+  TOperationSide Side, bool OnFocused, unsigned int Flags)
+{
+  TTransferOperationParam Param;
+  if ((WinConfiguration->Interface != ifCommander) ||
+      WinConfiguration->ScpCommander.ExplorerKeyboardShortcuts)
+  {
+    Flags &= ~cocShortCutHint;
+  }
+  TCustomDirView * DView = DirView(Side);
+  Param.Options =
+    FLAGMASK(FLAGSET(Flags, cocShortCutHint), coShortCutHint) |
+    FLAGMASK(SelectedAllFilesInDirView(DView), coAllFiles);
+  if (FLAGSET(Flags, cocQueue))
+  {
+    Param.Queue = asOn;
+  }
+  else if (FLAGSET(Flags, cocNonQueue))
+  {
+    Param.Queue = asOff;
+  }
+  ExecuteFileOperationCommand(foCopy, Side, OnFocused, false, &Param);
+}
+//---------------------------------------------------------------------------
+void __fastcall TCustomScpExplorerForm::HandleErrorList(TStringList *& ErrorList)
+{
+  try
+  {
+    if (ErrorList->Count)
+    {
+      UnicodeString Message = MainInstructions(FMTLOAD(ERROR_LIST_COUNT, (ErrorList->Count)));
+      if (MessageDialog(Message, qtError,
+          qaOK | qaCancel, HELP_NONE) == qaOK)
+      {
+        unsigned int Answer;
+        int Index = 0;
+        do
+        {
+          DebugAssert(Index >= 0 && Index < ErrorList->Count);
+          TQueryButtonAlias Aliases[2];
+          Aliases[0].Button = qaYes;
+          Aliases[0].Alias = LoadStr(PREV_BUTTON);
+          Aliases[1].Button = qaNo;
+          Aliases[1].Alias = LoadStr(NEXT_BUTTON);
+          TMessageParams Params;
+          Params.Aliases = Aliases;
+          Params.AliasesCount = LENOF(Aliases);
+
+          Answer = MoreMessageDialog(
+            FMTLOAD(ERROR_LIST_NUMBER, (Index+1, ErrorList->Count, ErrorList->Strings[Index])),
+            dynamic_cast<TStrings *>(ErrorList->Objects[Index]), qtError,
+            (Index ? qaYes : 0) | (Index < ErrorList->Count - 1 ? qaNo : 0) |
+            qaOK, HELP_NONE, &Params);
+
+          if (Answer == qaNo)
+          {
+            Index++;
+          }
+          if (Answer == qaYes)
+          {
+            Index--;
+          }
+        }
+        while (Answer != qaOK);
+      }
+    }
+  }
+  __finally
+  {
+    TStrings * List = ErrorList;
+    ErrorList = NULL;
+    for (int i = 0; i < List->Count; i++)
+    {
+      delete List->Objects[i];
+    }
+    delete List;
+  }
+}
+//---------------------------------------------------------------------------
+void __fastcall TCustomScpExplorerForm::ExecuteRemoteFile(
+  const UnicodeString & FullFileName, TRemoteFile * File, TExecuteFileBy ExecuteFileBy)
+{
+  // needed for checking filemasks, as there's no directory object
+  // associated with the file object
+  File->FullFileName = FullFileName;
+
+  TFileMasks::TParams MaskParams;
+  MaskParams.Size = File->Size;
+  MaskParams.Modification = File->Modification;
+
+  ExecuteFile(osRemote, ExecuteFileBy, NULL, FullFileName, File, MaskParams);
+}
+//---------------------------------------------------------------------------
+void __fastcall TCustomScpExplorerForm::EditNew(TOperationSide Side)
+{
+  DebugAssert(!WinConfiguration->DisableOpenEdit);
+
+  Side = GetSide(Side);
+
+  TCustomDirView * DView = DirView(Side);
+  TListItem * FocusedItem = DView->ItemFocused;
+  UnicodeString Name;
+  if ((FocusedItem != NULL) && !DView->ItemIsDirectory(FocusedItem))
+  {
+    Name = DView->ItemFileName(FocusedItem);
+  }
+  else
+  {
+    Name = LoadStr(NEW_FILE);
+  }
+  UnicodeString Names = Name;
+  std::unique_ptr<TStrings> History(CloneStrings(CustomWinConfiguration->History[L"EditFile"]));
+  if (InputDialog(LoadStr(EDIT_FILE_CAPTION), LoadStr(EDIT_FILE_PROMPT), Names,
+        HELP_EDIT_NEW, History.get(), true, NULL, true, 400))
+  {
+    while (!Names.IsEmpty())
+    {
+      Name = CutToChar(Names, FileMasksDelimiters[1], false);
+      CustomWinConfiguration->History[L"EditFile"] = History.get();
+      UnicodeString TargetFileName;
+      UnicodeString LocalFileName;
+      UnicodeString RootTempDir;
+      UnicodeString TempDir;
+      UnicodeString RemoteDirectory;
+      bool ExistingFile = false;
+      if (!IsSideLocalBrowser(Side))
+      {
+        Name = AbsolutePath(Terminal->CurrentDirectory, Name);
+
+        TRemoteFile * File = NULL;
+        if (Terminal->FileExists(Name, &File) &&
+            !File->IsDirectory)
+        {
+          try
+          {
+            ExecuteRemoteFile(Name, File, efDefaultEditor);
+            ExistingFile = true;
+          }
+          __finally
+          {
+            delete File;
+          }
+        }
+
+        if (!ExistingFile)
+        {
+          RemoteDirectory = UnixExtractFilePath(Name);
+          TemporaryDirectoryForRemoteFiles(
+            RemoteDirectory, GUIConfiguration->CurrentCopyParam, TempDir, RootTempDir);
+
+          TargetFileName = UnixExtractFileName(Name);
+          TCopyParamType CopyParam = GUIConfiguration->CurrentCopyParam;
+          LocalFileName = TempDir +
+            // We probably do not want to trim the VMS version here
+            Terminal->ChangeFileName(&CopyParam, TargetFileName, osRemote, false);
+        }
+      }
+      else
+      {
+        if (ExtractFilePath(Name).IsEmpty())
+        {
+          LocalFileName = IncludeTrailingBackslash(DView->PathName) + Name;
+        }
+        else
+        {
+          LocalFileName = ExpandFileName(Name);
+        }
+
+        TargetFileName = ExtractFileName(Name);
+      }
+
+      if (!ExistingFile)
+      {
+        bool NewFile = !FileExists(ApiPath(LocalFileName));
+        if (NewFile)
+        {
+          int File = FileCreate(ApiPath(LocalFileName));
+          if (File < 0)
+          {
+            if (!RootTempDir.IsEmpty())
+            {
+              RecursiveDeleteFile(ExcludeTrailingBackslash(RootTempDir), false);
+            }
+            throw Exception(FMTLOAD(CREATE_FILE_ERROR, (LocalFileName)));
+          }
+          else
+          {
+            FileClose(File);
+          }
+        }
+
+        TExecuteFileBy ExecuteFileBy = efDefaultEditor;
+        const TEditorData * ExternalEditor = NULL;
+        TFileMasks::TParams MaskParams; // size not known
+        ExecuteFileNormalize(ExecuteFileBy, ExternalEditor, TargetFileName,
+          false, MaskParams);
+
+        CustomExecuteFile(Side, ExecuteFileBy, LocalFileName, TargetFileName,
+          ExternalEditor, RootTempDir, RemoteDirectory, NewFile);
+      }
+    }
+  }
+}
+//---------------------------------------------------------------------------
+bool __fastcall TCustomScpExplorerForm::RemoteExecuteForceText(
+  TExecuteFileBy ExecuteFileBy, const TEditorData * ExternalEditor)
+{
+  DebugAssert((ExecuteFileBy == efExternalEditor) ==
+    ((ExternalEditor != NULL) && (ExternalEditor->Editor == edExternal)));
+  DebugAssert(ExecuteFileBy != efDefaultEditor);
+
+  return
+    ((ExecuteFileBy == efInternalEditor)) ||
+    ((ExecuteFileBy == efExternalEditor) && ExternalEditor->ExternalEditorText);
+}
+//---------------------------------------------------------------------------
+void __fastcall TCustomScpExplorerForm::CustomExecuteFile(TOperationSide Side,
+  TExecuteFileBy ExecuteFileBy, UnicodeString FileName, UnicodeString OriginalFileName,
+  const TEditorData * ExternalEditor, UnicodeString LocalRootDirectory,
+  UnicodeString RemoteDirectory, bool NewFile)
+{
+  DebugAssert(!WinConfiguration->DisableOpenEdit);
+  DebugAssert((ExecuteFileBy == efExternalEditor) ==
+    ((ExternalEditor != NULL) && (ExternalEditor->Editor == edExternal)));
+  DebugAssert(ExecuteFileBy != efDefaultEditor);
+
+  Side = GetSide(Side);
+
+  std::unique_ptr<TEditedFileData> Data(new TEditedFileData);
+  if (!IsSideLocalBrowser(Side))
+  {
+    Data->Terminal = Terminal;
+    Data->Queue = Queue;
+    Data->SessionData = CloneCurrentSessionData();
+    Data->ForceText = RemoteExecuteForceText(ExecuteFileBy, ExternalEditor);
+    Data->RemoteDirectory = RemoteDirectory;
+    Data->SessionName = Terminal->SessionData->SessionName;
+    Data->LocalRootDirectory = LocalRootDirectory;
+    Data->OriginalFileName = OriginalFileName;
+    Data->Command = L""; // will be changed later for external editor
+  }
+
+  if (ExecuteFileBy == efInternalEditor)
+  {
+    if (!IsSideLocalBrowser(Side))
+    {
+      UnicodeString Caption = UnixIncludeTrailingBackslash(RemoteDirectory) + OriginalFileName +
+        L" - " + Terminal->SessionData->SessionName;
+      TForm * Editor;
+      try
+      {
+        TNotifyEvent OnFileChanged = NULL;
+        TNotifyEvent OnSaveAll = NULL;
+        TAnyModifiedEvent OnAnyModified = NULL;
+        // Edited files are uploaded in background queue, what we do not support with encrypted files
+        if (Terminal->IsCapable[fcBackgroundTransfers])
+        {
+          OnFileChanged = FEditorManager->FileChanged;
+          OnSaveAll = SaveAllInternalEditors;
+          OnAnyModified = AnyInternalEditorModified;
+        }
+        Editor = ShowEditorForm(FileName, this, OnFileChanged,
+          FEditorManager->FileReload, FEditorManager->FileClosed,
+          OnSaveAll, OnAnyModified,
+          Caption, FStandaloneEditing, SessionColor, Terminal->SessionData->InternalEditorEncoding, NewFile);
+      }
+      catch(...)
+      {
+        if (!LocalRootDirectory.IsEmpty())
+        {
+          RecursiveDeleteFile(ExcludeTrailingBackslash(LocalRootDirectory), false);
+        }
+        throw;
+      }
+
+      FEditorManager->AddFileInternal(FileName, Data.release(), Editor);
+    }
+    else
+    {
+      DebugAssert(!FStandaloneEditing);
+      TForm * Editor =
+        ShowEditorForm(FileName, this, NULL, NULL, LocalEditorClosed,
+          SaveAllInternalEditors, AnyInternalEditorModified,
+          L"", false, SessionColor, -1, NewFile);
+      FLocalEditors->Add(Editor);
+    }
+  }
+  else
+  {
+    HANDLE Process;
+
+    if (ExecuteFileBy == efExternalEditor)
+    {
+      UnicodeString Program, Params, Dir;
+      Data->Command = ExternalEditor->ExternalEditor;
+      ReformatFileNameCommand(Data->Command);
+      SplitCommand(Data->Command, Program, Params, Dir);
+      Params = ExpandFileNameCommand(Params, FileName);
+      Program = ExpandEnvironmentVariables(Program);
+      if (!ExecuteShell(Program, Params, Process))
+      {
+        throw EOSExtException(FMTLOAD(EDITOR_ERROR, (Program)));
+      }
+    }
+    else
+    {
+      DebugAssert(!IsSideLocalBrowser(Side));
+      if (!ExecuteShell(FileName, L"", Process))
+      {
+        throw EOSExtException(FMTLOAD(EXECUTE_FILE_ERROR, (FileName)));
+      }
+    }
+
+    if (IsSideLocalBrowser(Side) ||
+        ((ExecuteFileBy == efShell) &&
+         !WinConfiguration->Editor.SDIShellEditor) ||
+        ((ExecuteFileBy == efExternalEditor) &&
+         !ExternalEditor->SDIExternalEditor))
+    {
+      // no need for handle
+      if (Process != NULL)
+      {
+        DebugCheck(CloseHandle(Process));
+      }
+      Process = INVALID_HANDLE_VALUE;
+    }
+    else
+    {
+      if (Process == NULL)
+      {
+        throw ExtException(LoadStr(OPEN_FILE_NO_PROCESS2), L"", HELP_OPEN_FILE_NO_PROCESS);
+      }
+    }
+
+    if (!IsSideLocalBrowser(Side))
+    {
+      FEditorManager->AddFileExternal(FileName, Data.release(), Process);
+    }
+  }
+}
+//---------------------------------------------------------------------------
+void __fastcall TCustomScpExplorerForm::SaveInternalEditor(
+  const UnicodeString /*FileName*/, TEditedFileData * /*Data*/, TObject * Token,
+  void * /*Arg*/)
+{
+  if (Token != NULL)
+  {
+    EditorFormFileSave(static_cast<TForm *>(Token));
+  }
+}
+//---------------------------------------------------------------------------
+void __fastcall TCustomScpExplorerForm::SaveAllInternalEditors(TObject * /*Sender*/)
+{
+  for (int Index = 0; Index < FLocalEditors->Count; Index++)
+  {
+    EditorFormFileSave(static_cast<TForm *>(FLocalEditors->Items[Index]));
+  }
+
+  FEditorManager->ProcessFiles(SaveInternalEditor, NULL);
+}
+//---------------------------------------------------------------------------
+void __fastcall TCustomScpExplorerForm::InternalEditorModified(
+  const UnicodeString /*FileName*/, TEditedFileData * /*Data*/, TObject * Token,
+  void * Arg)
+{
+  if ((Token != NULL) &&
+      IsEditorFormModified(static_cast<TForm *>(Token)))
+  {
+    *static_cast<bool *>(Arg) = true;
+  }
+}
+//---------------------------------------------------------------------------
+void __fastcall TCustomScpExplorerForm::AnyInternalEditorModified(
+  TObject * /*Sender*/, bool & Modified)
+{
+  for (int Index = 0; !Modified && (Index < FLocalEditors->Count); Index++)
+  {
+    if (IsEditorFormModified(static_cast<TForm *>(FLocalEditors->Items[Index])))
+    {
+      Modified = true;
+    }
+  }
+
+  if (!Modified)
+  {
+    FEditorManager->ProcessFiles(InternalEditorModified, &Modified);
+  }
+}
+//---------------------------------------------------------------------------
+void __fastcall TCustomScpExplorerForm::LocalEditorClosed(TObject * Sender, bool /*Forced*/)
+{
+  DebugCheck(FLocalEditors->Extract(Sender) >= 0);
+}
+//---------------------------------------------------------------------------
+void __fastcall TCustomScpExplorerForm::TemporaryDirectoryForRemoteFiles(
+  UnicodeString RemoteDirectory, TCopyParamType CopyParam,
+  UnicodeString & Result, UnicodeString & RootDirectory)
+{
+  if (!WinConfiguration->TemporaryDirectoryDeterministic)
+  {
+    RootDirectory = IncludeTrailingBackslash(WinConfiguration->TemporaryDir());
+    Result = RootDirectory;
+  }
+  else
+  {
+    RootDirectory = L"";
+    Result = WinConfiguration->ExpandedTemporaryDirectory();
+    Result = IncludeTrailingBackslash(Result);
+  }
+
+  if (WinConfiguration->TemporaryDirectoryAppendSession)
+  {
+    Result = IncludeTrailingBackslash(Result + MakeValidFileName(Terminal->SessionData->SessionName));
+  }
+
+  if (WinConfiguration->TemporaryDirectoryAppendPath)
+  {
+    if (!RemoteDirectory.IsEmpty() && (RemoteDirectory[1] == L'/'))
+    {
+      RemoteDirectory.Delete(1, 1);
+    }
+    Result = IncludeTrailingBackslash(Result + CopyParam.ValidLocalPath(FromUnixPath(RemoteDirectory)));
+  }
+
+  if (!ForceDirectories(ApiPath(Result)))
+  {
+    throw EOSExtException(FMTLOAD(CREATE_TEMP_DIR_ERROR, (Result)));
+  }
+}
+//---------------------------------------------------------------------------
+void __fastcall TCustomScpExplorerForm::TemporarilyDownloadFiles(
+  TStrings * FileList, bool ForceText, UnicodeString & RootTempDir, UnicodeString & TempDir,
+  bool AllFiles, bool GetTargetNames, bool AutoOperation)
+{
+  DebugAssert(!IsLocalBrowserMode());
+  TCopyParamType CopyParam = GUIConfiguration->CurrentCopyParam;
+  if (ForceText)
+  {
+    CopyParam.TransferMode = tmAscii;
+  }
+  TemporaryFileCopyParam(CopyParam);
+  if (AllFiles)
+  {
+    CopyParam.IncludeFileMask = TFileMasks();
+  }
+
+  if (TempDir.IsEmpty())
+  {
+    TemporaryDirectoryForRemoteFiles(Terminal->CurrentDirectory, CopyParam, TempDir, RootTempDir);
+  }
+
+  DebugAssert(!FAutoOperation);
+  FAutoOperation = AutoOperation;
+  Terminal->ExceptionOnFail = true;
+  try
+  {
+    try
+    {
+      // turn off confirmations, as for MDI editors we may possibly download
+      // the same file over
+      Terminal->CopyToLocal(
+        FileList, TempDir, &CopyParam, cpNoConfirmation | cpTemporary, NULL);
+
+      if (GetTargetNames)
+      {
+        for (int i = 0; i < FileList->Count; i++)
+        {
+          FileList->Strings[i] =
+            Terminal->ChangeFileName(&CopyParam, UnixExtractFileName(FileList->Strings[i]), osRemote, false);
+        }
+      }
+    }
+    catch(...)
+    {
+      if (!RootTempDir.IsEmpty())
+      {
+        RecursiveDeleteFile(ExcludeTrailingBackslash(RootTempDir), false);
+      }
+      throw;
+    }
+  }
+  __finally
+  {
+    FAutoOperation = false;
+    Terminal->ExceptionOnFail = false;
+  }
+}
+//---------------------------------------------------------------------------
+void __fastcall TCustomScpExplorerForm::EditorAutoConfig()
+{
+  // Do not waste time checking for default editor list the next time,
+  // or testing if default editor is not notepad.
+  bool TryNextTime = false;
+  UnicodeString UsageState;
+
+  if (!WinConfiguration->EditorList->IsDefaultList())
+  {
+    UsageState = "H";
+  }
+  else
+  {
+    UnicodeString Executable;
+    UnicodeString ExecutableDescription;
+    if (DetectSystemExternalEditor(false, Executable, ExecutableDescription, UsageState, TryNextTime))
+    {
+      UnicodeString Message =
+        FMTLOAD(EDITOR_AUTO_CONFIG2, (ExecutableDescription, ExecutableDescription));
+
+      unsigned int Answer =
+        MessageDialog(Message, qtConfirmation, qaOK | qaCancel, HELP_EDITOR_AUTO_CONFIG);
+      if (Answer != qaOK)
+      {
+        UsageState = "R";
+      }
+      else
+      {
+        UsageState = "A";
+        TEditorData EditorData;
+        EditorData.Editor = edExternal;
+        EditorData.ExternalEditor = FormatCommand(Executable, L"");
+        EditorData.ExternalEditorOptionsAutodetect();
+
+        TEditorList EditorList;
+        EditorList = *WinConfiguration->EditorList;
+        EditorList.Insert(0, new TEditorPreferences(EditorData));
+        WinConfiguration->EditorList = &EditorList;
+      }
+    }
+  }
+
+  WinConfiguration->OfferedEditorAutoConfig = !TryNextTime;
+  WinConfiguration->Usage->Set(L"EditorAutoConfig", UsageState);
+}
+//---------------------------------------------------------------------------
+void __fastcall TCustomScpExplorerForm::ExecuteFileNormalize(
+  TExecuteFileBy & ExecuteFileBy, const TEditorData *& ExternalEditor,
+  const UnicodeString & FileName, bool Local, const TFileMasks::TParams & MaskParams)
+{
+  if (ExecuteFileBy == efDefaultEditor)
+  {
+    if (!WinConfiguration->OfferedEditorAutoConfig)
+    {
+      EditorAutoConfig();
+    }
+
+    const TEditorPreferences * Editor =
+      WinConfiguration->DefaultEditorForFile(FileName, Local, MaskParams);
+    if ((Editor == NULL) || (Editor->Data->Editor == edInternal))
+    {
+      ExecuteFileBy = efInternalEditor;
+      ExternalEditor = NULL;
+    }
+    else if (Editor->Data->Editor == edOpen)
+    {
+      ExecuteFileBy = efShell;
+      ExternalEditor = NULL;
+    }
+    else
+    {
+      ExecuteFileBy = efExternalEditor;
+      ExternalEditor = Editor->Data;
+    }
+  }
+}
+//---------------------------------------------------------------------------
+void __fastcall TCustomScpExplorerForm::ExecuteFile(TOperationSide Side,
+  TExecuteFileBy ExecuteFileBy, const TEditorData * ExternalEditor,
+  UnicodeString FullFileName, TObject * Object, const TFileMasks::TParams & MaskParams)
+{
+
+  UnicodeString OriginalFileName;
+  UnicodeString LocalRootDirectory;
+  UnicodeString RemoteDirectory;
+  ExecuteFileNormalize(ExecuteFileBy, ExternalEditor, FullFileName,
+    IsSideLocalBrowser(Side), MaskParams);
+
+  UnicodeString Counter;
+  UnicodeString LocalFileName;
+  bool Handled = false;
+  if (!IsSideLocalBrowser(Side))
+  {
+    // We need to trim VMS version here, so that we use name without version
+    // when uploading back to create a new version of the file
+    OriginalFileName = Terminal->GetBaseFileName(UnixExtractFileName(FullFileName));
+    RemoteDirectory = UnixExtractFilePath(FullFileName);
+    TObject * Token = NULL;
+    UnicodeString LocalDirectory;
+    if (!FEditorManager->CanAddFile(RemoteDirectory, OriginalFileName,
+           Terminal->SessionData->SessionName, Token, LocalRootDirectory,
+           LocalDirectory))
+    {
+      if (Token != NULL)
+      {
+        TForm * Form = dynamic_cast<TForm *>(Token);
+        if (Form->WindowState == wsMinimized)
+        {
+          ShowWindow(Form->Handle, SW_RESTORE);
+        }
+        else
+        {
+          Form->SetFocus();
+        }
+        Handled = true;
+      }
+      else
+      {
+        throw Exception(FMTLOAD(ALREADY_EDITED_EXTERNALLY_OR_UPLOADED, (OriginalFileName)));
+      }
+    }
+
+    if (!Handled)
+    {
+      TStringList * FileList1 = new TStringList();
+      try
+      {
+        FileList1->AddObject(FullFileName, Object);
+        TemporarilyDownloadFiles(FileList1,
+          RemoteExecuteForceText(ExecuteFileBy, ExternalEditor),
+          LocalRootDirectory, LocalDirectory, true, true, true);
+        LocalFileName = LocalDirectory + FileList1->Strings[0];
+      }
+      __finally
+      {
+        delete FileList1;
+      }
+
+      switch (ExecuteFileBy)
+      {
+        case efShell:
+          Counter = "RemoteFilesExecuted";
+          break;
+
+        case efInternalEditor:
+          Counter = "RemoteFilesOpenedInInternalEditor";
+          break;
+
+        case efExternalEditor:
+          Counter = "RemoteFilesOpenedInExternalEditor";
+          break;
+
+        default:
+          DebugFail();
+      }
+    }
+  }
+  else
+  {
+    LocalFileName = FullFileName;
+    OriginalFileName = ExtractFileName(FullFileName);
+
+    switch (ExecuteFileBy)
+    {
+      case efShell:
+        Counter = "LocalFilesExecuted";
+        break;
+
+      case efInternalEditor:
+        Counter = "LocalFilesOpenedInInternalEditor";
+        break;
+
+      case efExternalEditor:
+        Counter = "LocalFilesOpenedInExternalEditor";
+        break;
+
+      default:
+        DebugFail();
+    }
+  }
+
+  if (!Handled)
+  {
+    Configuration->Usage->Inc(Counter);
+
+    CustomExecuteFile(Side, ExecuteFileBy, LocalFileName, OriginalFileName,
+      ExternalEditor, LocalRootDirectory, RemoteDirectory, false);
+  }
+}
+//---------------------------------------------------------------------------
+void __fastcall TCustomScpExplorerForm::ExecuteFile(TOperationSide Side,
+  TExecuteFileBy ExecuteFileBy, const TEditorData * ExternalEditor,
+  bool AllSelected, bool OnFocused)
+{
+  DebugAssert(!WinConfiguration->DisableOpenEdit);
+  DebugAssert((ExecuteFileBy == efExternalEditor) ==
+    ((ExternalEditor != NULL) && (ExternalEditor->Editor == edExternal)));
+
+  Side = GetSide(Side);
+
+  TCustomDirView * DView = DirView(Side);
+  TStrings * FileList =
+    AllSelected ?
+      DView->CreateFileList(OnFocused, IsSideLocalBrowser(Side)) :
+      DView->CreateFocusedFileList(IsSideLocalBrowser(Side));
+  try
+  {
+    DebugAssert(AllSelected || (FileList->Count == 1));
+    for (int i = 0; i < FileList->Count; i++)
+    {
+      UnicodeString ListFileName = FileList->Strings[i];
+      UnicodeString FileNameOnly =
+        !IsSideLocalBrowser(Side) ? UnixExtractFileName(ListFileName) : ExtractFileName(ListFileName);
+      TListItem * Item = DView->FindFileItem(FileNameOnly);
+      if (!DView->ItemIsDirectory(Item))
+      {
+        UnicodeString FullFileName;
+        if (!IsSideLocalBrowser(Side))
+        {
+          FullFileName = DirView(Side)->Path + ListFileName;
+        }
+        else
+        {
+          FullFileName = ListFileName;
+        }
+
+        TFileMasks::TParams MaskParams;
+        MaskParams.Size = DView->ItemFileSize(Item);
+        TDateTimePrecision Precision;
+        MaskParams.Modification = DView->ItemFileTime(Item, Precision);
+
+        ExecuteFile(Side, ExecuteFileBy, ExternalEditor, FullFileName,
+          FileList->Objects[i], MaskParams);
+      }
+    }
+  }
+  __finally
+  {
+    delete FileList;
+  }
+}
+//---------------------------------------------------------------------------
+void __fastcall TCustomScpExplorerForm::TemporaryFileCopyParam(TCopyParamType & CopyParam)
+{
+  // do not forget to add additional options to TemporarilyDownloadFiles, and AS
+  CopyParam.FileNameCase = ncNoChange;
+  CopyParam.PreserveRights = false;
+  CopyParam.PreserveReadOnly = false;
+  CopyParam.ReplaceInvalidChars = true;
+  CopyParam.IncludeFileMask = TFileMasks();
+  CopyParam.NewerOnly = false;
+  CopyParam.FileMask = L"";
+}
+//---------------------------------------------------------------------------
+void __fastcall TCustomScpExplorerForm::ExecutedFileChanged(const UnicodeString FileName,
+  TEditedFileData * Data, HANDLE UploadCompleteEvent)
+{
+  TTerminalManager * Manager = TTerminalManager::Instance();
+  if (!IsActiveTerminal(Data->Terminal))
+  {
+    if (!NonVisualDataModule->Busy)
+    {
+      UnicodeString FileNameOnly = ExtractFileName(FileName);
+      UnicodeString EditInactiveSessionReopenAcceptedCounter = L"EditInactiveSessionReopenAccepted";
+      UnicodeString EditInactiveSessionReopenRejectedCounter = L"EditInactiveSessionReopenRejected";
+      if (Data->Terminal == NULL)
+      {
+        TTerminal * SameSiteTerminal = Manager->FindActiveTerminalForSite(Data->SessionData);
+        if (SameSiteTerminal != NULL)
+        {
+          UnicodeString Message =
+            FMTLOAD(EDIT_SESSION_REATTACH,
+              (FileNameOnly, Data->SessionName, FileNameOnly));
+          if (MessageDialog(Message, qtConfirmation, qaOK | qaCancel) == qaOK)
+          {
+            Data->Terminal = Terminal;
+            Data->Queue = Manager->FindQueueForTerminal(Terminal);
+            Data->SessionName = Terminal->SessionData->SessionName;
+            // We might also overwrite session data
+            Configuration->Usage->Inc(EditInactiveSessionReopenAcceptedCounter);
+          }
+          else
+          {
+            Configuration->Usage->Inc(EditInactiveSessionReopenRejectedCounter);
+            Abort();
+          }
+        }
+      }
+      // foreground session should reconnect itself
+      else if (Terminal != Data->Terminal)
+      {
+        UnicodeString Message =
+          MainInstructions(
+            FMTLOAD(EDIT_SESSION_RECONNECT, (Data->SessionName, FileNameOnly)));
+        if (MessageDialog(Message, qtConfirmation, qaOK | qaCancel) == qaOK)
+        {
+          Manager->SetActiveTerminalWithAutoReconnect(Data->Terminal);
+          Configuration->Usage->Inc(EditInactiveSessionReopenAcceptedCounter);
+        }
+        else
+        {
+          Configuration->Usage->Inc(EditInactiveSessionReopenRejectedCounter);
+          Abort();
+        }
+      }
+    }
+
+    if (!IsActiveTerminal(Data->Terminal))
+    {
+      Configuration->Usage->Inc(L"EditInactiveSession");
+      // Prevent this when not idle (!NonVisualDataModule->Busy)?
+      throw Exception(FMTLOAD(EDIT_SESSION_CLOSED2,
+        (ExtractFileName(FileName), Data->SessionName)));
+    }
+  }
+
+  TStrings * FileList = new TStringList();
+  try
+  {
+    FileList->Add(FileName);
+
+    // consider using the same settings (preset) as when the file was downloaded
+    TGUICopyParamType CopyParam = GUIConfiguration->CurrentCopyParam;
+    TemporaryFileCopyParam(CopyParam);
+    if (Data->ForceText)
+    {
+      CopyParam.TransferMode = tmAscii;
+    }
+    // so i do not need to worry if masking algorithm works in all cases
+    // ("" means "copy file name", no masking is actually done)
+    if (ExtractFileName(FileName) == Data->OriginalFileName)
+    {
+      CopyParam.FileMask = L"";
+    }
+    else
+    {
+      CopyParam.FileMask = DelimitFileNameMask(Data->OriginalFileName);
+    }
+
+    DebugAssert(Data->Queue != NULL);
+
+    int Params = cpNoConfirmation | cpTemporary;
+    TQueueItem * QueueItem = new TUploadQueueItem(Data->Terminal, FileList,
+      Data->RemoteDirectory, &CopyParam, Params, true, false);
+    QueueItem->CompleteEvent = UploadCompleteEvent;
+    AddQueueItem(Data->Queue, QueueItem, Data->Terminal);
+  }
+  __finally
+  {
+    delete FileList;
+  }
+}
+//---------------------------------------------------------------------------
+void __fastcall TCustomScpExplorerForm::ExecutedFileReload(
+  const UnicodeString FileName, const TEditedFileData * Data)
+{
+  // Sanity check, we should not be busy otherwise user would not be able to click Reload button.
+  DebugAssert(!NonVisualDataModule->Busy);
+
+  if (!IsActiveTerminal(Data->Terminal))
+  {
+    throw Exception(FMTLOAD(EDIT_SESSION_CLOSED_RELOAD,
+      (ExtractFileName(FileName), Data->SessionName)));
+  }
+
+  TManagedTerminal * PrevSession = TTerminalManager::Instance()->ActiveSession;
+  TTerminalManager::Instance()->ActiveSession = Data->Terminal;
+  NonVisualDataModule->StartBusy();
+  try
+  {
+    std::unique_ptr<TRemoteFile> File;
+    UnicodeString RemoteFileName =
+      UnixIncludeTrailingBackslash(Data->RemoteDirectory) + Data->OriginalFileName;
+    Terminal->ExceptionOnFail = true;
+    try
+    {
+      TRemoteFile * AFile = NULL;
+      Terminal->ReadFile(RemoteFileName, AFile);
+      File.reset(AFile);
+      if (!File->HaveFullFileName)
+      {
+        File->FullFileName = RemoteFileName;
+      }
+    }
+    __finally
+    {
+      Terminal->ExceptionOnFail = false;
+    }
+    std::unique_ptr<TStrings> FileList(new TStringList());
+    FileList->AddObject(RemoteFileName, File.get());
+
+    UnicodeString RootTempDir = Data->LocalRootDirectory;
+    UnicodeString TempDir = ExtractFilePath(FileName);
+
+    TemporarilyDownloadFiles(FileList.get(), Data->ForceText, RootTempDir,
+      TempDir, true, true, true);
+
+    // sanity check, the target file name should be still the same
+    DebugAssert(ExtractFileName(FileName) == FileList->Strings[0]);
+  }
+  __finally
+  {
+    NonVisualDataModule->EndBusy();
+    // it actually may not exist anymore...
+    TTerminalManager::Instance()->ActiveSession = PrevSession;
+  }
+}
+//---------------------------------------------------------------------------
+void __fastcall TCustomScpExplorerForm::ExecutedFileEarlyClosed(
+  const TEditedFileData * Data, bool & KeepOpen)
+{
+  // Command is set for external editors only (not for "shell" open).
+  if (!Data->Command.IsEmpty())
+  {
+    bool AnyFound = false;
+    bool AnyMDI = false;
+    bool AnyNonMDI = false;
+    bool AnyDetect = false;
+    TEditorList * EditorList = new TEditorList();
+    try
+    {
+      *EditorList = *WinConfiguration->EditorList;
+      for (int i = 0; i < EditorList->Count; i++)
+      {
+        const TEditorPreferences * Editor = EditorList->Editors[i];
+        if ((Editor->Data->Editor == edExternal) &&
+            (Editor->Data->ExternalEditor == Data->Command))
+        {
+          AnyFound = true;
+          if (Editor->Data->SDIExternalEditor)
+          {
+            AnyNonMDI = true;
+            if (Editor->Data->DetectMDIExternalEditor)
+            {
+              AnyDetect = true;
+            }
+          }
+          else
+          {
+            AnyMDI = true;
+          }
+        }
+      }
+
+      bool EnableMDI = false;
+      bool DisableDetect = false;
+
+      if (AnyMDI)
+      {
+        KeepOpen = true;
+        if (AnyNonMDI)
+        {
+          // there is at least one instance of the editor with MDI support enabled,
+          // and one with disabled, enable it for all instances
+          EnableMDI = true;
+        }
+      }
+      else if (AnyFound && !AnyDetect)
+      {
+        // at least once instance found but all have MDI autodetection disabled
+        // => close the file (default action)
+      }
+      else
+      {
+        // no instance of the editor has MDI support enabled
+
+        TMessageParams Params;
+        if (AnyFound)
+        {
+          // there is at least one instance of the editor
+          Params.Params |= mpNeverAskAgainCheck;
+        }
+        unsigned int Answer = MessageDialog(FMTLOAD(EDITOR_EARLY_CLOSED2, (Data->OriginalFileName)), qtWarning,
+          qaYes | qaNo, HELP_EDITOR_EARLY_CLOSED, &Params);
+        switch (Answer)
+        {
+          case qaNeverAskAgain:
+            DisableDetect = true;
+            break;
+
+          case qaNo:
+            EnableMDI = true;
+            KeepOpen = true;
+            break;
+        }
+      }
+
+      if (AnyFound && (EnableMDI || DisableDetect))
+      {
+        bool Changed = false;
+        for (int i = 0; i < EditorList->Count; i++)
+        {
+          const TEditorPreferences * Editor = EditorList->Editors[i];
+          if ((Editor->Data->Editor == edExternal) &&
+              (Editor->Data->ExternalEditor == Data->Command) &&
+              ((EnableMDI && Editor->Data->SDIExternalEditor) ||
+               (DisableDetect && Editor->Data->DetectMDIExternalEditor)))
+          {
+            Changed = true;
+            TEditorPreferences * UpdatedEditor = new TEditorPreferences(*Editor);
+            if (EnableMDI)
+            {
+              UpdatedEditor->GetData()->SDIExternalEditor = false;
+            }
+            if (DisableDetect)
+            {
+              UpdatedEditor->GetData()->DetectMDIExternalEditor = false;
+            }
+            EditorList->Change(i, UpdatedEditor);
+          }
+        }
+
+        if (Changed)
+        {
+          WinConfiguration->EditorList = EditorList;
+        }
+      }
+    }
+    __finally
+    {
+      delete EditorList;
+    }
+  }
+  else
+  {
+    // "open" case
+
+    MessageDialog(FMTLOAD(APP_EARLY_CLOSED, (Data->OriginalFileName)), qtWarning,
+      qaOK, HELP_APP_EARLY_CLOSED);
+  }
+}
+//---------------------------------------------------------------------------
+void __fastcall TCustomScpExplorerForm::ExecutedFileUploadComplete(TObject * Sender)
+{
+  EditorFormFileUploadComplete(DebugNotNull(dynamic_cast<TForm *>(Sender)));
+}
+//---------------------------------------------------------------------------
+void __fastcall TCustomScpExplorerForm::RemoteDirViewEnter(TObject * /*Sender*/)
+{
+  SideEnter(osRemote);
+}
+//---------------------------------------------------------------------------
+void __fastcall TCustomScpExplorerForm::RemoteDriveViewEnter(TObject * /*Sender*/)
+{
+  MakeNextInTabOrder(RemoteDirPanel, RemoteDrivePanel);
+  SideEnter(osRemote);
+}
+//---------------------------------------------------------------------------
+void __fastcall TCustomScpExplorerForm::SideEnter(TOperationSide Side)
+{
+  FCurrentSide = Side;
+  if (Visible)
+  {
+    UpdateControls();
+  }
+}
+//---------------------------------------------------------------------------
+void __fastcall TCustomScpExplorerForm::DeleteFiles(TOperationSide Side,
+  TStrings * FileList, bool Alternative)
+{
+  TCustomDirView * DView = DirView(Side);
+  DView->SaveSelection();
+  DView->SaveSelectedNames();
+  DebugAssert(!FAlternativeDelete);
+  FAlternativeDelete = Alternative;
+
+  try
+  {
+    if (!IsSideLocalBrowser(Side))
+    {
+      DebugAssert(Terminal != NULL);
+      Terminal->DeleteFiles(FileList, FLAGMASK(Alternative, dfAlternative));
+    }
+    else
+    {
+      if (IsLocalBrowserMode())
+      {
+        Configuration->Usage->Inc(L"LocalLocalDeletes");
+      }
+      TValueRestorer<TOperationSide> ProgressSideRestorer(FProgressSide);
+      FProgressSide = FCurrentSide;
+      try
+      {
+        TTerminalManager::Instance()->LocalTerminal->DeleteLocalFiles(FileList, FLAGMASK(Alternative, dfAlternative));
+      }
+      __finally
+      {
+        ReloadLocalDirectory();
+      }
+    }
+    FAlternativeDelete = false;
+  }
+  catch(...)
+  {
+    FAlternativeDelete = false;
+    DView->DiscardSavedSelection();
+    throw;
+  }
+  DView->RestoreSelection();
+}
+//---------------------------------------------------------------------------
+void __fastcall TCustomScpExplorerForm::LockFiles(TStrings * FileList, bool Lock)
+{
+  DebugAssert(Terminal);
+  DebugAssert(!IsLocalBrowserMode());
+  RemoteDirView->SaveSelection();
+  RemoteDirView->SaveSelectedNames();
+
+  try
+  {
+    if (Lock)
+    {
+      Terminal->LockFiles(FileList);
+    }
+    else
+    {
+      Terminal->UnlockFiles(FileList);
+    }
+  }
+  catch(...)
+  {
+    RemoteDirView->DiscardSavedSelection();
+    throw;
+  }
+  RemoteDirView->RestoreSelection();
+}
+//---------------------------------------------------------------------------
+bool __fastcall TCustomScpExplorerForm::RemoteTransferDialog(TManagedTerminal *& Session,
+  TStrings * FileList, UnicodeString & Target, UnicodeString & FileMask, bool & DirectCopy,
+  bool NoConfirmation, bool Move)
+{
+  DebugAssert(Terminal != NULL);
+  DebugAssert(!IsLocalBrowserMode());
+  // update Terminal->StateData->RemoteDirectory
+  UpdateSession(Terminal);
+
+  if (Session == NULL)
+  {
+    Session = TTerminalManager::Instance()->ActiveTerminal;
+  }
+
+  if (Session == TTerminalManager::Instance()->ActiveTerminal)
+  {
+    if (RemoteDriveView->DropTarget != NULL)
+    {
+      Target = RemoteDriveView->NodePathName(RemoteDriveView->DropTarget);
+    }
+    else if (RemoteDirView->DropTarget != NULL)
+    {
+      DebugAssert(RemoteDirView->ItemIsDirectory(RemoteDirView->DropTarget));
+      Target = RemoteDirView->ItemFullFileName(RemoteDirView->DropTarget);
+    }
+    else
+    {
+      Target = RemoteDirView->Path;
+    }
+  }
+  else
+  {
+    Target = Session->StateData->RemoteDirectory;
+  }
+
+  Target = UnixIncludeTrailingBackslash(Target);
+  if (FileList->Count == 1)
+  {
+    FileMask = DelimitFileNameMask(UnixExtractFileName(FileList->Strings[0]));
+  }
+  else
+  {
+    FileMask = AnyMask;
+  }
+  DirectCopy = Terminal->IsCapable[fcRemoteCopy] || Terminal->IsCapable[fcSecondaryShell];
+  bool Result = true;
+  if (!NoConfirmation)
+  {
+    bool Multi = (FileList->Count > 1);
+
+    if (Move)
+    {
+      Result = DoRemoteMoveDialog(Multi, Target, FileMask);
+    }
+    else
+    {
+      TStrings * Sessions = TTerminalManager::Instance()->SessionList;
+      TStrings * Directories = new TStringList;
+      try
+      {
+        for (int Index = 0; Index < Sessions->Count; Index++)
+        {
+          TManagedTerminal * Terminal =
+            dynamic_cast<TManagedTerminal *>(Sessions->Objects[Index]);
+          Directories->Add(Terminal->StateData->RemoteDirectory);
+        }
+
+        TDirectRemoteCopy AllowDirectCopy;
+        if (Terminal->IsCapable[fcRemoteCopy] || Terminal->CommandSessionOpened)
+        {
+          DebugAssert(DirectCopy);
+          AllowDirectCopy = drcAllow;
+        }
+        else if (Terminal->IsCapable[fcSecondaryShell])
+        {
+          DebugAssert(DirectCopy);
+          AllowDirectCopy = drcConfirmCommandSession;
+        }
+        else
+        {
+          DebugAssert(!DirectCopy);
+          AllowDirectCopy = drcDisallow;
+        }
+        void * ASession = Session;
+        Result = DoRemoteCopyDialog(Sessions, Directories, AllowDirectCopy,
+          Multi, ASession, Target, FileMask, DirectCopy, TTerminalManager::Instance()->ActiveTerminal);
+        Session = static_cast<TManagedTerminal *>(ASession);
+      }
+      __finally
+      {
+        delete Directories;
+      }
+    }
+  }
+  return Result;
+}
+//---------------------------------------------------------------------------
+bool __fastcall TCustomScpExplorerForm::RemoteTransferFiles(
+  TStrings * FileList, bool NoConfirmation, bool Move, TManagedTerminal * Session)
+{
+  DebugAssert(!IsLocalBrowserMode());
+  bool DirectCopy;
+  UnicodeString Target, FileMask;
+  bool Result = RemoteTransferDialog(Session, FileList, Target, FileMask, DirectCopy, NoConfirmation, Move);
+  if (Result)
+  {
+    if (!Move && !DirectCopy)
+    {
+      Configuration->Usage->Inc("RemoteCopyTemp");
+
+      UnicodeString RootTempDir;
+      UnicodeString TempDir;
+
+      TemporarilyDownloadFiles(FileList, false, RootTempDir, TempDir, false, false, false);
+
+      TStrings * TemporaryFilesList = new TStringList();
+
+      try
+      {
+        TMakeLocalFileListParams MakeFileListParam;
+        MakeFileListParam.FileList = TemporaryFilesList;
+        MakeFileListParam.FileTimes = NULL;
+        MakeFileListParam.IncludeDirs = true;
+        MakeFileListParam.Recursive = false;
+
+        ProcessLocalDirectory(TempDir, Terminal->MakeLocalFileList, &MakeFileListParam);
+
+        TTerminalManager::Instance()->ActiveSession = Session;
+
+        if (TemporaryFilesList->Count > 0)
+        {
+          TGUICopyParamType CopyParam = GUIConfiguration->CurrentCopyParam;
+          CopyParam.FileMask = FileMask;
+
+          DebugAssert(!FAutoOperation);
+          FAutoOperation = true;
+          Terminal->CopyToRemote(TemporaryFilesList, Target, &CopyParam, cpTemporary, NULL);
+        }
+      }
+      __finally
+      {
+        delete TemporaryFilesList;
+        FAutoOperation = false;
+        if (!RootTempDir.IsEmpty())
+        {
+          RecursiveDeleteFile(ExcludeTrailingBackslash(RootTempDir), false);
+        }
+      }
+    }
+    else
+    {
+      RemoteDirView->SaveSelection();
+      RemoteDirView->SaveSelectedNames();
+
+      try
+      {
+        if (Move)
+        {
+          Configuration->Usage->Inc("RemoteMove");
+
+          Terminal->MoveFiles(FileList, Target, FileMask);
+        }
+        else
+        {
+          Configuration->Usage->Inc("RemoteCopyDirect");
+
+          DebugAssert(DirectCopy);
+          DebugAssert(Session == Terminal);
+
+          if (Terminal->IsCapable[fcRemoteCopy] ||
+              Terminal->CommandSessionOpened ||
+              CommandSessionFallback())
+          {
+            Terminal->CopyFiles(FileList, Target, FileMask);
+          }
+        }
+      }
+      catch(...)
+      {
+        RemoteDirView->DiscardSavedSelection();
+        throw;
+      }
+      RemoteDirView->RestoreSelection();
+    }
+  }
+  return Result;
+}
+//---------------------------------------------------------------------------
+void __fastcall TCustomScpExplorerForm::CreateRemoteDirectory(
+  const UnicodeString & Path, TRemoteProperties & Properties)
+{
+  DebugAssert(!IsLocalBrowserMode());
+  Properties.Valid = Properties.Valid << vpEncrypt;
+  Properties.Encrypt = GUIConfiguration->CurrentCopyParam.EncryptNewFiles;
+  RemoteDirView->CreateDirectoryEx(Path, &Properties);
+}
+//---------------------------------------------------------------------------
+void __fastcall TCustomScpExplorerForm::CreateDirectory(TOperationSide Side)
+{
+  Side = GetSide(Side);
+  TRemoteProperties Properties = GUIConfiguration->NewDirectoryProperties;
+  TRemoteProperties * AProperties = (!IsSideLocalBrowser(Side) ? &Properties : NULL);
+  UnicodeString Name = LoadStr(NEW_FOLDER);
+  int AllowedChanges =
+    FLAGMASK(!IsSideLocalBrowser(Side) && Terminal->IsCapable[fcModeChanging], cpMode);
+  bool SaveSettings = false;
+
+  if (DoCreateDirectoryDialog(Name, AProperties, AllowedChanges, SaveSettings))
+  {
+    TWindowLock Lock(this);
+    if (!IsSideLocalBrowser(Side))
+    {
+      if (SaveSettings)
+      {
+        GUIConfiguration->NewDirectoryProperties = Properties;
+      }
+      CreateRemoteDirectory(Name, Properties);
+    }
+    else
+    {
+      DirView(Side)->CreateDirectory(Name);
+    }
+  }
+}
+//---------------------------------------------------------------------------
+void __fastcall TCustomScpExplorerForm::HomeDirectory(TOperationSide Side)
+{
+  TWindowLock Lock(this);
+  DirView(Side)->ExecuteHomeDirectory();
+}
+//---------------------------------------------------------------------------
+void __fastcall TCustomScpExplorerForm::OpenDirectory(TOperationSide Side)
+{
+  DoOpenDirectoryDialog(odBrowse, Side);
+}
+//---------------------------------------------------------------------------
+bool __fastcall TCustomScpExplorerForm::OpenBookmark(TOperationSide Side, TBookmark * Bookmark)
+{
+  TOperationSide BookmarkSide = IsLocalBrowserMode() ? osLocal : Side;
+  UnicodeString Path = Bookmark->GetSideDirectory(BookmarkSide);
+
+  bool Result = !Path.IsEmpty();
+  if (Result)
+  {
+    // While we might get here when the session is closed (from location profiles),
+    // it's not a problem as the Path setter is noop then
+    DirView(Side)->Path = Path;
+  }
+  return Result;
+}
+//---------------------------------------------------------------------------
+void __fastcall TCustomScpExplorerForm::CalculateSize(
+  TStrings * FileList, __int64 & Size, TCalculateSizeStats & Stats,
+  bool & Close)
+{
+  // terminal can be already closed (e.g. dropped connection)
+  if (Terminal != NULL)
+  {
+    try
+    {
+      Terminal->CalculateFilesSize(FileList, Size, 0, NULL, true, Stats);
+    }
+    catch(...)
+    {
+      if (!Terminal->Active)
+      {
+        Close = true;
+      }
+      throw;
+    }
+  }
+}
+//---------------------------------------------------------------------------
+void __fastcall TCustomScpExplorerForm::CalculateChecksum(const UnicodeString & Alg,
+  TStrings * FileList, TCalculatedChecksumEvent OnCalculatedChecksum,
+  bool & Close)
+{
+  // terminal can be already closed (e.g. dropped connection)
+  if (Terminal != NULL)
+  {
+    Configuration->Usage->Inc(L"ChecksumCalculated");
+
+    try
+    {
+      Terminal->CalculateFilesChecksum(Alg, FileList, NULL, OnCalculatedChecksum);
+    }
+    catch(...)
+    {
+      if (!Terminal->Active)
+      {
+        Close = true;
+      }
+      throw;
+    }
+  }
+}
+//---------------------------------------------------------------------------
+bool __fastcall TCustomScpExplorerForm::SetProperties(TOperationSide Side, TStrings * FileList)
+{
+  bool Result;
+  if (!IsSideLocalBrowser(Side))
+  {
+    TRemoteTokenList * GroupList = NULL;
+    TRemoteTokenList * UserList = NULL;
+
+    try
+    {
+      TRemoteProperties CurrentProperties;
+
+      if (Terminal->LoadFilesProperties(FileList))
+      {
+        RemoteDirView->Invalidate();
+      }
+
+      bool CapableGroupChanging = Terminal->IsCapable[fcGroupChanging];
+      bool CapableOwnerChanging = Terminal->IsCapable[fcOwnerChanging];
+      if (CapableGroupChanging || CapableOwnerChanging)
+      {
+        if (CapableGroupChanging)
+        {
+          GroupList = Terminal->Groups->Duplicate();
+        }
+        if (CapableOwnerChanging)
+        {
+          UserList = Terminal->Users->Duplicate();
+        }
+        TRemoteDirectory * Files = Terminal->Files;
+        int Count = Files->Count;
+        if (Count > 100)
+        {
+          Count = 100;
+        }
+        for (int Index = 0; Index < Count; Index++)
+        {
+          TRemoteFile * File = Files->Files[Index];
+          if (CapableGroupChanging)
+          {
+            GroupList->AddUnique(File->Group);
+          }
+          if (CapableOwnerChanging)
+          {
+            UserList->AddUnique(File->Owner);
+          }
+        }
+
+        // if we haven't collected tokens for all files in current directory,
+        // make sure we collect them at least for all selected files.
+        // (note that so far the files in FileList has to be from current direcotry)
+        if (Count < Files->Count)
+        {
+          for (int Index = 0; Index < FileList->Count; Index++)
+          {
+            TRemoteFile * File = (TRemoteFile *)(FileList->Objects[Index]);
+            if (CapableGroupChanging)
+            {
+              GroupList->AddUnique(File->Group);
+            }
+            if (CapableOwnerChanging)
+            {
+              UserList->AddUnique(File->Owner);
+            }
+          }
+        }
+      }
+
+      CurrentProperties = TRemoteProperties::CommonProperties(FileList);
+
+      int Flags = 0;
+      if (Terminal->IsCapable[fcModeChanging]) Flags |= cpMode;
+      if (CapableOwnerChanging) Flags |= cpOwner;
+      if (CapableGroupChanging) Flags |= cpGroup;
+
+      TCalculateChecksumEvent CalculateChecksumEvent = NULL;
+      if (Terminal->IsCapable[fcCalculatingChecksum])
+      {
+        CalculateChecksumEvent = CalculateChecksum;
+      }
+
+      std::unique_ptr<TStrings> ChecksumAlgs(new TStringList());
+      Terminal->GetSupportedChecksumAlgs(ChecksumAlgs.get());
+
+      TRemoteProperties NewProperties = CurrentProperties;
+      Result =
+        DoPropertiesDialog(FileList, RemoteDirView->PathName,
+          GroupList, UserList, ChecksumAlgs.get(), &NewProperties, Flags,
+          Terminal->IsCapable[fcGroupOwnerChangingByID],
+          CalculateSize, CalculateChecksumEvent);
+      if (Result)
+      {
+        NewProperties = TRemoteProperties::ChangedProperties(CurrentProperties, NewProperties);
+        Terminal->ChangeFilesProperties(FileList, &NewProperties);
+      }
+    }
+    __finally
+    {
+      delete GroupList;
+      delete UserList;
+    }
+  }
+  else
+  {
+    DirView(Side)->DisplayPropertiesMenu();
+    Result = true;
+  }
+  return Result;
+}
+//---------------------------------------------------------------------------
+void __fastcall TCustomScpExplorerForm::KeyProcessed(Word & Key, TShiftState Shift)
+{
+  if (Shift * AllKeyShiftStates() == (TShiftState() << ssAlt))
+  {
+    FIgnoreNextDialogChar = Key;
+  }
+  Key = 0;
+}
+//---------------------------------------------------------------------------
+void __fastcall TCustomScpExplorerForm::CheckCustomCommandShortCut(
+  TCustomCommandList * List, Word & Key, Classes::TShiftState Shift, TShortCut KeyShortCut)
+{
+  const TCustomCommandType * Command = List->Find(KeyShortCut);
+  if (Command != NULL)
+  {
+    KeyProcessed(Key, Shift);
+    if (CustomCommandState(*Command, false, ccltAll) > 0)
+    {
+      TAutoFlag DontCopyCommandToClipboardFlag(DontCopyCommandToClipboard);
+      ExecuteFileOperationCommand(foCustomCommand, osRemote,
+        false, false, const_cast<TCustomCommandType *>(Command));
+    }
+  }
+}
+//---------------------------------------------------------------------------
+void __fastcall TCustomScpExplorerForm::KeyDown(Word & Key, Classes::TShiftState Shift)
+{
+  if (QueueView3->Focused() && (QueueView3->OnKeyDown != NULL))
+  {
+    QueueView3->OnKeyDown(QueueView3, Key, Shift);
+  }
+
+  if (!DirView(osCurrent)->IsEditing())
+  {
+    TShortCut KeyShortCut = ShortCut(Key, Shift);
+    for (int Index = 0; Index < NonVisualDataModule->ExplorerActions->ActionCount; Index++)
+    {
+      // Note that handling shortcuts on panel (current control) popup menu has precendence over this.
+      // But so far it's not a problem, as it does what we want.
+      TAction * Action = (TAction *)NonVisualDataModule->ExplorerActions->Actions[Index];
+      if (((Action->ShortCut == KeyShortCut) ||
+           (Action->SecondaryShortCuts->IndexOfShortCut(KeyShortCut) >= 0)) &&
+          AllowedAction(Action, aaShortCut))
+      {
+        // Has to be called before the action as the dialog char is already in queue.
+        // So when the action consumes message queue, we already need to have the
+        // FIgnoreNextDialogChar set
+        KeyProcessed(Key, Shift);
+        // Reset reference to previous component (when menu/toolbar was clicked).
+        // Needed to detect that action was invoked by keyboard shortcut
+        // in TNonVisualDataModule::ExplorerActionsExecute
+        Action->ActionComponent = NULL;
+        Action->Execute();
+        return;
+      }
+    }
+    for (int i = 0; i < TTerminalManager::Instance()->Count; i++)
+    {
+      if (NonVisualDataModule->OpenSessionShortCut(i) == KeyShortCut)
+      {
+        KeyProcessed(Key, Shift);
+        TTerminalManager::Instance()->ActiveSessionIndex = i;
+        return;
+      }
+    }
+    if (Key == VK_TAB && Shift.Contains(ssCtrl))
+    {
+      KeyProcessed(Key, Shift);
+      TTerminalManager::Instance()->CycleTerminals(!Shift.Contains(ssShift));
+    }
+
+    TShortCut CustomShortCut = NormalizeCustomShortCut(KeyShortCut);
+    if (IsCustomShortCut(CustomShortCut))
+    {
+      CheckCustomCommandShortCut(WinConfiguration->CustomCommandList, Key, Shift, CustomShortCut);
+      CheckCustomCommandShortCut(WinConfiguration->ExtensionList, Key, Shift, CustomShortCut);
+
+      if (WinConfiguration->SharedBookmarks != NULL)
+      {
+        TBookmark * Bookmark = WinConfiguration->SharedBookmarks->FindByShortCut(CustomShortCut);
+        if ((Bookmark != NULL) &&
+            OpenBookmark(FCurrentSide, Bookmark))
+        {
+          KeyProcessed(Key, Shift);
+        }
+      }
+    }
+  }
+
+  TForm::KeyDown(Key, Shift);
+}
+//---------------------------------------------------------------------------
+void __fastcall TCustomScpExplorerForm::InitStatusBar()
+{
+  bool OpenedTerminal = false;
+  UnicodeString ProtocolName;
+  UnicodeString ProtocolNameHint;
+  UnicodeString SecurityProtocolName;
+  UnicodeString DurationHint;
+
+  // See the comment in TScpCommanderForm::UpdateControls()
+  TTerminal * ActiveTerminal = TTerminalManager::Instance()->ActiveTerminal;
+  if (ActiveTerminal != NULL)
+  {
+    // Active is not enough here
+    if (ActiveTerminal->Status == ssOpened)
+    {
+      const TSessionInfo & SessionInfo = ActiveTerminal->GetSessionInfo();
+      const TFileSystemInfo & FileSystemInfo = ActiveTerminal->GetFileSystemInfo();
+      if (FileSystemInfo.ProtocolName.IsEmpty())
+      {
+        ProtocolName = SessionInfo.ProtocolName;
+      }
+      else
+      {
+        ProtocolName = FileSystemInfo.ProtocolName;
+      }
+      ProtocolNameHint = LoadStr(STATUS_PROTOCOL_HINT);
+      SecurityProtocolName = SessionInfo.SecurityProtocolName;
+
+      DurationHint = LoadStr(STATUS_DURATION_HINT);
+      OpenedTerminal = true;
+    }
+    else if (ActiveTerminal->Status > ssClosed)
+    {
+      ProtocolName = LoadStr(STATUS_CONNECTING);
+    }
+    else
+    {
+      ProtocolName = LoadStr(STATUS_NOT_CONNECTED2);
+    }
+  }
+
+  TTBXStatusBar * SessionStatusBar = (TTBXStatusBar *)GetComponent(fcStatusBar);
+
+  int Offset = SessionStatusBar->Panels->Count - SessionPanelCount;
+
+  TTBXStatusPanel * ProtocolStatusPanel = SessionStatusBar->Panels->Items[Offset + 0];
+  ProtocolStatusPanel->ViewPriority = (ActiveTerminal != NULL) ? 100 : 0;
+  if (ProtocolStatusPanel->Caption != ProtocolName)
+  {
+    ProtocolStatusPanel->Caption = ProtocolName;
+    std::unique_ptr<TCanvas> Canvas(CreateControlCanvas(SessionStatusBar));
+    ProtocolStatusPanel->Size = Canvas->TextWidth(ProtocolName) + ScaleByTextHeight(SessionStatusBar, 32);
+  }
+  ProtocolStatusPanel->Hint = ProtocolNameHint;
+
+  TTBXStatusPanel * SecurityStatusPanel = SessionStatusBar->Panels->Items[Offset + 1];
+  SecurityStatusPanel->ViewPriority = OpenedTerminal ? 98 : 0;
+  bool SecurityEnabled = !SecurityProtocolName.IsEmpty();
+  SecurityStatusPanel->Enabled = SecurityEnabled;
+  UnicodeString SecurityProtocolHint;
+  if (SecurityEnabled)
+  {
+    SecurityProtocolHint = FMTLOAD(STATUS_SECURE, (SecurityProtocolName));
+  }
+  else
+  {
+    SecurityProtocolHint = LoadStr(STATUS_INSECURE);
+  }
+  SecurityStatusPanel->Hint = SecurityProtocolHint;
+
+  TTBXStatusPanel * DurationStatusPanel = SessionStatusBar->Panels->Items[Offset + 2];
+  DurationStatusPanel->ViewPriority = OpenedTerminal ? 99 : 0;
+  DurationStatusPanel->Hint = DurationHint;
+
+  UpdateStatusBar();
+}
+//---------------------------------------------------------------------------
+void __fastcall TCustomScpExplorerForm::UpdateStatusBar()
+{
+  TTBXStatusBar * SessionStatusBar = (TTBXStatusBar *)GetComponent(fcStatusBar);
+  DebugAssert(SessionStatusBar != NULL);
+
+  TTBXStatusPanel * NoteStatusPanel = SessionStatusBar->Panels->Items[0];
+  if (!FNote.IsEmpty())
+  {
+    NoteStatusPanel->Caption = FNote;
+  }
+  else
+  {
+    UpdateStatusPanelText(NoteStatusPanel);
+  }
+  NoteStatusPanel->Hint = FNoteHints;
+
+  UnicodeString LoginTime;
+  // See the comment in TScpCommanderForm::UpdateControls()
+  TTerminal * ActiveTerminal = TTerminalManager::Instance()->ActiveTerminal;
+  // Active is not enough here
+  if ((ActiveTerminal != NULL) && (ActiveTerminal->Status == ssOpened))
+  {
+    const TSessionInfo & SessionInfo = ActiveTerminal->GetSessionInfo();
+    LoginTime = FormatDateTimeSpan(Configuration->TimeFormat, Now() - SessionInfo.LoginTime);
+  }
+  TTBXStatusPanel * DurationStatusPanel = SessionStatusBar->Panels->Items[SessionStatusBar->Panels->Count - 1];
+  DurationStatusPanel->Caption = LoginTime;
+}
+//---------------------------------------------------------------------------
+void __fastcall TCustomScpExplorerForm::UpdateStatusPanelText(TTBXStatusPanel * Panel)
+{
+  Panel->Caption = L"";
+}
+//---------------------------------------------------------------------------
+void __fastcall TCustomScpExplorerForm::Idle()
+{
+
+  if (FShowing || FStandaloneEditing)
+  {
+    FEditorManager->Check();
+
+    // make sure that Idle is called before update queue, as it may invoke QueueEvent
+    // that needs to know if queue view is visible (and it may be closed after queue update)
+    TTerminalManager::Instance()->Idle(FDoNotIdleCurrentTerminal > 0);
+  }
+
+  if (FShowing)
+  {
+    if (!NonVisualDataModule->Busy &&
+        // Menu is opened or drag&drop is going on
+        (Mouse->Capture == NULL))
+    {
+      if (FRefreshRemoteDirectory)
+      {
+        if ((Terminal != NULL) && (Terminal->Status == ssOpened))
+        {
+          Terminal->RefreshDirectory();
+        }
+        FRefreshRemoteDirectory = false;
+      }
+      if (FRefreshLocalDirectory)
+      {
+        ReloadLocalDirectory();
+        FRefreshLocalDirectory = false;
+      }
+
+      if (WinConfiguration->RefreshRemotePanel)
+      {
+        if ((Terminal != NULL) && (Terminal->Status == ssOpened) &&
+            (Now() - Terminal->DirectoryLoaded > WinConfiguration->RefreshRemotePanelInterval))
+        {
+          RemoteDirView->ReloadDirectory();
+        }
+      }
+    }
+  }
+
+  if (FShowing || FStandaloneEditing)
+  {
+    if (FQueueStatusInvalidated)
+    {
+      UpdateQueueStatus(false);
+    }
+
+    RefreshQueueItems();
+  }
+
+  if (FShowing)
+  {
+    UpdateStatusBar();
+  }
+
+  FIgnoreNextDialogChar = 0;
+
+}
+//---------------------------------------------------------------------------
+void __fastcall TCustomScpExplorerForm::UserActionTimer(TObject * /*Sender*/)
+{
+  try
+  {
+    FUserActionTimer->Enabled = false;
+    if (IsQueueAutoPopup() && (FPendingQueueActionItem != NULL))
+    {
+      if (TQueueItem::IsUserActionStatus(FPendingQueueActionItem->Status))
+      {
+        FPendingQueueActionItem->ProcessUserAction();
+      }
+    }
+  }
+  __finally
+  {
+    FPendingQueueActionItem = NULL;
+  }
+}
+//---------------------------------------------------------------------------
+void __fastcall TCustomScpExplorerForm::ApplicationMinimize(TObject * /*Sender*/)
+{
+  if (WinConfiguration->MinimizeToTray)
+  {
+    UpdateTrayIcon();
+    FTrayIcon->Visible = true;
+    if (Visible)
+    {
+      ShowWindow(Handle, SW_HIDE);
+    }
+  }
+}
+//---------------------------------------------------------------------------
+void __fastcall TCustomScpExplorerForm::ApplicationRestore(TObject * /*Sender*/)
+{
+  // WORKAROUND
+  // When restoring maximized window from minimization,
+  // rarely some controls do not align properly.
+  // Two instances seen (both for Commander):
+  // - When restoring, window is temporarily narrower (not maximized),
+  //   causing toolbars on TopDock to wrap and dock to expand horizontally.
+  //   Once maximized already, top dock shinks back, but the session PageControl,
+  //   do not align up, leaving space between TopDock and PageControl.
+  // - Similar issue seen with LocalDirView not aligning down to status bar.
+  for (int Index = 0; Index < ControlCount; Index++)
+  {
+    RealignControl(Controls[Index]);
+  }
+
+  if (FTrayIcon->Visible)
+  {
+    FTrayIcon->Visible = false;
+    if (Visible)
+    {
+      ShowWindow(Handle, SW_SHOW);
+    }
+  }
+
+  if (FNeedSession && DebugAlwaysTrue(Terminal == NULL))
+  {
+    FNeedSession = false;
+    NonVisualDataModule->StartBusy();
+    try
+    {
+      NeedSession(true);
+    }
+    __finally
+    {
+      NonVisualDataModule->EndBusy();
+    }
+  }
+}
+//---------------------------------------------------------------------------
+void __fastcall TCustomScpExplorerForm::UpdateTrayIcon()
+{
+  FTrayIcon->Hint = GetMainForm()->Caption;
+}
+//---------------------------------------------------------------------------
+void __fastcall TCustomScpExplorerForm::ApplicationTitleChanged()
+{
+  UpdateTrayIcon();
+}
+//---------------------------------------------------------------------------
+void __fastcall TCustomScpExplorerForm::RestoreApp()
+{
+  // workaround
+  // TApplication.WndProc sets TApplication.FAppIconic to false,
+  // on WM_ACTIVATEAPP, what renders TApplication.Restore no-op function.
+  // But WM_ACTIVATEAPP message can be received even when
+  // the main window is minimized to the tray and internal editor window is focused
+  // (after another application was previously active)
+  if (::IsIconic(Handle))
+  {
+    if (!IsAppIconic())
+    {
+      SetAppIconic(true);
+    }
+  }
+  ::ApplicationRestore();
+  Application->BringToFront();
+}
+//---------------------------------------------------------------------------
+void __fastcall TCustomScpExplorerForm::TrayIconClick(TObject * /*Sender*/)
+{
+  RestoreApp();
+}
+//---------------------------------------------------------------------------
+void __fastcall TCustomScpExplorerForm::NewSession(const UnicodeString & SessionUrl)
+{
+  if (OpenInNewWindow())
+  {
+    ExecuteNewInstance(SessionUrl);
+  }
+  else
+  {
+    TTerminalManager::Instance()->NewSession(SessionUrl);
+  }
+}
+//---------------------------------------------------------------------------
+UnicodeString __fastcall TCustomScpExplorerForm::SaveHiddenDuplicateSession(TSessionData * SessionData)
+{
+  UnicodeString SessionName = StoredSessions->HiddenPrefix + Terminal->SessionData->SessionName;
+  StoredSessions->NewSession(SessionName, SessionData);
+  // modified only, explicit
+  StoredSessions->Save(false, true);
+
+  // encode session name because of slashes in hierarchical sessions
+  return EncodeUrlString(SessionName);
+}
+//---------------------------------------------------------------------------
+UnicodeString __fastcall TCustomScpExplorerForm::CreateHiddenDuplicateSession()
+{
+  // current working directories become defaults here, what is not right
+  std::unique_ptr<TSessionData> SessionData(CloneCurrentSessionData());
+  return SaveHiddenDuplicateSession(SessionData.get());
+}
+//---------------------------------------------------------------------------
+void __fastcall TCustomScpExplorerForm::DuplicateSession()
+{
+  if (OpenInNewWindow())
+  {
+    ExecuteNewInstance(CreateHiddenDuplicateSession());
+  }
+  else
+  {
+    // current working directories become defaults here, what is not right
+    std::unique_ptr<TSessionData> SessionData(CloneCurrentSessionData());
+
+    TTerminalManager * Manager = TTerminalManager::Instance();
+    TManagedTerminal * ATerminal = Manager->NewManagedTerminal(SessionData.get());
+    // We definitelly want this
+    ATerminal->Disconnected = Terminal->Disconnected;
+    // Not sure about these two
+    ATerminal->Permanent = Terminal->Permanent;
+    ATerminal->DisconnectedTemporarily = Terminal->DisconnectedTemporarily; // maybe
+    Manager->ActiveSession = ATerminal;
+  }
+}
+//---------------------------------------------------------------------------
+void __fastcall TCustomScpExplorerForm::RenameSession()
+{
+  UnicodeString Name = Terminal->SessionData->SessionName;
+  if (InputDialog(LoadStr(RENAME_SESSION_TITLE), LoadStr(RENAME_SESSION_PROMPT), Name, HELP_SESSION_RENAME))
+  {
+    // Checks for a slash only, so it's not that big deal that we do the check after submitting the dialog only.
+    TSessionData::ValidateName(Name);
+
+    // This is inconsistent with how color (for example) is handled.
+    Terminal->SessionData->Name = Name;
+
+    UpdateControls();
+    // Add/Remove distinguishing paths from sessions of the same name.
+    SessionListChanged();
+  }
+}
+//---------------------------------------------------------------------------
+bool __fastcall TCustomScpExplorerForm::CanCloseQueue(TTerminalQueue * Queue)
+{
+  DebugAssert(Queue != NULL);
+  bool Result = Queue->IsEmpty;
+  if (!Result)
+  {
+    SetFocus();
+    Result = (MessageDialog(LoadStr(PENDING_QUEUE_ITEMS2), qtWarning, qaOK | qaCancel, HELP_NONE) == qaOK);
+  }
+  return Result;
+}
+//---------------------------------------------------------------------------
+bool __fastcall TCustomScpExplorerForm::CanCloseQueue()
+{
+  return CanCloseQueue(FQueue);
+}
+//---------------------------------------------------------------------------
+void __fastcall TCustomScpExplorerForm::CloseSession()
+{
+  if (CanCloseQueue())
+  {
+    TTerminalManager::Instance()->FreeActiveTerminal();
+  }
+}
+//---------------------------------------------------------------------------
+void __fastcall TCustomScpExplorerForm::DisconnectSession()
+{
+  if (CanCloseQueue())
+  {
+    TTerminalManager::Instance()->DisconnectActiveTerminal();
+  }
+}
+//---------------------------------------------------------------------------
+void __fastcall TCustomScpExplorerForm::TerminalDisconnected()
+{
+  DetachTerminal(Terminal);
+  RemoteDirView->Terminal = Terminal;
+  UpdateRemotePathComboBox(false);
+  InitStatusBar();
+  UpdateControls();
+}
+//---------------------------------------------------------------------------
+void __fastcall TCustomScpExplorerForm::TerminalConnecting()
+{
+  InitStatusBar();
+}
+//---------------------------------------------------------------------------
+void __fastcall TCustomScpExplorerForm::ReconnectSession()
+{
+  if (DebugAlwaysTrue(!Terminal->Active))
+  {
+    TTerminalManager::Instance()->ReconnectActiveTerminal();
+  }
+}
+//---------------------------------------------------------------------------
+void __fastcall TCustomScpExplorerForm::OpenStoredSession(TSessionData * Data)
+{
+  if (OpenInNewWindow())
+  {
+    // encode session name because of slashes in hierarchical sessions
+    ExecuteNewInstance(EncodeUrlString(Data->Name));
+  }
+  else
+  {
+    TTerminalManager * Manager = TTerminalManager::Instance();
+    TManagedTerminal * Terminal = Manager->NewManagedTerminal(Data);
+    Manager->ActiveSession = Terminal;
+  }
+}
+//---------------------------------------------------------------------------
+void __fastcall TCustomScpExplorerForm::DoOpenFolderOrWorkspace(const UnicodeString & Name, bool ConnectFirstTerminal)
+{
+  TTerminalManager * Manager = TTerminalManager::Instance();
+  std::unique_ptr<TObjectList> DataList(new TObjectList());
+  StoredSessions->GetFolderOrWorkspace(Name, DataList.get());
+  TManagedTerminal * FirstTerminal = Manager->NewTerminals(DataList.get());
+  // FirstTerminal can be null, if some of the
+  if (!ConnectFirstTerminal && (FirstTerminal != NULL))
+  {
+    FirstTerminal->Disconnected = true;
+    FirstTerminal->DisconnectedTemporarily = true;
+  }
+  Manager->ActiveSession = FirstTerminal;
+}
+//---------------------------------------------------------------------------
+void __fastcall TCustomScpExplorerForm::OpenFolderOrWorkspace(const UnicodeString & Name)
+{
+  if (OpenInNewWindow())
+  {
+    ExecuteNewInstance(Name);
+  }
+  else
+  {
+    DoOpenFolderOrWorkspace(Name, true);
+  }
+}
+//---------------------------------------------------------------------------
+void __fastcall TCustomScpExplorerForm::FormCloseQuery(TObject * /*Sender*/,
+      bool &CanClose)
+{
+  // See the comment in CloseApp()
+  if (NonVisualDataModule->Busy)
+  {
+    CanClose = false;
+  }
+  else if (Terminal != NULL)
+  {
+    if (Terminal->Active && WinConfiguration->ConfirmClosingSession)
+    {
+      unsigned int Result;
+      TMessageParams Params(mpNeverAskAgainCheck);
+      UnicodeString Message;
+      int Answers = qaOK | qaCancel;
+      if (TTerminalManager::Instance()->Count > 1)
+      {
+        if (!WinConfiguration->AutoSaveWorkspace)
+        {
+          Message = LoadStr(CLOSE_SESSIONS_WORKSPACE3);
+        }
+        else
+        {
+          Message = LoadStr(CLOSE_SESSIONS);
+        }
+      }
+      else
+      {
+        if (!WinConfiguration->AutoSaveWorkspace)
+        {
+          Message = LoadStr(CLOSE_SESSION_WORKSPACE);
+        }
+        else
+        {
+          Message = LoadStr(CLOSE_SESSION);
+        }
+        Message = FORMAT(Message, (Terminal->SessionData->SessionName));
+      }
+
+      UnicodeString Note;
+      if (WinConfiguration->AutoSaveWorkspace)
+      {
+        Note = FMTLOAD(AUTO_WORKSPACE, (WorkspaceName()));
+      }
+      else
+      {
+        Note = LoadStr(AUTO_WORKSPACE_ENABLE);
+        Answers = qaYes | qaNo | qaCancel;
+      }
+      Message = FORMAT("%s\n\n%s", (MainInstructions(Message), Note));
+
+      SetFocus();
+      Result = MessageDialog(Message, qtConfirmation,
+        Answers, HELP_CLOSE_SESSION_WORKSPACE, &Params);
+
+      if (Result == qaNeverAskAgain)
+      {
+        WinConfiguration->ConfirmClosingSession = false;
+      }
+
+      if (Result == qaNo)
+      {
+        CanClose = SaveWorkspace(true);
+        // note that the workspace will be saved redundatly again from FormClose
+      }
+      else
+      {
+        CanClose =
+          (Result == qaOK) ||
+          (Result == qaYes) || // CLOSE_SESSIONS_WORKSPACE variant
+          (Result == qaNeverAskAgain);
+      }
+    }
+
+    if (CanClose)
+    {
+      CanClose = CanCloseQueue();
+    }
+  }
+
+  if (CanClose)
+  {
+    CanClose =
+      FEditorManager->CloseInternalEditors(CloseInternalEditor) &&
+      FEditorManager->CloseExternalFilesWithoutProcess();
+
+    if (CanClose)
+    {
+      while (CanClose && (FLocalEditors->Count > 0))
+      {
+        int PrevCount = FLocalEditors->Count;
+        static_cast<TForm *>(FLocalEditors->Items[0])->Close();
+        CanClose = (FLocalEditors->Count < PrevCount);
+      }
+
+      if (CanClose)
+      {
+        CanClose = FEditorManager->Empty(true);
+        if (!CanClose)
+        {
+          SetFocus();
+          CanClose =
+            (MessageDialog(
+              LoadStr(PENDING_EDITORS), qtWarning, qaIgnore | qaCancel, HELP_NONE) == qaIgnore);
+        }
+      }
+    }
+  }
+}
+//---------------------------------------------------------------------------
+void __fastcall TCustomScpExplorerForm::CloseInternalEditor(TObject * Sender)
+{
+  TForm * Form = dynamic_cast<TForm *>(Sender);
+  DebugAssert(Form != NULL);
+  Form->Close();
+}
+//---------------------------------------------------------------------------
+void __fastcall TCustomScpExplorerForm::ForceCloseInternalEditor(TObject * Sender)
+{
+  TForm * Form = dynamic_cast<TForm *>(Sender);
+  delete Form;
+}
+//---------------------------------------------------------------------------
+void __fastcall TCustomScpExplorerForm::ForceCloseLocalEditors()
+{
+
+  while (FLocalEditors->Count > 0)
+  {
+    delete static_cast<TForm *>(FLocalEditors->Items[0]);
+  }
+}
+//---------------------------------------------------------------------------
+void __fastcall TCustomScpExplorerForm::RemoteDirViewDisplayProperties(
+      TObject *Sender)
+{
+  TStrings *FileList = ((TUnixDirView*)Sender)->CreateFileList(True, False, NULL);
+  try
+  {
+    SetProperties(osRemote, FileList);
+  }
+  __finally
+  {
+    delete FileList;
+  }
+}
+//---------------------------------------------------------------------------
+void __fastcall TCustomScpExplorerForm::ComponentShowing(Byte Component, bool value)
+{
+  if (value)
+  {
+    if (Component == fcCustomCommandsBand)
+    {
+      UpdateCustomCommandsToolbar();
+    }
+
+    if (Component == fcQueueFileList)
+    {
+      DebugAssert(!QueueFileListSplitter->Visible);
+      AdjustQueueLayout();
+      UpdateQueueFileList();
+    }
+  }
+}
+//---------------------------------------------------------------------------
+void __fastcall TCustomScpExplorerForm::AdjustQueueLayout()
+{
+  int MinHeightLimit =
+    GetStaticQueuePanelComponentsHeight() +
+    QueueFileListSplitter->Height +
+    QueueFileList->Height +
+    GetMinQueueViewHeight();
+  if (QueuePanel->ClientHeight < MinHeightLimit)
+  {
+    QueuePanel->ClientHeight = MinHeightLimit;
+  }
+}
+//---------------------------------------------------------------------------
+void __fastcall TCustomScpExplorerForm::SetComponentVisible(Byte Component, Boolean value)
+{
+  TControl * Control = GetComponent(Component);
+  DebugAssert(Control);
+  bool Changed = (Control->Visible != value);
+  if (Changed)
+  {
+    ComponentShowing(Component, value);
+
+    TWinControl * WinControl = dynamic_cast<TWinControl*>(Control);
+    bool WasFocused = (WinControl != NULL) && (ActiveControl != NULL) &&
+      ((ActiveControl == WinControl) || (ActiveControl->Parent == WinControl));
+    if (value)
+    {
+      int RemainingHeight = Control->Parent->ClientHeight;
+      int RemainingWidth = Control->Parent->ClientWidth;
+      for (int i = 0; i < Control->Parent->ControlCount; i++)
+      {
+        TControl * ChildControl = Control->Parent->Controls[i];
+        if (ChildControl->Visible)
+        {
+          switch (ChildControl->Align)
+          {
+            case alTop:
+            case alBottom:
+              RemainingHeight -= ChildControl->Height;
+              break;
+
+            case alLeft:
+            case alRight:
+              RemainingWidth -= ChildControl->Width;
+              break;
+          }
+        }
+      }
+
+      int Reserve = ScaleByTextHeight(this, 32);
+      // queue in explorer, trees in commander
+      if (Control->Height > RemainingHeight - Reserve)
+      {
+        Control->Height = RemainingHeight / 2;
+      }
+
+      if (Control->Width > RemainingWidth - Reserve)
+      {
+        Control->Width = RemainingWidth / 2;
+      }
+    }
+    Control->Visible = value;
+    if (WasFocused && Visible)
+    {
+      DirView(osCurrent)->SetFocus();
+    }
+
+    FixControlsPlacement();
+  }
+}
+//---------------------------------------------------------------------------
+bool __fastcall TCustomScpExplorerForm::GetComponentVisible(Byte Component)
+{
+  TControl * Control = GetComponent(Component);
+  if (Control == NULL)
+  {
+    return false;
+  }
+  else
+  {
+    return Control->Visible;
+  }
+}
+//---------------------------------------------------------------------------
+bool __fastcall TCustomScpExplorerForm::IsComponentPossible(Byte Component)
+{
+  bool Result;
+  if ((Component == fcExplorerUpdatesBand) || (Component == fcCommanderUpdatesBand))
+  {
+    Result = !IsUWP();
+  }
+  else
+  {
+    Result = true;
+  }
+  return Result;
+}
+//---------------------------------------------------------------------------
+void __fastcall TCustomScpExplorerForm::MakeFocusedItemVisible(TCustomDirView * DirView)
+{
+  if (DirView->ItemFocused != NULL)
+  {
+    DirView->ItemFocused->MakeVisible(false);
+  }
+}
+//---------------------------------------------------------------------------
+void __fastcall TCustomScpExplorerForm::FixControlsPlacement()
+{
+  MakeFocusedItemVisible(RemoteDirView);
+  QueueSplitter->Visible = QueuePanel->Visible;
+  QueueFileListSplitter->Visible = QueueFileList->Visible;
+  RemotePanelSplitter->Visible = RemoteDrivePanel->Visible;
+
+  TControl * QueueControlsOrder[] =
+    { QueueDock, QueueView3, QueueFileListSplitter, QueueFileList };
+  SetVerticalControlsOrder(QueueControlsOrder, LENOF(QueueControlsOrder));
+
+}
+//---------------------------------------------------------------------------
+TControl * __fastcall TCustomScpExplorerForm::GetComponent(Byte Component)
+{
+  switch (Component) {
+    case fcStatusBar: return RemoteStatusBar;
+    case fcRemotePopup: return reinterpret_cast<TControl *>(NonVisualDataModule->RemoteFilePopup);
+    case fcQueueView: return QueuePanel;
+    case fcQueueToolbar: return QueueDock;
+    case fcRemoteTree: return RemoteDrivePanel;
+    case fcSessionsTabs: return SessionsPageControl;
+    case fcQueueFileList: return QueueFileList;
+    default: return NULL;
+  }
+}
+//---------------------------------------------------------------------------
+void __fastcall TCustomScpExplorerForm::DirViewColumnRightClick(
+      TObject *Sender, TListColumn *Column, TPoint &Point)
+{
+  DebugAssert(NonVisualDataModule && Column && Sender);
+  NonVisualDataModule->ListColumn = Column;
+  TPopupMenu * DirViewColumnMenu;
+  if (Sender == DirView(osOther))
+  {
+    DirViewColumnMenu = NonVisualDataModule->RemoteDirViewColumnPopup;
+    NonVisualDataModule->RemoteSortByExtColumnPopupItem->Visible =
+      (Column->Index == uvName);
+    NonVisualDataModule->RemoteFormatSizeBytesPopupItem->Visible =
+      (Column->Index == uvSize);
+  }
+  else
+  {
+    DirViewColumnMenu = NonVisualDataModule->LocalDirViewColumnPopup;
+    NonVisualDataModule->LocalSortByExtColumnPopupItem->Visible =
+      (Column->Index == dvName);
+    NonVisualDataModule->LocalFormatSizeBytesPopupItem->Visible =
+      (Column->Index == dvSize);
+  }
+
+  TCustomListView * ListView = DebugNotNull(dynamic_cast<TCustomListView *>(Sender));
+  TPoint ScreenPoint = ListView->ClientToScreen(Point);
+
+  ScreenPoint.x -= GetScrollPos(ListView->Handle, SB_HORZ);
+
+  DirViewColumnMenu->Popup(ScreenPoint.x, ScreenPoint.y);
+}
+//---------------------------------------------------------------------------
+void __fastcall TCustomScpExplorerForm::DirViewExecFile(
+      TObject *Sender, TListItem *Item, bool &AllowExec)
+{
+  DoDirViewExecFile(Sender, Item, AllowExec);
+}
+//---------------------------------------------------------------------------
+void __fastcall TCustomScpExplorerForm::DoDirViewExecFile(TObject * Sender,
+  TListItem * Item, bool & AllowExec)
+{
+  DebugAssert(Sender && Item && Configuration);
+  DebugAssert(AllowExec);
+  TCustomDirView * ADirView = (TCustomDirView *)Sender;
+  TOperationSide Side = ((ADirView == DirView(osRemote)) ? osRemote : osLocal);
+  bool Remote = !IsSideLocalBrowser(Side);
+  bool ResolvedSymlinks = !Remote || Terminal->ResolvingSymlinks || Terminal->IsEncryptingFiles();
+
+  // Anything special is done on double click only (not on "open" indicated by FForceExecution),
+  // on files only (not directories)
+  // and only when symlinks are resolved (apply to remote panel only)
+  if (!ADirView->ItemIsDirectory(Item) &&
+      (ResolvedSymlinks || FForceExecution))
+  {
+    if ((WinConfiguration->DoubleClickAction != dcaOpen) &&
+        !FForceExecution && ResolvedSymlinks)
+    {
+      if (WinConfiguration->DoubleClickAction == dcaCopy)
+      {
+        // To counter the lock in DirViewBusy (called from TCustomDirView.DoExecute)
+        UnlockWindow();
+        try
+        {
+          if (IsLocalBrowserMode())
+          {
+            LocalLocalCopy(foCopy, Side, true, !WinConfiguration->CopyOnDoubleClickConfirmation, false, 0);
+          }
+          else
+          {
+            ExecuteFileOperation(foCopy, Side, true, !WinConfiguration->CopyOnDoubleClickConfirmation);
+          }
+        }
+        __finally
+        {
+          LockWindow();
+        }
+        AllowExec = false;
+      }
+      else if (WinConfiguration->DoubleClickAction == dcaEdit)
+      {
+        if (!Remote || !WinConfiguration->DisableOpenEdit)
+        {
+          ExecuteFile(Side, efDefaultEditor);
+          AllowExec = false;
+        }
+      }
+      else
+      {
+        DebugFail();
+      }
+    }
+
+    // if we have not done anything special, fall back to default behavior
+    if (AllowExec)
+    {
+      if (Remote && !WinConfiguration->DisableOpenEdit)
+      {
+        ExecuteFile(osRemote, efShell);
+        AllowExec = false;
+      }
+    }
+  }
+}
+//---------------------------------------------------------------------------
+bool __fastcall TCustomScpExplorerForm::GetHasDirView(TOperationSide Side)
+{
+  return ((Side == osRemote) || (Side == osCurrent));
+}
+//---------------------------------------------------------------------------
+void __fastcall TCustomScpExplorerForm::CompareDirectories()
+{
+  DebugFail();
+}
+//---------------------------------------------------------------------------
+void __fastcall TCustomScpExplorerForm::SynchronizeDirectories()
+{
+  DebugFail();
+}
+//---------------------------------------------------------------------------
+bool __fastcall TCustomScpExplorerForm::DoSynchronizeDirectories(
+  UnicodeString & LocalDirectory, UnicodeString & RemoteDirectory, int UseDefaults)
+{
+  TSynchronizeParamType Params;
+  Params.LocalDirectory = LocalDirectory;
+  Params.RemoteDirectory = RemoteDirectory;
+  int UnusedParams =
+    (GUIConfiguration->SynchronizeParams &
+      (TTerminal::spPreviewChanges | TTerminal::spTimestamp | TTerminal::spNotByTime | TTerminal::spBySize |
+       TTerminal::spCaseSensitive));
+  Params.Params = GUIConfiguration->SynchronizeParams & ~UnusedParams;
+  Params.Options = GUIConfiguration->SynchronizeOptions;
+  bool SaveSettings = false;
+  TSynchronizeController Controller(&DoSynchronize, &DoSynchronizeInvalid,
+    &DoSynchronizeTooManyDirectories);
+  DebugAssert(FSynchronizeController == NULL);
+  FSynchronizeController = &Controller;
+  bool Result;
+  try
+  {
+    TCopyParamType CopyParam = GUIConfiguration->CurrentCopyParam;
+    int CopyParamAttrs = Terminal->UsableCopyParamAttrs(0).Upload;
+    int Options =
+      FLAGMASK(SynchronizeAllowSelectedOnly(), soAllowSelectedOnly);
+    DebugAssert(FOnFeedSynchronizeError == NULL);
+    Result = DoSynchronizeDialog(Params, &CopyParam, Controller.StartStop,
+      SaveSettings, Options, CopyParamAttrs, GetSynchronizeOptions, SynchronizeSessionLog,
+      FOnFeedSynchronizeError, SynchronizeInNewWindow, UseDefaults);
+    if (Result)
+    {
+      if (SaveSettings)
+      {
+        GUIConfiguration->SynchronizeParams = Params.Params | UnusedParams;
+        GUIConfiguration->SynchronizeOptions = Params.Options;
+      }
+      else
+      {
+        if (FLAGSET(GUIConfiguration->SynchronizeOptions, soSynchronizeAsk) &&
+            FLAGCLEAR(Params.Options, soSynchronizeAsk) &&
+            FLAGSET(Params.Options, soSynchronize))
+        {
+          GUIConfiguration->SynchronizeOptions =
+            (GUIConfiguration->SynchronizeOptions & ~soSynchronizeAsk) |
+            soSynchronize;
+        }
+      }
+      LocalDirectory = Params.LocalDirectory;
+      RemoteDirectory = Params.RemoteDirectory;
+    }
+  }
+  __finally
+  {
+    FSynchronizeController = NULL;
+    DebugAssert(FOnFeedSynchronizeError == NULL);
+    FOnFeedSynchronizeError = NULL;
+  }
+  return Result;
+}
+//---------------------------------------------------------------------------
+void __fastcall TCustomScpExplorerForm::DoSynchronize(
+  TSynchronizeController * /*Sender*/, const UnicodeString LocalDirectory,
+  const UnicodeString RemoteDirectory, const TCopyParamType & CopyParam,
+  const TSynchronizeParamType & Params, TSynchronizeChecklist ** Checklist,
+  TSynchronizeOptions * Options, bool Full)
+{
+  // Keep-up-to-date mode
+  if (Terminal->Status == ssOpened)
+  {
+    try
+    {
+      int PParams = Params.Params;
+      if (!Full)
+      {
+        PParams |= TTerminal::spNoRecurse | TTerminal::spUseCache | TTerminal::spDelayProgress;
+        if (FLAGSET(Params.Options, soRecurse))
+        {
+          PParams |= TTerminal::spSubDirs;
+        }
+      }
+      else
+      {
+        // if keepuptodate is non-recursive,
+        // full sync before has to be non-recursive as well
+        if (FLAGCLEAR(Params.Options, soRecurse))
+        {
+          PParams |= TTerminal::spNoRecurse;
+        }
+      }
+      Synchronize(LocalDirectory, RemoteDirectory, smRemote, CopyParam,
+        PParams, Checklist, Options);
+    }
+    catch (Exception & E)
+    {
+      if (FLAGSET(Params.Options, soContinueOnError) && Terminal->Active &&
+          DebugAlwaysTrue(FOnFeedSynchronizeError != NULL))
+      {
+        // noop, already logged in MoreMessageDialog
+      }
+      else
+      {
+        ShowExtendedExceptionEx(Terminal, &E);
+        throw;
+      }
+    }
+  }
+}
+//---------------------------------------------------------------------------
+void __fastcall TCustomScpExplorerForm::DoSynchronizeInvalid(
+  TSynchronizeController * /*Sender*/, const UnicodeString Directory,
+  const UnicodeString ErrorStr)
+{
+  if (!Directory.IsEmpty())
+  {
+    SimpleErrorDialog(FMTLOAD(WATCH_ERROR_DIRECTORY, (Directory)), ErrorStr);
+  }
+  else
+  {
+    SimpleErrorDialog(LoadStr(WATCH_ERROR_GENERAL), ErrorStr);
+  }
+}
+//---------------------------------------------------------------------------
+void __fastcall TCustomScpExplorerForm::DoSynchronizeTooManyDirectories(
+  TSynchronizeController * /*Sender*/, int & MaxDirectories)
+{
+  if (MaxDirectories < GUIConfiguration->MaxWatchDirectories)
+  {
+    MaxDirectories = GUIConfiguration->MaxWatchDirectories;
+  }
+  else
+  {
+    TMessageParams Params(mpNeverAskAgainCheck);
+    unsigned int Result = MessageDialog(
+      FMTLOAD(TOO_MANY_WATCH_DIRECTORIES, (MaxDirectories, MaxDirectories)),
+      qtConfirmation, qaYes | qaNo, HELP_TOO_MANY_WATCH_DIRECTORIES, &Params);
+
+    if ((Result == qaYes) || (Result == qaNeverAskAgain))
+    {
+      MaxDirectories *= 2;
+      if (Result == qaNeverAskAgain)
+      {
+        GUIConfiguration->MaxWatchDirectories = MaxDirectories;
+      }
+    }
+    else
+    {
+      Abort();
+    }
+  }
+}
+//---------------------------------------------------------------------------
+void __fastcall TCustomScpExplorerForm::Synchronize(const UnicodeString LocalDirectory,
+  const UnicodeString RemoteDirectory, TSynchronizeMode Mode,
+  const TCopyParamType & CopyParam, int Params, TSynchronizeChecklist ** Checklist,
+  TSynchronizeOptions * Options)
+{
+  // Keep-up-to-date mode
+  DebugAssert(!FAutoOperation);
+  void * BatchStorage;
+  BatchStart(BatchStorage);
+  FAutoOperation = true;
+
+  bool AnyOperation = false;
+  TDateTime StartTime = Now();
+  TSynchronizeChecklist * AChecklist = NULL;
+  try
+  {
+    FSynchronizeProgressForm = new TSynchronizeProgressForm(Application, true, -1);
+    if (FLAGCLEAR(Params, TTerminal::spDelayProgress))
+    {
+      FSynchronizeProgressForm->Start();
+    }
+
+    AChecklist = Terminal->SynchronizeCollect(LocalDirectory, RemoteDirectory,
+      static_cast<TTerminal::TSynchronizeMode>(Mode),
+      &CopyParam, Params | TTerminal::spNoConfirmation, TerminalSynchronizeDirectory,
+      Options);
+
+    SetTaskbarListProgressState(TBPF_NOPROGRESS);
+    SAFE_DESTROY(FSynchronizeProgressForm);
+
+    AnyOperation = (AChecklist->CheckedCount > 0);
+    if (AnyOperation)
+    {
+      TSynchronizeProgress SynchronizeProgress(AChecklist);
+      CreateProgressForm(&SynchronizeProgress);
+
+      try
+      {
+        Terminal->SynchronizeApply(
+          AChecklist, &CopyParam, Params | TTerminal::spNoConfirmation, TerminalSynchronizeDirectory,
+          SynchronizeProcessedItem, NULL, NULL, NULL);
+      }
+      __finally
+      {
+        DestroyProgressForm();
+      }
+    }
+
+  }
+  __finally
+  {
+    if (Checklist == NULL)
+    {
+      delete AChecklist;
+    }
+    else
+    {
+      *Checklist = AChecklist;
+    }
+
+    FAutoOperation = false;
+    SAFE_DESTROY(FSynchronizeProgressForm);
+    BatchEnd(BatchStorage);
+    ReloadLocalDirectory();
+    if (AnyOperation)
+    {
+      OperationComplete(StartTime);
+    }
+  }
+}
+//---------------------------------------------------------------------------
+bool __fastcall TCustomScpExplorerForm::SynchronizeAllowSelectedOnly()
+{
+  // can be called from command line
+  return Visible &&
+    ((DirView(osRemote)->SelCount > 0) ||
+     (HasDirView[osLocal] && (DirView(osLocal)->SelCount > 0)));
+}
+//---------------------------------------------------------------------------
+void __fastcall TCustomScpExplorerForm::SynchronizeSessionLog(const UnicodeString & Message)
+{
+  LogSynchronizeEvent(Terminal, Message);
+}
+//---------------------------------------------------------------------------
+void __fastcall TCustomScpExplorerForm::GetSynchronizeOptions(
+  int Params, TSynchronizeOptions & Options)
+{
+  DebugAssert(!IsLocalBrowserMode());
+  if (FLAGSET(Params, TTerminal::spSelectedOnly) && SynchronizeAllowSelectedOnly())
+  {
+    Options.Filter = new TStringList();
+    Options.Filter->CaseSensitive = false;
+    Options.Filter->Duplicates = Types::dupAccept;
+
+    if (DirView(osRemote)->SelCount > 0)
+    {
+      DirView(osRemote)->CreateFileList(false, false, Options.Filter);
+    }
+    if (HasDirView[osLocal] && (DirView(osLocal)->SelCount > 0))
+    {
+      DirView(osLocal)->CreateFileList(false, false, Options.Filter);
+    }
+    Options.Filter->Sort();
+  }
+}
+//---------------------------------------------------------------------------
+UnicodeString __fastcall TCustomScpExplorerForm::SerializeCopyParamForCommandLine(const TCopyParamType * CopyParams)
+{
+  TCopyParamType Defaults;
+  std::unique_ptr<THierarchicalStorage> ConfigStorage(Configuration->CreateConfigStorage());
+  ConfigStorage->AccessMode = smRead;
+  if (ConfigStorage->OpenSubKey(Configuration->ConfigurationSubKey, false))
+  {
+    GUIConfiguration->LoadCopyParam(ConfigStorage.get(), &Defaults);
+  }
+  ConfigStorage.reset(NULL);
+
+  std::unique_ptr<TStringList> Options(new TStringList());
+  std::unique_ptr<TOptionsStorage> OptionsStorage(new TOptionsStorage(Options.get(), true));
+  CopyParams->Save(OptionsStorage.get(), &Defaults);
+
+  UnicodeString Result;
+  if (Options->Count > 0)
+  {
+    Result =
+      FORMAT(L" %s%s", (TProgramParams::FormatSwitch(RAWTRANSFERSETTINGS_SWITCH), StringsToParams(Options.get())));
+  }
+  return Result;
+}
+//---------------------------------------------------------------------------
+void __fastcall TCustomScpExplorerForm::SynchronizeInNewWindow(
+  const TSynchronizeParamType & Params, const TCopyParamType * CopyParams)
+{
+  UnicodeString SessionName = CreateHiddenDuplicateSession();
+
+  UnicodeString AdditionalParams =
+    FORMAT(L"%s%s %s // \"%s\" \"%s\" %d %d", (
+      TProgramParams::FormatSwitch(DEFAULTS_SWITCH),
+      SerializeCopyParamForCommandLine(CopyParams),
+      TProgramParams::FormatSwitch(KEEP_UP_TO_DATE_SWITCH),
+      Params.LocalDirectory, Params.RemoteDirectory, Params.Params, Params.Options));
+
+  ExecuteNewInstance(SessionName, AdditionalParams);
+}
+//---------------------------------------------------------------------------
+struct TSynchronizeParams
+{
+  UnicodeString LocalDirectory;
+  UnicodeString RemoteDirectory;
+  TSynchronizeMode Mode;
+  TSynchronizeChecklist * Checklist;
+  int Params;
+  TCopyParamType * CopyParam;
+  TDateTime CollectElapsed;
+  TDateTime * StartTime;
+  TProcessedSynchronizationChecklistItem OnProcessedItem;
+};
+//---------------------------------------------------------------------------
+void __fastcall TCustomScpExplorerForm::FullSynchronize(
+  TSynchronizeParams & Params, TProcessedSynchronizationChecklistItem OnProcessedItem,
+  TUpdatedSynchronizationChecklistItems OnUpdatedSynchronizationChecklistItems)
+{
+  DebugAssert(!FAutoOperation);
+  void * BatchStorage;
+  BatchStart(BatchStorage);
+  FAutoOperation = true;
+
+  TFileOperationStatistics Statistics;
+  TDateTime Start = Now();
+
+  try
+  {
+    Params.OnProcessedItem = OnProcessedItem;
+
+    TSynchronizeProgress SynchronizeProgress(Params.Checklist);
+    CreateProgressForm(&SynchronizeProgress);
+
+    Terminal->SynchronizeApply(
+      Params.Checklist, Params.CopyParam, Params.Params | TTerminal::spNoConfirmation,
+      TerminalSynchronizeDirectory, SynchronizeProcessedItem, OnUpdatedSynchronizationChecklistItems, &Params,
+      &Statistics);
+  }
+  __finally
+  {
+    Params.OnProcessedItem = NULL;
+    FAutoOperation = false;
+    DestroyProgressForm();
+    BatchEnd(BatchStorage);
+    ReloadLocalDirectory();
+  }
+
+  if (WinConfiguration->SynchronizeSummary)
+  {
+    UnicodeString Message = MainInstructions(LoadStr(SYNCHRONIZE_COMPLETE)) + L"\n";
+
+    // The statistics should be 0 anyway in this case
+    if (FLAGCLEAR(Params.Params, TTerminal::spTimestamp))
+    {
+      Message += L"\n";
+      if (Statistics.FilesUploaded > 0)
+      {
+        Message += FORMAT(LoadStrPart(SYNCHRONIZE_SUMMARY, 1), (FormatNumber(Statistics.FilesUploaded), FormatBytes(Statistics.TotalUploaded))) + L"\n";
+      }
+      if (Statistics.FilesDownloaded > 0)
+      {
+        Message += FORMAT(LoadStrPart(SYNCHRONIZE_SUMMARY, 2), (FormatNumber(Statistics.FilesDownloaded), FormatBytes(Statistics.TotalDownloaded))) + L"\n";
+      }
+      if (Statistics.FilesDeletedLocal > 0)
+      {
+        Message += FORMAT(LoadStrPart(SYNCHRONIZE_SUMMARY, 3), (FormatNumber(Statistics.FilesDeletedLocal))) + L"\n";
+      }
+      if (Statistics.FilesDeletedRemote > 0)
+      {
+        Message += FORMAT(LoadStrPart(SYNCHRONIZE_SUMMARY, 4), (FormatNumber(Statistics.FilesDeletedRemote))) + L"\n";
+      }
+    }
+
+    TDateTime Elapsed = (Now() - Start);
+    Message +=
+      L"\n" +
+      FORMAT(LoadStrPart(SYNCHRONIZE_SUMMARY, 5), (FormatDateTimeSpan(Configuration->TimeFormat, Params.CollectElapsed))) + L"\n" +
+      FORMAT(LoadStrPart(SYNCHRONIZE_SUMMARY, 6), (FormatDateTimeSpan(Configuration->TimeFormat, Elapsed)));
+    TMessageParams Params(mpNeverAskAgainCheck);
+    unsigned int Result = MessageDialog(Message, qtInformation, qaOK, HELP_NONE, &Params);
+    if (Result == qaNeverAskAgain)
+    {
+      WinConfiguration->SynchronizeSummary = false;
+    }
+  }
+}
+//---------------------------------------------------------------------------
+void __fastcall TCustomScpExplorerForm::SynchronizeProcessedItem(void * Token, const TSynchronizeChecklist::TItem * ChecklistItem)
+{
+  if (DebugAlwaysTrue(FProgressForm != NULL) && DebugAlwaysTrue(FProgressForm->SynchronizeProgress != NULL))
+  {
+    FProgressForm->SynchronizeProgress->ItemProcessed(ChecklistItem);
+  }
+
+  // Not set in keep-up-to-date mode - Synchronize() method
+  if (Token != NULL)
+  {
+    TSynchronizeParams & Params = *static_cast<TSynchronizeParams *>(Token);
+    if (Params.OnProcessedItem != NULL)
+    {
+      Params.OnProcessedItem(NULL, ChecklistItem);
+    }
+  }
+}
+//---------------------------------------------------------------------------
+void __fastcall TCustomScpExplorerForm::DoFullSynchronize(
+  void * Token, TProcessedSynchronizationChecklistItem OnProcessedItem,
+  TUpdatedSynchronizationChecklistItems OnUpdatedSynchronizationChecklistItems)
+{
+  TSynchronizeParams & Params = *static_cast<TSynchronizeParams *>(Token);
+  *Params.StartTime = Now();
+  FullSynchronize(Params, OnProcessedItem, OnUpdatedSynchronizationChecklistItems);
+}
+//---------------------------------------------------------------------------
+void __fastcall TCustomScpExplorerForm::DoSynchronizeChecklistCalculateSize(
+  TSynchronizeChecklist * Checklist, const TSynchronizeChecklist::TItemList & Items, void * Token)
+{
+  // terminal can be already closed (e.g. dropped connection)
+  if (Terminal != NULL)
+  {
+    TSynchronizeParams & Params = *static_cast<TSynchronizeParams *>(Token);
+    Terminal->SynchronizeChecklistCalculateSize(Checklist, Items, Params.CopyParam);
+  }
+}
+//---------------------------------------------------------------------------
+void __fastcall TCustomScpExplorerForm::DoSynchronizeMove(
+  TOperationSide Side, const UnicodeString & FileName, const UnicodeString & NewFileName, TRemoteFile * RemoteFile)
+{
+  DebugAssert(!IsLocalBrowserMode());
+  TAutoBatch AutoBatch(this);
+  TAutoFlag AutoOperationFlag(FAutoOperation);
+
+  if (Side == osRemote)
+  {
+    std::unique_ptr<TStrings> FileList(new TStringList());
+    FileList->AddObject(FileName, RemoteFile);
+    UnicodeString Target = UnixExtractFileDir(NewFileName);
+    UnicodeString FileMask = DelimitFileNameMask(UnixExtractFileName(NewFileName));
+
+    RemoteDirView->SaveSelection();
+    RemoteDirView->SaveSelectedNames();
+    try
+    {
+      Terminal->MoveFiles(FileList.get(), Target, FileMask);
+    }
+    catch(...)
+    {
+      RemoteDirView->DiscardSavedSelection();
+      throw;
+    }
+    RemoteDirView->RestoreSelection();
+  }
+  else if (DebugAlwaysTrue(Side == osLocal))
+  {
+    if (!MoveFile(FileName.c_str(), NewFileName.c_str()))
+    {
+      throw EOSExtException(FMTLOAD(RENAME_FILE_ERROR, (FileName, NewFileName)));
+    }
+    UnicodeString Directory = ExtractFileDir(FileName);
+    ReloadLocalDirectory(Directory);
+    UnicodeString NewDirectory = ExtractFileDir(NewFileName);
+    if (!SamePaths(Directory, NewDirectory))
+    {
+      ReloadLocalDirectory(NewDirectory);
+    }
+  }
+}
+//---------------------------------------------------------------------------
+void __fastcall TCustomScpExplorerForm::DoSynchronizeBrowse(TOperationSide Side, TSynchronizeChecklist::TAction Action, const TSynchronizeChecklist::TItem * Item)
+{
+  UnicodeString LocalPath = ExcludeTrailingBackslash(Item->Local.Directory);
+  if (Side == osLocal)
+  {
+    if (Action == TSynchronizeChecklist::saDownloadNew)
+    {
+      OpenFolderInExplorer(LocalPath);
+    }
+    else
+    {
+      OpenFileInExplorer(TPath::Combine(LocalPath, Item->GetFileName()));
+    }
+  }
+  else if (DebugAlwaysTrue(Side == osRemote))
+  {
+    // Similar to CreateHiddenDuplicateSession, except that it modifies the initial directories
+    std::unique_ptr<TSessionData> SessionData(CloneCurrentSessionData());
+    SessionData->RemoteDirectory = UnixExcludeTrailingBackslash(Item->Remote.Directory);
+    if (!LocalPath.IsEmpty())
+    {
+      SessionData->LocalDirectory = LocalPath;
+    }
+
+    UnicodeString SessionName = SaveHiddenDuplicateSession(SessionData.get());
+    ExecuteNewInstance(SessionName, FORMAT(L"%s=%s", (TProgramParams::FormatSwitch(BROWSE_SWITCH), Item->GetFileName())));
+  }
+}
+//---------------------------------------------------------------------------
+void __fastcall TCustomScpExplorerForm::FullSynchronizeInNewWindow(
+  TSynchronizeMode Mode, int Params, const UnicodeString & LocalDirectory, const UnicodeString & RemoteDirectory,
+   const TCopyParamType * CopyParams)
+{
+  UnicodeString SessionName = CreateHiddenDuplicateSession();
+
+  UnicodeString AdditionalParams =
+    FORMAT(L"%s%s %s // \"%s\" \"%s\" %d %d", (
+      TProgramParams::FormatSwitch(DEFAULTS_SWITCH),
+      SerializeCopyParamForCommandLine(CopyParams),
+      TProgramParams::FormatSwitch(SYNCHRONIZE_SWITCH),
+      LocalDirectory, RemoteDirectory, Mode, Params));
+
+  ExecuteNewInstance(SessionName, AdditionalParams);
+}
+//---------------------------------------------------------------------------
+int __fastcall TCustomScpExplorerForm::DoFullSynchronizeDirectories(
+  UnicodeString & LocalDirectory, UnicodeString & RemoteDirectory,
+  TSynchronizeMode & Mode, int Params, bool & SaveMode, int UseDefaults)
+{
+  int Result;
+
+  bool SaveSettings = false;
+  int Options =
+    FLAGMASK(!Terminal->IsCapable[fcTimestampChanging], fsoDisableTimestamp) |
+    FLAGMASK(SynchronizeAllowSelectedOnly(), fsoAllowSelectedOnly);
+  TCopyParamType CopyParam = GUIConfiguration->CurrentCopyParam;
+  TUsableCopyParamAttrs CopyParamAttrs = Terminal->UsableCopyParamAttrs(0);
+  bool Continue =
+    (UseDefaults == 0) ||
+    DoFullSynchronizeDialog(Mode, Params, LocalDirectory, RemoteDirectory,
+      &CopyParam, SaveSettings, SaveMode, Options, CopyParamAttrs, FullSynchronizeInNewWindow, UseDefaults);
+  if (Continue)
+  {
+    Configuration->Usage->Inc(L"Synchronizations");
+    UpdateCopyParamCounters(CopyParam);
+
+    TSynchronizeOptions SynchronizeOptions;
+    GetSynchronizeOptions(Params, SynchronizeOptions);
+
+    if (SaveSettings)
+    {
+      GUIConfiguration->SynchronizeParams = Params;
+    }
+    else
+    {
+      SaveMode = false;
+    }
+
+    TDateTime StartTime = Now();
+
+    TSynchronizeChecklist * Checklist = NULL;
+    try
+    {
+      DebugAssert(!FAutoOperation);
+      FAutoOperation = true;
+
+      try
+      {
+        UnicodeString SessionKey = Terminal->SessionData->SessionKey;
+        std::unique_ptr<TStrings> DataList(Configuration->LoadDirectoryStatisticsCache(SessionKey, RemoteDirectory, CopyParam));
+
+        int Files = -1;
+        if (DataList->Count >= 1)
+        {
+          Files = StrToIntDef(DataList->Strings[0], Files);
+        }
+        else
+        {
+          DataList->Add(UnicodeString());
+        }
+
+        FSynchronizeProgressForm = new TSynchronizeProgressForm(Application, true, Files);
+        FSynchronizeProgressForm->Start();
+
+        Checklist = Terminal->SynchronizeCollect(LocalDirectory, RemoteDirectory,
+          static_cast<TTerminal::TSynchronizeMode>(Mode),
+          &CopyParam, Params | TTerminal::spNoConfirmation, TerminalSynchronizeDirectory,
+          &SynchronizeOptions);
+
+        if (Terminal->SessionData->CacheDirectories)
+        {
+          DataList->Strings[0] = IntToStr(SynchronizeOptions.Files);
+          Configuration->SaveDirectoryStatisticsCache(SessionKey, RemoteDirectory, CopyParam, DataList.get());
+        }
+      }
+      __finally
+      {
+        FAutoOperation = false;
+        SetTaskbarListProgressState(TBPF_NOPROGRESS);
+        SAFE_DESTROY(FSynchronizeProgressForm);
+      }
+
+      TSynchronizeParams SynchronizeParams;
+      SynchronizeParams.LocalDirectory = LocalDirectory;
+      SynchronizeParams.RemoteDirectory = RemoteDirectory;
+      SynchronizeParams.Mode = Mode;
+      SynchronizeParams.CopyParam = &CopyParam;
+      SynchronizeParams.Params = Params;
+      SynchronizeParams.Checklist = Checklist;
+      SynchronizeParams.CollectElapsed = (Now() - StartTime);
+      SynchronizeParams.StartTime = &StartTime;
+      SynchronizeParams.OnProcessedItem = NULL;
+      Result = Checklist->Count;
+      if (Checklist->Count > 0)
+      {
+        if (FLAGSET(Params, TTerminal::spPreviewChanges))
+        {
+          if (!DoSynchronizeChecklistDialog(
+                Checklist, Mode, Params, LocalDirectory, RemoteDirectory, CustomCommandMenu, DoFullSynchronize,
+                DoSynchronizeChecklistCalculateSize, DoSynchronizeMove, DoSynchronizeBrowse, &SynchronizeParams))
+          {
+            Result = -1;
+          }
+        }
+        else
+        {
+          FullSynchronize(SynchronizeParams, NULL, NULL);
+        }
+      }
+      else
+      {
+        UnicodeString Message = MainInstructions(LoadStr(COMPARE_NO_DIFFERENCES));
+        MessageDialog(Message, qtInformation, qaOK, HELP_SYNCHRONIZE_NO_DIFFERENCES);
+      }
+    }
+    __finally
+    {
+      delete Checklist;
+    }
+
+    OperationComplete(StartTime);
+  }
+  else
+  {
+    Result = -1;
+  }
+
+  return Result;
+}
+//---------------------------------------------------------------------------
+void __fastcall TCustomScpExplorerForm::TerminalSynchronizeDirectory(
+  const UnicodeString & LocalDirectory, const UnicodeString & RemoteDirectory,
+  bool & Continue, bool Collect, const TSynchronizeOptions * Options)
+{
+  if (Collect)
+  {
+    DebugAssert(FSynchronizeProgressForm != NULL);
+    if (!FSynchronizeProgressForm->Started)
+    {
+      FSynchronizeProgressForm->Start();
+    }
+    int CompareProgress = FSynchronizeProgressForm->SetData(LocalDirectory, RemoteDirectory, Options->Files, Continue);
+    SetTaskbarListProgressValue(CompareProgress);
+  }
+  else
+  {
+    DebugAssert(FSynchronizeProgressForm == NULL);
+    DebugAssert(FProgressForm != NULL);
+  }
+}
+//---------------------------------------------------------------------------
+void __fastcall TCustomScpExplorerForm::StandaloneEdit(const UnicodeString & FileName)
+{
+  UnicodeString FullFileName = AbsolutePath(Terminal->CurrentDirectory, FileName);
+
+  TRemoteFile * File = NULL;
+  Terminal->ReadFile(FullFileName, File);
+  if (File != NULL)
+  {
+    std::unique_ptr<TRemoteFile> FileOwner(File);
+    TAutoFlag Flag(FStandaloneEditing);
+
+    ExecuteRemoteFile(FullFileName, File, efInternalEditor);
+
+    Application->ShowMainForm = false;
+
+    Application->Run();
+  }
+}
+//---------------------------------------------------------------------------
+void __fastcall TCustomScpExplorerForm::ExploreLocalDirectory(TOperationSide)
+{
+  DebugFail();
+}
+//---------------------------------------------------------------------------
+TSessionData * __fastcall TCustomScpExplorerForm::CloneCurrentSessionData()
+{
+  DebugAssert(!IsLocalBrowserMode()); // untested
+  std::unique_ptr<TSessionData> SessionData(new TSessionData(L""));
+  SessionData->Assign(Terminal->SessionData);
+  UpdateSessionData(SessionData.get());
+  Terminal->UpdateSessionCredentials(SessionData.get());
+  if (!Terminal->SessionData->HasSessionName())
+  {
+    // Particularly for "Workspace/XXXX" name, we need to reset it, as it would become user-visible
+    // once IsWorkspace is cleared
+    SessionData->Name = UnicodeString();
+    SessionData->IsWorkspace = false;
+  }
+  return SessionData.release();
+}
+//---------------------------------------------------------------------------
+void __fastcall TCustomScpExplorerForm::SaveCurrentSession()
+{
+  TSessionData * SessionData = CloneCurrentSessionData();
+  try
+  {
+    TSessionData * EditingSessionData = StoredSessions->FindSame(SessionData);
+
+    DoSaveSession(SessionData, EditingSessionData, true, NULL);
+  }
+  __finally
+  {
+    delete SessionData;
+  }
+}
+//---------------------------------------------------------------------------
+TObjectList * __fastcall TCustomScpExplorerForm::DoCollectWorkspace()
+{
+  TTerminalManager * Manager = TTerminalManager::Instance();
+  std::unique_ptr<TObjectList> DataList(new TObjectList());
+
+  if (DebugAlwaysTrue(ManagedSession != NULL))
+  {
+    // Update ManagedSession->StateData
+    UpdateSession(ManagedSession);
+  }
+  Manager->SaveWorkspace(DataList.get());
+
+  return DataList.release();
+}
+//---------------------------------------------------------------------------
+void __fastcall TCustomScpExplorerForm::DoSaveWorkspace(
+  const UnicodeString & Name, TObjectList * DataList, bool SavePasswords, bool Explicit)
+{
+  WinConfiguration->LastWorkspace = Name;
+
+  if (!SavePasswords)
+  {
+    for (int Index = 0; Index < DataList->Count; Index++)
+    {
+      TSessionData * SessionData = dynamic_cast<TSessionData *>(DataList->Items[Index]);
+
+      if (SessionData->Link.IsEmpty())
+      {
+        SessionData->ClearSessionPasswords();
+      }
+    }
+  }
+
+  StoredSessions->NewWorkspace(Name, DataList);
+  // modified only
+  StoredSessions->Save(false, Explicit);
+}
+//---------------------------------------------------------------------------
+UnicodeString __fastcall TCustomScpExplorerForm::WorkspaceName()
+{
+  return
+    DefaultStr(WinConfiguration->LastWorkspace,
+      DefaultStr(WinConfiguration->AutoWorkspace, LoadStr(NEW_WORKSPACE)));
+}
+//---------------------------------------------------------------------------
+bool __fastcall TCustomScpExplorerForm::SaveWorkspace(bool EnableAutoSave)
+{
+
+  std::unique_ptr<TObjectList> DataList(DoCollectWorkspace());
+
+  bool AnyNonStoredSessionWithPassword = false;
+  bool AnyNonStoredNonWorkspaceSessionWithPassword = false;
+  bool AllNonStoredSessionsAnonymous = true;
+
+  TTerminalManager * Manager = TTerminalManager::Instance();
+  for (int Index = 0; Index < DataList->Count; Index++)
+  {
+    TSessionData * SessionData = dynamic_cast<TSessionData *>(DataList->Items[Index]);
+
+    if (SessionData->Link.IsEmpty())
+    {
+      if (SessionData->HasAnySessionPassword())
+      {
+        AnyNonStoredSessionWithPassword = true;
+        if (!Manager->Sessions[Index]->SessionData->IsWorkspace)
+        {
+          AnyNonStoredNonWorkspaceSessionWithPassword = true;
+        }
+      }
+
+      if (!SameText(SessionData->UserName, AnonymousUserName))
+      {
+        AllNonStoredSessionsAnonymous = false;
+      }
+    }
+  }
+
+  bool SavePasswords;
+  bool * PSavePasswords;
+  bool NotRecommendedSavingPasswords =
+    !CustomWinConfiguration->UseMasterPassword &&
+    !AllNonStoredSessionsAnonymous;
+
+  if (Configuration->DisablePasswordStoring ||
+      !AnyNonStoredSessionWithPassword)
+  {
+    PSavePasswords = NULL;
+    SavePasswords = false;
+  }
+  else
+  {
+    PSavePasswords = &SavePasswords;
+    SavePasswords =
+      !AnyNonStoredNonWorkspaceSessionWithPassword ||
+      !NotRecommendedSavingPasswords;
+  }
+
+  UnicodeString Name = WorkspaceName();
+  bool CreateShortcut = false;
+
+  bool Result =
+    DoSaveWorkspaceDialog(
+      Name, PSavePasswords, NotRecommendedSavingPasswords, CreateShortcut,
+      EnableAutoSave);
+
+  if (Result)
+  {
+    DoSaveWorkspace(Name, DataList.get(), SavePasswords, true);
+
+    if (CreateShortcut)
+    {
+      TOperationVisualizer Visualizer;
+      UnicodeString AdditionalParams = TProgramParams::FormatSwitch(DESKTOP_SWITCH);
+      CreateDesktopSessionShortCut(Name, L"", AdditionalParams, -1, WORKSPACE_ICON);
+    }
+
+    if (EnableAutoSave)
+    {
+      WinConfiguration->AutoSaveWorkspace = true;
+      WinConfiguration->AutoWorkspace = Name;
+      if (PSavePasswords != NULL)
+      {
+        WinConfiguration->AutoSaveWorkspacePasswords = SavePasswords;
+      }
+    }
+  }
+
+  return Result;
+}
+//---------------------------------------------------------------------------
+void __fastcall TCustomScpExplorerForm::UpdateSession(TManagedTerminal * Session)
+{
+  DebugAssert(IsLocalBrowserMode() == Session->LocalBrowser);
+  DebugAssert(Session == ManagedSession);
+  if (!IsLocalBrowserMode())
+  {
+    SAFE_DESTROY(Session->RemoteExplorerState);
+
+    if (WinConfiguration->PreservePanelState)
+    {
+      Session->RemoteExplorerState = RemoteDirView->SaveState();
+    }
+  }
+  UpdateSessionData(Session->StateData);
+}
+//---------------------------------------------------------------------------
+void __fastcall TCustomScpExplorerForm::UpdateSessionData(TSessionData * Data)
+{
+  // Keep in sync with TSessionData::CopyStateData
+
+  DebugAssert(Data != NULL);
+
+  // This is inconsistent with how color (for example) is handled.
+  Data->Name = ManagedSession->SessionData->Name;
+
+  if (!IsLocalBrowserMode())
+  {
+    // cannot use RemoteDirView->Path, because it is empty if connection
+    // was already closed
+    // also only peek, we may not be connected at all atm
+    // so make sure we do not try retrieving current directory from the server
+    // (particularly with FTP)
+    UnicodeString ACurrentDirectory = Terminal->PeekCurrentDirectory();
+    if (!ACurrentDirectory.IsEmpty())
+    {
+      Data->RemoteDirectory = ACurrentDirectory;
+    }
+  }
+  Data->Color = SessionColor;
+}
+//---------------------------------------------------------------------------
+void __fastcall TCustomScpExplorerForm::ToolBarResize(TObject *Sender)
+{
+  TTBXToolbar * Toolbar = dynamic_cast<TTBXToolbar*>(Sender);
+  DebugAssert(Toolbar != NULL);
+
+  for (int i = 0; i < Toolbar->Items->Count; i++)
+  {
+    TTBXCustomDropDownItem * DropDownItem;
+    DropDownItem = dynamic_cast<TTBXCustomDropDownItem *>(Toolbar->Items->Items[i]);
+    if (DropDownItem != NULL)
+    {
+      ToolbarItemResize(DropDownItem,
+        Toolbar->Width - (Toolbar->View->BaseSize.x - DropDownItem->EditWidth) -
+        Toolbar->NonClientWidth);
+      break;
+    }
+  }
+}
+//---------------------------------------------------------------------------
+void __fastcall TCustomScpExplorerForm::ToolbarItemResize(TTBXCustomDropDownItem * Item, int Width)
+{
+  Item->EditWidth = Width;
+}
+//---------------------------------------------------------------------------
+void __fastcall TCustomScpExplorerForm::ToolbarGetBaseSize(
+  TTBCustomToolbar * Toolbar, TPoint & ASize)
+{
+  for (int i = 0; i < Toolbar->Items->Count; i++)
+  {
+    TTBXCustomDropDownItem * DropDownItem;
+    DropDownItem = dynamic_cast<TTBXCustomDropDownItem *>(Toolbar->Items->Items[i]);
+    if (DropDownItem != NULL)
+    {
+      ASize.x -= DropDownItem->EditWidth;
+      ASize.x += ScaleByTextHeight(this, 50) /* minimal combo width */;
+    }
+  }
+}
+//---------------------------------------------------------------------------
+void __fastcall TCustomScpExplorerForm::DoWarnLackOfTempSpace(
+  const UnicodeString Path, __int64 RequiredSpace, bool & Continue)
+{
+  if (WinConfiguration->DDWarnLackOfTempSpace)
+  {
+    UnicodeString ADrive = ExtractFileDrive(ExpandFileName(Path));
+    if (!ADrive.IsEmpty())
+    {
+      __int64 FreeSpace = DiskFree((Byte)(ADrive[1]-'A'+1));
+      DebugAssert(RequiredSpace >= 0);
+      __int64 RequiredWithReserve;
+      RequiredWithReserve = (__int64)(RequiredSpace * WinConfiguration->DDWarnLackOfTempSpaceRatio);
+      if (FreeSpace < RequiredWithReserve)
+      {
+        unsigned int Result;
+        TMessageParams Params(mpNeverAskAgainCheck);
+        Result = MessageDialog(FMTLOAD(DD_WARN_LACK_OF_TEMP_SPACE, (Path,
+          FormatBytes(FreeSpace), FormatBytes(RequiredSpace))),
+          qtWarning, qaYes | qaNo, HELP_DD_WARN_LACK_OF_TEMP_SPACE, &Params);
+
+        if (Result == qaNeverAskAgain)
+        {
+          WinConfiguration->DDWarnLackOfTempSpace = false;
+        }
+
+        Continue = (Result == qaYes || Result == qaNeverAskAgain);
+      }
+    }
+  }
+}
+//---------------------------------------------------------------------------
+void __fastcall TCustomScpExplorerForm::AddBookmark(TOperationSide Side)
+{
+  DoOpenDirectoryDialog(odAddBookmark, Side);
+}
+//---------------------------------------------------------------------------
+TStrings * __fastcall TCustomScpExplorerForm::CreateVisitedDirectories(TOperationSide Side)
+{
+  // we should better use TCustomDirView::FCaseSensitive, but it is private
+  TStringList * VisitedDirectories = CreateSortedStringList(!IsSideLocalBrowser(Side));
+  try
+  {
+    TCustomDirView * DView = DirView(Side);
+
+    for (int Index = -DView->BackCount; Index <= DView->ForwardCount; Index++)
+    {
+      VisitedDirectories->Add(DView->HistoryPath[Index]);
+    }
+  }
+  catch (...)
+  {
+    delete VisitedDirectories;
+    throw;
+  }
+  return VisitedDirectories;
+}
+//---------------------------------------------------------------------------
+void __fastcall TCustomScpExplorerForm::DoOpenDirectoryDialog(
+  TOpenDirectoryMode Mode, TOperationSide Side)
+{
+  bool Continue = true;
+  if (Mode == odAddBookmark)
+  {
+    TMessageParams Params(mpNeverAskAgainCheck);
+    Params.NeverAskAgainTitle = LoadStr(ADD_BOOKMARK_SHARED);
+    Params.NeverAskAgainCheckedInitially = WinConfiguration->UseSharedBookmarks;
+
+    UnicodeString Message = MainInstructions(FMTLOAD(ADD_BOOKMARK_CONFIRM, (DirView(Side)->PathName)));
+    unsigned int Answer =
+      MessageDialog(Message,
+        qtConfirmation, qaOK | qaCancel, HELP_ADD_BOOKMARK_CONFIRM, &Params);
+    if (Answer == qaNeverAskAgain)
+    {
+      Continue = true;
+      WinConfiguration->UseSharedBookmarks = true;
+    }
+    else if (Answer == qaOK)
+    {
+      Continue = true;
+      WinConfiguration->UseSharedBookmarks = false;
+    }
+    else
+    {
+      Continue = false;
+    }
+  }
+
+  if (Continue)
+  {
+    TStrings * VisitedDirectories = CreateVisitedDirectories(Side);
+    try
+    {
+      UnicodeString Name = DirView(Side)->PathName;
+      bool Repeat;
+      do
+      {
+        Repeat = false;
+        TOperationSide BookmarkSide = IsSideLocalBrowser(Side) ? osLocal : osRemote;
+        if (::DoOpenDirectoryDialog(Mode, BookmarkSide, Name, VisitedDirectories, Terminal,
+              // do not allow switching to location profiles,
+              // if we are not connected
+              HasDirView[osLocal] && (Terminal != NULL)))
+        {
+          TWindowLock Lock(this);
+          if (!TryOpenDirectory(Side, Name))
+          {
+            Repeat = true;
+            Mode = odBrowse;
+          }
+        }
+      }
+      while (Repeat);
+    }
+    __finally
+    {
+      delete VisitedDirectories;
+    }
+  }
+}
+//---------------------------------------------------------------------------
+bool __fastcall TCustomScpExplorerForm::CommandSessionFallback()
+{
+  DebugAssert(!Terminal->CommandSessionOpened);
+
+  return TTerminalManager::Instance()->ConnectTerminal(Terminal->CommandSession);
+}
+//---------------------------------------------------------------------------
+bool __fastcall TCustomScpExplorerForm::EnsureCommandSessionFallback(TFSCapability Capability)
+{
+  bool Result = Terminal->IsCapable[Capability] ||
+    Terminal->CommandSessionOpened;
+
+  if (!Result)
+  {
+    DebugAssert(Terminal->IsCapable[fcSecondaryShell]);
+    if (!GUIConfiguration->ConfirmCommandSession)
+    {
+      Result = true;
+    }
+    else
+    {
+      TMessageParams Params(mpNeverAskAgainCheck);
+      const TFileSystemInfo & FileSystemInfo = Terminal->GetFileSystemInfo();
+      unsigned int Answer = MessageDialog(FMTLOAD(PERFORM_ON_COMMAND_SESSION2,
+        (FileSystemInfo.ProtocolName, FileSystemInfo.ProtocolName)), qtConfirmation,
+        qaOK | qaCancel, HELP_PERFORM_ON_COMMAND_SESSION, &Params);
+      if (Answer == qaNeverAskAgain)
+      {
+        GUIConfiguration->ConfirmCommandSession = false;
+        Result = true;
+      }
+      else if (Answer == qaOK)
+      {
+        Result = true;
+      }
+    }
+
+    if (Result)
+    {
+      Result = CommandSessionFallback();
+    }
+  }
+
+  return Result;
+}
+//---------------------------------------------------------------------------
+void __fastcall TCustomScpExplorerForm::OpenConsole(UnicodeString Command)
+{
+  if (EnsureCommandSessionFallback(fcAnyCommand))
+  {
+    DoConsoleDialog(Terminal, Command);
+  }
+}
+//---------------------------------------------------------------------------
+void __fastcall TCustomScpExplorerForm::FileControlDDDragEnter(
+      TObject *Sender, _di_IDataObject /*DataObj*/, int /*grfKeyState*/,
+      const TPoint & /*Point*/, int & /*dwEffect*/, bool & Accept)
+{
+  if (!IsSideLocalBrowser(osRemote) &&
+      IsFileControl(DropSourceControl, osRemote) &&
+      (FDDExtMapFile != NULL))
+  {
+    Accept = true;
+  }
+
+  FDDTargetControl = dynamic_cast<TControl*>(Sender);
+  DebugAssert(FDDTargetControl != NULL);
+}
+//---------------------------------------------------------------------------
+void __fastcall TCustomScpExplorerForm::SessionsDDDragEnter(
+  _di_IDataObject DataObj, int KeyState,
+  const TPoint & Point, int & Effect, bool & Accept)
+{
+  FileControlDDDragEnter(SessionsPageControl, DataObj, KeyState, Point, Effect, Accept);
+}
+//---------------------------------------------------------------------------
+void __fastcall TCustomScpExplorerForm::QueueDDDragEnter(
+  _di_IDataObject DataObj, int KeyState,
+  const TPoint & Point, int & Effect, bool & Accept)
+{
+  FileControlDDDragEnter(QueueView3, DataObj, KeyState, Point, Effect, Accept);
+}
+//---------------------------------------------------------------------------
+void __fastcall TCustomScpExplorerForm::FileControlDDDragLeave(
+  TObject * Sender)
+{
+  DebugUsedParam(Sender);
+  DebugAssert(FDDTargetControl == Sender);
+  FDDTargetControl = NULL;
+}
+//---------------------------------------------------------------------------
+void __fastcall TCustomScpExplorerForm::SessionsDDDragLeave()
+{
+  FileControlDDDragLeave(SessionsPageControl);
+}
+//---------------------------------------------------------------------------
+void __fastcall TCustomScpExplorerForm::QueueDDDragLeave()
+{
+  FileControlDDDragLeave(QueueView3);
+}
+//---------------------------------------------------------------------------
+void __fastcall TCustomScpExplorerForm::AddEditLink(TOperationSide Side, bool Add)
+{
+  DebugAssert(!IsSideLocalBrowser(Side));
+  DebugUsedParam(Side);
+
+  bool Edit = false;
+  TRemoteFile * File = NULL;
+  UnicodeString FileName;
+  UnicodeString PointTo;
+  bool SymbolicLink = true;
+
+  if (RemoteDirView->ItemFocused)
+  {
+    DebugAssert(RemoteDirView->ItemFocused->Data);
+    File = (TRemoteFile *)RemoteDirView->ItemFocused->Data;
+
+    Edit = !Add && File->IsSymLink && Terminal->SessionData->ResolveSymlinks;
+    if (Edit)
+    {
+      FileName = File->FileName;
+      PointTo = File->LinkTo;
+    }
+    else
+    {
+      PointTo = File->FileName;
+    }
+  }
+
+  if (DoSymlinkDialog(FileName, PointTo, osRemote, SymbolicLink, Edit,
+        Terminal->IsCapable[fcHardLink]))
+  {
+    Configuration->Usage->Inc(L"RemoteLinksCreated");
+
+    if (Edit)
+    {
+      DebugAssert(File->FileName == FileName);
+      int Params = dfNoRecursive;
+      Terminal->ExceptionOnFail = true;
+      try
+      {
+        Terminal->DeleteFile(L"", File, &Params);
+      }
+      __finally
+      {
+        Terminal->ExceptionOnFail = false;
+      }
+    }
+    Terminal->CreateLink(FileName, PointTo, SymbolicLink);
+  }
+}
+//---------------------------------------------------------------------------
+bool __fastcall TCustomScpExplorerForm::CanAddEditLink(TOperationSide Side)
+{
+  return
+    (IsSideLocalBrowser(Side) ||
+     (HasActiveTerminal() &&
+      Terminal->ResolvingSymlinks &&
+      Terminal->IsCapable[fcSymbolicLink]));
+}
+//---------------------------------------------------------------------------
+bool __fastcall TCustomScpExplorerForm::LinkFocused()
+{
+  return
+    !IsSideLocalBrowser(FCurrentSide) &&
+    (RemoteDirView->ItemFocused != NULL) &&
+    ((TRemoteFile *)RemoteDirView->ItemFocused->Data)->IsSymLink &&
+    Terminal->SessionData->ResolveSymlinks;
+}
+//---------------------------------------------------------------------------
+void __fastcall TCustomScpExplorerForm::ExecuteCurrentFile()
+{
+  DebugAssert(!WinConfiguration->DisableOpenEdit);
+  FForceExecution = true;
+  try
+  {
+    DirView(osCurrent)->ExecuteCurrentFile();
+  }
+  __finally
+  {
+    FForceExecution = false;
+  }
+}
+//---------------------------------------------------------------------------
+void __fastcall TCustomScpExplorerForm::ExecuteCurrentFileWith(bool OnFocused)
+{
+  TEditorData ExternalEditor;
+  ExternalEditor.Editor = edExternal;
+  bool Remember = false;
+
+  if (DoEditorPreferencesDialog(&ExternalEditor, Remember, epmAdHoc, !IsSideLocalBrowser(osCurrent)))
+  {
+    if (Remember)
+    {
+      TEditorList * EditorList = new TEditorList;
+      try
+      {
+        *EditorList = *WinConfiguration->EditorList;
+
+        bool Found = false;
+        int i = 0;
+        while (!Found && (i < EditorList->Count))
+        {
+          const TEditorPreferences * Editor = EditorList->Editors[i];
+          if ((Editor->Data->Editor == edExternal) &&
+              (Editor->Data->ExternalEditor == ExternalEditor.ExternalEditor))
+          {
+            Found = true;
+          }
+          i++;
+        }
+
+        if (!Found)
+        {
+          EditorList->Add(new TEditorPreferences(ExternalEditor));
+          WinConfiguration->EditorList = EditorList;
+        }
+      }
+      __finally
+      {
+        delete EditorList;
+      }
+    }
+
+    ExecuteFile(osCurrent, efExternalEditor, &ExternalEditor, true, OnFocused);
+  }
+}
+//---------------------------------------------------------------------------
+void __fastcall TCustomScpExplorerForm::DetachTerminal(TObject * ATerminal)
+{
+  FEditorManager->ProcessFiles(FileTerminalRemoved, ATerminal);
+
+  if (FFileFindTerminal == ATerminal)
+  {
+    FFileFindTerminal = NULL;
+    HideFileFindDialog();
+  }
+
+  if (FClipboardTerminal == ATerminal)
+  {
+    ClipboardClear(); // implies ClipboardStop
+  }
+}
+//---------------------------------------------------------------------------
+void __fastcall TCustomScpExplorerForm::TerminalRemoved(TObject * Sender)
+{
+  DetachTerminal(Sender);
+}
+//---------------------------------------------------------------------------
+void __fastcall TCustomScpExplorerForm::FileTerminalRemoved(const UnicodeString FileName,
+  TEditedFileData * Data, TObject * /*Token*/, void * Arg)
+{
+  TTerminal * Terminal = static_cast<TTerminal *>(Arg);
+  DebugAssert(Terminal != NULL);
+
+  if (Data->Terminal == Terminal)
+  {
+    Data->Terminal = NULL;
+  }
+}
+//---------------------------------------------------------------------------
+TManagedTerminal * TCustomScpExplorerForm::GetReplacementForLastSession()
+{
+  return NULL;
+}
+//---------------------------------------------------------------------------
+void __fastcall TCustomScpExplorerForm::LastTerminalClosed()
+{
+  UpdateControls();
+  SessionColor = TColor(0);
+  UpdateRemotePathComboBox(false);
+  NeedSession(false);
+}
+//---------------------------------------------------------------------------
+void __fastcall TCustomScpExplorerForm::NeedSession(bool Startup)
+{
+  try
+  {
+    // Cache, as the login dialog can change its value.
+    // See also DoShow. Also see TTerminalManager::NewSession.
+    bool ShowLogin = WinConfiguration->ShowLoginWhenNoSession;
+    try
+    {
+      if (ShowLogin)
+      {
+        bool ReloadSessions = !Startup;
+        TTerminalManager::Instance()->NewSession(L"", ReloadSessions, this, true);
+      }
+    }
+    __finally
+    {
+      // Do not terminate, if we are only starting up and we are not showing Login dialog
+      // (so there was no chance for the user to open any session yet)
+      if ((ShowLogin || !Startup) &&
+          !WinConfiguration->KeepOpenWhenNoSession &&
+          // this rules out the implicit Commander's local-local browser
+          ((Terminal == NULL) || (!Terminal->Active && !Terminal->Permanent)))
+      {
+        TerminateApplication();
+      }
+    }
+  }
+  catch (EAbort &)
+  {
+    // swallow
+    // The TTerminalManager does not expect the OnLastTerminalClose to throw without trying to connect.
+    // Also when called from TWinControl.UpdateShowing => CMShowingChanged, the showing is aborted on exception
+  }
+}
+//---------------------------------------------------------------------------
+void __fastcall TCustomScpExplorerForm::SessionListChanged()
+{
+  TTerminalManager * Manager = TTerminalManager::Instance();
+  DebugAssert(!Manager->Updating);
+  TStrings * SessionList = Manager->SessionList;
+  int ActiveSessionIndex = Manager->ActiveSessionIndex;
+
+  Configuration->Usage->SetMax(L"MaxOpenedSessions", SessionList->Count);
+
+  SendMessage(SessionsPageControl->Handle, WM_SETREDRAW, 0, 0);
+  try
+  {
+    while ((SessionsPageControl->PageCount > SessionList->Count + 1) ||
+           // Clear the design time unthemed tab
+           ((SessionsPageControl->PageCount > 0) &&
+            (dynamic_cast<TThemeTabSheet *>(SessionsPageControl->Pages[SessionsPageControl->PageCount - 1]) == NULL)))
+    {
+      delete SessionsPageControl->Pages[SessionsPageControl->PageCount - 1];
+    }
+
+    for (int Index = 0; Index <= SessionList->Count; Index++)
+    {
+      TThemeTabSheet * TabSheet;
+      if (Index >= SessionsPageControl->PageCount)
+      {
+        TabSheet = new TThemeTabSheet(SessionsPageControl);
+        TabSheet->PageControl = SessionsPageControl;
+      }
+      else
+      {
+        TabSheet = DebugNotNull(dynamic_cast<TThemeTabSheet *>(SessionsPageControl->Pages[Index]));
+      }
+
+      bool IsSessionTab = (Index < SessionList->Count);
+      if (IsSessionTab)
+      {
+        TTerminal * Terminal = dynamic_cast<TTerminal *>(SessionList->Objects[Index]);
+        TabSheet->Tag = reinterpret_cast<int>(Terminal);
+
+        UpdateSessionTab(TabSheet);
+      }
+      else
+      {
+        TabSheet->ImageIndex = FNewSessionTabImageIndex;
+        TabSheet->Tag = 0; // not really needed
+        TabSheet->Shadowed = false;
+        TabSheet->ShowCloseButton = false;
+        // We know that we are at the last page, otherwise we could not call this (it assumes that new session tab is the last one)
+        UpdateNewSessionTab();
+      }
+    }
+  }
+  __finally
+  {
+    SendMessage(SessionsPageControl->Handle, WM_SETREDRAW, 1, 0);
+  }
+
+  SessionsPageControl->ActivePageIndex = ActiveSessionIndex;
+}
+//---------------------------------------------------------------------------
+void __fastcall TCustomScpExplorerForm::UpdateNewSessionTab()
+{
+  TTabSheet * TabSheet = SessionsPageControl->Pages[SessionsPageControl->PageCount - 1];
+
+  DebugAssert(TabSheet->ImageIndex == 0);
+
+  TabSheet->Caption =
+    WinConfiguration->SelectiveToolbarText ?
+      StripHotkey(StripTrailingPunctuation(NonVisualDataModule->NewSessionAction->Caption)) :
+      UnicodeString();
+}
+//---------------------------------------------------------------------------
+TManagedTerminal * __fastcall TCustomScpExplorerForm::GetSessionTabSession(TTabSheet * TabSheet)
+{
+  return reinterpret_cast<TManagedTerminal *>(TabSheet->Tag);
+}
+//---------------------------------------------------------------------------
+UnicodeString TCustomScpExplorerForm::GetLocalBrowserSessionTitle(TManagedTerminal *)
+{
+  DebugFail();
+  return UnicodeString();
+}
+//---------------------------------------------------------------------------
+void __fastcall TCustomScpExplorerForm::UpdateSessionTab(TTabSheet * TabSheet)
+{
+  if (DebugAlwaysTrue(TabSheet != NULL))
+  {
+    TManagedTerminal * ASession = GetSessionTabSession(TabSheet);
+    if (DebugAlwaysTrue(ASession != NULL))
+    {
+      TColor Color = (ASession == Terminal) ? FSessionColor : ASession->StateData->Color;
+      if (ASession->LocalBrowser)
+      {
+        TabSheet->ImageIndex = FLocalBrowserTabImageIndex;
+      }
+      else
+      {
+        TabSheet->ImageIndex = AddSessionColor(Color);
+      }
+
+      TTerminalManager * Manager = TTerminalManager::Instance();
+      UnicodeString TabCaption = Manager->GetSessionTitle(ASession, true);
+
+      TThemeTabSheet * ThemeTabSheet = dynamic_cast<TThemeTabSheet *>(TabSheet);
+      if (DebugAlwaysTrue(ThemeTabSheet != NULL))
+      {
+        ThemeTabSheet->Shadowed = !ASession->Active && !ASession->LocalBrowser;
+        ThemeTabSheet->ShowCloseButton = CanCloseSession(ASession);
+        if (ThemeTabSheet->ShowCloseButton)
+        {
+          TabCaption = SessionsPageControl->FormatCaptionWithCloseButton(TabCaption);
+        }
+      }
+
+      TabSheet->Caption = TabCaption;
+    }
+  }
+}
+//---------------------------------------------------------------------------
+bool TCustomScpExplorerForm::CanCloseSession(TManagedTerminal * Session)
+{
+  return !Session->LocalBrowser || (TTerminalManager::Instance()->Count > 1);
+}
+//---------------------------------------------------------------------------
+bool __fastcall TCustomScpExplorerForm::SessionTabSwitched()
+{
+  DebugAssert(SessionsPageControl->ActivePage != NULL);
+  TManagedTerminal * Session = GetSessionTabSession(SessionsPageControl->ActivePage);
+  bool Result = (Session != NULL);
+  if (Result)
+  {
+    TTerminalManager::Instance()->ActiveSession = Session;
+  }
+  else
+  {
+    try
+    {
+      NewSession();
+    }
+    __finally
+    {
+      SessionListChanged();
+    }
+
+    FSessionsPageControlNewSessionTime = Now();
+  }
+  return Result;
+}
+//---------------------------------------------------------------------------
+void __fastcall TCustomScpExplorerForm::SessionsPageControlChange(TObject * /*Sender*/)
+{
+  SessionTabSwitched();
+}
+//---------------------------------------------------------------------------
+void __fastcall TCustomScpExplorerForm::TransferListChange(TObject * Sender)
+{
+  TTBXStringList * TransferList = dynamic_cast<TTBXStringList *>(Sender);
+  DebugAssert(TransferList != NULL);
+  UnicodeString Name;
+  if (TransferList->ItemIndex <= 0)
+  {
+    Name = L"";
+  }
+  else
+  {
+    Name = GUIConfiguration->CopyParamList->Names[TransferList->ItemIndex - 1];
+  }
+  if (FCopyParamAutoSelected.IsEmpty())
+  {
+    // if previous preset was not autoselected, make new preset the "default"
+    FCopyParamDefault = Name;
+  }
+  GUIConfiguration->CopyParamCurrent = Name;
+}
+//---------------------------------------------------------------------------
+void __fastcall TCustomScpExplorerForm::UpdateTransferLabel()
+{
+  // sanity check
+  bool ExistingPreset =
+    (FTransferListHoverIndex >= 0) &&
+    (FTransferListHoverIndex < 1 + GUIConfiguration->CopyParamList->Count);
+  DebugAssert(ExistingPreset);
+  if (ExistingPreset)
+  {
+    HDC DC = GetDC(0);
+    TCanvas * Canvas = new TCanvas();
+    try
+    {
+      Canvas->Handle = DC;
+      Canvas->Font = GetToolbarFont(this);
+
+      UnicodeString Name;
+      if (FTransferListHoverIndex == 0)
+      {
+        Name = L"";
+      }
+      else
+      {
+        Name = GUIConfiguration->CopyParamList->Names[FTransferListHoverIndex - 1];
+      }
+
+      TTBXLabelItem * TransferLabel = dynamic_cast<TTBXLabelItem*>(
+        static_cast<TComponent*>(GetComponent(fcTransferLabel)));
+      TTBXStringList * TransferList = dynamic_cast<TTBXStringList*>(
+        static_cast<TObject*>(GetComponent(fcTransferList)));
+
+      UnicodeString InfoStr =
+        GUIConfiguration->CopyParamPreset[Name].
+          GetInfoStr(L"; ",
+            FLAGMASK(HasActiveTerminal(), Terminal->UsableCopyParamAttrs(0).General));
+      int MaxWidth = TransferList->MinWidth - (2 * TransferLabel->Margin) - ScaleByTextHeight(this, 10);
+      if (Canvas->TextExtent(InfoStr).cx > MaxWidth)
+      {
+        while (Canvas->TextExtent(InfoStr + Ellipsis).cx > MaxWidth)
+        {
+          InfoStr.SetLength(InfoStr.Length() - 1);
+        }
+        InfoStr += Ellipsis;
+      }
+
+      // UpdateCaption does not cause invalidation of whole submenu, while
+      // setting Caption property does.
+      // also it probably does not resize the label, even if necessary
+      // (we do not want that anyway)
+      TransferLabel->UpdateCaption(InfoStr);
+    }
+    __finally
+    {
+      Canvas->Handle = NULL;
+      ReleaseDC(0, DC);
+      delete Canvas;
+    }
+  }
+}
+//---------------------------------------------------------------------------
+void __fastcall TCustomScpExplorerForm::TransferListDrawItem(
+  TTBXCustomList * /*Sender*/, TCanvas * /*ACanvas*/, const TRect & /*ARect*/,
+  int /*AIndex*/, int AHoverIndex, bool & /*DrawDefault*/)
+{
+  if (FTransferListHoverIndex != AHoverIndex)
+  {
+    FTransferListHoverIndex = AHoverIndex;
+    UpdateTransferLabel();
+  }
+}
+//---------------------------------------------------------------------------
+void __fastcall TCustomScpExplorerForm::WMAppCommand(TMessage & Message)
+{
+  int Command  = GET_APPCOMMAND_LPARAM(Message.LParam);
+  TShiftState Shift = KeyDataToShiftState(GET_KEYSTATE_LPARAM(Message.LParam));
+  if ((Shift * (TShiftState() << ssShift << ssAlt << ssCtrl)).Empty())
+  {
+    if (Command == APPCOMMAND_BROWSER_FAVORITES)
+    {
+      if (!NonVisualDataModule->Busy)
+      {
+        OpenDirectory(GetSide(osCurrent));
+      }
+      Message.Result = 1;
+    }
+    else
+    {
+      TForm::Dispatch(&Message);
+    }
+  }
+  else
+  {
+    TForm::Dispatch(&Message);
+  }
+}
+//---------------------------------------------------------------------------
+void __fastcall TCustomScpExplorerForm::CMDialogChar(TMessage & AMessage)
+{
+  TCMDialogChar & Message = reinterpret_cast<TCMDialogChar &>(AMessage);
+  if ((FIgnoreNextDialogChar != 0) &&
+      (toupper(Message.CharCode) == toupper(FIgnoreNextDialogChar)))
+  {
+    Message.Result = 1;
+  }
+  else
+  {
+    TForm::Dispatch(&Message);
+  }
+  FIgnoreNextDialogChar = 0;
+}
+//---------------------------------------------------------------------------
+void __fastcall TCustomScpExplorerForm::WMSysCommand(TMessage & Message)
+{
+  // The four low-order bits are used internally by Windows
+  unsigned int Cmd = (Message.WParam & 0xFFF0);
+  // SC_RESTORE, SC_MAXIMIZE, SC_MINIMIZE - buttons on windows title
+  // SC_DEFAULT - double click on windows title (does not work, at least on WinXP)
+  // 61730 - restore thru double click - undocumented
+  // 61490 - maximize thru double click - undocumented
+  if ((Cmd == SC_RESTORE) || (Cmd == SC_MAXIMIZE) ||
+      (Cmd == SC_MINIMIZE) || (Cmd == SC_DEFAULT))
+  {
+    SysResizing(Cmd);
+  }
+  TForm::Dispatch(&Message);
+}
+//---------------------------------------------------------------------------
+void __fastcall TCustomScpExplorerForm::WMQueryEndSession(TMessage & Message)
+{
+  // We were actually never able to make ENDSESSION_CRITICAL happen.
+  // Also there no point returning TRUE as we are not able to
+  // handle the abrupt termination caused by subsequent WM_ENDSESSION cleanly.
+  // Hence the process termination might be safer :)
+  if ((Message.LParam != ENDSESSION_CRITICAL) &&
+      (((FQueue != NULL) && !FQueue->IsEmpty) || (FProgressForm != NULL)))
+  {
+    Message.Result = FALSE;
+  }
+  else
+  {
+    Message.Result = TRUE;
+  }
+  // Do not call default handling as that triggers OnCloseQuery,
+  // where our implementation will popup confirmation dialogs, what we do not want,
+  // as per Vista guidelines:
+  // https://docs.microsoft.com/en-us/windows/win32/shutdown/shutting-down
+}
+//---------------------------------------------------------------------------
+void __fastcall TCustomScpExplorerForm::WMEndSession(TWMEndSession & Message)
+{
+  if (Message.EndSession && IsApplicationMinimized())
+  {
+    // WORKAROUND
+    // TApplication.WndProc() calls Application.Terminate() before Halt(),
+    // when it receives WM_ENDSESSION,
+    // but that sometimes (particularly when application is minimized) cause crashes.
+    // Crash popups message that blocks log off.
+    // Obviously application cannot shutdown cleanly after WM_ENDSESSION,
+    // so we call ExitProcess() immediately, not even trying to cleanup.
+    // It still causes beep, so there's likely some popup, but it does not block
+    // log off.
+    ExitProcess(0);
+  }
+  TForm::Dispatch(&Message);
+}
+#ifdef _DEBUG
+//---------------------------------------------------------------------------
+void __fastcall TCustomScpExplorerForm::WMWindowPosChanged(TWMWindowPosMsg & Message)
+{
+  TForm::Dispatch(&Message);
+}
+#endif
+//---------------------------------------------------------------------------
+void __fastcall TCustomScpExplorerForm::SysResizing(unsigned int /*Cmd*/)
+{
+}
+//---------------------------------------------------------------------------
+void __fastcall TCustomScpExplorerForm::DoShow()
+{
+  // Called from TCustomScpExplorerForm::CMShowingChanged
+  // only now are the controls resized finally, so the size constraints
+  // will not conflict with possibly very small window size
+  RestoreFormParams();
+  // This indicates that the form was rescaled after parameters were loaded and
+  // as most probably the parameters were actually saved with the current form scaling
+  // (windows was the last time likely closed on the same monitor, where it is starting now),
+  // rescaling happened twice already. Reload the parameters, as now they likely won't need any scaling
+  // and no rounding problems will occur.
+  // See also RestoreForm.
+  // (we should be safe to call RestoreParams unconditionally)
+  if (PixelsPerInch != Screen->PixelsPerInch)
+  {
+    RestoreParams();
+  }
+
+  FixControlsPlacement();
+
+  if (Position == poDefaultPosOnly)
+  {
+    CutFormToDesktop(this);
+  }
+
+  TForm::DoShow();
+
+  FSessionsDragDropFilesEx->DragDropControl = SessionsPageControl;
+  FQueueDragDropFilesEx->DragDropControl = QueueView3;
+
+  // This was previously in NeedSession, where other related code is.
+  // But that is called from CMShowingChanged, when the window is already visible and the local-local window state
+  // unpleasanly shows briefly.
+  if (!WinConfiguration->ShowLoginWhenNoSession &&
+      WinConfiguration->AutoSaveWorkspace && !WinConfiguration->AutoWorkspace.IsEmpty() &&
+      // This detects if workspace was saved the last time the main widow was closed
+      SameText(WinConfiguration->LastStoredSession, WinConfiguration->AutoWorkspace))
+  {
+    DoOpenFolderOrWorkspace(WinConfiguration->AutoWorkspace, false);
+    Configuration->Usage->Inc(L"OpenedWorkspacesAuto");
+  }
+
+  // Before main window displays
+  if (ManagedSession == NULL)
+  {
+    StartingWithoutSession();
+  }
+
+  UpdatePixelsPerInchMainWindowCounter();
+
+  FShowing = true;
+}
+//---------------------------------------------------------------------------
+void __fastcall TCustomScpExplorerForm::UpdatePixelsPerInchMainWindowCounter()
+{
+  Configuration->Usage->Set(L"PixelsPerInchMainWindow", PixelsPerInch);
+}
+//---------------------------------------------------------------------------
+void __fastcall TCustomScpExplorerForm::StartingWithoutSession()
+{
+  SessionListChanged();
+  InitStatusBar();
+  UpdateControls();
+}
+//---------------------------------------------------------------------------
+void __fastcall TCustomScpExplorerForm::PopupTrayBalloon(TTerminal * Terminal,
+  const UnicodeString & Str, TQueryType Type, Exception * E, unsigned int Seconds,
+  TNotifyEvent OnBalloonClick, TObject * UserData)
+{
+  bool Do;
+  UnicodeString Message;
+  if (E == NULL)
+  {
+    Message = Str;
+    Do = true;
+  }
+  else
+  {
+    Do = ExceptionMessage(E, Message);
+  }
+
+  if (Do && WinConfiguration->BalloonNotifications)
+  {
+    UnicodeString Title;
+    if ((Terminal == NULL) && (Type == qtInformation) && ExtractMainInstructions(Message, Title))
+    {
+      Message = TrimLeft(Message);
+    }
+    else
+    {
+      Message = UnformatMessage(Message);
+      const ResourceString * Captions[] = { &_SMsgDlgConfirm, &_SMsgDlgWarning,
+        &_SMsgDlgError, &_SMsgDlgInformation, NULL };
+      Title = LoadResourceString(Captions[Type]);
+      if (Terminal != NULL)
+      {
+        TManagedTerminal * Session = DebugNotNull(dynamic_cast<TManagedTerminal *>(Terminal));
+        Title = FORMAT(L"%s - %s",
+          (TTerminalManager::Instance()->GetSessionTitle(Session, true), Title));
+      }
+    }
+
+    if (Seconds == 0)
+    {
+      Seconds = WinConfiguration->NotificationsTimeout;
+    }
+    FTrayIcon->PopupBalloon(Title, Message, Type, Seconds * MSecsPerSec, OnBalloonClick, UserData);
+  }
+}
+//---------------------------------------------------------------------------
+unsigned int __fastcall TCustomScpExplorerForm::MoreMessageDialog(const UnicodeString Message,
+    TStrings * MoreMessages, TQueryType Type, unsigned int Answers,
+    UnicodeString HelpKeyword, const TMessageParams * Params,
+    TTerminal * Terminal)
+{
+  if (((WinConfiguration->ContinueOnError && (FErrorList != NULL)) ||
+       (FOnFeedSynchronizeError != NULL)) &&
+      (Params != NULL) && (Params->Params & mpAllowContinueOnError) )
+  {
+    if (FOnFeedSynchronizeError != NULL)
+    {
+      FOnFeedSynchronizeError(Message, MoreMessages, Type, HelpKeyword);
+    }
+    else
+    {
+      DebugAssert(FErrorList != NULL);
+      TStringList * MoreMessagesCopy = NULL;
+      if (MoreMessages)
+      {
+        MoreMessagesCopy = new TStringList();
+        MoreMessagesCopy->Assign(MoreMessages);
+      }
+      FErrorList->AddObject(Message, MoreMessagesCopy);
+    }
+
+    PopupTrayBalloon(Terminal, Message, Type);
+
+    return ContinueAnswer(Answers);
+  }
+  else
+  {
+    bool UseBalloon = FTrayIcon->Visible;
+    if (UseBalloon)
+    {
+      PopupTrayBalloon(Terminal, Message, Type);
+    }
+    unsigned int Result;
+    try
+    {
+      Result = ::MoreMessageDialog(Message, MoreMessages, Type, Answers, HelpKeyword, Params);
+    }
+    __finally
+    {
+      // cancel only balloon we popped up, otherwise we may cancel notification
+      // balloon that was there before the message dialog
+      // (such as "dd confirmation opt in balloon)
+      if (UseBalloon)
+      {
+        FTrayIcon->CancelBalloon();
+      }
+    }
+    return Result;
+  }
+}
+//---------------------------------------------------------------------------
+void __fastcall TCustomScpExplorerForm::ShowExtendedException(
+  TTerminal * Terminal, Exception * E)
+{
+  if (FTrayIcon->Visible)
+  {
+    PopupTrayBalloon(Terminal, L"", qtError, E);
+  }
+
+  // particularly prevent opening new session from jump list,
+  // while exception is shown
+  NonVisualDataModule->StartBusy();
+  try
+  {
+    ShowExtendedExceptionEx(Terminal, E);
+  }
+  __finally
+  {
+    NonVisualDataModule->EndBusy();
+    FTrayIcon->CancelBalloon();
+  }
+}
+//---------------------------------------------------------------------------
+void __fastcall TCustomScpExplorerForm::SessionReady()
+{
+  InitStatusBar();
+  // cannot rely on active page being page for active terminal,
+  // as it can happen that active page is the "new session" page
+  // (e.g. when reconnecting active terminal, while login dialog
+  // invoked from "new session" page is modal)
+  int ActiveSessionIndex = TTerminalManager::Instance()->ActiveSessionIndex;
+  UpdateSessionTab(SessionsPageControl->Pages[ActiveSessionIndex]);
+}
+//---------------------------------------------------------------------------
+void __fastcall TCustomScpExplorerForm::InactiveTerminalException(
+  TTerminal * Terminal, Exception * E)
+{
+  Notify(Terminal, L"", qtError, false, NULL, NULL, E);
+
+  if (!Terminal->Active)
+  {
+    int Index = TTerminalManager::Instance()->IndexOf(Terminal);
+    if (DebugAlwaysTrue((Index >= 0) && (Index < SessionsPageControl->PageCount)))
+    {
+      UpdateSessionTab(SessionsPageControl->Pages[Index]);
+    }
+  }
+}
+//---------------------------------------------------------------------------
+void __fastcall TCustomScpExplorerForm::Notify(TTerminal * Terminal,
+  UnicodeString Message, TQueryType Type,
+  bool Important, TNotifyEvent OnClick, TObject * UserData, Exception * E)
+{
+  if ((E == NULL) ||
+      ExceptionMessage(E, Message))
+  {
+    unsigned int Seconds = WinConfiguration->NotificationsTimeout;
+    if (Important)
+    {
+      Seconds *= 5;
+    }
+
+    UnicodeString NoteMessage(UnformatMessage(Message));
+    if (Terminal != NULL)
+    {
+      TManagedTerminal * Session = DebugNotNull(dynamic_cast<TManagedTerminal *>(Terminal));
+      NoteMessage = FORMAT(L"%s: %s",
+        (TTerminalManager::Instance()->GetSessionTitle(Session, true), NoteMessage));
+    }
+
+    if (WinConfiguration->BalloonNotifications)
+    {
+      AddNote(NoteMessage);
+      PopupTrayBalloon(Terminal, Message, Type, NULL, Seconds, OnClick, UserData);
+    }
+    else
+    {
+      FlashOnBackground();
+      PostNote(NoteMessage, Seconds, OnClick, UserData);
+    }
+  }
+}
+//---------------------------------------------------------------------------
+void __fastcall TCustomScpExplorerForm::QueueEmptyNoteClicked(TObject * Sender)
+{
+  RestoreApp();
+
+  TTerminalNoteData * TerminalNoteData = dynamic_cast<TTerminalNoteData *>(Sender);
+  if (DebugAlwaysTrue(TerminalNoteData != NULL) &&
+      !NonVisualDataModule->Busy)
+  {
+    TManagedTerminal * Terminal = TerminalNoteData->Terminal;
+    TTerminalManager::Instance()->ActiveSession = Terminal;
+    if (!ComponentVisible[fcQueueView])
+    {
+      ToggleQueueVisibility();
+      GoToQueue();
+    }
+  }
+}
+//---------------------------------------------------------------------------
+void __fastcall TCustomScpExplorerForm::QueueEvent(TManagedTerminal * ATerminal,
+  TTerminalQueue * /*Queue*/, TQueueEvent Event)
+{
+  UnicodeString Message;
+  TNotifyEvent OnClick = NULL;
+  TObject * UserData = NULL;
+  bool QueueInvisible = !ComponentVisible[fcQueueView] || IsApplicationMinimized();
+  switch (Event)
+  {
+    case qeEmptyButMonitored:
+      if ((ATerminal != Terminal) || QueueInvisible)
+      {
+        Message = LoadStr(BALLOON_QUEUE_EMPTY);
+        OnClick = QueueEmptyNoteClicked;
+        TTerminalNoteData * TerminalNoteData = new TTerminalNoteData();
+        TerminalNoteData->Terminal = ATerminal;
+        UserData = TerminalNoteData;
+      }
+      break;
+
+    case qeEmpty:
+      OperationComplete(ATerminal->QueueOperationStart);
+      break;
+
+    case qePendingUserAction:
+      if ((ATerminal != Terminal) ||
+          (QueueInvisible && !IsQueueAutoPopup()))
+      {
+        Message = LoadStr(BALLOON_QUEUE_USER_ACTION);
+      }
+      break;
+
+    default:
+      DebugFail();
+  }
+
+  if (!Message.IsEmpty())
+  {
+    Notify(ATerminal, Message, qtInformation, false, OnClick, UserData);
+  }
+}
+//---------------------------------------------------------------------------
+void __fastcall TCustomScpExplorerForm::RemoteFileControlDDCreateDragFileList(
+  TObject * /*Sender*/, TFileList * FileList, bool & Created)
+{
+  if (FDDExtMapFile != NULL)
+  {
+    CloseHandle(FDDExtMapFile);
+    FDDExtMapFile = NULL;
+  }
+
+  if (WinConfiguration->DDFakeFile)
+  {
+    DDFakeFileInitDrag(FileList, Created);
+  }
+}
+//---------------------------------------------------------------------------
+void __fastcall TCustomScpExplorerForm::DDFakeCreated(TObject * /*Sender*/, const UnicodeString FileName)
+{
+  if (DebugAlwaysTrue(!FDragFakeDirectory.IsEmpty()) &&
+      SameText(ExtractFileName(FileName), ExtractFileName(FDragFakeDirectory)))
+  {
+    FFakeFileDropTarget = FileName;
+  }
+}
+//---------------------------------------------------------------------------
+UnicodeString __fastcall TCustomScpExplorerForm::CreateFakeTransferDirectory()
+{
+  UnicodeString Result = ExcludeTrailingBackslash(WinConfiguration->TemporaryDir());
+  if (!ForceDirectories(ApiPath(Result)))
+  {
+    throw Exception(FMTLOAD(CREATE_TEMP_DIR_ERROR, (Result)));
+  }
+  FileSetAttr(ApiPath(Result), faHidden);
+  return Result;
+}
+//---------------------------------------------------------------------------
+void __fastcall TCustomScpExplorerForm::DDFakeFileInitDrag(TFileList * FileList,
+  bool & Created)
+{
+  FFakeFileDropTarget = UnicodeString();
+  FDragFakeDirectory = CreateFakeTransferDirectory();
+  FileList->AddItem(NULL, FDragFakeDirectory);
+
+  Created = true;
+
+  if (!WinConfiguration->IsDDExtRunning() || WinConfiguration->IsDDExtBroken())
+  {
+    FDragFakeMonitors = StartCreationDirectoryMonitorsOnEachDrive(FILE_NOTIFY_CHANGE_DIR_NAME, DDFakeCreated);
+  }
+
+  FDDExtMapFile = CreateFileMappingA((HANDLE)0xFFFFFFFF, NULL, PAGE_READWRITE,
+    0, sizeof(TDragExtCommStruct), AnsiString(DRAG_EXT_MAPPING).c_str());
+
+  {
+    TMutexGuard Guard(FDDExtMutex, DRAGEXT_MUTEX_RELEASE_TIMEOUT);
+    TDragExtCommStruct* CommStruct;
+    CommStruct = static_cast<TDragExtCommStruct*>(MapViewOfFile(FDDExtMapFile,
+      FILE_MAP_ALL_ACCESS, 0, 0, 0));
+    DebugAssert(CommStruct != NULL);
+    CommStruct->Version = TDragExtCommStruct::CurrentVersion;
+    CommStruct->Dragging = true;
+    wcsncpy(CommStruct->DropDest, FDragFakeDirectory.c_str(),
+      LENOF(CommStruct->DropDest));
+    NULL_TERMINATE(CommStruct->DropDest);
+    UnmapViewOfFile(CommStruct);
+  }
+
+}
+//---------------------------------------------------------------------------
+bool __fastcall TCustomScpExplorerForm::RemoteFileControlFileOperation(
+  TObject * Sender, TFileOperation Operation, bool NoConfirmation, void * Param)
+{
+  bool Result;
+  DebugAssert(!IsLocalBrowserMode());
+  if (Sender == RemoteDirView)
+  {
+    Result = ExecuteFileOperation(Operation, osRemote, true, NoConfirmation, Param);
+  }
+  else
+  {
+    DebugAssert(Sender == RemoteDriveView);
+    TStrings * FileList = RemoteDriveView->DragFileList();
+    try
+    {
+      Result = ExecuteFileOperation(Operation, osRemote, FileList, NoConfirmation, Param);
+    }
+    __finally
+    {
+      delete FileList;
+    }
+  }
+
+  if (FDDTargetControl == RemoteDriveView)
+  {
+    RemoteDriveView->UpdateDropTarget();
+  }
+  // foRemoteMove happens when file/dir is dragged within the remote tree view
+  // or from tree view to dir view.
+  // foMove happens when file/dir is dragged from remote tree view outside of
+  // application via dragex
+  if (((Operation == foRemoteMove) || (Operation == foMove)) &&
+      (DropSourceControl == RemoteDriveView))
+  {
+    RemoteDriveView->UpdateDropSource();
+  }
+  return Result;
+}
+//---------------------------------------------------------------------------
+void __fastcall TCustomScpExplorerForm::RemoteFileControlDDEnd(TObject * Sender)
+{
+  DebugAssert(!IsLocalBrowserMode());
+  // This also handles drops of remote files to queue.
+  // Drops of local files (uploads) are handled in QueueDDProcessDropped.
+  SAFE_DESTROY(FDDFileList);
+
+  if (!FFakeFileDropTarget.IsEmpty())
+  {
+    RemoveDir(ApiPath(FFakeFileDropTarget));
+  }
+
+  if ((FDDExtMapFile != NULL) || (FDDTargetControl == QueueView3))
+  {
+    try
+    {
+      TDragResult DDResult = (Sender == RemoteDirView) ?
+        RemoteDirView->LastDDResult : RemoteDriveView->LastDDResult;
+
+      // Focus is moved to the target application,
+      // but as we are going to present the UI, we need to steal the focus back.
+      // This most likely won't work though (windows does not allow application
+      // to steal focus most of the time)
+      Application->BringToFront();
+
+      // On older version of Windows we never got drMove here, see also comment below.
+      // On Windows 10, we get the "move".
+      if ((DDResult == drCopy) || (DDResult == drMove) || (DDResult == drInvalid))
+      {
+        UnicodeString TargetDirectory;
+        TFileOperation Operation;
+
+        // drInvalid may mean drMove, see comment below
+        switch (DDResult)
+        {
+          case drCopy:
+            Operation = foCopy;
+            break;
+          case drMove:
+            Operation = foMove;
+            break;
+          default:
+            DebugFail();
+          case drInvalid:
+            // prefer "copy" for safety
+            Operation = FLAGSET(FLastDropEffect, DROPEFFECT_MOVE) ? foMove : foCopy;
+            break;
+        }
+
+        TTransferOperationParam Param;
+        UnicodeString CounterName;
+        bool ForceQueue;
+        if (!DDGetTarget(Param.TargetDirectory, ForceQueue, CounterName))
+        {
+          // we get drInvalid both if d&d was intercepted by ddext,
+          // and when users drops on no-drop location.
+          // we tell the difference by existence of response from ddext,
+          // so we ignore absence of response in this case
+          if (DDResult != drInvalid)
+          {
+            // here we know that the extension is installed,
+            // as it is checked as soon as drag&drop starts from
+            // RemoteFileControlDDCreateDragFileList
+            Configuration->Usage->Inc(L"DownloadsDragDropExternalExtTargetUnknown");
+            if (!WinConfiguration->DDExtInstalled || WinConfiguration->IsDDExtBroken())
+            {
+              throw ExtException(NULL, LoadStr(DD_TARGET_UNKNOWN), HELP_DD_TARGET_UNKNOWN);
+            }
+            else
+            {
+              throw ExtException(NULL, LoadStr(DRAGEXT_TARGET_UNKNOWN2), HELP_DRAGEXT_TARGET_UNKNOWN);
+            }
+          }
+        }
+        else
+        {
+          // download using fake file
+          Param.Temp = false;
+          Param.DragDrop = true;
+          if (ForceQueue)
+          {
+            Param.Queue = asOn;
+          }
+          if (Sender == RemoteDirView)
+          {
+            Param.Options = FLAGMASK(SelectedAllFilesInDirView(RemoteDirView), coAllFiles);
+          }
+
+          if (RemoteFileControlFileOperation(Sender, Operation,
+                (WinConfiguration->DDTransferConfirmation == asOff), &Param))
+          {
+            Configuration->Usage->Inc(CounterName);
+          }
+        }
+      }
+    }
+    __finally
+    {
+      CloseHandle(FDDExtMapFile);
+      FDDExtMapFile = NULL;
+      delete FDragFakeMonitors;
+      FDragFakeMonitors = NULL;
+      RemoveDir(ApiPath(FDragFakeDirectory));
+      FDragFakeDirectory = L"";
+      FFakeFileDropTarget = UnicodeString();
+    }
+  }
+
+  if (FDragDropSshTerminate.get() != NULL)
+  {
+    FDragDropSshTerminate->Rethrow();
+  }
+}
+//---------------------------------------------------------------------------
+void __fastcall TCustomScpExplorerForm::RemoteFileControlDDGiveFeedback(
+  TObject * /*Sender*/, int dwEffect, HRESULT & /*Result*/)
+{
+  // Remember drop effect so we know (when user drops files), if we copy or move
+  FLastDropEffect = dwEffect;
+}
+//---------------------------------------------------------------------------
+bool __fastcall TCustomScpExplorerForm::DDGetTarget(
+  UnicodeString & Directory, bool & ForceQueue, UnicodeString & CounterName)
+{
+  bool Result;
+  if (FDDTargetControl == QueueView3)
+  {
+    Directory = DefaultDownloadTargetDirectory();
+    Result = true;
+    CounterName = L"DownloadsDragDropQueue";
+    ForceQueue = true;
+  }
+  else if (!FFakeFileDropTarget.IsEmpty())
+  {
+    Directory = ExcludeTrailingBackslash(ExtractFilePath(FFakeFileDropTarget));
+    Result = true;
+    ForceQueue = false;
+    CounterName = L"DownloadsDragDropFakeFile";
+  }
+  else
+  {
+    ForceQueue = false;
+
+    Enabled = false;
+    try
+    {
+      int Timer = 0;
+      Result = false;
+      while (!Result && (Timer < WinConfiguration->DDExtTimeout))
+      {
+        {
+          TMutexGuard Guard(FDDExtMutex, DRAGEXT_MUTEX_RELEASE_TIMEOUT);
+          TDragExtCommStruct* CommStruct;
+          CommStruct = static_cast<TDragExtCommStruct*>(MapViewOfFile(FDDExtMapFile,
+            FILE_MAP_ALL_ACCESS, 0, 0, 0));
+          DebugAssert(CommStruct != NULL);
+          Result = !CommStruct->Dragging;
+          if (Result)
+          {
+            Directory = ExtractFilePath(CommStruct->DropDest);
+            CounterName = L"DownloadsDragDropExternalExt";
+          }
+          UnmapViewOfFile(CommStruct);
+        }
+        if (!Result)
+        {
+          Sleep(50);
+          Timer += 50;
+          Application->ProcessMessages();
+        }
+      }
+    }
+    __finally
+    {
+      Enabled = true;
+    }
+  }
+
+  return Result;
+}
+//---------------------------------------------------------------------------
+void __fastcall TCustomScpExplorerForm::AddDelayedDirectoryDeletion(
+  const UnicodeString TempDir, int SecDelay)
+{
+  TDateTime Alarm = IncSecond(Now(), SecDelay);
+  FDelayedDeletionList->AddObject(TempDir, reinterpret_cast<TObject*>(Alarm.FileDate()));
+  if (FDelayedDeletionTimer == NULL)
+  {
+    DebugAssert(HandleAllocated());
+    FDelayedDeletionTimer = new TTimer(this);
+    FDelayedDeletionTimer->Interval = 10000;
+    FDelayedDeletionTimer->OnTimer = DoDelayedDeletion;
+  }
+  else
+  {
+    FDelayedDeletionTimer->Enabled = true;
+  }
+}
+//---------------------------------------------------------------------------
+void __fastcall TCustomScpExplorerForm::DoDelayedDeletion(TObject * Sender)
+{
+  DebugAssert(FDelayedDeletionList != NULL);
+
+  TDateTime N = Now();
+  TDateTime Alert;
+  UnicodeString Directory;
+
+  for (int Index = FDelayedDeletionList->Count-1; Index >= 0; Index--)
+  {
+    Alert = FileDateToDateTime(reinterpret_cast<int>(FDelayedDeletionList->Objects[Index]));
+    if ((N >= Alert) || (Sender == NULL))
+    {
+      Directory = FDelayedDeletionList->Strings[Index];
+      if (DeleteDirectory(ExcludeTrailingBackslash(Directory)))
+      {
+        FDelayedDeletionList->Delete(Index);
+      }
+    }
+  }
+
+  if (FDelayedDeletionList->Count == 0)
+  {
+    FDelayedDeletionTimer->Enabled = false;
+  }
+}
+//---------------------------------------------------------------------------
+void __fastcall TCustomScpExplorerForm::RemoteFileControlDDTargetDrop()
+{
+  DebugAssert(!IsLocalBrowserMode());
+  if (IsFileControl(FDDTargetControl, osRemote) ||
+      (FDDTargetControl == SessionsPageControl))
+  {
+    TTerminal * TargetTerminal = NULL;
+    TFileOperation Operation = foNone;
+    if (FDDTargetControl == SessionsPageControl)
+    {
+      TPoint Point = SessionsPageControl->ScreenToClient(Mouse->CursorPos);
+      int Index = SessionsPageControl->IndexOfTabAt(Point.X, Point.Y);
+      // do not allow dropping on the "+" tab
+      TargetTerminal = GetSessionTabSession(SessionsPageControl->Pages[Index]);
+      if (TargetTerminal != NULL)
+      {
+        if ((FLastDropEffect == DROPEFFECT_MOVE) &&
+            (TargetTerminal == TTerminalManager::Instance()->ActiveTerminal))
+        {
+          Operation = foRemoteMove;
+        }
+        else
+        {
+          Operation = foRemoteCopy;
+        }
+      }
+    }
+    else
+    {
+      if (FLastDropEffect == DROPEFFECT_MOVE)
+      {
+        Operation = foRemoteMove;
+      }
+      else if (FLastDropEffect == DROPEFFECT_COPY)
+      {
+        Operation = foRemoteCopy;
+      }
+    }
+
+    if (Operation != foNone)
+    {
+      RemoteFileControlFileOperation(DropSourceControl,
+        Operation, (WinConfiguration->DDTransferConfirmation == asOff), TargetTerminal);
+    }
+    // abort drag&drop
+    Abort();
+  }
+  else if ((FDDExtMapFile == NULL) && (FLastDropEffect != DROPEFFECT_NONE) &&
+           // Drops of remote files to queue are handled in RemoteFileControlDDEnd
+           (FDDTargetControl != QueueView3))
+  {
+    DebugAssert(!FDragTempDir.IsEmpty());
+    TTransferType Type;
+    UnicodeString TempDir = FDragTempDir;
+    // We clear FDragTempDir before calling
+    // just in case it fail (raises exception)
+    FDragTempDir = L"";
+    Type = (FLastDropEffect & DROPEFFECT_MOVE ? ttMove : Type = ttCopy);
+
+    TGUICopyParamType CopyParams = GUIConfiguration->CurrentCopyParam;
+    // empty directory parameter means temp directory -> don't display it!
+    UnicodeString TargetDir = L"";
+    int Options = 0;
+
+    if (!CopyParamDialog(tdToLocal, Type, true, FDDFileList,
+          TargetDir, CopyParams, (WinConfiguration->DDTransferConfirmation != asOff), true, Options))
+    {
+      Abort();
+    }
+
+    // TargetDir is set when dropped on local file control
+    // (this was workaround for legacy dirview event handling, now it should be
+    // made prettier)
+    if (TargetDir.IsEmpty())
+    {
+      TargetDir = TempDir;
+
+      if (ForceDirectories(ApiPath(TargetDir)))
+      {
+        DebugAssert(Terminal && !TargetDir.IsEmpty());
+        FPendingTempSpaceWarn = true;
+        try
+        {
+          FDragDropOperation = true;
+          int Params = cpTemporary |
+            (Type == ttMove ? cpDelete : 0);
+          DDDownload(FDDFileList, TargetDir, &CopyParams, Params);
+          Configuration->Usage->Inc(L"DownloadsDragDropExternalTemp");
+        }
+        __finally
+        {
+          FDragDropOperation = false;
+          FPendingTempSpaceWarn = false;
+          AddDelayedDirectoryDeletion(TargetDir, WinConfiguration->DDDeleteDelay);
+        }
+      }
+      else
+      {
+        throw Exception(FMTLOAD(CREATE_TEMP_DIR_ERROR, (TargetDir)));
+      }
+    }
+  }
+}
+//---------------------------------------------------------------------------
+void __fastcall TCustomScpExplorerForm::DDDownload(
+  TStrings * FilesToCopy, const UnicodeString & TargetDir, const TCopyParamType * CopyParam, int Params)
+{
+  DebugAssert(!IsLocalBrowserMode());
+  TAutoBatch AutoBatch(this);
+  UpdateCopyParamCounters(*CopyParam);
+  Terminal->CopyToLocal(FilesToCopy, TargetDir, CopyParam, Params, NULL);
+  if (FLAGSET(Params, cpDelete) && (DropSourceControl == RemoteDriveView))
+  {
+    RemoteDriveView->UpdateDropSource();
+  }
+}
+//---------------------------------------------------------------------------
+class TFakeDataObjectFilesEx : public TDataObjectFilesEx
+{
+public:
+        __fastcall TFakeDataObjectFilesEx(TFileList * AFileList, bool RenderPIDL,
+    bool RenderFilename) : TDataObjectFilesEx(AFileList, RenderPIDL, RenderFilename, true)
+  {
+  }
+
+  virtual bool __fastcall AllowData(const tagFORMATETC & FormatEtc)
+  {
+    return (FormatEtc.cfFormat == CF_HDROP) ? false :
+      TDataObjectFilesEx::AllowData(FormatEtc);
+  }
+};
+//---------------------------------------------------------------------------
+void __fastcall TCustomScpExplorerForm::RemoteFileControlDDCreateDataObject(
+  TObject * Sender, TDataObject *& DataObject)
+{
+  if (FDDExtMapFile != NULL)
+  {
+    TFileList * FileList = DragDropFiles(Sender)->FileList;
+    if (!FileList->RenderPIDLs() || !FileList->RenderNames())
+    {
+      Abort();
+    }
+
+    if (FileList->Count > 0)
+    {
+      TDataObjectFilesEx * FilesObject = new TFakeDataObjectFilesEx(FileList, true, true);
+      if (!FilesObject->IsValid(true, true))
+      {
+        FilesObject->_Release();
+      }
+      else
+      {
+        DataObject = FilesObject;
+      }
+    }
+  }
+}
+//---------------------------------------------------------------------------
+void __fastcall TCustomScpExplorerForm::GoToCommandLine()
+{
+  DebugFail();
+}
+//---------------------------------------------------------------------------
+void __fastcall TCustomScpExplorerForm::GoToTree()
+{
+  ComponentVisible[fcRemoteTree] = true;
+  DriveView(osRemote)->SetFocus();
+}
+//---------------------------------------------------------------------------
+TStrings * __fastcall TCustomScpExplorerForm::PanelExport(TOperationSide Side,
+  TPanelExport Export)
+{
+
+  TCustomDirView * DirView = this->DirView(Side);
+  std::unique_ptr<TStrings> ExportData(new TStringList());
+  switch (Export)
+  {
+    case pePath:
+      ExportData->Add(DirView->PathName);
+      break;
+
+    case peFileList:
+    case peFullFileList:
+      {
+        bool FullPath = (Export == peFullFileList);
+        DirView->CreateFileList(false, FullPath, ExportData.get());
+        for (int Index = 0; Index < ExportData->Count; Index++)
+        {
+          if (ExportData->Strings[Index].Pos(L" ") > 0)
+          {
+            ExportData->Strings[Index] = FORMAT(L"\"%s\"", (ExportData->Strings[Index]));
+          }
+        }
+      }
+      break;
+
+    default:
+      DebugFail();
+  }
+  return ExportData.release();
+}
+//---------------------------------------------------------------------------
+void __fastcall TCustomScpExplorerForm::PanelExport(TOperationSide Side,
+  TPanelExport Export, TPanelExportDestination Destination)
+{
+  std::unique_ptr<TStrings> ExportData(PanelExport(Side, Export));
+  PanelExportStore(Side, Export, Destination, ExportData.get());
+}
+//---------------------------------------------------------------------------
+void __fastcall TCustomScpExplorerForm::PanelExportStore(TOperationSide /*Side*/,
+  TPanelExport /*Export*/, TPanelExportDestination Destination,
+  TStrings * ExportData)
+{
+  if (Destination == pedClipboard)
+  {
+    TInstantOperationVisualizer Visualizer;
+    CopyToClipboard(ExportData);
+  }
+  else
+  {
+    DebugFail();
+  }
+}
+//---------------------------------------------------------------------------
+void __fastcall TCustomScpExplorerForm::Filter(TOperationSide Side)
+{
+  TCustomDirView * DirView = this->DirView(Side);
+  UnicodeString Mask = DirView->Mask;
+  if (DoFilterMaskDialog(DirView, Mask))
+  {
+    DirView->Mask = TFileMasks::NormalizeMask(Mask);
+    Configuration->Usage->Inc(L"Filters");
+  }
+}
+//---------------------------------------------------------------------------
+TQueueOperation __fastcall TCustomScpExplorerForm::DefaultQueueOperation()
+{
+  return FQueueController->DefaultOperation();
+}
+//---------------------------------------------------------------------------
+bool __fastcall TCustomScpExplorerForm::AllowQueueOperation(
+  TQueueOperation Operation, void ** Param)
+{
+  switch (Operation)
+  {
+    case qoPreferences:
+      return true;
+
+    case qoGoTo:
+      return ComponentVisible[fcQueueView] && QueueView3->Enabled;
+
+    case qoOnceEmpty:
+      return IsAnythingQueued();
+
+    default:
+      return FQueueController->AllowOperation(Operation, Param);
+  }
+}
+//---------------------------------------------------------------------------
+void __fastcall TCustomScpExplorerForm::GoToQueue()
+{
+  if (DebugAlwaysTrue(QueueView3->Visible))
+  {
+    QueueView3->SetFocus();
+  }
+}
+//---------------------------------------------------------------------------
+void __fastcall TCustomScpExplorerForm::ExecuteQueueOperation(
+  TQueueOperation Operation, void * Param)
+{
+  if (Operation == qoGoTo)
+  {
+    GoToQueue();
+  }
+  else if (Operation == qoPreferences)
+  {
+    PreferencesDialog(pmQueue);
+  }
+  else
+  {
+    FQueueController->ExecuteOperation(Operation, Param);
+  }
+}
+//---------------------------------------------------------------------------
+bool __fastcall TCustomScpExplorerForm::GetQueueEnabled()
+{
+  return (Queue != NULL) && Queue->Enabled;
+}
+//---------------------------------------------------------------------------
+void __fastcall TCustomScpExplorerForm::ToggleQueueEnabled()
+{
+  DebugAssert(Queue != NULL);
+  if (Queue != NULL)
+  {
+    Queue->Enabled = !Queue->Enabled;
+  }
+}
+//---------------------------------------------------------------------------
+void __fastcall TCustomScpExplorerForm::QueueView3ContextPopup(
+  TObject * /*Sender*/, TPoint & /*MousePos*/, bool & /*Handled*/)
+{
+  FQueueActedItem = QueueView3->ItemFocused;
+}
+//---------------------------------------------------------------------------
+/*virtual*/ int __fastcall TCustomScpExplorerForm::GetStaticComponentsHeight()
+{
+  return TopDock->Height + QueueSplitter->Height;
+}
+//---------------------------------------------------------------------------
+int __fastcall TCustomScpExplorerForm::GetStaticQueuePanelComponentsHeight()
+{
+  return
+    (QueueFileListSplitter->Visible ? QueueFileListSplitter->Height : 0) +
+    (QueueDock->Visible ? QueueDock->Height : 0) +
+    (QueueLabel->Visible ? QueueLabel->Height : 0);
+}
+//---------------------------------------------------------------------------
+int __fastcall TCustomScpExplorerForm::GetMinQueueViewHeight()
+{
+  return ScaleByTextHeight(this, 48);
+}
+//---------------------------------------------------------------------------
+void __fastcall TCustomScpExplorerForm::QueueSplitterCanResize(
+  TObject * /*Sender*/, int & NewSize, bool & Accept)
+{
+  // when queue is hidden by double-clicking splitter, stray attempt to
+  // resize the panel with strange value arrives, make sure it is ignored
+  if (ComponentVisible[fcQueueView])
+  {
+    int MaxHeightLimit = ClientHeight - GetStaticComponentsHeight() - RemotePanel->Constraints->MinHeight;
+    if (NewSize > MaxHeightLimit)
+    {
+      NewSize = MaxHeightLimit;
+    }
+
+    int MinHeightLimit =
+      GetStaticQueuePanelComponentsHeight() +
+      (QueueFileList->Visible ? QueueFileList->Height : 0) +
+      GetMinQueueViewHeight();
+    if (NewSize < MinHeightLimit)
+    {
+      NewSize = MinHeightLimit;
+    }
+  }
+  else
+  {
+    Accept = false;
+  }
+}
+//---------------------------------------------------------------------------
+void __fastcall TCustomScpExplorerForm::QueueFileListSplitterCanResize(TObject *, int & NewSize, bool &)
+{
+  int TotalHeight = GetStaticQueuePanelComponentsHeight() + NewSize;
+  int QueueViewHeight = QueuePanel->ClientHeight - TotalHeight;
+
+  if (QueueViewHeight < GetMinQueueViewHeight())
+  {
+    NewSize -= (GetMinQueueViewHeight() - QueueViewHeight);
+  }
+}
+//---------------------------------------------------------------------------
+void __fastcall TCustomScpExplorerForm::QueueView3StartDrag(TObject * /*Sender*/,
+  TDragObject *& /*DragObject*/)
+{
+  FQueueActedItem = QueueView3->ItemFocused;
+}
+//---------------------------------------------------------------------------
+void __fastcall TCustomScpExplorerForm::QueueView3DragOver(TObject * /*Sender*/,
+  TObject * Source, int X, int Y, TDragState /*State*/, bool & Accept)
+{
+  Accept = true;
+  if (Source == QueueView3)
+  {
+    TListItem * DropTarget = QueueView3->GetItemAt(X, Y);
+    Accept = (DropTarget != NULL) && (FQueueActedItem != NULL);
+    if (Accept)
+    {
+      TQueueItemProxy * QueueItem;
+      TQueueItemProxy * DestQueueItem;
+
+      QueueItem = static_cast<TQueueItemProxy *>(FQueueActedItem->Data);
+      DestQueueItem = static_cast<TQueueItemProxy *>(DropTarget->Data);
+      Accept = (QueueItem != DestQueueItem) &&
+        (QueueItem->Status == TQueueItem::qsPending) &&
+        (DestQueueItem->Status == TQueueItem::qsPending);
+    }
+  }
+}
+//---------------------------------------------------------------------------
+void __fastcall TCustomScpExplorerForm::QueueView3DragDrop(TObject * /*Sender*/,
+  TObject * /*Source*/, int /*X*/, int /*Y*/)
+{
+  if ((FQueueActedItem != NULL) && (QueueView3->DropTarget != NULL))
+  {
+    TQueueItemProxy * QueueItem;
+    TQueueItemProxy * DestQueueItem;
+
+    QueueItem = static_cast<TQueueItemProxy *>(FQueueActedItem->Data);
+    DestQueueItem = static_cast<TQueueItemProxy *>(QueueView3->DropTarget->Data);
+    QueueItem->Move(DestQueueItem);
+  }
+}
+//---------------------------------------------------------------------------
+void __fastcall TCustomScpExplorerForm::QueueView3Enter(TObject * /*Sender*/)
+{
+  if ((QueueView3->ItemFocused == NULL) &&
+      (QueueView3->Items->Count > 0))
+  {
+    QueueView3->ItemFocused = QueueView3->Items->Item[0];
+  }
+
+  QueueLabelUpdateStatus();
+}
+//---------------------------------------------------------------------------
+void __fastcall TCustomScpExplorerForm::QueueView3Exit(TObject * /*Sender*/)
+{
+  QueueLabelUpdateStatus();
+}
+//---------------------------------------------------------------------------
+void __fastcall TCustomScpExplorerForm::QueueLabelUpdateStatus()
+{
+  QueueLabel->UpdateStatus();
+}
+//---------------------------------------------------------------------------
+void __fastcall TCustomScpExplorerForm::QueueView3SelectItem(
+  TObject * /*Sender*/, TListItem * /*Item*/, bool Selected)
+{
+  if (Selected)
+  {
+    NonVisualDataModule->UpdateNonVisibleActions();
+  }
+}
+//---------------------------------------------------------------------------
+TDragDropFilesEx * __fastcall TCustomScpExplorerForm::DragDropFiles(TObject * Sender)
+{
+  TDragDropFilesEx * Result = NULL;
+  if (Sender == SessionsPageControl)
+  {
+    Result = FSessionsDragDropFilesEx;
+  }
+  else if (Sender == QueueView3)
+  {
+    Result = FQueueDragDropFilesEx;
+  }
+  else
+  {
+    TCustomDirView * DirView = dynamic_cast<TCustomDirView *>(Sender);
+    if (DirView != NULL)
+    {
+      Result = DirView->DragDropFilesEx;
+    }
+    else
+    {
+      TCustomDriveView * DriveView = dynamic_cast<TCustomDriveView *>(Sender);
+      if (DriveView != NULL)
+      {
+        Result = DriveView->DragDropFilesEx;
+      }
+    }
+  }
+  DebugAssert(Result != NULL);
+  return Result;
+}
+//---------------------------------------------------------------------------
+bool __fastcall TCustomScpExplorerForm::SelectedAllFilesInDirView(TCustomDirView * DView)
+{
+  return (DView->SelCount == DView->FilesCount);
+}
+//---------------------------------------------------------------------------
+bool __fastcall TCustomScpExplorerForm::DraggingAllFilesFromDirView(TOperationSide Side, TStrings * FileList)
+{
+  return HasDirView[Side] && (DropSourceControl == DirView(Side)) && (FileList->Count == DirView(Side)->FilesCount);
+}
+//---------------------------------------------------------------------------
+void __fastcall TCustomScpExplorerForm::RemoteFileControlDragDropFileOperation(
+  TObject * Sender, int Effect, UnicodeString TargetPath, bool ForceQueue, bool DragDrop)
+{
+  DebugAssert(!IsLocalBrowserMode());
+  TFileOperation Operation;
+
+  switch (Effect)
+  {
+    case DROPEFFECT_MOVE:
+      Operation = foMove;
+      break;
+
+    case DROPEFFECT_COPY:
+    // occures on WinXP (reported by user)
+    default:
+      Operation = foCopy;
+      break;
+  };
+
+  TDragDropFilesEx * DragDropFilesEx = DragDropFiles(Sender);
+  // see a comment in TUnixDirView::PerformItemDragDropOperation
+  if (DragDropFilesEx->FileList->Count > 0)
+  {
+    TStrings * FileList = new TStringList();
+    try
+    {
+      for (int Index = 0; Index < DragDropFilesEx->FileList->Count; Index++)
+      {
+        FileList->Add(DragDropFilesEx->FileList->Items[Index]->Name);
+      }
+
+      FDragDropOperation = true;
+      TTransferOperationParam Param;
+      Param.TargetDirectory = TargetPath;
+      // upload, no temp dirs
+      Param.Temp = false;
+      Param.DragDrop = DragDrop;
+      Param.Options =
+        FLAGMASK(DraggingAllFilesFromDirView(osLocal, FileList), coAllFiles);
+      if (ForceQueue)
+      {
+        Param.Queue = asOn;
+      }
+      bool NoConfirmation = DragDrop ? (WinConfiguration->DDTransferConfirmation == asOff) : false;
+      if (ExecuteFileOperation(Operation, osLocal, FileList, NoConfirmation, &Param))
+      {
+        if (IsFileControl(DropSourceControl, osLocal))
+        {
+          Configuration->Usage->Inc(L"UploadsDragDropInternal");
+        }
+        else
+        {
+          Configuration->Usage->Inc(L"UploadsDragDropExternal");
+        }
+      }
+    }
+    __finally
+    {
+      FDragDropOperation = false;
+      delete FileList;
+    }
+  }
+}
+//---------------------------------------------------------------------------
+void __fastcall TCustomScpExplorerForm::RemoteFileControlDDFileOperation(
+  TObject * Sender, int Effect, UnicodeString /*SourcePath*/,
+  UnicodeString TargetPath, bool Paste, bool & /*DoOperation*/)
+{
+  RemoteFileControlDragDropFileOperation(Sender, Effect, TargetPath, false, !Paste);
+}
+//---------------------------------------------------------------------------
+void __fastcall TCustomScpExplorerForm::RemoteFileContolDDChooseEffect(
+  TObject * Sender, int grfKeyState, int & dwEffect)
+{
+  DebugAssert(!IsLocalBrowserMode());
+  // if any drop effect is allowed at all (e.g. no drop to self and drop to parent)
+  if ((dwEffect != DROPEFFECT_NONE) &&
+      IsFileControl(DropSourceControl, osRemote))
+  {
+    // do not allow drop on remote panel (on free space, still allow drop on directories)
+    if ((Sender == RemoteDirView) && (DropSourceControl == RemoteDirView) &&
+        (RemoteDirView->DropTarget == NULL))
+    {
+      dwEffect = DROPEFFECT_NONE;
+    }
+    else
+    {
+      if (dwEffect == DROPEFFECT_COPY)
+      {
+        bool MoveCapable = Terminal->IsCapable[fcRemoteMove];
+        // currently we support copying always (at least via temporary directory);
+        // remove associated checks once this all proves stable and working
+        bool CopyCapable = true;
+        // if we do not support neither of operations, there's no discussion
+        if (!MoveCapable && !CopyCapable)
+        {
+          dwEffect = DROPEFFECT_NONE;
+        }
+        else
+        {
+          // The default effect inside remote panel is move,
+          // unless we do not support it, but support copy
+          if (FLAGCLEAR(grfKeyState, MK_CONTROL))
+          {
+            dwEffect = MoveCapable ? DROPEFFECT_MOVE : DROPEFFECT_COPY;
+          }
+          else
+          {
+            // with ctrl-down, we want copy unless it is not supported
+            dwEffect = CopyCapable ? DROPEFFECT_COPY : DROPEFFECT_NONE;
+          }
+        }
+      }
+    }
+  }
+}
+//---------------------------------------------------------------------------
+void __fastcall TCustomScpExplorerForm::RemoteFileControlDDDragFileName(
+  TObject * Sender, TRemoteFile * File, UnicodeString & FileName)
+{
+  DebugAssert(!IsLocalBrowserMode());
+  if (FDDTotalSize >= 0)
+  {
+    if (File->IsDirectory)
+    {
+      FDDTotalSize = -1;
+    }
+    else
+    {
+      FDDTotalSize += File->Size;
+    }
+  }
+  DebugAssert(!FDragTempDir.IsEmpty());
+  // TODO: this is quite ineffective
+  // TODO: what if invalid character replacement is disabled?
+  FileName = FDragTempDir + GUIConfiguration->CurrentCopyParam.ValidLocalFileName(File->FileName);
+
+  UnicodeString TransferFileName;
+  if (Sender == RemoteDriveView)
+  {
+    TransferFileName = UnixExcludeTrailingBackslash(File->FullFileName);
+  }
+  else
+  {
+    TransferFileName = File->FileName;
+  }
+  FDDFileList->AddObject(TransferFileName, File);
+}
+//---------------------------------------------------------------------------
+void __fastcall TCustomScpExplorerForm::RemoteFileControlDDDragDetect(
+  TObject * /*Sender*/, int /*grfKeyState*/, const TPoint & /*DetectStart*/,
+  const TPoint & /*Point*/, TDragDetectStatus /*DragStatus*/)
+{
+  // sometimes we do not get DDEnd so the list is not released
+  SAFE_DESTROY(FDDFileList);
+  FDDFileList = new TStringList();
+  FDragTempDir = WinConfiguration->TemporaryDir();
+  FDDTotalSize = 0;
+  FDragDropSshTerminate.reset(NULL);
+}
+//---------------------------------------------------------------------------
+void __fastcall TCustomScpExplorerForm::RemoteFileControlDDQueryContinueDrag(
+  TObject * /*Sender*/, BOOL /*FEscapePressed*/, int /*grfKeyState*/,
+  HRESULT & Result)
+{
+  if (Result == DRAGDROP_S_DROP)
+  {
+    try
+    {
+      GlobalDragImageList->HideDragImage();
+      try
+      {
+        RemoteFileControlDDTargetDrop();
+      }
+      catch(ESshTerminate & E)
+      {
+        FDragDropSshTerminate.reset(E.Clone());
+      }
+    }
+    catch (Exception &E)
+    {
+      // If downloading fails we need to cancel drag&drop, otherwise
+      // Explorer shows error
+      // But by the way exception probably never reach this point as
+      // it's catched on way.
+      // Fatal exceptions get here (like when opening a secondary shell extension for file duplication fails).
+      Result = DRAGDROP_S_CANCEL;
+      ShowExtendedException(Terminal, &E);
+    }
+  }
+}
+//---------------------------------------------------------------------------
+void __fastcall TCustomScpExplorerForm::DirViewMatchMask(
+  TObject * /*Sender*/, UnicodeString FileName, bool Directory, __int64 Size,
+  TDateTime Modification, UnicodeString Masks, bool & Matches, bool AllowImplicitMatches)
+{
+  TFileMasks::TParams MaskParams;
+  MaskParams.Size = Size;
+  MaskParams.Modification = Modification;
+  // this does not re-parse the mask if it is the same as the last time
+  FDirViewMatchMask = Masks;
+  bool ImplicitMatch;
+  Matches =
+    // RecurseInclude parameter has no effect as the Path is empty
+    FDirViewMatchMask.Matches(FileName, Directory, UnicodeString(L""), &MaskParams, true, ImplicitMatch) &&
+    (AllowImplicitMatches || !ImplicitMatch);
+}
+//---------------------------------------------------------------------------
+void __fastcall TCustomScpExplorerForm::DirViewGetOverlay(
+  TObject * Sender, TListItem * Item, WORD & Indexes)
+{
+  TCustomDirView * DirView = reinterpret_cast<TCustomDirView *>(Sender);
+  UnicodeString Ext;
+  if (dynamic_cast<TUnixDirView *>(DirView) != NULL)
+  {
+    Ext = UnixExtractFileExt(DirView->ItemFileName(Item));
+  }
+  else
+  {
+    Ext = ExtractFileExt(DirView->ItemFileName(Item));
+  }
+
+  if (SameText(Ext, Configuration->PartialExt))
+  {
+    Indexes |= oiPartial;
+  }
+}
+//---------------------------------------------------------------------------
+bool __fastcall TCustomScpExplorerForm::CanPasteToDirViewFromClipBoard()
+{
+  return
+    DirViewEnabled(osCurrent) &&
+    DirView(osCurrent)->CanPasteFromClipBoard();
+}
+//---------------------------------------------------------------------------
+bool __fastcall TCustomScpExplorerForm::CanPasteFromClipBoard()
+{
+  bool Result = false;
+
+  if (CanPasteToDirViewFromClipBoard())
+  {
+    Result = true;
+  }
+  else
+  {
+    UnicodeString ClipboardText;
+    if (NonEmptyTextFromClipboard(ClipboardText) &&
+        (ClipboardText.Pos(L"\n") == 0)) // it's already trimmed
+    {
+      if (StoredSessions->IsUrl(ClipboardText))
+      {
+        Result = true;
+      }
+      else
+      {
+        Result = DirViewEnabled(osCurrent);
+      }
+    }
+  }
+
+  return Result;
+}
+//---------------------------------------------------------------------------
+void __fastcall TCustomScpExplorerForm::PasteFromClipBoard()
+{
+  if (DoesClipboardContainOurFiles())
+  {
+    if (DebugAlwaysTrue(CanPasteToDirViewFromClipBoard()))
+    {
+      DebugAssert(!IsLocalBrowserMode());
+      TTerminalManager * Manager = TTerminalManager::Instance();
+      TTerminal * TergetTerminal = Manager->ActiveTerminal;
+      Manager->ActiveSession = FClipboardTerminal;
+
+      ExecuteFileOperation(foRemoteCopy, osRemote, FClipboardFileList.get(), false, TergetTerminal);
+    }
+  }
+  else if (CanPasteToDirViewFromClipBoard())
+  {
+    DirView(osCurrent)->PasteFromClipBoard();
+  }
+  else
+  {
+    UnicodeString ClipboardText;
+    if (NonEmptyTextFromClipboard(ClipboardText))
+    {
+      if (StoredSessions->IsUrl(ClipboardText))
+      {
+        NewSession(ClipboardText);
+      }
+      else
+      {
+        DirView(osCurrent)->Path = ClipboardText;
+      }
+    }
+  }
+}
+//---------------------------------------------------------------------------
+void __fastcall TCustomScpExplorerForm::FileListFromClipboard()
+{
+  // TBD
+}
+//---------------------------------------------------------------------------
+void __fastcall TCustomScpExplorerForm::SelectAll(TOperationSide Side, TSelectMode Mode)
+{
+  TCustomDirView * ADirView = DirView(Side);
+  ADirView->SelectAll(Mode);
+  ADirView->SetFocus();
+}
+//---------------------------------------------------------------------------
+void __fastcall TCustomScpExplorerForm::SelectByMask(TOperationSide Side, bool Select)
+{
+  TCustomDirView * ADirView = DirView(Side);
+
+  TFileFilter Filter;
+  DefaultFileFilter(Filter);
+  if (DoSelectMaskDialog(ADirView, Select, Filter))
+  {
+    Configuration->Usage->Inc(L"MaskSelections");
+    ADirView->SelectFiles(Filter, Select);
+    ADirView->SetFocus();
+  }
+}
+//---------------------------------------------------------------------------
+void __fastcall TCustomScpExplorerForm::RestoreSelectedNames(TOperationSide Side)
+{
+  TCustomDirView * ADirView = DirView(Side);
+  ADirView->RestoreSelectedNames();
+  ADirView->SetFocus();
+}
+//---------------------------------------------------------------------------
+void __fastcall TCustomScpExplorerForm::SelectSameExt(bool Select)
+{
+  TCustomDirView * CurrentDirView = DirView(osCurrent);
+  if (DebugAlwaysTrue(CurrentDirView->ItemFocused != NULL))
+  {
+    UnicodeString FileName = CurrentDirView->ItemFileName(CurrentDirView->ItemFocused);
+    UnicodeString Ext;
+    if (!IsSideLocalBrowser(osCurrent))
+    {
+      Ext = UnixExtractFileExt(FileName);
+    }
+    else
+    {
+      Ext = ExtractFileExt(FileName);
+    }
+    if (Ext.IsEmpty())
+    {
+      Ext = L".";
+    }
+    TFileFilter Filter;
+    Filter.Masks = FORMAT(L"*%s", (Ext));
+    Filter.Directories = false;
+    CurrentDirView->SelectFiles(Filter, Select);
+  }
+}
+//---------------------------------------------------------------------------
+UnicodeString __fastcall TCustomScpExplorerForm::FileStatusBarText(
+  const TStatusFileInfo & FileInfo, TOperationSide Side)
+{
+  UnicodeString Result;
+
+  if (!FIncrementalSearch.IsEmpty() && (Side == GetSide(osCurrent)))
+  {
+    Result = FormatIncrementalSearchStatus(FIncrementalSearch, FIncrementalSearchHaveNext);
+  }
+  else if (!IsSideLocalBrowser(Side) && ((Terminal == NULL) || Terminal->Disconnected))
+  {
+    // noop
+  }
+  else
+  {
+    Result =
+      FMTLOAD(FILE_INFO_FORMAT,
+        (FormatBytes(FileInfo.SelectedSize),
+         FormatBytes(FileInfo.FilesSize),
+         FormatNumber(FileInfo.SelectedCount),
+         FormatNumber(FileInfo.FilesCount)));
+  }
+
+  return Result;
+}
+//---------------------------------------------------------------------------
+void __fastcall TCustomScpExplorerForm::FileStatusBarPanelClick(
+  TTBXStatusPanel * Panel, TOperationSide Side)
+{
+  if (Panel->Index == 1)
+  {
+    ToggleShowHiddenFiles();
+  }
+  else if (Panel->Index == 2)
+  {
+    Filter(Side);
+  }
+}
+//---------------------------------------------------------------------------
+void __fastcall TCustomScpExplorerForm::UpdateFileStatusBar(
+  TTBXStatusBar * StatusBar, const TStatusFileInfo & FileInfo, TOperationSide Side)
+{
+  DebugAssert(!StatusBar->SimplePanel);
+  StatusBar->Panels->Items[0]->Caption = FileStatusBarText(FileInfo, Side);
+  UpdateFileStatusExtendedPanels(StatusBar, FileInfo);
+}
+//---------------------------------------------------------------------------
+void __fastcall TCustomScpExplorerForm::UpdateFileStatusExtendedPanels(
+  TTBXStatusBar * StatusBar, const TStatusFileInfo & FileInfo)
+{
+  DebugAssert(StatusBar->Panels->Count >= 3);
+
+  TTBXStatusPanel * HiddenFilesPanel = StatusBar->Panels->Items[1];
+  if (FileInfo.HiddenCount > 0)
+  {
+    HiddenFilesPanel->Caption = FMTLOAD(FILE_INFO_HIDDEN2, (FormatNumber(FileInfo.HiddenCount)));
+    HiddenFilesPanel->ViewPriority = 90; // <100 allows hiding panel when it does not fit
+  }
+  else
+  {
+    HiddenFilesPanel->ViewPriority = 0;
+    // not really necessary, just to cleanup no-longer-valid data
+    HiddenFilesPanel->Caption = L"";
+  }
+
+  TTBXStatusPanel * FilteredFilesPanel = StatusBar->Panels->Items[2];
+  if (FileInfo.FilteredCount > 0)
+  {
+    FilteredFilesPanel->Caption = FMTLOAD(FILE_INFO_FILTERED2, (FormatNumber(FileInfo.FilteredCount)));
+    FilteredFilesPanel->ViewPriority = 90; // <100 allows hiding panel when it does not fit
+  }
+  else
+  {
+    FilteredFilesPanel->ViewPriority = 0;
+    // not really necessary, just to cleanup no-longer-valid data
+    FilteredFilesPanel->Caption = L"";
+  }
+}
+//---------------------------------------------------------------------------
+void __fastcall TCustomScpExplorerForm::RemoteStatusBarClick(
+  TObject * /*Sender*/)
+{
+  if (DirView(osOther)->Enabled)
+  {
+    DirView(osOther)->SetFocus();
+  }
+}
+//---------------------------------------------------------------------------
+void __fastcall TCustomScpExplorerForm::ToggleQueueVisibility()
+{
+  TQueueViewConfiguration Config = WinConfiguration->QueueView;
+  switch (Config.Show)
+  {
+    case qvShow:
+      if ((FQueueStatus != NULL) && (FQueueStatus->Count > 0))
+      {
+        Config.Show = qvHide;
+      }
+      else
+      {
+        Config.Show = Config.LastHideShow;
+      }
+      break;
+
+    case qvHideWhenEmpty:
+      if (ComponentVisible[fcQueueView])
+      {
+        Config.Show = qvHide;
+      }
+      else
+      {
+        Config.LastHideShow = Config.Show;
+        Config.Show = qvShow;
+      }
+      break;
+
+    case qvHide:
+      Config.LastHideShow = Config.Show;
+      Config.Show = qvShow;
+      break;
+  }
+  WinConfiguration->QueueView = Config;
+}
+//---------------------------------------------------------------------------
+UnicodeString __fastcall TCustomScpExplorerForm::PathForCaption()
+{
+  UnicodeString Result;
+  if (Terminal != NULL)
+  {
+    switch (WinConfiguration->PathInCaption)
+    {
+      case picShort:
+        Result = ExtractShortName(Terminal->CurrentDirectory, true);
+        break;
+
+      case picFull:
+        Result = Terminal->CurrentDirectory;
+        break;
+    }
+  }
+
+  return Result;
+}
+//---------------------------------------------------------------------------
+TColor __fastcall TCustomScpExplorerForm::PanelColor()
+{
+  TColor Result = GetWindowColor(FSessionColor);
+  return Result;
+}
+//---------------------------------------------------------------------------
+TColor __fastcall TCustomScpExplorerForm::DisabledPanelColor()
+{
+  TColor Result = (WinConfiguration->UseDarkTheme() ? static_cast<TColor>(RGB(0x40, 0x40, 0x40)) : clBtnFace);
+  return Result;
+}
+//---------------------------------------------------------------------------
+void __fastcall TCustomScpExplorerForm::UpdateControls()
+{
+  if (!FSessionChanging)
+  {
+    TTerminalManager::Instance()->UpdateAppTitle();
+  }
+  // WORAKRDOUND: Disabling list view when it is not showing yet does not set its
+  // background to gray on Windows 7 (works on Windows 10).
+  // See also EnableControl
+  if (Showing)
+  {
+    if (ManagedSession != NULL)
+    {
+      // Update path when it changes
+      if ((SessionsPageControl->ActivePage != NULL) && (GetSessionTabSession(SessionsPageControl->ActivePage) == ManagedSession))
+      {
+        UpdateSessionTab(SessionsPageControl->ActivePage);
+      }
+    }
+
+    NonVisualDataModule->ReconnectSessionAction->Update();
+    ReconnectToolbar->Visible = NonVisualDataModule->ReconnectSessionAction->Visible;
+    // ReconnectSessionAction is hidden when disabled, so enabling it actualy resizes the toolbar
+    CenterReconnectToolbar();
+
+    bool HasTerminal = HasActiveTerminal();
+
+    RemoteDirView->Enabled = HasTerminal;
+    RemoteDirView->Color = HasTerminal ? PanelColor() : DisabledPanelColor();
+    RemoteDirView->Font->Color = GetWindowTextColor(RemoteDirView->Color);
+
+    RemoteDriveView->Enabled = RemoteDirView->Enabled;
+    RemoteDriveView->Color = RemoteDirView->Color;
+    RemoteDriveView->Font->Color = RemoteDirView->Font->Color;
+
+    QueueView3->Enabled = HasTerminal && Terminal->IsCapable[fcBackgroundTransfers];
+    QueueView3->Color = QueueView3->Enabled ? GetWindowColor() : DisabledPanelColor();
+    QueueView3->Font->Color =  GetWindowTextColor(QueueView3->Color);
+    QueueFileList->Enabled = QueueView3->Enabled;
+    QueueFileList->Color = QueueView3->Color;
+    QueueFileList->Font->Color = QueueView3->Font->Color;
+    QueueLabelUpdateStatus();
+
+    RemoteDirView->DarkMode = WinConfiguration->UseDarkTheme();
+    RemoteDriveView->DarkMode = RemoteDirView->DarkMode;
+    if (FImmersiveDarkMode != WinConfiguration->UseDarkTheme())
+    {
+      UpdateDarkMode();
+    }
+
+    reinterpret_cast<TTBCustomItem *>(GetComponent(fcRemotePathComboBox))->Enabled = HasTerminal || IsLocalBrowserMode();
+  }
+}
+//---------------------------------------------------------------------------
+void __fastcall TCustomScpExplorerForm::DoDirViewLoaded(TCustomDirView * /*Sender*/)
+{
+  UpdateControls();
+}
+//---------------------------------------------------------------------------
+void __fastcall TCustomScpExplorerForm::DirViewLoaded(
+  TObject * Sender)
+{
+  TCustomDirView * DirView = dynamic_cast<TCustomDirView *>(Sender);
+  DebugAssert(DirView != NULL);
+  DoDirViewLoaded(DirView);
+  TransferPresetAutoSelect();
+}
+//---------------------------------------------------------------------------
+void __fastcall TCustomScpExplorerForm::StartUpdates()
+{
+  TUpdatesConfiguration Updates = WinConfiguration->Updates;
+  // first run after installation
+  if (double(Updates.LastCheck) == 0)
+  {
+    // make sure next time there will be an update (if enabled)
+    Updates.LastCheck = TDateTime(1);
+    WinConfiguration->Updates = Updates;
+  }
+  else if ((double(Updates.Period) > 0) &&
+           (Now() - Updates.LastCheck >= Updates.Period))
+  {
+    TThreadMethod OnUpdatesChecked = NULL;
+    if (!IsUWP())
+    {
+      OnUpdatesChecked = UpdatesChecked;
+    }
+    StartUpdateThread(OnUpdatesChecked);
+  }
+}
+//---------------------------------------------------------------------------
+void __fastcall TCustomScpExplorerForm::UpdatesChecked()
+{
+  UnicodeString Message;
+  bool New;
+  TQueryType Type;
+  GetUpdatesMessage(Message, New, Type, false);
+  if (!Message.IsEmpty())
+  {
+    if (New)
+    {
+      Message = FMTLOAD(NEW_VERSION_CLICK, (Message));
+    }
+    if (!New && (Type != qtWarning))
+    {
+      PostNote(UnformatMessage(Message), 0, UpdatesNoteClicked, NULL);
+    }
+    else
+    {
+      Notify(NULL, Message, Type, true, UpdatesNoteClicked);
+    }
+
+    if (New)
+    {
+      Configuration->Usage->Inc(L"UpdateNotifications");
+    }
+  }
+}
+//---------------------------------------------------------------------------
+void __fastcall TCustomScpExplorerForm::UpdatesNoteClicked(TObject * /*Sender*/)
+{
+  RestoreApp();
+
+  bool CanDisplay = !NonVisualDataModule->Busy;
+  if (!CanDisplay && (Screen->ActiveForm != NULL))
+  {
+    CanDisplay = (Screen->ActiveForm->Perform(WM_CAN_DISPLAY_UPDATES, 0, 0) != 0);
+  }
+
+  if (CanDisplay)
+  {
+    Configuration->Usage->Inc(L"UpdateNotificationsClicked");
+    CheckForUpdates(true);
+  }
+  else
+  {
+    Configuration->Usage->Inc(L"UpdateNotificationsBusy");
+  }
+}
+//---------------------------------------------------------------------------
+void __fastcall TCustomScpExplorerForm::GetTransferPresetAutoSelectData(
+  TCopyParamRuleData & Data)
+{
+  DebugAssert(Terminal != NULL);
+  Data.HostName = Terminal->SessionData->HostNameExpanded;
+  Data.UserName = Terminal->SessionData->UserNameExpanded;
+  Data.RemoteDirectory = RemoteDirView->PathName;
+}
+//---------------------------------------------------------------------------
+void __fastcall TCustomScpExplorerForm::TransferPresetAutoSelect()
+{
+  // Terminal can be null when we are changing local directory implicitly,
+  // because it has been deleted, while no session is connected
+  // (Login dialog is open)
+  if (FAllowTransferPresetAutoSelect && (Terminal != NULL))
+  {
+    DebugAssert(!IsLocalBrowserMode());
+    TCopyParamRuleData Data;
+    GetTransferPresetAutoSelectData(Data);
+
+    int CopyParamIndex = GUIConfiguration->CopyParamList->Find(Data);
+    UnicodeString CopyParamCurrent = GUIConfiguration->CopyParamCurrent;
+
+    if (CopyParamIndex < 0)
+    {
+      // there is no preset that matches autoselection
+      // set preset that we consider "default"
+      FCopyParamAutoSelected = L""; // forget last autoselected preset
+      GUIConfiguration->CopyParamCurrent = FCopyParamDefault;
+    }
+    else
+    {
+      // there is preset matching autoselection
+      UnicodeString CopyParamName = GUIConfiguration->CopyParamList->Names[CopyParamIndex];
+      if (CopyParamName == FCopyParamAutoSelected)
+      {
+        // autoselected the same preset as the last time
+        // make no change (i.e. preserve custom user preset, if any)
+      }
+      else
+      {
+        // autoselected the different preset then the last time (or there
+        // was default preset set)
+        FCopyParamAutoSelected = CopyParamName; // remember autoselection
+        GUIConfiguration->CopyParamCurrent = CopyParamName;
+      }
+    }
+
+    if (GUIConfiguration->CopyParamCurrent != CopyParamCurrent)
+    {
+      if (CopyParamIndex >= 0)
+      {
+        Configuration->Usage->Inc(L"CopyParamAutoSelects");
+      }
+
+      TTransferPresetNoteData * Data = new TTransferPresetNoteData;
+      try
+      {
+        int Fmt =
+          (CopyParamIndex < 0) ?
+            (GUIConfiguration->CopyParamIndex < 0 ? COPY_PARAM_DEFAULT_NORM : COPY_PARAM_DEFAULT_CUSTOM) :
+            COPY_PARAM_AUTOSELECTED;
+        UnicodeString Message = FMTLOAD(Fmt, (StripHotkey(GUIConfiguration->CopyParamCurrent)));
+        Data->Message = MainInstructions(Message);
+
+        int CopyParamAttrs = Terminal->UsableCopyParamAttrs(0).General;
+        UnicodeString Info = GUIConfiguration->CurrentCopyParam.GetInfoStr(L"\n",
+          CopyParamAttrs);
+        if (CopyParamIndex >= 0)
+        {
+          DebugAssert(GUIConfiguration->CopyParamList->Rules[CopyParamIndex] != NULL);
+          Info = FORMAT(L"%s\n \n%s", (Info,
+            FMTLOAD(COPY_PARAM_RULE,
+              (GUIConfiguration->CopyParamList->Rules[CopyParamIndex]->GetInfoStr(L"\n")))));
+        }
+        Data->Message += L"\n\n" + Info;
+
+        if (WinConfiguration->CopyParamAutoSelectNotice)
+        {
+          TransferPresetNoteMessage(Data, true);
+        }
+        else
+        {
+          PostNote(Message, 0, TransferPresetNoteClicked, Data);
+          Data = NULL; // ownership passed
+        }
+      }
+      __finally
+      {
+        delete Data;
+      }
+    }
+  }
+}
+//---------------------------------------------------------------------------
+void __fastcall TCustomScpExplorerForm::TransferPresetNoteMessage(
+  TTransferPresetNoteData * NoteData, bool AllowNeverAskAgain)
+{
+  DebugAssert(NoteData != NULL);
+  DebugAssert(!IsLocalBrowserMode());
+
+  TMessageParams Params(AllowNeverAskAgain ? mpNeverAskAgainCheck : 0);
+
+  TQueryButtonAlias Aliases[1];
+  Aliases[0].Button = qaIgnore; // "ignore" is after "ok"
+  Aliases[0].Alias = LoadStr(CONFIGURE_BUTTON);
+
+  Params.Aliases = Aliases;
+  Params.AliasesCount = LENOF(Aliases);
+
+  unsigned int Result =
+    MoreMessageDialog(NoteData->Message, NULL, qtInformation,
+      qaOK | qaIgnore, HELP_COPY_PARAM_AUTOSELECTED, &Params);
+
+  switch (Result)
+  {
+    case qaNeverAskAgain:
+      DebugAssert(AllowNeverAskAgain);
+      WinConfiguration->CopyParamAutoSelectNotice = false;
+      break;
+
+    case qaIgnore:
+      PreferencesDialog(pmPresets);
+      break;
+  }
+}
+//---------------------------------------------------------------------------
+void __fastcall TCustomScpExplorerForm::TransferPresetNoteClicked(TObject * Sender)
+{
+  // as of now useless, as this is used for notes only, never for balloons, ...
+  RestoreApp();
+
+  // .. and we should never be busy here
+  if (DebugAlwaysTrue(!NonVisualDataModule->Busy))
+  {
+    TransferPresetNoteMessage(DebugNotNull(dynamic_cast<TTransferPresetNoteData *>(Sender)), false);
+  }
+}
+//---------------------------------------------------------------------------
+void __fastcall TCustomScpExplorerForm::PreferencesDialog(
+  TPreferencesMode APreferencesMode)
+{
+  std::unique_ptr<TPreferencesDialogData> PreferencesData;
+  TCopyParamRuleData Data;
+  if (Terminal != NULL)
+  {
+    PreferencesData.reset(new TPreferencesDialogData());
+    GetTransferPresetAutoSelectData(Data);
+    PreferencesData->CopyParamRuleData = &Data;
+  }
+  DoPreferencesDialog(APreferencesMode, PreferencesData.get());
+}
+//---------------------------------------------------------------------------
+void __fastcall TCustomScpExplorerForm::AdHocCustomCommandValidate(
+  const TCustomCommandType & Command)
+{
+  if (CustomCommandState(Command, FEditingFocusedAdHocCommand, ccltAll) <= 0)
+  {
+    throw Exception(FMTLOAD(CUSTOM_COMMAND_IMPOSSIBLE2, (Command.Command)));
+  }
+}
+//---------------------------------------------------------------------------
+void __fastcall TCustomScpExplorerForm::AdHocCustomCommand(bool OnFocused)
+{
+  bool RemoteAllowed = CustomCommandRemoteAllowed();
+  TCustomCommandType Command;
+  // make sure we use local custom command when remote are not supported
+  if (RemoteAllowed || FLAGSET(FLastCustomCommand.Params, ccLocal))
+  {
+    Command = FLastCustomCommand;
+  }
+  else
+  {
+    Command.Params = Command.Params | ccLocal;
+  }
+  Command.Name = LoadStr(CUSTOM_COMMAND_AD_HOC_NAME);
+  FEditingFocusedAdHocCommand = OnFocused;
+  bool LocalSide = IsSideLocalBrowser(FCurrentSide);
+  int Options =
+    FLAGMASK((!RemoteAllowed || LocalSide), ccoDisableRemote) |
+    FLAGMASK(LocalSide, ccoDisableRemoteFiles);
+  if (DoCustomCommandDialog(Command, WinConfiguration->CustomCommandList,
+       ccmAdHoc, Options, AdHocCustomCommandValidate, NULL))
+  {
+    FLastCustomCommand = Command;
+    UpdateCustomCommandsToolbar();
+    ExecuteFileOperation(foCustomCommand, osRemote, OnFocused, false, &Command);
+  }
+}
+//---------------------------------------------------------------------------
+void __fastcall TCustomScpExplorerForm::LastCustomCommand(bool OnFocused)
+{
+  DebugAssert(!FLastCustomCommand.Command.IsEmpty());
+
+  int State = CustomCommandState(FLastCustomCommand, OnFocused, ccltAll);
+  DebugAssert(State > 0);
+  if (State <= 0)
+  {
+    throw Exception(FMTLOAD(CUSTOM_COMMAND_IMPOSSIBLE2, (FLastCustomCommand.Command)));
+  }
+
+  ExecuteFileOperation(foCustomCommand, osRemote, OnFocused, false, &FLastCustomCommand);
+}
+//---------------------------------------------------------------------------
+bool __fastcall TCustomScpExplorerForm::GetLastCustomCommand(bool OnFocused,
+  TCustomCommandType & Command, int & State)
+{
+  bool Result = !FLastCustomCommand.Command.IsEmpty();
+
+  if (Result)
+  {
+    Command = FLastCustomCommand;
+
+    State = CustomCommandState(FLastCustomCommand, OnFocused, ccltAll);
+  }
+
+  return Result;
+}
+//---------------------------------------------------------------------------
+void __fastcall TCustomScpExplorerForm::BeforeAction()
+{
+  ResetIncrementalSearch();
+}
+//---------------------------------------------------------------------------
+void __fastcall TCustomScpExplorerForm::PostComponentHide(Byte Component)
+{
+  DebugAssert(ComponentVisible[Component]);
+  PostMessage(Handle, WM_COMPONENT_HIDE, Component, 0);
+}
+//---------------------------------------------------------------------------
+void __fastcall TCustomScpExplorerForm::QueueSplitterDblClick(TObject * /*Sender*/)
+{
+  // when queue panel is resized here directly, the status bar is stretched
+  // over whole space the panel occupied
+  PostComponentHide(fcQueueView);
+}
+//---------------------------------------------------------------------------
+void __fastcall TCustomScpExplorerForm::QueueFileListSplitterDblClick(TObject *)
+{
+  ComponentVisible[fcQueueFileList] = false;
+}
+//---------------------------------------------------------------------------
+void __fastcall TCustomScpExplorerForm::ThemeChanged()
+{
+  // We hoped this will refresh scrollbar colors, but it does not have any effect here.
+  RefreshColorMode();
+  ResetSysDarkTheme();
+  ConfigurationChanged();
+  ConfigureInterface();
+  // Should be called for all controls
+  RemoteDirView->Perform(WM_THEMECHANGED, 0, 0);
+}
+//---------------------------------------------------------------------------
+void __fastcall TCustomScpExplorerForm::WMSettingChange(TMessage & Message)
+{
+  // Do not handle, when shutting down anyway (maybe also when not setup completelly yet?)
+  if (!FInvalid &&
+      (Message.LParam != 0) &&
+      (wcscmp(reinterpret_cast<LPCWCH>(Message.LParam), L"ImmersiveColorSet") == 0))
+  {
+    ThemeChanged();
+  }
+  TForm::Dispatch(&Message);
+}
+//---------------------------------------------------------------------------
+void __fastcall TCustomScpExplorerForm::Dispatch(void * Message)
+{
+  TMessage * M = static_cast<TMessage*>(Message);
+  switch (M->Msg)
+  {
+    case CM_DIALOGCHAR:
+      CMDialogChar(*M);
+      break;
+
+    case WM_APPCOMMAND:
+      WMAppCommand(*M);
+      break;
+
+    case WM_SYSCOMMAND:
+      WMSysCommand(*M);
+      break;
+
+    case WM_QUERYENDSESSION:
+      WMQueryEndSession(*M);
+      break;
+
+    case WM_ENDSESSION:
+      WMEndSession(*reinterpret_cast<TWMEndSession *>(M));
+      break;
+
+#ifdef _DEBUG
+    case WM_WINDOWPOSCHANGED:
+      WMWindowPosChanged(*reinterpret_cast<TWMWindowPosMsg *>(M));
+      break;
+
+    case CM_CUSTOMSTYLECHANGED:
+      TForm::Dispatch(Message);
+      break;
+
+#endif
+    case WM_COMPONENT_HIDE:
+      {
+        Byte Component = static_cast<Byte>(M->WParam);
+        // sanity check
+        if (ComponentVisible[Component])
+        {
+          // special treatment
+          if (Component == fcQueueView)
+          {
+            ToggleQueueVisibility();
+            DebugAssert(!ComponentVisible[fcQueueView]);
+          }
+          else
+          {
+            ComponentVisible[Component] = false;
+          }
+        }
+      }
+      break;
+
+    case WM_COPYDATA:
+      WMCopyData(*M);
+      break;
+
+    case WM_MANAGES_CAPTION:
+      // caption managed in TTerminalManager::UpdateAppTitle()
+      M->Result = 1;
+      break;
+
+    case WM_WANTS_MOUSEWHEEL:
+      M->Result = 1;
+      break;
+
+    case CM_SHOWINGCHANGED:
+      CMShowingChanged(*M);
+      break;
+
+    case WM_CLOSE:
+      WMClose(*M);
+      break;
+
+    case WM_DPICHANGED:
+      WMDpiChanged(*M);
+      break;
+
+    case CM_DPICHANGED:
+      CMDpiChanged(*M);
+      break;
+
+    case WM_SETTINGCHANGE:
+      WMSettingChange(*M);
+      break;
+
+    case CM_DIALOGKEY:
+      CMDialogKey(*reinterpret_cast<TWMKeyDown *>(M));
+      break;
+
+    default:
+      TForm::Dispatch(Message);
+      break;
+  }
+}
+//---------------------------------------------------------------------------
+void __fastcall TCustomScpExplorerForm::UpdateImages()
+{
+  // noop
+}
+//---------------------------------------------------------------------------
+void __fastcall TCustomScpExplorerForm::CMDpiChanged(TMessage & Message)
+{
+  TForm::Dispatch(&Message);
+  FSessionColors->Clear();
+  AddFixedSessionImages();
+  RegenerateSessionColorsImageList(FSessionColors, FSessionColorMaskImageIndex);
+  UpdateImages();
+}
+//---------------------------------------------------------------------------
+void __fastcall TCustomScpExplorerForm::WMDpiChanged(TMessage & Message)
+{
+  TForm::Dispatch(&Message);
+  Configuration->Usage->Inc(L"PixelsPerInchChanged");
+  UpdatePixelsPerInchMainWindowCounter();
+}
+//---------------------------------------------------------------------------
+void __fastcall TCustomScpExplorerForm::WMClose(TMessage & Message)
+{
+  // Cannot close window while we are busy.
+  // We cannot test this in FormCloseQuery as that is called also from
+  // Close(), which is called by CloseApplicationAction. So we can be busy
+  // there already even, when it is legitimate to close the application.
+  // Possibly a better place to handle this would be WMSysCommand.
+  if (NonVisualDataModule->Busy)
+  {
+    Message.Result = 1;
+  }
+  else
+  {
+    TForm::Dispatch(&Message);
+  }
+}
+//---------------------------------------------------------------------------
+void __fastcall TCustomScpExplorerForm::CMShowingChanged(TMessage & Message)
+{
+  // Ignoring implicit local-local browser of Commander, opened from DoShow
+  bool NoSession = (ManagedSession == NULL);
+  // This calls TCustomScpExplorerForm::DoShow
+  TForm::Dispatch(&Message);
+
+  // Now the window is visible (TForm::Dispatch is what usually takes long, like when loading a "local" network directory)
+  if (Showing && !FStarted)
+  {
+    FStarted = true;
+    InterfaceStarted();
+  }
+
+  if (Showing && NoSession)
+  {
+    // When we are starting minimized (i.e. from an installer),
+    // postpone showing Login dialog until we get restored.
+    // Otherwise the Login dialog (and Authentication window) show restored
+    // over invisible (minimized) main window.
+    if (WindowState == wsMinimized)
+    {
+      FNeedSession = true;
+    }
+    else
+    {
+      // This happens before application ever goes idle, so the toolbars would
+      // stay enabled (initial state) until the Login dialog is dismissed.
+      UpdateActions();
+      NonVisualDataModule->StartBusy();
+      try
+      {
+        // Need to process WM_ACTIVATEAPP before showing the Login dialog,
+        // otherwise the dialog does not receive focus.
+        // With Commander interface the ProcessMessages is called already
+        // by TDriveView, but with Explorer interface, we need to call it explicily
+        Application->ProcessMessages();
+        // do not reload sessions, they have been loaded just now (optimization)
+        NeedSession(true);
+      }
+      __finally
+      {
+        NonVisualDataModule->EndBusy();
+      }
+    }
+  }
+}
+//---------------------------------------------------------------------------
+void __fastcall TCustomScpExplorerForm::CenterReconnectToolbar()
+{
+  ReconnectToolbar->Left = (ReconnectToolbar->Parent->ClientWidth - ReconnectToolbar->Width) / 2;
+  ReconnectToolbar->Top = (ReconnectToolbar->Parent->ClientHeight - ReconnectToolbar->Height) / 2;
+}
+//---------------------------------------------------------------------------
+void __fastcall TCustomScpExplorerForm::FormConstrainedResize(
+  TObject * /*Sender*/, int & MinWidth, int & MinHeight, int & MaxWidth,
+  int & MaxHeight)
+{
+  // workaround for bug in TWinControl.CalcConstraints
+  // Check for empty rect (restore from iconic state) is done there only after
+  // call to AdjustClientRect, which enlarges the rect (for forms).
+  TRect R = GetClientRect();
+  // when restoring from iconic state, place no restrictions
+  if (IsRectEmpty(R))
+  {
+    MinWidth = 0;
+    MinHeight = 0;
+    MaxWidth = 32000;
+    MaxHeight = 32000;
+  }
+}
+//---------------------------------------------------------------------------
+void __fastcall TCustomScpExplorerForm::GetSpaceAvailable(const UnicodeString Path,
+  TSpaceAvailable & ASpaceAvailable, bool & Close)
+{
+  // terminal can be already closed (e.g. dropped connection)
+  if ((Terminal != NULL) && Terminal->IsCapable[fcCheckingSpaceAvailable])
+  {
+    Configuration->Usage->Inc(L"SpaceAvailableChecks");
+
+    try
+    {
+      Terminal->SpaceAvailable(Path, ASpaceAvailable);
+    }
+    catch(...)
+    {
+      if (!Terminal->Active)
+      {
+        Close = true;
+      }
+      throw;
+    }
+  }
+}
+//---------------------------------------------------------------------------
+void __fastcall TCustomScpExplorerForm::FileSystemInfo()
+{
+  const TSessionInfo & SessionInfo = Terminal->GetSessionInfo();
+  const TFileSystemInfo & FileSystemInfo = Terminal->GetFileSystemInfo(true);
+  TGetSpaceAvailable OnGetSpaceAvailable = NULL;
+  if (Terminal->IsCapable[fcCheckingSpaceAvailable])
+  {
+    OnGetSpaceAvailable = GetSpaceAvailable;
+  }
+  DoFileSystemInfoDialog(SessionInfo, FileSystemInfo, Terminal->CurrentDirectory,
+    OnGetSpaceAvailable);
+}
+//---------------------------------------------------------------------------
+TSessionData * __fastcall TCustomScpExplorerForm::SessionDataForCode()
+{
+  std::unique_ptr<TSessionData> Data(CloneCurrentSessionData());
+  Terminal->FillSessionDataForCode(Data.get());
+  return Data.release();
+}
+//---------------------------------------------------------------------------
+void __fastcall TCustomScpExplorerForm::GenerateUrl(TStrings * Paths)
+{
+  std::unique_ptr<TSessionData> Data(SessionDataForCode());
+  DoGenerateUrlDialog(Data.get(), Paths);
+}
+//---------------------------------------------------------------------------
+void __fastcall TCustomScpExplorerForm::SessionGenerateUrl()
+{
+  GenerateUrl(NULL);
+}
+//---------------------------------------------------------------------------
+void __fastcall TCustomScpExplorerForm::FileGenerateUrl()
+{
+  std::unique_ptr<TStrings> Paths(new TStringList());
+  DirView(osCurrent)->CreateFileList(false, true, Paths.get());
+  GenerateUrl(Paths.get());
+}
+//---------------------------------------------------------------------------
+void __fastcall TCustomScpExplorerForm::UpdateSessionColor(TColor value)
+{
+  FSessionColor = value;
+
+  TColor C = (value != 0 ? value : Vcl::Graphics::clNone);
+
+  TTBXColorItem * ColorItem = dynamic_cast<TTBXColorItem *>(
+    static_cast<TObject *>(GetComponent(fcColorMenu)));
+  DebugAssert(ColorItem != NULL);
+  ColorItem->Color = C;
+
+  NonVisualDataModule->ColorMenuItem->Color = C;
+
+  UpdateControls();
+}
+//---------------------------------------------------------------------------
+void __fastcall TCustomScpExplorerForm::SetSessionColor(TColor value)
+{
+  if (value != FSessionColor)
+  {
+    UpdateSessionColor(value);
+
+    // Is null when called from LastTerminalClosed
+    if (Terminal != NULL)
+    {
+      SessionsPageControl->ActivePage->ImageIndex = AddSessionColor(value);
+    }
+  }
+}
+//---------------------------------------------------------------------------
+bool __fastcall TCustomScpExplorerForm::CancelNote(bool Force)
+{
+  bool Result = FNoteTimer->Enabled;
+  if (Result)
+  {
+    // cannot cancel note too early
+    bool NotEarly =
+      (Now() - FNoteShown >
+          EncodeTimeVerbose(0, 0, (unsigned short)(WinConfiguration->NotificationsStickTime), 0));
+    if (Force || NotEarly)
+    {
+      FNoteTimer->Enabled = false;
+      FNote = L"";
+      SAFE_DESTROY(FNoteData);
+      FOnNoteClick = NULL;
+      FNoteHints = FNotes->Text;
+      FNoteHints.Delete(FNoteHints.Length() - 1, 2);
+      UpdateStatusBar();
+    }
+  }
+  return Result;
+}
+//---------------------------------------------------------------------------
+void __fastcall TCustomScpExplorerForm::NoteTimer(TObject * /*Sender*/)
+{
+  DebugAssert(FNoteTimer->Enabled);
+  CancelNote(true);
+}
+//---------------------------------------------------------------------------
+void __fastcall TCustomScpExplorerForm::UpdateNoteHints()
+{
+  FNoteHints = FNotes->Text.TrimRight();
+}
+//---------------------------------------------------------------------------
+void __fastcall TCustomScpExplorerForm::AddNote(UnicodeString Note, bool UpdateNow)
+{
+  int P = Note.Pos(L"\n");
+  if (P > 0)
+  {
+    Note.SetLength(P - 1);
+  }
+
+  FNotes->Add(FORMAT(L"[%s] %s",
+    (FormatDateTime(Configuration->TimeFormat, Now()), Note)));
+  while (FNotes->Count > 10)
+  {
+    FNotes->Delete(0);
+  }
+
+  if (UpdateNow)
+  {
+    UpdateNoteHints();
+    UpdateStatusBar();
+  }
+}
+//---------------------------------------------------------------------------
+void __fastcall TCustomScpExplorerForm::PostNote(UnicodeString Note,
+  unsigned int Seconds, TNotifyEvent OnNoteClick, TObject * NoteData)
+{
+  int P = Note.Pos(L"\n");
+  if (P > 0)
+  {
+    Note.SetLength(P - 1);
+  }
+
+  UpdateNoteHints();
+  FNote = Note;
+  SAFE_DESTROY(FNoteData);
+  FNoteData = NoteData;
+  FOnNoteClick = OnNoteClick;
+  AddNote(Note, false);
+  UpdateStatusBar();
+  FNoteShown = Now();
+  FNoteTimer->Enabled = false;
+  if (Seconds == 0)
+  {
+    Seconds = WinConfiguration->NotificationsTimeout;
+  }
+  FNoteTimer->Interval = Seconds * MSecsPerSec;
+  FNoteTimer->Enabled = true;
+}
+//---------------------------------------------------------------------------
+void __fastcall TCustomScpExplorerForm::ReadDirectoryCancelled()
+{
+  PostNote(LoadStr(DIRECTORY_READING_CANCELLED), 0, NULL, NULL);
+}
+//---------------------------------------------------------------------------
+void __fastcall TCustomScpExplorerForm::SynchronizeBrowsingChanged()
+{
+  if (NonVisualDataModule->SynchronizeBrowsingAction2->Checked)
+  {
+    Configuration->Usage->Inc(L"SynchronizeBrowsingEnabled");
+  }
+
+  PostNote(FORMAT(LoadStrPart(SYNC_DIR_BROWSE_TOGGLE, 1),
+    (LoadStrPart(SYNC_DIR_BROWSE_TOGGLE,
+      (NonVisualDataModule->SynchronizeBrowsingAction2->Checked ? 2 : 3)))),
+    0, NULL, NULL);
+}
+//---------------------------------------------------------------------------
+void __fastcall TCustomScpExplorerForm::ToggleShowHiddenFiles()
+{
+  PostNote(FORMAT(LoadStrPart(SHOW_HIDDEN_FILES_TOGGLE, 1),
+    (LoadStrPart(SHOW_HIDDEN_FILES_TOGGLE,
+      (WinConfiguration->ShowHiddenFiles ? 2 : 3)))), 0, NULL, NULL);
+  GetComponent(fcStatusBar)->Repaint(); // toggling ShowHiddenFiles takes time, force repaint beforehand
+  WinConfiguration->ShowHiddenFiles = !WinConfiguration->ShowHiddenFiles;
+}
+//---------------------------------------------------------------------------
+void __fastcall TCustomScpExplorerForm::SetFormatSizeBytes(TFormatBytesStyle Style)
+{
+  WinConfiguration->FormatSizeBytes = Style;
+}
+//---------------------------------------------------------------------------
+void __fastcall TCustomScpExplorerForm::ToggleAutoReadDirectoryAfterOp()
+{
+  Configuration->AutoReadDirectoryAfterOp = !Configuration->AutoReadDirectoryAfterOp;
+  PostNote(FORMAT(LoadStrPart(AUTO_READ_DIRECTORY_TOGGLE, 1),
+    (LoadStrPart(AUTO_READ_DIRECTORY_TOGGLE,
+      (Configuration->AutoReadDirectoryAfterOp ? 2 : 3)))), 0, NULL, NULL);
+}
+//---------------------------------------------------------------------------
+void __fastcall TCustomScpExplorerForm::StatusBarPanelDblClick(
+  TTBXCustomStatusBar * Sender, TTBXStatusPanel * Panel)
+{
+  if (Panel->Index == 0)
+  {
+    if (FOnNoteClick != NULL)
+    {
+      // prevent the user data from being freed by possible call
+      // to CancelNote or PostNote during call to OnNoteClick
+      std::unique_ptr<TObject> NoteData(FNoteData);
+      TNotifyEvent OnNoteClick = FOnNoteClick;
+      FNoteData = NULL;
+      // need to cancel the note as we are going to delete its user data
+      CancelNote(true);
+      OnNoteClick(NoteData.get());
+    }
+  }
+  if (HasActiveTerminal() &&
+      (Panel->Index >= Sender->Panels->Count - SessionPanelCount))
+  {
+    FileSystemInfo();
+  }
+}
+//---------------------------------------------------------------------------
+void __fastcall TCustomScpExplorerForm::LockWindow(bool Force)
+{
+  // workaround:
+  // 1) for unknown reason, disabling window, while minimized,
+  // prevents it from restoring, even if it was enabled again meanwhile
+  // 2) when disabling the main window, while another has focus
+  // minimize is no longer possible
+  // ("keep up to date" dialog - though does not seem to be the case with "find file" -
+  // so it has probably something to do with the semi-modalness of the "keep up to date" dialog)
+  // Shouldn't we use IsApplicationMinimized() here?
+  if ((FLockSuspendLevel == 0) && !IsIconic(Application->Handle) && (Force || (Screen->ActiveForm == this)))
+  {
+    Enabled = false;
+  }
+
+  FLockLevel++;
+}
+//---------------------------------------------------------------------------
+void __fastcall TCustomScpExplorerForm::UnlockWindow()
+{
+  DebugAssert(FLockLevel > 0);
+  FLockLevel--;
+
+  if (FLockLevel == 0)
+  {
+    DebugAssert(FLockSuspendLevel == 0);
+    Enabled = true;
+  }
+}
+//---------------------------------------------------------------------------
+void __fastcall TCustomScpExplorerForm::SuspendWindowLock()
+{
+  // We need to make sure that window is enabled when the last modal window closes
+  // otherwise focus is not restored correctly.
+  // So we re-enable the window when modal window opens and
+  // disable it back after is closes
+  if (FLockLevel > 0)
+  {
+    // while we have nesting counter, we know that we never be called
+    // recursivelly as Application->OnModalBegin is called only
+    // for the top-level modal window
+    if (DebugAlwaysTrue(FLockSuspendLevel == 0))
+    {
+      // won't be disabled when conditions in LockWindow() were not satisfied
+      FDisabledOnLockSuspend = !Enabled;
+      // When minimized to tray (or actually when set to SW_HIDE),
+      // setting Enabled makes the window focusable even when there's
+      // modal window over it
+      if (!FTrayIcon->Visible)
+      {
+        Enabled = true;
+      }
+    }
+    FLockSuspendLevel++;
+  }
+}
+//---------------------------------------------------------------------------
+void __fastcall TCustomScpExplorerForm::ResumeWindowLock()
+{
+  if (FLockSuspendLevel > 0)
+  {
+    DebugAssert(FLockLevel > 0);
+    FLockSuspendLevel--;
+    // see comment in SuspendWindowLock
+    if (DebugAlwaysTrue(FLockSuspendLevel == 0))
+    {
+      // Note that window can be enabled here, when we were minized to tray when
+      // was SuspendWindowLock() called.
+
+      // We should possibly do the same check as in LockWindow(),
+      // if it is ever possible that the consitions change between
+      // SuspendWindowLock() and ResumeWindowLock()
+      Enabled = !FDisabledOnLockSuspend;
+    }
+  }
+}
+//---------------------------------------------------------------------------
+void __fastcall TCustomScpExplorerForm::UpdateRemotePathComboBox(bool TextOnly)
+{
+  TTBXComboBoxItem * RemotePathComboBox =
+    reinterpret_cast<TTBXComboBoxItem *>(GetComponent(fcRemotePathComboBox));
+
+  if (!TextOnly)
+  {
+    TStrings * Items = RemotePathComboBox->Strings;
+    Items->BeginUpdate();
+    try
+    {
+      Items->Clear();
+      if ((Terminal != NULL) && !RemoteDirView->Path.IsEmpty())
+      {
+        UnicodeString APath = UnixExcludeTrailingBackslash(RemoteDirView->Path);
+        while (!IsUnixRootPath(APath))
+        {
+          int P = APath.LastDelimiter(L'/');
+          DebugAssert(P >= 0);
+          Items->Insert(0, APath.SubString(P + 1, APath.Length() - P));
+          APath.SetLength(P - 1);
+        }
+        Items->Insert(0, Customunixdirview_SUnixDefaultRootName);
+      }
+    }
+    __finally
+    {
+      Items->EndUpdate();
+    }
+  }
+
+  RemotePathComboBox->ItemIndex = RemotePathComboBox->Strings->Count - 1;
+  // Setting ItemIndex to -1 does not reset its text
+  if (RemotePathComboBox->Strings->Count == 0)
+  {
+    RemotePathComboBox->Text = L"";
+  }
+}
+//---------------------------------------------------------------------------
+void __fastcall TCustomScpExplorerForm::DoRemotePathComboBoxAdjustImageIndex(
+  TTBXComboBoxItem * Sender, const UnicodeString DebugUsedArg(AText), int AIndex, int & ImageIndex)
+{
+  if (AIndex < 0)
+  {
+    AIndex = Sender->ItemIndex;
+  }
+  ImageIndex = (AIndex < Sender->Strings->Count - 1 ? StdDirIcon : StdDirSelIcon);
+}
+//---------------------------------------------------------------------------
+void __fastcall TCustomScpExplorerForm::RemotePathComboBoxAdjustImageIndex(
+  TTBXComboBoxItem * Sender, const UnicodeString AText, int AIndex,
+  int & ImageIndex)
+{
+  DoRemotePathComboBoxAdjustImageIndex(Sender, AText, AIndex, ImageIndex);
+}
+//---------------------------------------------------------------------------
+void __fastcall TCustomScpExplorerForm::RemotePathComboBoxDrawItem(
+  TTBXCustomList * /*Sender*/, TCanvas * /*ACanvas*/, TRect & ARect, int AIndex,
+  int /*AHoverIndex*/, bool & /*DrawDefault*/)
+{
+  if (!IsLocalBrowserMode())
+  {
+    ARect.Left += (10 * AIndex);
+  }
+}
+//---------------------------------------------------------------------------
+void __fastcall TCustomScpExplorerForm::RemotePathComboBoxMeasureWidth(
+  TTBXCustomList * /*Sender*/, TCanvas * /*ACanvas*/, int AIndex, int &AWidth)
+{
+  AWidth += (10 * AIndex);
+}
+//---------------------------------------------------------------------------
+void __fastcall TCustomScpExplorerForm::DoRemotePathComboBoxItemClick(TObject * Sender)
+{
+  TTBXComboBoxItem * RemotePathComboBox = dynamic_cast<TTBXComboBoxItem*>(Sender);
+
+  UnicodeString APath = UnixExcludeTrailingBackslash(RemoteDirView->Path);
+  int Index = RemotePathComboBox->ItemIndex;
+  while (Index < RemotePathComboBox->Strings->Count - 1)
+  {
+    APath = UnixExtractFileDir(APath);
+    Index++;
+  }
+  // VanDyke style paths
+  if (APath.IsEmpty())
+  {
+    DebugAssert(RemotePathComboBox->ItemIndex == 0);
+    APath = ROOTDIRECTORY;
+  }
+  if (RemoteDirView->Path != APath)
+  {
+    RemoteDirView->Path = APath;
+  }
+}
+//---------------------------------------------------------------------------
+void __fastcall TCustomScpExplorerForm::RemotePathComboBoxItemClick(TObject * Sender)
+{
+  DoRemotePathComboBoxItemClick(Sender);
+}
+//---------------------------------------------------------------------------
+void __fastcall TCustomScpExplorerForm::DoRemotePathComboBoxCancel(TObject * Sender)
+{
+  DebugAssert(Sender == GetComponent(fcRemotePathComboBox));
+  DebugUsedParam(Sender);
+  UpdateRemotePathComboBox(true);
+}
+//---------------------------------------------------------------------------
+void __fastcall TCustomScpExplorerForm::RemotePathComboBoxCancel(TObject * Sender)
+{
+  DoRemotePathComboBoxCancel(Sender);
+}
+//---------------------------------------------------------------------------
+void __fastcall TCustomScpExplorerForm::DirViewEditing(
+  TObject * Sender, TListItem * Item, bool & /*AllowEdit*/)
+{
+  ResetIncrementalSearch();
+  TCustomDirView * DirView = dynamic_cast<TCustomDirView *>(Sender);
+  DebugAssert(DirView != NULL);
+  if (!WinConfiguration->RenameWholeName && !DirView->ItemIsDirectory(Item))
+  {
+    HWND Edit = ListView_GetEditControl(DirView->Handle);
+    // OnEditing is called also from TCustomListView::CanEdit
+    if (Edit != NULL)
+    {
+      EditSelectBaseName(Edit);
+    }
+  }
+}
+//---------------------------------------------------------------------------
+//---------------------------------------------------------------------------
+TDragDropFilesEx * __fastcall TCustomScpExplorerForm::CreateDragDropFilesEx()
+{
+  TDragDropFilesEx * Result = new TDragDropFilesEx(this);
+  Result->AutoDetectDnD = false;
+  Result->NeedValid = TFileExMustDnDSet() << nvFilename;
+  Result->RenderDataOn = rdoEnterAndDropSync;
+  Result->TargetEffects = TDropEffectSet() << deCopy << deMove;
+  return Result;
+}
+//---------------------------------------------------------------------------
+void __fastcall TCustomScpExplorerForm::UpdateDarkMode()
+{
+  if (IsWin10Build(2004))
+  {
+    FImmersiveDarkMode = WinConfiguration->UseDarkTheme();
+    BOOL DarkMode = FImmersiveDarkMode ? TRUE : FALSE;
+    const int DWMWA_USE_IMMERSIVE_DARK_MODE = 20;
+    DwmSetWindowAttribute(Handle, DWMWA_USE_IMMERSIVE_DARK_MODE, &DarkMode, sizeof(DarkMode));
+  }
+}
+//---------------------------------------------------------------------------
+void __fastcall TCustomScpExplorerForm::CreateWnd()
+{
+  TForm::CreateWnd();
+
+  // win32-darkmode calls AllowDarkModeForWindow(this, true) here, but it does not seem to have any effect
+  UpdateDarkMode();
+
+  if (FSessionsDragDropFilesEx == NULL)
+  {
+    FSessionsDragDropFilesEx = CreateDragDropFilesEx();
+    FSessionsDragDropFilesEx->OnDragOver = SessionsDDDragOver;
+    FSessionsDragDropFilesEx->OnProcessDropped = SessionsDDProcessDropped;
+    FSessionsDragDropFilesEx->OnDragEnter = SessionsDDDragEnter;
+    FSessionsDragDropFilesEx->OnDragLeave = SessionsDDDragLeave;
+  }
+  if (FQueueDragDropFilesEx == NULL)
+  {
+    FQueueDragDropFilesEx = CreateDragDropFilesEx();
+    // No need to set OnDragOver as we do not have any restrictions
+    FQueueDragDropFilesEx->OnProcessDropped = QueueDDProcessDropped;
+    FQueueDragDropFilesEx->OnDragEnter = QueueDDDragEnter;
+    FQueueDragDropFilesEx->OnDragLeave = QueueDDDragLeave;
+  }
+}
+//---------------------------------------------------------------------------
+void __fastcall TCustomScpExplorerForm::DestroyWnd()
+{
+  TForm::DestroyWnd();
+  FSessionsDragDropFilesEx->DragDropControl = NULL;
+  FQueueDragDropFilesEx->DragDropControl = NULL;
+}
+//---------------------------------------------------------------------------
+void __fastcall TCustomScpExplorerForm::FormShow(TObject * /*Sender*/)
+{
+  SideEnter(FCurrentSide);
+  FEverShown = true;
+}
+//---------------------------------------------------------------------------
+void __fastcall TCustomScpExplorerForm::DoFindFiles(
+  TTerminal * ATerminal, UnicodeString Directory, const TFileMasks & FileMask,
+  TFileFoundEvent OnFileFound, TFindingFileEvent OnFindingFile)
+{
+  if (!NonVisualDataModule->Busy)
+  {
+    TTerminalManager::Instance()->ActiveSession = DebugNotNull(dynamic_cast<TManagedTerminal *>(ATerminal));
+    Configuration->Usage->Inc(L"FileFinds");
+    LockWindow(true);
+    NonVisualDataModule->StartBusy();
+    WinConfiguration->LockedInterface = true;
+    try
+    {
+      Terminal->FilesFind(Directory, FileMask, OnFileFound, OnFindingFile);
+    }
+    __finally
+    {
+      WinConfiguration->LockedInterface = false;
+      NonVisualDataModule->EndBusy();
+      UnlockWindow();
+    }
+  }
+}
+//---------------------------------------------------------------------------
+void __fastcall TCustomScpExplorerForm::DoFocusRemotePath(TTerminal * ATerminal, const UnicodeString & Path)
+{
+  if (!NonVisualDataModule->Busy)
+  {
+    TTerminalManager::Instance()->ActiveSession = DebugNotNull(dynamic_cast<TManagedTerminal *>(ATerminal));
+    SetFocus();
+    RemoteDirView->Path = UnixExtractFilePath(Path);
+    UnicodeString FileName = UnixExtractFileName(Path);
+    TListItem * Item = RemoteDirView->FindFileItem(FileName);
+    // If not found, it can because we have loaded directory from cache and the file is new, try again after reload.
+    // (tbd: we should not even try this, if we have not loaded the directory from the cache)
+    if (Item == NULL)
+    {
+      ReloadDirectory(osRemote);
+      Item = RemoteDirView->FindFileItem(FileName);
+    }
+    if (Item != NULL)
+    {
+      RemoteDirView->ItemFocused = Item;
+      RemoteDirView->ItemFocused->MakeVisible(false);
+      RemoteDirView->SetFocus();
+    }
+  }
+}
+//---------------------------------------------------------------------------
+bool __fastcall TCustomScpExplorerForm::CanOperateOnFoundFiles(TTerminal * ATerminal)
+{
+  bool Result = !NonVisualDataModule->Busy;
+  if (Result)
+  {
+    TTerminalManager::Instance()->ActiveSession = DebugNotNull(dynamic_cast<TManagedTerminal *>(ATerminal));
+  }
+  return Result;
+}
+//---------------------------------------------------------------------------
+void __fastcall TCustomScpExplorerForm::DoOperationOnFoundFiles(
+  TFileOperation Operation, TTerminal * ATerminal, TStrings * FileList, TFileOperationFinishedEvent OnFileOperationFinished)
+{
+  if (CanOperateOnFoundFiles(ATerminal))
+  {
+    TValueRestorer<TFileOperationFinishedEvent> OnFileOperationFinishedRestorer(FOnFileOperationFinished);
+    FOnFileOperationFinished = OnFileOperationFinished;
+    ExecuteFileOperation(Operation, osRemote, FileList, false, NULL);
+  }
+}
+//---------------------------------------------------------------------------
+void __fastcall TCustomScpExplorerForm::DoDeleteFoundFiles(
+  TTerminal * ATerminal, TStrings * FileList, TFileOperationFinishedEvent OnFileOperationFinished)
+{
+  DoOperationOnFoundFiles(foDelete, ATerminal, FileList, OnFileOperationFinished);
+}
+//---------------------------------------------------------------------------
+void __fastcall TCustomScpExplorerForm::DoDownloadFoundFiles(
+  TTerminal * ATerminal, TStrings * FileList, TFileOperationFinishedEvent OnFileOperationFinished)
+{
+  DoOperationOnFoundFiles(foCopy, ATerminal, FileList, OnFileOperationFinished);
+}
+//---------------------------------------------------------------------------
+void __fastcall TCustomScpExplorerForm::DoEditFoundFiles(
+  TTerminal * ATerminal, TStrings * FileList, TFileOperationFinishedEvent OnFileOperationFinished)
+{
+  if (CanOperateOnFoundFiles(ATerminal))
+  {
+    for (int Index = 0; Index < FileList->Count; Index++)
+    {
+      UnicodeString FileName = FileList->Strings[Index];
+      TRemoteFile * File = static_cast<TRemoteFile *>(FileList->Objects[Index]);
+      ExecuteRemoteFile(FileName, File, efDefaultEditor);
+      OnFileOperationFinished(FileName, true);
+    }
+  }
+}
+//---------------------------------------------------------------------------
+void __fastcall TCustomScpExplorerForm::RemoteFindFiles()
+{
+  FFileFindTerminal = Terminal;
+  ShowFileFindDialog(
+    Terminal, RemoteDirView->Path, DoFindFiles, DoFocusRemotePath, DoDeleteFoundFiles,
+    DoDownloadFoundFiles, DoEditFoundFiles);
+}
+//---------------------------------------------------------------------------
+void __fastcall TCustomScpExplorerForm::UpdateTaskbarList(ITaskbarList3 * TaskbarList)
+{
+  FTaskbarList = TaskbarList;
+}
+//---------------------------------------------------------------------------
+void __fastcall TCustomScpExplorerForm::SessionsPageControlMouseDown(
+  TObject * /*Sender*/, TMouseButton Button, TShiftState /*Shift*/, int X, int Y)
+{
+  int Index = SessionsPageControl->IndexOfTabAt(X, Y);
+  if (Index >= 0)
+  {
+    if (Button == mbLeft)
+    {
+      // "Mouse down" is raised only after tab is switched.
+      // If switching tab (switching session) takes long enough for user
+      // to actually release the button, "mouse down" is still raised,
+      // but we do not get "mouse up" event, so dragging is not cancelled,
+      // prevent that by not beginning dragging in the first place.
+      if (IsKeyPressed(VK_LBUTTON))
+      {
+        // when user clicks the "+", we get mouse down only after the session
+        // is closed, when new session tab is already on X:Y, so dragging
+        // starts, prevent that
+        if (MilliSecondsBetween(Now(), FSessionsPageControlNewSessionTime) > 500)
+        {
+          TTerminal * Terminal = GetSessionTabSession(SessionsPageControl->Pages[Index]);
+          if (Terminal != NULL)
+          {
+            SessionsPageControl->BeginDrag(false);
+          }
+        }
+      }
+    }
+    else if (Button == mbMiddle)
+    {
+      // ignore middle-click for "New session tab"
+      TTerminal * Terminal = GetSessionTabSession(SessionsPageControl->Pages[Index]);
+      if (Terminal != NULL)
+      {
+        CloseSessionTab(Index);
+      }
+    }
+  }
+}
+//---------------------------------------------------------------------------
+void __fastcall TCustomScpExplorerForm::SessionsPageControlDragDrop(
+  TObject * /*Sender*/, TObject * /*Source*/, int X, int Y)
+{
+  int Index = SessionsPageControl->IndexOfTabAt(X, Y);
+  // do not allow dropping on the "+" tab
+  TTerminal * TargetTerminal = GetSessionTabSession(SessionsPageControl->Pages[Index]);
+  if ((TargetTerminal != NULL) &&
+      (SessionsPageControl->ActivePage->PageIndex != Index))
+  {
+    Configuration->Usage->Inc(L"SessionTabMoves");
+    // this is almost redundant as we would recreate tabs in SessionListChanged,
+    // but we want to actually prevent that to avoid flicker
+    SessionsPageControl->ActivePage->PageIndex = Index;
+    TTerminal * Terminal = GetSessionTabSession(SessionsPageControl->ActivePage);
+    TTerminalManager::Instance()->Move(Terminal, TargetTerminal);
+  }
+}
+//---------------------------------------------------------------------------
+void __fastcall TCustomScpExplorerForm::SessionsPageControlDragOver(
+  TObject * Sender, TObject * Source, int X, int Y,
+  TDragState /*State*/, bool & Accept)
+{
+  Accept = (Sender == Source);
+  if (Accept)
+  {
+    int Index = SessionsPageControl->IndexOfTabAt(X, Y);
+    TTerminal * Terminal = GetSessionTabSession(SessionsPageControl->Pages[Index]);
+    // do not allow dragging to the "+" tab
+    Accept = (Terminal != NULL);
+  }
+}
+//---------------------------------------------------------------------------
+void __fastcall TCustomScpExplorerForm::SessionsDDDragOver(
+  int DebugUsedArg(KeyState), const TPoint & Point, int & Effect, int DebugUsedArg(PreferredEffect))
+{
+  int Index = SessionsPageControl->IndexOfTabAt(Point.X, Point.Y);
+  if (Index < 0)
+  {
+    Effect = DROPEFFECT_NONE;
+  }
+  else
+  {
+    TManagedTerminal * TargetSession = GetSessionTabSession(SessionsPageControl->Pages[Index]);
+    // do not allow dropping on the "+" tab or on local-local tabs
+    if ((TargetSession == NULL) || TargetSession->LocalBrowser)
+    {
+      Effect = DROPEFFECT_NONE;
+    }
+    else if ((TargetSession != Terminal) && (Effect == DROPEFFECT_MOVE))
+    {
+      Effect = DROPEFFECT_COPY;
+    }
+  }
+}
+//---------------------------------------------------------------------------
+void __fastcall TCustomScpExplorerForm::SessionsDDProcessDropped(
+  TObject * /*Sender*/, int /*KeyState*/, const TPoint & Point, int Effect)
+{
+  int Index = SessionsPageControl->IndexOfTabAt(Point.X, Point.Y);
+  // do not allow dropping on the "+" tab
+  TManagedTerminal * TargetTerminal = GetSessionTabSession(SessionsPageControl->Pages[Index]);
+  if (TargetTerminal != NULL)
+  {
+    DebugAssert(!IsFileControl(DropSourceControl, osRemote));
+    if (!IsFileControl(DropSourceControl, osRemote))
+    {
+      TTerminalManager::Instance()->ActiveSession = TargetTerminal;
+      RemoteFileControlDragDropFileOperation(SessionsPageControl, Effect,
+        // Why don't we use Terminal->CurrentDirectory directly?
+        TTerminalManager::Instance()->ActiveTerminal->CurrentDirectory,
+        // do not force queue, drag drop
+        false, true);
+    }
+  }
+}
+//---------------------------------------------------------------------------
+void __fastcall TCustomScpExplorerForm::QueueDDProcessDropped(
+  TObject * /*Sender*/, int /*KeyState*/, const TPoint & /*Point*/, int Effect)
+{
+  // Downloads are handled in RemoteFileControlDDEnd
+  if (!IsFileControl(DropSourceControl, osRemote))
+  {
+    RemoteFileControlDragDropFileOperation(QueueView3, Effect,
+      Terminal->CurrentDirectory,
+      // force queue, drag drop
+      true, true);
+  }
+}
+//---------------------------------------------------------------------------
+void __fastcall TCustomScpExplorerForm::FormClose(TObject * /*Sender*/, TCloseAction & /*Action*/)
+{
+
+  FShowing = false;
+
+  // Do not save empty workspace
+  if (WinConfiguration->AutoSaveWorkspace && (ManagedSession != NULL))
+  {
+    std::unique_ptr<TObjectList> DataList(DoCollectWorkspace());
+    UnicodeString Name = WorkspaceName();
+    DoSaveWorkspace(
+      Name, DataList.get(),
+      !Configuration->DisablePasswordStoring &&
+      WinConfiguration->AutoSaveWorkspacePasswords, false);
+    WinConfiguration->LastStoredSession = Name;
+  }
+
+}
+//---------------------------------------------------------------------------
+void __fastcall TCustomScpExplorerForm::RemoteDirViewRead(TObject * /*Sender*/)
+{
+  TManagedTerminal * ManagedTerminal =
+    dynamic_cast<TManagedTerminal *>(RemoteDirView->Terminal);
+  if (ManagedTerminal != NULL)
+  {
+    ManagedTerminal->DirectoryLoaded = Now();
+  }
+}
+//---------------------------------------------------------------------------
+void __fastcall TCustomScpExplorerForm::DirViewSelectItem(TObject * Sender,
+  TListItem * /*Item*/, bool /*Selected*/)
+{
+  TCustomDirView * DirView = reinterpret_cast<TCustomDirView *>(Sender);
+  switch (DirView->LastSelectMethod)
+  {
+    case smKeyboard:
+      Configuration->Usage->Inc(L"KeyboardSelections");
+      break;
+
+    case smMouse:
+      Configuration->Usage->Inc(L"MouseSelections");
+      break;
+  }
+}
+//---------------------------------------------------------------------------
+int __fastcall TCustomScpExplorerForm::AddSessionColor(TColor Color)
+{
+  if (Color != 0)
+  {
+    return GetSessionColorImage(FSessionColors, Color, FSessionColorMaskImageIndex);
+  }
+  else
+  {
+    return FSessionTabImageIndex;
+  }
+}
+//---------------------------------------------------------------------------
+int __fastcall TCustomScpExplorerForm::AddFixedSessionImage(int GlyphsSourceIndex)
+{
+  TPngImageCollectionItem * Item =
+    GlyphsModule->ExplorerImages->PngImages->Items[GlyphsSourceIndex];
+  FSessionColors->AddPng(Item->PngImage);
+  return FSessionColors->Count - 1;
+}
+//---------------------------------------------------------------------------
+void __fastcall TCustomScpExplorerForm::AddFixedSessionImages()
+{
+  FSessionColors->SetSize(GlyphsModule->ExplorerImages->Width, GlyphsModule->ExplorerImages->Height);
+  FNewSessionTabImageIndex = AddFixedSessionImage(NonVisualDataModule->NewSessionAction->ImageIndex);
+  FSessionTabImageIndex = AddFixedSessionImage(SiteImageIndex);
+  FSessionColorMaskImageIndex = AddFixedSessionImage(SiteColorMaskImageIndex);
+  FLocalBrowserTabImageIndex = AddFixedSessionImage(LocalBrowserImageIndex);
+}
+//---------------------------------------------------------------------------
+void __fastcall TCustomScpExplorerForm::CollectItemsWithTextDisplayMode(TWinControl * Control)
+{
+  for (int Index = 0; Index < Control->ControlCount; Index++)
+  {
+    TControl * AControl = Control->Controls[Index];
+    TWinControl * WinControl = dynamic_cast<TWinControl *>(AControl);
+    if (WinControl != NULL)
+    {
+      CollectItemsWithTextDisplayMode(WinControl);
+    }
+
+    TTBCustomToolbar * Toolbar = dynamic_cast<TTBCustomToolbar *>(AControl);
+    if (Toolbar != NULL)
+    {
+      // we care for top-level items only
+      TTBCustomItem * Items = Toolbar->Items;
+      for (int ItemIndex = 0; ItemIndex < Items->Count; ItemIndex++)
+      {
+        TTBCustomItem * Item = Items->Items[ItemIndex];
+        if (((Item->DisplayMode == nbdmImageAndText) ||
+             (dynamic_cast<TTBXLabelItem *>(Item) != NULL)) &&
+            EligibleForImageDisplayMode(Item))
+        {
+          FItemsWithTextDisplayMode.insert(Item);
+        }
+      }
+    }
+  }
+}
+//---------------------------------------------------------------------------
+bool __fastcall TCustomScpExplorerForm::EligibleForImageDisplayMode(TTBCustomItem * /*Item*/)
+{
+  return true;
+}
+//---------------------------------------------------------------------------
+bool __fastcall TCustomScpExplorerForm::UpdateToolbarDisplayMode()
+{
+  bool SelectiveToolbarText = WinConfiguration->SelectiveToolbarText;
+  TTBItemDisplayMode DisplayMode = (SelectiveToolbarText ? nbdmImageAndText : nbdmDefault);
+
+  typedef std::set<TTBCustomItem *> TItemsWithTextDisplayMode;
+  TItemsWithTextDisplayMode::iterator i = FItemsWithTextDisplayMode.begin();
+  bool Result = true;
+  while (Result && (i != FItemsWithTextDisplayMode.end()))
+  {
+    TTBCustomItem * Item = *i;
+    TTBXLabelItem * Label = dynamic_cast<TTBXLabelItem *>(Item);
+    if (Label != NULL)
+    {
+      // optimization
+      if (Label->Visible == SelectiveToolbarText)
+      {
+        Result = false;
+      }
+      else
+      {
+        Label->Visible = SelectiveToolbarText;
+      }
+    }
+    else
+    {
+      // optimization
+      if (Item->DisplayMode == DisplayMode)
+      {
+        Result = false;
+      }
+      else
+      {
+        Item->DisplayMode = DisplayMode;
+      }
+    }
+    ++i;
+  }
+
+  if (Result)
+  {
+    UpdateNewSessionTab();
+  }
+
+  return Result;
+}
+//---------------------------------------------------------------------------
+void __fastcall TCustomScpExplorerForm::DisplaySystemContextMenu()
+{
+  DebugFail();
+}
+//---------------------------------------------------------------------------
+bool __fastcall TCustomScpExplorerForm::IsBusy()
+{
+  // Among other, a lock level is non zero, while directory is being loaded,
+  // even when it happens as a result of dirview navigation,
+  // i.e. when TNonVisualDataModule is NOT FBusy.
+  // That's why the TNonVisualDataModule::GetBusy calls this method.
+  // Among other this prevents a panel auto update to occur while
+  // directory is changing.
+  return (FLockLevel > 0) || DirView(osCurrent)->IsEditing();
+}
+//---------------------------------------------------------------------------
+Boolean __fastcall TCustomScpExplorerForm::AllowedAction(TAction * Action, TActionAllowed Allowed)
+{
+  // While the window is disabled, we still seem to process menu shortcuts at least,
+  // so stop it at least here.
+  // See also TCustomScpExplorerForm::RemoteDirViewBusy
+  bool Result;
+  if (Allowed == aaUpdate)
+  {
+    Result = true;
+  }
+  else
+  {
+    Result = !NonVisualDataModule->Busy;
+    if (Result && (Allowed == aaShortCut))
+    {
+      // Otherwise F5 for local-local will be swallowed by disabled local<>remote actions in TCustomScpExplorerForm::KeyDown
+      Action->Update();
+      Result = Action->Enabled;
+    }
+  }
+  return Result;
+}
+//---------------------------------------------------------------------------
+void __fastcall TCustomScpExplorerForm::EditMenuItemPopup(TTBCustomItem * Sender, bool FromLink)
+{
+  NonVisualDataModule->EditMenuItemPopup(Sender, FromLink);
+}
+//---------------------------------------------------------------------------
+void __fastcall TCustomScpExplorerForm::DirViewBusy(TObject * /*Sender*/, int Busy, bool & State)
+{
+  // This is somewhat redundant to LockWindow() call from
+  // TTerminalManager::TerminalReadDirectoryProgress.
+  // But disabling window is known not to block keyboard shorcuts
+  // (see TCustomScpExplorerForm::AllowedAction), this hopefully works.
+  if (Busy > 0)
+  {
+    if (NonVisualDataModule->Busy)
+    {
+      State = false;
+    }
+    else
+    {
+      NonVisualDataModule->StartBusy();
+      // Will be countered for TCustomDirView.DoExecute in DoDirViewExecFile
+      LockWindow();
+    }
+  }
+  else if (Busy < 0)
+  {
+    UnlockWindow();
+    NonVisualDataModule->EndBusy();
+  }
+  else
+  {
+    State = NonVisualDataModule->Busy;
+  }
+}
+//---------------------------------------------------------------------------
+void __fastcall TCustomScpExplorerForm::SessionsPageControlContextPopup(TObject * /*Sender*/, TPoint & MousePos, bool & Handled)
+{
+  int Index = SessionsPageControl->IndexOfTabAt(MousePos.X, MousePos.Y);
+  // no context menu for "New session tab"
+  if ((Index >= 0) && (GetSessionTabSession(SessionsPageControl->Pages[Index]) != NULL))
+  {
+    SessionsPageControl->ActivePageIndex = Index;
+
+    if (DebugAlwaysTrue(SessionTabSwitched()))
+    {
+      // copied from TControl.WMContextMenu
+      SendCancelMode(SessionsPageControl);
+
+      // explicit popup instead of using PopupMenu property
+      // to avoid menu to popup somewhere within SessionTabSwitched above,
+      // while connecting yet not-connected session and hence
+      // allowing an access to commands over not-completelly connected session
+      TPoint Point = SessionsPageControl->ClientToScreen(MousePos);
+      TPopupMenu * PopupMenu = NonVisualDataModule->SessionsPopup;
+      PopupMenu->PopupComponent = SessionsPageControl;
+      PopupMenu->Popup(Point.x, Point.y);
+    }
+  }
+  Handled = true;
+}
+//---------------------------------------------------------------------------
+bool __fastcall TCustomScpExplorerForm::CanChangePassword()
+{
+  return HasActiveTerminal() && Terminal->IsCapable[fcChangePassword];
+}
+//---------------------------------------------------------------------------
+void __fastcall TCustomScpExplorerForm::ChangePassword()
+{
+  Configuration->Usage->Inc(L"PasswordChanges");
+  std::unique_ptr<TSessionData> ChangePasswordData(Terminal->SessionData->Clone());
+  ChangePasswordData->DisableAuthentationsExceptPassword();
+  ChangePasswordData->ChangePassword = true;
+
+  std::unique_ptr<TTerminal> ChangePasswordSession(
+    Terminal->CreateSecondarySession(L"ChangePassword", ChangePasswordData.get()));
+  ChangePasswordSession->AutoReadDirectory = false;
+
+  if (TTerminalManager::Instance()->ConnectTerminal(ChangePasswordSession.get()))
+  {
+    MessageDialog(MainInstructions(LoadStr(PASSWORD_CHANGED)), qtInformation, qaOK, HELP_CHANGE_PASSWORD);
+  }
+  else
+  {
+    Configuration->Usage->Inc(L"PasswordChangesFailed");
+  }
+}
+//---------------------------------------------------------------------------
+bool __fastcall TCustomScpExplorerForm::CanPrivateKeyUpload()
+{
+  // No nice way to assert SSH2
+  return HasActiveTerminal() && (Terminal->FSProtocol == cfsSFTP);
+}
+//---------------------------------------------------------------------------
+void __fastcall TCustomScpExplorerForm::PrivateKeyUpload()
+{
+  TOperationVisualizer OperationVisualizer;
+  UnicodeString FileName = Terminal->SessionData->PublicKeyFile;
+  TTerminalManager::Instance()->UploadPublicKey(Terminal, NULL, FileName);
+}
+//---------------------------------------------------------------------------
+void __fastcall TCustomScpExplorerForm::ChangeScale(int M, int D)
+{
+  TForm::ChangeScale(M, D);
+  int APixelsPerInch = GetControlPixelsPerInch(this);
+  HANDLE ResourceModule = GUIConfiguration->ChangeToDefaultResourceModule();
+  try
+  {
+    GlyphsModule->SetPixelsPerInch(APixelsPerInch);
+  }
+  __finally
+  {
+    GUIConfiguration->ChangeResourceModule(ResourceModule);
+  }
+}
+//---------------------------------------------------------------------------
+void __fastcall TCustomScpExplorerForm::DockContextPopup(TObject * Sender, TPoint & MousePos, bool & /*Handled*/)
+{
+  NonVisualDataModule->ControlContextPopup(Sender, MousePos);
+}
+//---------------------------------------------------------------------
+class TPublicControl : public TControl
+{
+friend class TCustomScpExplorerForm;
+};
+//---------------------------------------------------------------------------
+void __fastcall TCustomScpExplorerForm::CopyPopup(TControl * DestControl, TControl * SourceControl)
+{
+  static_cast<TPublicControl *>(DestControl)->PopupMenu = static_cast<TPublicControl *>(SourceControl)->PopupMenu;
+  static_cast<TPublicControl *>(DestControl)->OnContextPopup = static_cast<TPublicControl *>(SourceControl)->OnContextPopup;
+}
+//---------------------------------------------------------------------------
+void __fastcall TCustomScpExplorerForm::DoBookmarkClick(TOperationSide Side, TObject * Sender)
+{
+  TBookmark * Bookmark = DebugNotNull(reinterpret_cast<TBookmark *>(dynamic_cast<TTBCustomItem *>(Sender)->Tag));
+  OpenBookmark(Side, Bookmark);
+}
+//---------------------------------------------------------------------------
+void __fastcall TCustomScpExplorerForm::LocalBookmarkClick(TObject * Sender)
+{
+  DoBookmarkClick(osLocal, Sender);
+}
+//---------------------------------------------------------------------------
+void __fastcall TCustomScpExplorerForm::RemoteBookmarkClick(TObject * Sender)
+{
+  DoBookmarkClick(osRemote, Sender);
+}
+//---------------------------------------------------------------------------
+void __fastcall TCustomScpExplorerForm::CreateOpenDirMenuList(
+  TTBCustomItem * Menu, TOperationSide Side, TBookmarkList * BookmarkList)
+{
+  if (BookmarkList != NULL)
+  {
+    TNotifyEvent OnBookmarkClick = (Side == osLocal) ? &LocalBookmarkClick : &RemoteBookmarkClick;
+    if (IsLocalBrowserMode())
+    {
+      Side = osLocal;
+    }
+
+    if (!WinConfiguration->UseLocationProfiles)
+    {
+      std::unique_ptr<TStringList> Directories(new TStringList());
+      Directories->CaseSensitive = (Side == osRemote);
+      for (int Index = 0; Index < BookmarkList->Count; Index++)
+      {
+        TBookmark * Bookmark = BookmarkList->Bookmarks[Index];
+        UnicodeString Directory = Bookmark->GetSideDirectory(Side);
+        if (!Directory.IsEmpty() && (Directories->IndexOf(Directory) < 0))
+        {
+          std::unique_ptr<TTBCustomItem> Item(new TTBXItem(Owner));
+          Item->Caption = EscapeHotkey(Directory);
+          Item->ShortCut = Bookmark->ShortCut;
+          Item->OnClick = OnBookmarkClick;
+          Item->Tag = reinterpret_cast<int>(Bookmark);
+          Directories->Add(Directory);
+          Menu->Add(Item.release());
+        }
+      }
+    }
+    else
+    {
+      std::unique_ptr<TStrings> Folders(CreateSortedStringList());
+      for (int Index = 0; Index < BookmarkList->Count; Index++)
+      {
+        TBookmark * Bookmark = BookmarkList->Bookmarks[Index];
+        if (!Bookmark->Node.IsEmpty())
+        {
+          Folders->Add(Bookmark->Node);
+        }
+      }
+
+      for (int Index = 0; Index < Folders->Count; Index++)
+      {
+        std::unique_ptr<TTBCustomItem> Item(new TTBXSubmenuItem(Owner));
+        Item->Caption = Folders->Strings[Index];
+        Item->ImageIndex = NonVisualDataModule->RemoteChangePathAction2->ImageIndex;
+        Folders->Objects[Index] = Item.get();
+        Menu->Add(Item.release());
+      }
+
+      for (int Index = 0; Index < BookmarkList->Count; Index++)
+      {
+        TBookmark * Bookmark = BookmarkList->Bookmarks[Index];
+        TTBCustomItem * Parent;
+        if (!Bookmark->Node.IsEmpty())
+        {
+          DebugAssert(Folders->IndexOf(Bookmark->Node) >= 0);
+          Parent = dynamic_cast<TTBCustomItem *>(Folders->Objects[Folders->IndexOf(Bookmark->Node)]);
+        }
+        else
+        {
+          Parent = Menu;
+        }
+        std::unique_ptr<TTBCustomItem> Item(new TTBXItem(Owner));
+        Item->Caption = Bookmark->Name;
+        Item->ShortCut = Bookmark->ShortCut;
+        Item->OnClick = OnBookmarkClick;
+        Item->Tag = reinterpret_cast<int>(Bookmark);
+
+        if (((Bookmark->Name == Bookmark->Local) || (Bookmark->Name == Bookmark->Remote)) &&
+            (Bookmark->Local.IsEmpty() || Bookmark->Remote.IsEmpty()))
+        {
+          // No hint for location profiles that are actually mere "bookmarks"
+        }
+        else
+        {
+          UnicodeString Hint = FORMAT(LoadStrPart(LOCATION_PROFILE_HINT, 1), (Bookmark->Name));
+          UnicodeString LongHint;
+          if (!Bookmark->Local.IsEmpty())
+          {
+            AddToList(LongHint, FORMAT(LoadStrPart(LOCATION_PROFILE_HINT, 2), (Bookmark->Local)), L"\n");
+          }
+          if (!Bookmark->Remote.IsEmpty())
+          {
+            AddToList(LongHint, FORMAT(LoadStrPart(LOCATION_PROFILE_HINT, 3), (Bookmark->Remote)), L"\n");
+          }
+          AddToList(Hint, LongHint, L"|");
+          Item->Hint = Hint;
+        }
+
+        Parent->Add(Item.release());
+      }
+    }
+    AddMenuSeparator(Menu);
+  }
+}
+//---------------------------------------------------------------------------
+void __fastcall TCustomScpExplorerForm::CreateOpenDirMenu(TTBCustomItem * Menu, TOperationSide Side)
+{
+  Menu->Clear();
+
+  std::unique_ptr<TTBCustomItem> Item;
+
+  Item.reset(new TTBXItem(Owner));
+  Item->Action = (Side == osLocal) ? NonVisualDataModule->LocalOpenDirAction : NonVisualDataModule->RemoteOpenDirAction;
+  Item->Options = Item->Options << tboDefault;
+  Menu->Add(Item.release());
+  AddMenuSeparator(Menu);
+
+  if (Terminal != NULL)
+  {
+    CreateOpenDirMenuList(Menu, Side, WinConfiguration->Bookmarks[Terminal->SessionData->SessionKey]);
+  }
+
+  CreateOpenDirMenuList(Menu, Side, WinConfiguration->SharedBookmarks);
+
+  Item.reset(new TTBXItem(Owner));
+  Item->Action = (Side == osLocal) ? NonVisualDataModule->LocalAddBookmarkAction2 : NonVisualDataModule->RemoteAddBookmarkAction2;
+  Menu->Add(Item.release());
+}
+//---------------------------------------------------------------------------
+bool __fastcall TCustomScpExplorerForm::TryOpenDirectory(TOperationSide Side, const UnicodeString & Path)
+{
+  bool Result = true;
+  bool Remote = !IsSideLocalBrowser(Side);
+  try
+  {
+    if (Remote)
+    {
+      Terminal->ExceptionOnFail = true;
+    }
+
+    try
+    {
+      DirView(Side)->Path = Path;
+    }
+    __finally
+    {
+      if (Remote)
+      {
+        Terminal->ExceptionOnFail = false;
+      }
+    }
+  }
+  catch (Exception & E)
+  {
+    if (!Remote || Terminal->Active)
+    {
+      ShowExtendedExceptionEx(Terminal, &E);
+      Result = false;
+    }
+    else
+    {
+      throw;
+    }
+  }
+  return Result;
+}
+//---------------------------------------------------------------------------
+void __fastcall TCustomScpExplorerForm::ReloadDirectory(TOperationSide Side)
+{
+  // Make sure there some feedback even when loading tiny local folders
+  TInstantOperationVisualizer Visualizer;
+  DirView(Side)->ReloadDirectory();
+}
+//---------------------------------------------------------------------------
+void __fastcall TCustomScpExplorerForm::CloseSessionTab(int Index)
+{
+  if (Index == SessionsPageControl->TabIndex)
+  {
+    CloseSession();
+  }
+  else
+  {
+    TTabSheet * TabSheet = SessionsPageControl->Pages[Index];
+    TTerminal * Terminal = GetSessionTabSession(TabSheet);
+    TTerminalManager * Manager = TTerminalManager::Instance();
+    if (!Terminal->Active)
+    {
+      Manager->FreeTerminal(Terminal);
+    }
+    else
+    {
+      TTerminalQueue * Queue = Manager->FindQueueForTerminal(Terminal);
+      if (CanCloseQueue(Queue))
+      {
+        Manager->FreeTerminal(Terminal);
+      }
+    }
+  }
+}
+//---------------------------------------------------------------------------
+void __fastcall TCustomScpExplorerForm::SessionsPageControlCloseButtonClick(TPageControl * /*Sender*/, int Index)
+{
+  CloseSessionTab(Index);
+}
+//---------------------------------------------------------------------------
+void __fastcall TCustomScpExplorerForm::CopyFilesToClipboard(TOperationSide Side, bool OnFocused)
+{
+  if (DebugAlwaysTrue(!IsSideLocalBrowser(Side)))
+  {
+    TInstantOperationVisualizer Visualizer;
+    // To trigger ClipboardDataObjectRelease (in case the clipboard already contains our data)
+    // before we create a new data object
+    ClipboardClear();
+
+    DebugAssert(FClipboardFakeDirectory.IsEmpty());
+    DebugAssert(FClipboardFakeMonitors.get() == NULL);
+
+    FClipboardFakeDirectory = CreateFakeTransferDirectory();
+    // Intermediate variable to WORKAROUND a crash in compiler
+    TObjectList * ClipboardFakeMonitors =
+      StartCreationDirectoryMonitorsOnEachDrive(FILE_NOTIFY_CHANGE_DIR_NAME, ClipboardFakeCreated);
+    FClipboardFakeMonitors.reset(ClipboardFakeMonitors);
+
+    if (FClipboardDragDropFilesEx.get() == NULL)
+    {
+      FClipboardDragDropFilesEx.reset(new TDragDropFilesEx(this));
+      FClipboardDragDropFilesEx->OnDataObjectRelease = ClipboardDataObjectRelease;
+    }
+    FClipboardDragDropFilesEx->FileList->Clear();
+    FClipboardDragDropFilesEx->FileList->AddItem(NULL, FClipboardFakeDirectory);
+    FClipboardDragDropFilesEx->CopyToClipboard();
+
+    FClipboardTerminal = Terminal;
+
+    // Need full paths, as cwd can be different once files are pasted
+    FClipboardFileList.reset(TRemoteFileList::CloneStrings(RemoteDirView->CreateFileList(OnFocused, true)));
+    for (int Index = 0; Index < FClipboardFileList->Count; Index++)
+    {
+      FClipboardFileList->Strings[Index] = UnixExcludeTrailingBackslash(FClipboardFileList->Strings[Index]);
+    }
+  }
+}
+//---------------------------------------------------------------------------
+void __fastcall TCustomScpExplorerForm::ClipboardClear()
+{
+  if (OpenClipboard(0))
+  {
+    EmptyClipboard(); // Calls ClipboardDataObjectRelease, if clipboard contains our data
+    CloseClipboard();
+  }
+}
+//---------------------------------------------------------------------------
+bool __fastcall TCustomScpExplorerForm::DoesClipboardContainOurFiles()
+{
+  return !FClipboardFakeDirectory.IsEmpty();
+}
+//---------------------------------------------------------------------------
+void __fastcall TCustomScpExplorerForm::ClipboardStop()
+{
+  RemoveDir(ApiPath(FClipboardFakeDirectory));
+  FClipboardFakeDirectory = UnicodeString();
+  FClipboardTerminal = NULL;
+  // Also called in Idle()
+  FClipboardFakeMonitors.reset(NULL);
+}
+//---------------------------------------------------------------------------
+void __fastcall TCustomScpExplorerForm::ClipboardDataObjectRelease(TObject * /*Sender*/)
+{
+  if (DebugAlwaysTrue(!FClipboardFakeDirectory.IsEmpty()))
+  {
+    ClipboardStop();
+  }
+}
+//---------------------------------------------------------------------------
+void __fastcall TCustomScpExplorerForm::ClipboardDownload(const UnicodeString & TargetDirectory, bool NoConfirmation, bool DragDrop)
+{
+  TTerminalManager * Manager = TTerminalManager::Instance();
+  Manager->ActiveSession = FClipboardTerminal;
+
+  TTransferOperationParam Params;
+  Params.TargetDirectory = TargetDirectory;
+  Params.DragDrop = DragDrop;
+  ExecuteFileOperation(foCopy, osRemote, FClipboardFileList.get(), NoConfirmation, &Params);
+}
+//---------------------------------------------------------------------------
+void __fastcall TCustomScpExplorerForm::ClipboardFakeCreated(TObject * /*Sender*/, const UnicodeString FileName)
+{
+  // It can actually rarelly happen that some random file is created, while we are shuttting down the monitor
+  // (as it pumps a Windows message queue while being shutted down)
+  if (DebugAlwaysTrue(!FClipboardFakeDirectory.IsEmpty()) &&
+      SameText(ExtractFileName(FileName), ExtractFileName(FClipboardFakeDirectory)))
+  {
+    // Can fail as it can be e.g. locked by AV, so we retry that later
+    bool Removed = RemoveDir(ApiPath(FileName));
+
+    try
+    {
+      if (!NonVisualDataModule->Busy)
+      {
+        bool NoConfirmation = (WinConfiguration->DDTransferConfirmation == asOff);
+        ClipboardDownload(ExtractFilePath(FileName), NoConfirmation, true);
+      }
+    }
+    __finally
+    {
+      if (!Removed)
+      {
+        RemoveDir(ApiPath(FileName));
+      }
+    }
+  }
+}
+//---------------------------------------------------------------------------
+void __fastcall TCustomScpExplorerForm::DirViewGetItemColor(
+  TObject * Sender, UnicodeString FileName, bool Directory, __int64 Size, TDateTime Modification, TColor & Color)
+{
+  TFileMasks::TParams MaskParams;
+  MaskParams.Size = Size;
+  MaskParams.Modification = Modification;
+
+  TCustomDirView * DirView = DebugNotNull(dynamic_cast<TCustomDirView *>(Sender));
+  for (TFileColorData::TList::const_iterator Iter = FFileColors.begin(); Iter != FFileColors.end(); Iter++)
+  {
+    bool ImplicitMatch;
+    if (Iter->FileMask.Matches(FileName, Directory, DirView->PathName, &MaskParams, false, ImplicitMatch) &&
+        !ImplicitMatch)
+    {
+      Color = Iter->Color;
+      break;
+    }
+  }
+}
+//---------------------------------------------------------------------------
+void __fastcall TCustomScpExplorerForm::DirViewKeyDown(TObject * Sender, WORD & Key, TShiftState)
+{
+  TCustomDirView * DirView = dynamic_cast<TCustomDirView *>(Sender);
+  if (!DirView->IsEditing())
+  {
+    // Handled here, instead of RemoteDirViewKeyPress (as on Login dialog),
+    // as VK_BACK is handled by TCustomDirView.KeyDown and we can swallow it here,
+    // while searching
+    if (Key == VK_BACK)
+    {
+      if (!FIncrementalSearch.IsEmpty())
+      {
+        if (FIncrementalSearch.Length() == 1)
+        {
+          ResetIncrementalSearch();
+        }
+        else
+        {
+          UnicodeString NewText = FIncrementalSearch.SubString(1, FIncrementalSearch.Length() - 1);
+          IncrementalSearch(NewText, false, false);
+        }
+        Key = 0;
+      }
+    }
+  }
+}
+//---------------------------------------------------------------------------
+void __fastcall TCustomScpExplorerForm::DirViewKeyPress(TObject * Sender, wchar_t & Key)
+{
+  TCustomDirView * DirView = dynamic_cast<TCustomDirView *>(Sender);
+  if (!DirView->IsEditing() && (WinConfiguration->PanelSearch != isOff))
+  {
+    // Filter control sequences.
+    // When not searching yet, prefer use of the space for toggling file selection
+    // (so we cannot incrementally search for a string starting with a space).
+    if ((Key > VK_SPACE) ||
+        ((Key == VK_SPACE) && (GetKeyState(VK_CONTROL) >= 0) && !FIncrementalSearch.IsEmpty()))
+    {
+      IncrementalSearch(FIncrementalSearch + Key, false, false);
+      Key = 0;
+    }
+  }
+}
+//---------------------------------------------------------------------------
+void __fastcall TCustomScpExplorerForm::ResetIncrementalSearch()
+{
+  if (!FIncrementalSearch.IsEmpty())
+  {
+    FIncrementalSearch = L"";
+    DirView(osCurrent)->UpdateStatusBar();
+  }
+}
+//---------------------------------------------------------------------------
+void __fastcall TCustomScpExplorerForm::IncrementalSearch(const UnicodeString & Text, bool SkipCurrent, bool Reverse)
+{
+  TListItem * Item = SearchFile(Text, SkipCurrent, Reverse);
+
+  if (Item == NULL)
+  {
+    MessageBeep(MB_ICONHAND);
+  }
+  else
+  {
+    TCustomDirView * ADirView = DirView(osCurrent);
+    {
+      TAutoNestingCounter Guard(FIncrementalSearching);
+      ADirView->FocusItem(Item);
+      if (ADirView->NortonLike == nlOff)
+      {
+        if ((ADirView->Selected != Item) ||
+            (ADirView->SelCount > 1))
+        {
+          ADirView->ClearSelection();
+          ADirView->Selected = Item;
+        }
+      }
+    }
+    FIncrementalSearch = Text;
+    Item->MakeVisible(false);
+
+    TListItem * NextItem = SearchFile(Text, true, Reverse);
+    FIncrementalSearchHaveNext = (NextItem != NULL) && (NextItem != Item);
+
+    ADirView->UpdateStatusBar();
+  }
+}
+//---------------------------------------------------------------------------
+TListItem * __fastcall TCustomScpExplorerForm::GetNextFile(TListItem * Item, bool Reverse)
+{
+  int Index = Item->Index;
+  if (!Reverse)
+  {
+    Index++;
+    if (Index >= Item->Owner->Count)
+    {
+      Index = 0;
+    }
+  }
+  else
+  {
+    Index--;
+    if (Index < 0)
+    {
+      Index = Item->Owner->Count - 1;
+    }
+  }
+  return Item->Owner->Item[Index];
+}
+//---------------------------------------------------------------------------
+TListItem * __fastcall TCustomScpExplorerForm::SearchFile(const UnicodeString & Text, bool SkipCurrent, bool Reverse)
+{
+  TCustomDirView * ADirView = DirView(osCurrent);
+  if (ADirView->Items->Count == 0)
+  {
+    return NULL;
+  }
+  else
+  {
+    TListItem * CurrentItem = (ADirView->ItemFocused != NULL) ? ADirView->ItemFocused : ADirView->Items->Item[0];
+    TListItem * Item = CurrentItem;
+    if (SkipCurrent)
+    {
+      Item = DebugNotNull(GetNextFile(Item, Reverse));
+    }
+
+    while (true)
+    {
+      bool Matches = false;
+
+      switch (WinConfiguration->PanelSearch)
+      {
+        case isNameStartOnly:
+          Matches = ContainsTextSemiCaseSensitive(Item->Caption.SubString(1, Text.Length()), Text);
+          break;
+        case isName:
+          Matches = ContainsTextSemiCaseSensitive(Item->Caption, Text);
+          break;
+        case isAll:
+          int ColCount = (ADirView->ViewStyle == vsReport) ? ADirView->ColProperties->Count : 1;
+          int Index = 0;
+          while ((Index < ColCount) && !Matches)
+          {
+            bool Visible = (ADirView->ViewStyle == vsReport) ? ADirView->ColProperties->Visible[Index] : true;
+            if (Visible)
+            {
+              Matches = ContainsTextSemiCaseSensitive(ADirView->GetColumnText(Item, Index), Text);
+            }
+            Index++;
+          }
+          break;
+      }
+
+      if (Matches)
+      {
+        return Item;
+      }
+
+      Item = GetNextFile(Item, Reverse);
+
+      if (Item == CurrentItem)
+      {
+        return NULL;
+      }
+    }
+  }
+}
+//---------------------------------------------------------------------------
+void __fastcall TCustomScpExplorerForm::DirViewExit(TObject *)
+{
+  ResetIncrementalSearch();
+}
+//---------------------------------------------------------------------------
+void __fastcall TCustomScpExplorerForm::CMDialogKey(TWMKeyDown & Message)
+{
+  if (Message.CharCode == VK_TAB)
+  {
+    if (!FIncrementalSearch.IsEmpty())
+    {
+      TShiftState Shift = KeyDataToShiftState(Message.KeyData);
+      bool Reverse = Shift.Contains(ssShift);
+      IncrementalSearch(FIncrementalSearch, true, Reverse);
+      Message.Result = 1;
+      return;
+    }
+  }
+  else if (Message.CharCode == VK_ESCAPE)
+  {
+    if (!FIncrementalSearch.IsEmpty())
+    {
+      ResetIncrementalSearch();
+      Message.Result = 1;
+      return;
+    }
+  }
+  TForm::Dispatch(&Message);
+}
+//---------------------------------------------------------------------------
+void __fastcall TCustomScpExplorerForm::Deactivate()
+{
+  TForm::Deactivate();
+  // E.g. when switching to an internal editor window
+  ResetIncrementalSearch();
+}
+//---------------------------------------------------------------------------
+void __fastcall TCustomScpExplorerForm::ApplicationEventsDeactivate(TObject *)
+{
+  // When switching to another application
+  ResetIncrementalSearch();
+}
+//---------------------------------------------------------------------------
+void __fastcall TCustomScpExplorerForm::ApplicationEventsModalBegin(TObject *)
+{
+  ResetIncrementalSearch();
+}
+//---------------------------------------------------------------------------
+void __fastcall TCustomScpExplorerForm::DirViewChangeFocus(TObject *, TListItem *)
+{
+  if (FIncrementalSearching <= 0)
+  {
+    ResetIncrementalSearch();
+  }
+}
+//---------------------------------------------------------------------------
+void __fastcall TCustomScpExplorerForm::RemoteStatusBarMouseDown(TObject *, TMouseButton, TShiftState, int, int)
+{
+  CountClicksForWindowPrint(this);
+}
+//---------------------------------------------------------------------------
+void __fastcall TCustomScpExplorerForm::RemoteDirViewResize(TObject *)
+{
+  CenterReconnectToolbar();
+}
+//---------------------------------------------------------------------------
+void __fastcall TCustomScpExplorerForm::BrowseFile()
+{
+  if (RemoteDirView->ItemFocused != NULL)
+  {
+    RemoteDirView->ItemFocused->Selected = true;
+  }
+}
+//---------------------------------------------------------------------------
+void __fastcall TCustomScpExplorerForm::UpdateQueueFileList()
+{
+  if (!FQueueStatusUpdating)
+  {
+    bool Refresh;
+    if ((FQueueStatus != NULL) && QueueFileList->Visible)
+    {
+      Refresh = FQueueStatus->UpdateFileList(FQueueController->GetFocusedPrimaryItem(), FQueueFileList.get());
+    }
+    else
+    {
+      if (FQueueFileList->GetCount() > 0)
+      {
+        FQueueFileList->Clear();
+        Refresh = true;
+      }
+    }
+    int Count = FQueueFileList->GetCount();
+    if (QueueFileList->Items->Count != Count)
+    {
+      DebugAssert(Refresh);
+      QueueFileList->Items->Count = Count;
+    }
+    if (Refresh)
+    {
+      QueueFileList->Invalidate();
+    }
+    DebugAssert(QueueFileList->Items->Count == FQueueFileList->GetCount());
+  }
+}
+//---------------------------------------------------------------------------
+void __fastcall TCustomScpExplorerForm::QueueFileListData(TObject *, TListItem * Item)
+{
+  Item->Caption = FQueueFileList->GetFileName(Item->Index);
+}
+//---------------------------------------------------------------------------
+void __fastcall TCustomScpExplorerForm::QueueView3Change(TObject *, TListItem *, TItemChange)
+{
+  // Should be improved, once we do not refresh the list when switching between details of the same batch.
+  // See TSynchronizeChecklistDialog::UpdateTimer
+  if (QueueFileList->Items->Count > 0)
+  {
+    QueueFileList->Items->Item[0]->MakeVisible(false);
+  }
+  UpdateQueueFileList();
+}
+//---------------------------------------------------------------------------
+void __fastcall TCustomScpExplorerForm::QueueLabelGetStatus(TCustomPathLabel *, bool & Active)
+{
+  Active = QueueView3->Focused() || QueueFileList->Focused();
+}
+//---------------------------------------------------------------------------
+void __fastcall TCustomScpExplorerForm::QueueFileListEnterExit(TObject *)
+{
+  QueueLabelUpdateStatus();
+}
+//---------------------------------------------------------------------------
+void __fastcall TCustomScpExplorerForm::QueueFileListCustomDrawItem(
+  TCustomListView * Sender, TListItem * Item, TCustomDrawState, bool & DebugUsedArg(DefaultDraw))
+{
+  int State = FQueueFileList->GetState(Item->Index);
+  if (State == qfsProcessed)
+  {
+    Sender->Canvas->Font->Color = clGrayText;
+  }
+}
+//---------------------------------------------------------------------------
+void __fastcall TCustomScpExplorerForm::QueueFileListColumnAutoSize()
+{
+  // We do not really need whole width, so we always preemptivelly keep free space for the vertical scrollbar
+  QueueFileList->Column[0]->Width =
+    QueueFileList->ClientWidth - GetSystemMetricsForControl(QueueFileList, SM_CXVSCROLL) - ScaleByTextHeight(QueueFileList, 8);
+}
+//---------------------------------------------------------------------------
+void __fastcall TCustomScpExplorerForm::QueueFileListResize(TObject *)
+{
+  QueueFileListColumnAutoSize();
+}
+//---------------------------------------------------------------------------
+void __fastcall TCustomScpExplorerForm::CloseApp()
+{
+  // Called from TNonVisualDataModule::ExplorerActionsExecute, which sets busy flag.
+  // FormCloseQuery must check busy state, so that the application cannot be closed while busy by Alt+F4 and X button.
+  // So we clear the flag here.
+  DebugAssert(NonVisualDataModule->Busy);
+  NonVisualDataModule->EndBusy();
+  try
+  {
+    Close();
+  }
+  __finally
+  {
+    NonVisualDataModule->StartBusy();
+  }
+}
+//---------------------------------------------------------------------------
+bool __fastcall TCustomScpExplorerForm::IsActiveTerminal(TTerminal * Terminal)
+{
+  return (Terminal != NULL) && Terminal->Active;
+}
+//---------------------------------------------------------------------------
+bool __fastcall TCustomScpExplorerForm::HasManagedSession()
+{
+  return (ManagedSession != NULL);
+}
+//---------------------------------------------------------------------------
+bool __fastcall TCustomScpExplorerForm::HasActiveTerminal()
+{
+  return IsActiveTerminal(Terminal);
+}
+//---------------------------------------------------------------------------
+void TCustomScpExplorerForm::LocalLocalCopy(
+  TFileOperation, TOperationSide, bool DebugUsedArg(OnFocused), bool DebugUsedArg(NoConfirmation),
+  bool DebugUsedArg(DragDrop), unsigned int DebugUsedArg(Flags))
+{
+  DebugFail();
+}
+//---------------------------------------------------------------------------
+void TCustomScpExplorerForm::LocalLocalCopyCommand(TFileOperation Operation, TOperationSide Side, bool OnFocused, unsigned int Flags)
+{
+  LocalLocalCopy(Operation, Side, OnFocused, !WinConfiguration->ConfirmTransferring, false, Flags);
+}