﻿using System;
using System.Reflection;
using System.Runtime.CompilerServices;
using System.Runtime.InteropServices;

// General Information about an assembly is controlled through the following
// set of attributes. Change these attribute values to modify the information
// associated with an assembly.
[assembly: AssemblyTitle("WinSCPnet")]
[assembly: AssemblyDescription("WinSCP scripting interface .NET wrapper")]
[assembly: AssemblyConfiguration("")]
[assembly: AssemblyCompany("Martin Prikryl")]
[assembly: AssemblyProduct("WinSCP")]
[assembly: AssemblyCopyright("")]
[assembly: AssemblyTrademark("")]
[assembly: AssemblyCulture("")]

[assembly: ComVisible(false)]

// The following GUID is for the ID of the typelib if this project is exposed to COM
// Duplicated in ConsoleRunner.cpp
[assembly: Guid("a0b93468-d98a-4845-a234-8076229ad93f")]

[assembly: AssemblyVersion(WinSCP.AssemblyConstants.Version)]
[assembly: AssemblyFileVersion(WinSCP.AssemblyConstants.Version)]
[assembly: AssemblyInformationalVersion(WinSCP.AssemblyConstants.ProductVersion)]

[assembly: CLSCompliant(true)]

[assembly: InternalsVisibleTo("Tests")]

namespace WinSCP
{
    internal static class AssemblyConstants
    {
        public const string UndefinedProductVersion = "9.9.9.9";

<<<<<<< HEAD
        public const string Version = "1.6.3.0";
        public const string ProductVersion = "5.16.0.0";
=======
        public const string Version = "1.6.4.0";
        public const string ProductVersion = "5.15.3.0";
>>>>>>> a0bb53f1
    }
}
<|MERGE_RESOLUTION|>--- conflicted
+++ resolved
@@ -1,46 +1,41 @@
-﻿using System;
-using System.Reflection;
-using System.Runtime.CompilerServices;
-using System.Runtime.InteropServices;
-
-// General Information about an assembly is controlled through the following
-// set of attributes. Change these attribute values to modify the information
-// associated with an assembly.
-[assembly: AssemblyTitle("WinSCPnet")]
-[assembly: AssemblyDescription("WinSCP scripting interface .NET wrapper")]
-[assembly: AssemblyConfiguration("")]
-[assembly: AssemblyCompany("Martin Prikryl")]
-[assembly: AssemblyProduct("WinSCP")]
-[assembly: AssemblyCopyright("")]
-[assembly: AssemblyTrademark("")]
-[assembly: AssemblyCulture("")]
-
-[assembly: ComVisible(false)]
-
-// The following GUID is for the ID of the typelib if this project is exposed to COM
-// Duplicated in ConsoleRunner.cpp
-[assembly: Guid("a0b93468-d98a-4845-a234-8076229ad93f")]
-
-[assembly: AssemblyVersion(WinSCP.AssemblyConstants.Version)]
-[assembly: AssemblyFileVersion(WinSCP.AssemblyConstants.Version)]
-[assembly: AssemblyInformationalVersion(WinSCP.AssemblyConstants.ProductVersion)]
-
-[assembly: CLSCompliant(true)]
-
-[assembly: InternalsVisibleTo("Tests")]
-
-namespace WinSCP
-{
-    internal static class AssemblyConstants
-    {
-        public const string UndefinedProductVersion = "9.9.9.9";
-
-<<<<<<< HEAD
-        public const string Version = "1.6.3.0";
-        public const string ProductVersion = "5.16.0.0";
-=======
-        public const string Version = "1.6.4.0";
-        public const string ProductVersion = "5.15.3.0";
->>>>>>> a0bb53f1
-    }
-}
+﻿using System;
+using System.Reflection;
+using System.Runtime.CompilerServices;
+using System.Runtime.InteropServices;
+
+// General Information about an assembly is controlled through the following
+// set of attributes. Change these attribute values to modify the information
+// associated with an assembly.
+[assembly: AssemblyTitle("WinSCPnet")]
+[assembly: AssemblyDescription("WinSCP scripting interface .NET wrapper")]
+[assembly: AssemblyConfiguration("")]
+[assembly: AssemblyCompany("Martin Prikryl")]
+[assembly: AssemblyProduct("WinSCP")]
+[assembly: AssemblyCopyright("")]
+[assembly: AssemblyTrademark("")]
+[assembly: AssemblyCulture("")]
+
+[assembly: ComVisible(false)]
+
+// The following GUID is for the ID of the typelib if this project is exposed to COM
+// Duplicated in ConsoleRunner.cpp
+[assembly: Guid("a0b93468-d98a-4845-a234-8076229ad93f")]
+
+[assembly: AssemblyVersion(WinSCP.AssemblyConstants.Version)]
+[assembly: AssemblyFileVersion(WinSCP.AssemblyConstants.Version)]
+[assembly: AssemblyInformationalVersion(WinSCP.AssemblyConstants.ProductVersion)]
+
+[assembly: CLSCompliant(true)]
+
+[assembly: InternalsVisibleTo("Tests")]
+
+namespace WinSCP
+{
+    internal static class AssemblyConstants
+    {
+        public const string UndefinedProductVersion = "9.9.9.9";
+
+        public const string Version = "1.6.4.0";
+        public const string ProductVersion = "5.16.0.0";
+    }
+}