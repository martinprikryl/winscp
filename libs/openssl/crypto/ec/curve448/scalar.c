/*
 * Copyright 2017-2019 The OpenSSL Project Authors. All Rights Reserved.
 * Copyright 2015-2016 Cryptography Research, Inc.
 *
 * Licensed under the OpenSSL license (the "License").  You may not use
 * this file except in compliance with the License.  You can obtain a copy
 * in the file LICENSE in the source distribution or at
 * https://www.openssl.org/source/license.html
 *
 * Originally written by Mike Hamburg
 */
#include <openssl/crypto.h>

#include "word.h"
#include "point_448.h"

<<<<<<< HEAD
static const c448_word_t MONTGOMERY_FACTOR = (c448_word_t) 0x3bd440fae918bc5LL;
=======
static const c448_word_t MONTGOMERY_FACTOR = (c448_word_t) 0x3bd440fae918bc5ULL;
>>>>>>> 198d2a39
static const curve448_scalar_t sc_p = {
    {
        {
            SC_LIMB(0x2378c292ab5844f3ULL), SC_LIMB(0x216cc2728dc58f55ULL),
            SC_LIMB(0xc44edb49aed63690ULL), SC_LIMB(0xffffffff7cca23e9ULL),
            SC_LIMB(0xffffffffffffffffULL), SC_LIMB(0xffffffffffffffffULL),
            SC_LIMB(0x3fffffffffffffffULL)
        }
    }
}, sc_r2 = {
    {
        {

            SC_LIMB(0xe3539257049b9b60ULL), SC_LIMB(0x7af32c4bc1b195d9ULL),
            SC_LIMB(0x0d66de2388ea1859ULL), SC_LIMB(0xae17cf725ee4d838ULL),
            SC_LIMB(0x1a9cc14ba3c47c44ULL), SC_LIMB(0x2052bcb7e4d070afULL),
            SC_LIMB(0x3402a939f823b729ULL)
        }
    }
};

#define WBITS C448_WORD_BITS   /* NB this may be different from ARCH_WORD_BITS */

const curve448_scalar_t curve448_scalar_one = {{{1}}};
const curve448_scalar_t curve448_scalar_zero = {{{0}}};

/*
 * {extra,accum} - sub +? p
 * Must have extra <= 1
 */
static void sc_subx(curve448_scalar_t out,
                    const c448_word_t accum[C448_SCALAR_LIMBS],
                    const curve448_scalar_t sub,
                    const curve448_scalar_t p, c448_word_t extra)
{
    c448_dsword_t chain = 0;
    unsigned int i;
    c448_word_t borrow;

    for (i = 0; i < C448_SCALAR_LIMBS; i++) {
        chain = (chain + accum[i]) - sub->limb[i];
        out->limb[i] = (c448_word_t)chain;
        chain >>= WBITS;
    }
    borrow = (c448_word_t)chain + extra;     /* = 0 or -1 */

    chain = 0;
    for (i = 0; i < C448_SCALAR_LIMBS; i++) {
        chain = (chain + out->limb[i]) + (p->limb[i] & borrow);
        out->limb[i] = (c448_word_t)chain;
        chain >>= WBITS;
    }
}

static void sc_montmul(curve448_scalar_t out, const curve448_scalar_t a,
                       const curve448_scalar_t b)
{
    unsigned int i, j;
    c448_word_t accum[C448_SCALAR_LIMBS + 1] = { 0 };
    c448_word_t hi_carry = 0;

    for (i = 0; i < C448_SCALAR_LIMBS; i++) {
        c448_word_t mand = a->limb[i];
        const c448_word_t *mier = b->limb;

        c448_dword_t chain = 0;
        for (j = 0; j < C448_SCALAR_LIMBS; j++) {
            chain += ((c448_dword_t) mand) * mier[j] + accum[j];
            accum[j] = (c448_word_t)chain;
            chain >>= WBITS;
        }
        accum[j] = (c448_word_t)chain;

        mand = accum[0] * MONTGOMERY_FACTOR;
        chain = 0;
        mier = sc_p->limb;
        for (j = 0; j < C448_SCALAR_LIMBS; j++) {
            chain += (c448_dword_t) mand *mier[j] + accum[j];
            if (j)
                accum[j - 1] = (c448_word_t)chain;
            chain >>= WBITS;
        }
        chain += accum[j];
        chain += hi_carry;
        accum[j - 1] = (c448_word_t)chain;
        hi_carry = chain >> WBITS;
    }

    sc_subx(out, accum, sc_p, sc_p, hi_carry);
}

void curve448_scalar_mul(curve448_scalar_t out, const curve448_scalar_t a,
                         const curve448_scalar_t b)
{
    sc_montmul(out, a, b);
    sc_montmul(out, out, sc_r2);
}

void curve448_scalar_sub(curve448_scalar_t out, const curve448_scalar_t a,
                         const curve448_scalar_t b)
{
    sc_subx(out, a->limb, b, sc_p, 0);
}

void curve448_scalar_add(curve448_scalar_t out, const curve448_scalar_t a,
                         const curve448_scalar_t b)
{
    c448_dword_t chain = 0;
    unsigned int i;

    for (i = 0; i < C448_SCALAR_LIMBS; i++) {
        chain = (chain + a->limb[i]) + b->limb[i];
        out->limb[i] = (c448_word_t)chain;
        chain >>= WBITS;
    }
    sc_subx(out, out->limb, sc_p, sc_p, (c448_word_t)chain);
}

static ossl_inline void scalar_decode_short(curve448_scalar_t s,
                                            const unsigned char *ser,
                                            size_t nbytes)
{
    size_t i, j, k = 0;

    for (i = 0; i < C448_SCALAR_LIMBS; i++) {
        c448_word_t out = 0;

        for (j = 0; j < sizeof(c448_word_t) && k < nbytes; j++, k++)
            out |= ((c448_word_t) ser[k]) << (8 * j);
        s->limb[i] = out;
    }
}

c448_error_t curve448_scalar_decode(
                                curve448_scalar_t s,
                                const unsigned char ser[C448_SCALAR_BYTES])
{
    unsigned int i;
    c448_dsword_t accum = 0;

    scalar_decode_short(s, ser, C448_SCALAR_BYTES);
    for (i = 0; i < C448_SCALAR_LIMBS; i++)
        accum = (accum + s->limb[i] - sc_p->limb[i]) >> WBITS;
    /* Here accum == 0 or -1 */

    curve448_scalar_mul(s, s, curve448_scalar_one); /* ham-handed reduce */

    return c448_succeed_if(~word_is_zero((uint32_t)accum));
}

void curve448_scalar_destroy(curve448_scalar_t scalar)
{
    OPENSSL_cleanse(scalar, sizeof(curve448_scalar_t));
}

void curve448_scalar_decode_long(curve448_scalar_t s,
                                 const unsigned char *ser, size_t ser_len)
{
    size_t i;
    curve448_scalar_t t1, t2;

    if (ser_len == 0) {
        curve448_scalar_copy(s, curve448_scalar_zero);
        return;
    }

    i = ser_len - (ser_len % C448_SCALAR_BYTES);
    if (i == ser_len)
        i -= C448_SCALAR_BYTES;

    scalar_decode_short(t1, &ser[i], ser_len - i);

    if (ser_len == sizeof(curve448_scalar_t)) {
        assert(i == 0);
        /* ham-handed reduce */
        curve448_scalar_mul(s, t1, curve448_scalar_one);
        curve448_scalar_destroy(t1);
        return;
    }

    while (i) {
        i -= C448_SCALAR_BYTES;
        sc_montmul(t1, t1, sc_r2);
        (void)curve448_scalar_decode(t2, ser + i);
        curve448_scalar_add(t1, t1, t2);
    }

    curve448_scalar_copy(s, t1);
    curve448_scalar_destroy(t1);
    curve448_scalar_destroy(t2);
}

void curve448_scalar_encode(unsigned char ser[C448_SCALAR_BYTES],
                            const curve448_scalar_t s)
{
    unsigned int i, j, k = 0;

    for (i = 0; i < C448_SCALAR_LIMBS; i++) {
        for (j = 0; j < sizeof(c448_word_t); j++, k++)
            ser[k] = s->limb[i] >> (8 * j);
    }
}

void curve448_scalar_halve(curve448_scalar_t out, const curve448_scalar_t a)
{
    c448_word_t mask = 0 - (a->limb[0] & 1);
    c448_dword_t chain = 0;
    unsigned int i;

    for (i = 0; i < C448_SCALAR_LIMBS; i++) {
        chain = (chain + a->limb[i]) + (sc_p->limb[i] & mask);
        out->limb[i] = (c448_word_t)chain;
        chain >>= C448_WORD_BITS;
    }
    for (i = 0; i < C448_SCALAR_LIMBS - 1; i++)
        out->limb[i] = out->limb[i] >> 1 | out->limb[i + 1] << (WBITS - 1);
    out->limb[i] = out->limb[i] >> 1 | (c448_word_t)(chain << (WBITS - 1));
}<|MERGE_RESOLUTION|>--- conflicted
+++ resolved
@@ -14,11 +14,7 @@
 #include "word.h"
 #include "point_448.h"
 
-<<<<<<< HEAD
-static const c448_word_t MONTGOMERY_FACTOR = (c448_word_t) 0x3bd440fae918bc5LL;
-=======
 static const c448_word_t MONTGOMERY_FACTOR = (c448_word_t) 0x3bd440fae918bc5ULL;
->>>>>>> 198d2a39
 static const curve448_scalar_t sc_p = {
     {
         {
