/* crypto/asn1/x_x509.c */
/* Copyright (C) 1995-1998 Eric Young (eay@cryptsoft.com)
 * All rights reserved.
 *
 * This package is an SSL implementation written
 * by Eric Young (eay@cryptsoft.com).
 * The implementation was written so as to conform with Netscapes SSL.
 *
 * This library is free for commercial and non-commercial use as long as
 * the following conditions are aheared to.  The following conditions
 * apply to all code found in this distribution, be it the RC4, RSA,
 * lhash, DES, etc., code; not just the SSL code.  The SSL documentation
 * included with this distribution is covered by the same copyright terms
 * except that the holder is Tim Hudson (tjh@cryptsoft.com).
 *
 * Copyright remains Eric Young's, and as such any Copyright notices in
 * the code are not to be removed.
 * If this package is used in a product, Eric Young should be given attribution
 * as the author of the parts of the library used.
 * This can be in the form of a textual message at program startup or
 * in documentation (online or textual) provided with the package.
 *
 * Redistribution and use in source and binary forms, with or without
 * modification, are permitted provided that the following conditions
 * are met:
 * 1. Redistributions of source code must retain the copyright
 *    notice, this list of conditions and the following disclaimer.
 * 2. Redistributions in binary form must reproduce the above copyright
 *    notice, this list of conditions and the following disclaimer in the
 *    documentation and/or other materials provided with the distribution.
 * 3. All advertising materials mentioning features or use of this software
 *    must display the following acknowledgement:
 *    "This product includes cryptographic software written by
 *     Eric Young (eay@cryptsoft.com)"
 *    The word 'cryptographic' can be left out if the rouines from the library
 *    being used are not cryptographic related :-).
 * 4. If you include any Windows specific code (or a derivative thereof) from
 *    the apps directory (application code) you must include an acknowledgement:
 *    "This product includes software written by Tim Hudson (tjh@cryptsoft.com)"
 *
 * THIS SOFTWARE IS PROVIDED BY ERIC YOUNG ``AS IS'' AND
 * ANY EXPRESS OR IMPLIED WARRANTIES, INCLUDING, BUT NOT LIMITED TO, THE
 * IMPLIED WARRANTIES OF MERCHANTABILITY AND FITNESS FOR A PARTICULAR PURPOSE
 * ARE DISCLAIMED.  IN NO EVENT SHALL THE AUTHOR OR CONTRIBUTORS BE LIABLE
 * FOR ANY DIRECT, INDIRECT, INCIDENTAL, SPECIAL, EXEMPLARY, OR CONSEQUENTIAL
 * DAMAGES (INCLUDING, BUT NOT LIMITED TO, PROCUREMENT OF SUBSTITUTE GOODS
 * OR SERVICES; LOSS OF USE, DATA, OR PROFITS; OR BUSINESS INTERRUPTION)
 * HOWEVER CAUSED AND ON ANY THEORY OF LIABILITY, WHETHER IN CONTRACT, STRICT
 * LIABILITY, OR TORT (INCLUDING NEGLIGENCE OR OTHERWISE) ARISING IN ANY WAY
 * OUT OF THE USE OF THIS SOFTWARE, EVEN IF ADVISED OF THE POSSIBILITY OF
 * SUCH DAMAGE.
 *
 * The licence and distribution terms for any publically available version or
 * derivative of this code cannot be changed.  i.e. this code cannot simply be
 * copied and put under another distribution licence
 * [including the GNU Public Licence.]
 */

#include <stdio.h>
#include "cryptlib.h"
#include <openssl/evp.h>
#include <openssl/asn1t.h>
#include <openssl/x509.h>
#include <openssl/x509v3.h>

ASN1_SEQUENCE_enc(X509_CINF, enc, 0) = {
        ASN1_EXP_OPT(X509_CINF, version, ASN1_INTEGER, 0),
        ASN1_SIMPLE(X509_CINF, serialNumber, ASN1_INTEGER),
        ASN1_SIMPLE(X509_CINF, signature, X509_ALGOR),
        ASN1_SIMPLE(X509_CINF, issuer, X509_NAME),
        ASN1_SIMPLE(X509_CINF, validity, X509_VAL),
        ASN1_SIMPLE(X509_CINF, subject, X509_NAME),
        ASN1_SIMPLE(X509_CINF, key, X509_PUBKEY),
        ASN1_IMP_OPT(X509_CINF, issuerUID, ASN1_BIT_STRING, 1),
        ASN1_IMP_OPT(X509_CINF, subjectUID, ASN1_BIT_STRING, 2),
        ASN1_EXP_SEQUENCE_OF_OPT(X509_CINF, extensions, X509_EXTENSION, 3)
} ASN1_SEQUENCE_END_enc(X509_CINF, X509_CINF)

IMPLEMENT_ASN1_FUNCTIONS(X509_CINF)
/* X509 top level structure needs a bit of customisation */

extern void policy_cache_free(X509_POLICY_CACHE *cache);

static int x509_cb(int operation, ASN1_VALUE **pval, const ASN1_ITEM *it,
                   void *exarg)
{
    X509 *ret = (X509 *)*pval;

    switch (operation) {

    case ASN1_OP_NEW_POST:
        ret->valid = 0;
        ret->name = NULL;
        ret->ex_flags = 0;
        ret->ex_pathlen = -1;
        ret->skid = NULL;
        ret->akid = NULL;
#ifndef OPENSSL_NO_RFC3779
        ret->rfc3779_addr = NULL;
        ret->rfc3779_asid = NULL;
#endif
        ret->aux = NULL;
        ret->crldp = NULL;
        CRYPTO_new_ex_data(CRYPTO_EX_INDEX_X509, ret, &ret->ex_data);
        break;

    case ASN1_OP_D2I_POST:
        if (ret->name != NULL)
            OPENSSL_free(ret->name);
        ret->name = X509_NAME_oneline(ret->cert_info->subject, NULL, 0);
        break;

    case ASN1_OP_FREE_POST:
        CRYPTO_free_ex_data(CRYPTO_EX_INDEX_X509, ret, &ret->ex_data);
        X509_CERT_AUX_free(ret->aux);
        ASN1_OCTET_STRING_free(ret->skid);
        AUTHORITY_KEYID_free(ret->akid);
        CRL_DIST_POINTS_free(ret->crldp);
        policy_cache_free(ret->policy_cache);
        GENERAL_NAMES_free(ret->altname);
        NAME_CONSTRAINTS_free(ret->nc);
#ifndef OPENSSL_NO_RFC3779
        sk_IPAddressFamily_pop_free(ret->rfc3779_addr, IPAddressFamily_free);
        ASIdentifiers_free(ret->rfc3779_asid);
#endif

        if (ret->name != NULL)
            OPENSSL_free(ret->name);
        break;

    }

    return 1;

}

ASN1_SEQUENCE_ref(X509, x509_cb, CRYPTO_LOCK_X509) = {
        ASN1_SIMPLE(X509, cert_info, X509_CINF),
        ASN1_SIMPLE(X509, sig_alg, X509_ALGOR),
        ASN1_SIMPLE(X509, signature, ASN1_BIT_STRING)
} ASN1_SEQUENCE_END_ref(X509, X509)

IMPLEMENT_ASN1_FUNCTIONS(X509)

IMPLEMENT_ASN1_DUP_FUNCTION(X509)

int X509_get_ex_new_index(long argl, void *argp, CRYPTO_EX_new *new_func,
                          CRYPTO_EX_dup *dup_func, CRYPTO_EX_free *free_func)
{
    return CRYPTO_get_ex_new_index(CRYPTO_EX_INDEX_X509, argl, argp,
                                   new_func, dup_func, free_func);
}

int X509_set_ex_data(X509 *r, int idx, void *arg)
{
    return (CRYPTO_set_ex_data(&r->ex_data, idx, arg));
}

void *X509_get_ex_data(X509 *r, int idx)
{
    return (CRYPTO_get_ex_data(&r->ex_data, idx));
}

/*
 * X509_AUX ASN1 routines. X509_AUX is the name given to a certificate with
 * extra info tagged on the end. Since these functions set how a certificate
 * is trusted they should only be used when the certificate comes from a
 * reliable source such as local storage.
 */

X509 *d2i_X509_AUX(X509 **a, const unsigned char **pp, long length)
{
    const unsigned char *q;
    X509 *ret;
    int freeret = 0;

    /* Save start position */
    q = *pp;

    if (!a || *a == NULL) {
        freeret = 1;
    }
    ret = d2i_X509(a, &q, length);
    /* If certificate unreadable then forget it */
    if (!ret)
        return NULL;
    /* update length */
    length -= q - *pp;
    if (length > 0 && !d2i_X509_CERT_AUX(&ret->aux, &q, length))
        goto err;
    *pp = q;
    return ret;
 err:
    if (freeret) {
        X509_free(ret);
        if (a)
            *a = NULL;
    }
    return NULL;
}

/*
 * Serialize trusted certificate to *pp or just return the required buffer
 * length if pp == NULL.  We ultimately want to avoid modifying *pp in the
 * error path, but that depends on similar hygiene in lower-level functions.
 * Here we avoid compounding the problem.
 */
static int i2d_x509_aux_internal(X509 *a, unsigned char **pp)
{
    int length, tmplen;
    unsigned char *start = pp != NULL ? *pp : NULL;

    OPENSSL_assert(pp == NULL || *pp != NULL);

    /*
     * This might perturb *pp on error, but fixing that belongs in i2d_X509()
     * not here.  It should be that if a == NULL length is zero, but we check
     * both just in case.
     */
    length = i2d_X509(a, pp);
    if (length <= 0 || a == NULL)
        return length;

    tmplen = i2d_X509_CERT_AUX(a->aux, pp);
    if (tmplen < 0) {
        if (start != NULL)
            *pp = start;
        return tmplen;
    }
    length += tmplen;

    return length;
<<<<<<< HEAD
=======
}

/*
 * Serialize trusted certificate to *pp, or just return the required buffer
 * length if pp == NULL.
 *
 * When pp is not NULL, but *pp == NULL, we allocate the buffer, but since
 * we're writing two ASN.1 objects back to back, we can't have i2d_X509() do
 * the allocation, nor can we allow i2d_X509_CERT_AUX() to increment the
 * allocated buffer.
 */
int i2d_X509_AUX(X509 *a, unsigned char **pp)
{
    int length;
    unsigned char *tmp;

    /* Buffer provided by caller */
    if (pp == NULL || *pp != NULL)
        return i2d_x509_aux_internal(a, pp);

    /* Obtain the combined length */
    if ((length = i2d_x509_aux_internal(a, NULL)) <= 0)
        return length;

    /* Allocate requisite combined storage */
    *pp = tmp = OPENSSL_malloc(length);
    if (tmp == NULL)
        return -1; /* Push error onto error stack? */

    /* Encode, but keep *pp at the originally malloced pointer */
    length = i2d_x509_aux_internal(a, &tmp);
    if (length <= 0) {
        OPENSSL_free(*pp);
        *pp = NULL;
    }
    return length;
}

int i2d_re_X509_tbs(X509 *x, unsigned char **pp)
{
    x->cert_info->enc.modified = 1;
    return i2d_X509_CINF(x->cert_info, pp);
}

void X509_get0_signature(ASN1_BIT_STRING **psig, X509_ALGOR **palg,
                         const X509 *x)
{
    if (psig)
        *psig = x->signature;
    if (palg)
        *palg = x->sig_alg;
}

int X509_get_signature_nid(const X509 *x)
{
    return OBJ_obj2nid(x->sig_alg->algorithm);
>>>>>>> f083a691
}<|MERGE_RESOLUTION|>--- conflicted
+++ resolved
@@ -230,8 +230,6 @@
     length += tmplen;
 
     return length;
-<<<<<<< HEAD
-=======
 }
 
 /*
@@ -288,5 +286,4 @@
 int X509_get_signature_nid(const X509 *x)
 {
     return OBJ_obj2nid(x->sig_alg->algorithm);
->>>>>>> f083a691
 }