#include <stdio.h>
#include <stdlib.h>
#include <string.h>
#include <setjmp.h>
#include <signal.h>
#include <unistd.h>
<<<<<<< HEAD
#include <crypto.h>
=======
#if defined(__linux) || defined(_AIX)
# include <sys/utsname.h>
#endif
#if defined(__APPLE__) && defined(__MACH__)
# include <sys/types.h>
# include <sys/sysctl.h>
#endif
#include <openssl/crypto.h>
>>>>>>> f083a691
#include <openssl/bn.h>

#define PPC_FPU64       (1<<0)
#define PPC_ALTIVEC     (1<<1)

static int OPENSSL_ppccap_P = 0;

static sigset_t all_masked;

#ifdef OPENSSL_BN_ASM_MONT
int bn_mul_mont(BN_ULONG *rp, const BN_ULONG *ap, const BN_ULONG *bp,
                const BN_ULONG *np, const BN_ULONG *n0, int num)
{
    int bn_mul_mont_fpu64(BN_ULONG *rp, const BN_ULONG *ap,
                          const BN_ULONG *bp, const BN_ULONG *np,
                          const BN_ULONG *n0, int num);
    int bn_mul_mont_int(BN_ULONG *rp, const BN_ULONG *ap, const BN_ULONG *bp,
                        const BN_ULONG *np, const BN_ULONG *n0, int num);

    if (sizeof(size_t) == 4) {
# if (defined(__APPLE__) && defined(__MACH__))
        if (num >= 8 && (num & 3) == 0 && (OPENSSL_ppccap_P & PPC_FPU64))
            return bn_mul_mont_fpu64(rp, ap, bp, np, n0, num);
# else
        /*
         * boundary of 32 was experimentally determined on Linux 2.6.22,
         * might have to be adjusted on AIX...
         */
        if (num >= 32 && (num & 3) == 0 && (OPENSSL_ppccap_P & PPC_FPU64)) {
            sigset_t oset;
            int ret;

            sigprocmask(SIG_SETMASK, &all_masked, &oset);
            ret = bn_mul_mont_fpu64(rp, ap, bp, np, n0, num);
            sigprocmask(SIG_SETMASK, &oset, NULL);

            return ret;
        }
# endif
    } else if ((OPENSSL_ppccap_P & PPC_FPU64))
        /*
         * this is a "must" on POWER6, but run-time detection is not
         * implemented yet...
         */
        return bn_mul_mont_fpu64(rp, ap, bp, np, n0, num);

    return bn_mul_mont_int(rp, ap, bp, np, n0, num);
}
#endif

static sigjmp_buf ill_jmp;
static void ill_handler(int sig)
{
    siglongjmp(ill_jmp, sig);
}

void OPENSSL_ppc64_probe(void);
void OPENSSL_altivec_probe(void);

void OPENSSL_cpuid_setup(void)
{
    char *e;
    struct sigaction ill_oact, ill_act;
    sigset_t oset;
    static int trigger = 0;

    if (trigger)
        return;
    trigger = 1;

    sigfillset(&all_masked);
    sigdelset(&all_masked, SIGILL);
    sigdelset(&all_masked, SIGTRAP);
#ifdef SIGEMT
    sigdelset(&all_masked, SIGEMT);
#endif
    sigdelset(&all_masked, SIGFPE);
    sigdelset(&all_masked, SIGBUS);
    sigdelset(&all_masked, SIGSEGV);

    if ((e = getenv("OPENSSL_ppccap"))) {
        OPENSSL_ppccap_P = strtoul(e, NULL, 0);
        return;
    }

    OPENSSL_ppccap_P = 0;

#if defined(_AIX)
    if (sizeof(size_t) == 4
# if defined(_SC_AIX_KERNEL_BITMODE)
        && sysconf(_SC_AIX_KERNEL_BITMODE) != 64
# endif
        )
        return;
#endif

#if defined(__APPLE__) && defined(__MACH__)
    {
        int val;
        size_t len = sizeof(val);

        if (sysctlbyname("hw.optional.64bitops", &val, &len, NULL, 0) == 0) {
            if (val)
                OPENSSL_ppccap_P |= PPC_FPU64;
        }

        len = sizeof(val);
        if (sysctlbyname("hw.optional.altivec", &val, &len, NULL, 0) == 0) {
            if (val)
                OPENSSL_ppccap_P |= PPC_ALTIVEC;
        }

        return;
    }
#endif

    memset(&ill_act, 0, sizeof(ill_act));
    ill_act.sa_handler = ill_handler;
    ill_act.sa_mask = all_masked;

    sigprocmask(SIG_SETMASK, &ill_act.sa_mask, &oset);
    sigaction(SIGILL, &ill_act, &ill_oact);

    if (sizeof(size_t) == 4) {
        if (sigsetjmp(ill_jmp, 1) == 0) {
            OPENSSL_ppc64_probe();
            OPENSSL_ppccap_P |= PPC_FPU64;
        }
    } else {
        /*
         * Wanted code detecting POWER6 CPU and setting PPC_FPU64
         */
    }

    if (sigsetjmp(ill_jmp, 1) == 0) {
        OPENSSL_altivec_probe();
        OPENSSL_ppccap_P |= PPC_ALTIVEC;
    }

    sigaction(SIGILL, &ill_oact, NULL);
    sigprocmask(SIG_SETMASK, &oset, NULL);
}<|MERGE_RESOLUTION|>--- conflicted
+++ resolved
@@ -4,9 +4,6 @@
 #include <setjmp.h>
 #include <signal.h>
 #include <unistd.h>
-<<<<<<< HEAD
-#include <crypto.h>
-=======
 #if defined(__linux) || defined(_AIX)
 # include <sys/utsname.h>
 #endif
@@ -15,13 +12,11 @@
 # include <sys/sysctl.h>
 #endif
 #include <openssl/crypto.h>
->>>>>>> f083a691
 #include <openssl/bn.h>
 
-#define PPC_FPU64       (1<<0)
-#define PPC_ALTIVEC     (1<<1)
+#include "ppc_arch.h"
 
-static int OPENSSL_ppccap_P = 0;
+unsigned int OPENSSL_ppccap_P = 0;
 
 static sigset_t all_masked;
 
@@ -36,7 +31,7 @@
                         const BN_ULONG *np, const BN_ULONG *n0, int num);
 
     if (sizeof(size_t) == 4) {
-# if (defined(__APPLE__) && defined(__MACH__))
+# if 1 || (defined(__APPLE__) && defined(__MACH__))
         if (num >= 8 && (num & 3) == 0 && (OPENSSL_ppccap_P & PPC_FPU64))
             return bn_mul_mont_fpu64(rp, ap, bp, np, n0, num);
 # else
@@ -66,6 +61,22 @@
 }
 #endif
 
+void sha256_block_p8(void *ctx, const void *inp, size_t len);
+void sha256_block_ppc(void *ctx, const void *inp, size_t len);
+void sha256_block_data_order(void *ctx, const void *inp, size_t len)
+{
+    OPENSSL_ppccap_P & PPC_CRYPTO207 ? sha256_block_p8(ctx, inp, len) :
+        sha256_block_ppc(ctx, inp, len);
+}
+
+void sha512_block_p8(void *ctx, const void *inp, size_t len);
+void sha512_block_ppc(void *ctx, const void *inp, size_t len);
+void sha512_block_data_order(void *ctx, const void *inp, size_t len)
+{
+    OPENSSL_ppccap_P & PPC_CRYPTO207 ? sha512_block_p8(ctx, inp, len) :
+        sha512_block_ppc(ctx, inp, len);
+}
+
 static sigjmp_buf ill_jmp;
 static void ill_handler(int sig)
 {
@@ -74,6 +85,7 @@
 
 void OPENSSL_ppc64_probe(void);
 void OPENSSL_altivec_probe(void);
+void OPENSSL_crypto207_probe(void);
 
 void OPENSSL_cpuid_setup(void)
 {
@@ -104,12 +116,15 @@
     OPENSSL_ppccap_P = 0;
 
 #if defined(_AIX)
-    if (sizeof(size_t) == 4
+    if (sizeof(size_t) == 4) {
+        struct utsname uts;
 # if defined(_SC_AIX_KERNEL_BITMODE)
-        && sysconf(_SC_AIX_KERNEL_BITMODE) != 64
+        if (sysconf(_SC_AIX_KERNEL_BITMODE) != 64)
+            return;
 # endif
-        )
-        return;
+        if (uname(&uts) != 0 || atoi(uts.version) < 6)
+            return;
+    }
 #endif
 
 #if defined(__APPLE__) && defined(__MACH__)
@@ -140,10 +155,14 @@
     sigaction(SIGILL, &ill_act, &ill_oact);
 
     if (sizeof(size_t) == 4) {
-        if (sigsetjmp(ill_jmp, 1) == 0) {
-            OPENSSL_ppc64_probe();
-            OPENSSL_ppccap_P |= PPC_FPU64;
-        }
+#ifdef __linux
+        struct utsname uts;
+        if (uname(&uts) == 0 && strcmp(uts.machine, "ppc64") == 0)
+#endif
+            if (sigsetjmp(ill_jmp, 1) == 0) {
+                OPENSSL_ppc64_probe();
+                OPENSSL_ppccap_P |= PPC_FPU64;
+            }
     } else {
         /*
          * Wanted code detecting POWER6 CPU and setting PPC_FPU64
@@ -153,6 +172,10 @@
     if (sigsetjmp(ill_jmp, 1) == 0) {
         OPENSSL_altivec_probe();
         OPENSSL_ppccap_P |= PPC_ALTIVEC;
+        if (sigsetjmp(ill_jmp, 1) == 0) {
+            OPENSSL_crypto207_probe();
+            OPENSSL_ppccap_P |= PPC_CRYPTO207;
+        }
     }
 
     sigaction(SIGILL, &ill_oact, NULL);
