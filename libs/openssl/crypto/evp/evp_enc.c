/* crypto/evp/evp_enc.c */
/* Copyright (C) 1995-1998 Eric Young (eay@cryptsoft.com)
 * All rights reserved.
 *
 * This package is an SSL implementation written
 * by Eric Young (eay@cryptsoft.com).
 * The implementation was written so as to conform with Netscapes SSL.
 *
 * This library is free for commercial and non-commercial use as long as
 * the following conditions are aheared to.  The following conditions
 * apply to all code found in this distribution, be it the RC4, RSA,
 * lhash, DES, etc., code; not just the SSL code.  The SSL documentation
 * included with this distribution is covered by the same copyright terms
 * except that the holder is Tim Hudson (tjh@cryptsoft.com).
 *
 * Copyright remains Eric Young's, and as such any Copyright notices in
 * the code are not to be removed.
 * If this package is used in a product, Eric Young should be given attribution
 * as the author of the parts of the library used.
 * This can be in the form of a textual message at program startup or
 * in documentation (online or textual) provided with the package.
 *
 * Redistribution and use in source and binary forms, with or without
 * modification, are permitted provided that the following conditions
 * are met:
 * 1. Redistributions of source code must retain the copyright
 *    notice, this list of conditions and the following disclaimer.
 * 2. Redistributions in binary form must reproduce the above copyright
 *    notice, this list of conditions and the following disclaimer in the
 *    documentation and/or other materials provided with the distribution.
 * 3. All advertising materials mentioning features or use of this software
 *    must display the following acknowledgement:
 *    "This product includes cryptographic software written by
 *     Eric Young (eay@cryptsoft.com)"
 *    The word 'cryptographic' can be left out if the rouines from the library
 *    being used are not cryptographic related :-).
 * 4. If you include any Windows specific code (or a derivative thereof) from
 *    the apps directory (application code) you must include an acknowledgement:
 *    "This product includes software written by Tim Hudson (tjh@cryptsoft.com)"
 *
 * THIS SOFTWARE IS PROVIDED BY ERIC YOUNG ``AS IS'' AND
 * ANY EXPRESS OR IMPLIED WARRANTIES, INCLUDING, BUT NOT LIMITED TO, THE
 * IMPLIED WARRANTIES OF MERCHANTABILITY AND FITNESS FOR A PARTICULAR PURPOSE
 * ARE DISCLAIMED.  IN NO EVENT SHALL THE AUTHOR OR CONTRIBUTORS BE LIABLE
 * FOR ANY DIRECT, INDIRECT, INCIDENTAL, SPECIAL, EXEMPLARY, OR CONSEQUENTIAL
 * DAMAGES (INCLUDING, BUT NOT LIMITED TO, PROCUREMENT OF SUBSTITUTE GOODS
 * OR SERVICES; LOSS OF USE, DATA, OR PROFITS; OR BUSINESS INTERRUPTION)
 * HOWEVER CAUSED AND ON ANY THEORY OF LIABILITY, WHETHER IN CONTRACT, STRICT
 * LIABILITY, OR TORT (INCLUDING NEGLIGENCE OR OTHERWISE) ARISING IN ANY WAY
 * OUT OF THE USE OF THIS SOFTWARE, EVEN IF ADVISED OF THE POSSIBILITY OF
 * SUCH DAMAGE.
 *
 * The licence and distribution terms for any publically available version or
 * derivative of this code cannot be changed.  i.e. this code cannot simply be
 * copied and put under another distribution licence
 * [including the GNU Public Licence.]
 */

#include <stdio.h>
#include "cryptlib.h"
#include <openssl/evp.h>
#include <openssl/err.h>
#include <openssl/rand.h>
#ifndef OPENSSL_NO_ENGINE
# include <openssl/engine.h>
#endif
#ifdef OPENSSL_FIPS
# include <openssl/fips.h>
#endif
#include "evp_locl.h"

#ifdef OPENSSL_FIPS
# define M_do_cipher(ctx, out, in, inl) FIPS_cipher(ctx, out, in, inl)
#else
# define M_do_cipher(ctx, out, in, inl) ctx->cipher->do_cipher(ctx, out, in, inl)
#endif

const char EVP_version[] = "EVP" OPENSSL_VERSION_PTEXT;

void EVP_CIPHER_CTX_init(EVP_CIPHER_CTX *ctx)
{
    memset(ctx, 0, sizeof(EVP_CIPHER_CTX));
    /* ctx->cipher=NULL; */
}

EVP_CIPHER_CTX *EVP_CIPHER_CTX_new(void)
{
    EVP_CIPHER_CTX *ctx = OPENSSL_malloc(sizeof *ctx);
    if (ctx)
        EVP_CIPHER_CTX_init(ctx);
    return ctx;
}

int EVP_CipherInit(EVP_CIPHER_CTX *ctx, const EVP_CIPHER *cipher,
                   const unsigned char *key, const unsigned char *iv, int enc)
{
    if (cipher)
        EVP_CIPHER_CTX_init(ctx);
    return EVP_CipherInit_ex(ctx, cipher, NULL, key, iv, enc);
}

int EVP_CipherInit_ex(EVP_CIPHER_CTX *ctx, const EVP_CIPHER *cipher,
                      ENGINE *impl, const unsigned char *key,
                      const unsigned char *iv, int enc)
{
    if (enc == -1)
        enc = ctx->encrypt;
    else {
        if (enc)
            enc = 1;
        ctx->encrypt = enc;
    }
#ifndef OPENSSL_NO_ENGINE
    /*
     * Whether it's nice or not, "Inits" can be used on "Final"'d contexts so
     * this context may already have an ENGINE! Try to avoid releasing the
     * previous handle, re-querying for an ENGINE, and having a
     * reinitialisation, when it may all be unecessary.
     */
    if (ctx->engine && ctx->cipher && (!cipher ||
                                       (cipher
                                        && (cipher->nid ==
                                            ctx->cipher->nid))))
        goto skip_to_init;
#endif
    if (cipher) {
        /*
         * Ensure a context left lying around from last time is cleared (the
         * previous check attempted to avoid this if the same ENGINE and
         * EVP_CIPHER could be used).
         */
        if (ctx->cipher) {
            unsigned long flags = ctx->flags;
            EVP_CIPHER_CTX_cleanup(ctx);
            /* Restore encrypt and flags */
            ctx->encrypt = enc;
            ctx->flags = flags;
        }
#ifndef OPENSSL_NO_ENGINE
        if (impl) {
            if (!ENGINE_init(impl)) {
                EVPerr(EVP_F_EVP_CIPHERINIT_EX, EVP_R_INITIALIZATION_ERROR);
                return 0;
            }
        } else
            /* Ask if an ENGINE is reserved for this job */
            impl = ENGINE_get_cipher_engine(cipher->nid);
        if (impl) {
            /* There's an ENGINE for this job ... (apparently) */
            const EVP_CIPHER *c = ENGINE_get_cipher(impl, cipher->nid);
            if (!c) {
                /*
                 * One positive side-effect of US's export control history,
                 * is that we should at least be able to avoid using US
                 * mispellings of "initialisation"?
                 */
                EVPerr(EVP_F_EVP_CIPHERINIT_EX, EVP_R_INITIALIZATION_ERROR);
                return 0;
            }
            /* We'll use the ENGINE's private cipher definition */
            cipher = c;
            /*
             * Store the ENGINE functional reference so we know 'cipher' came
             * from an ENGINE and we need to release it when done.
             */
            ctx->engine = impl;
        } else
            ctx->engine = NULL;
#endif

#ifdef OPENSSL_FIPS
<<<<<<< HEAD
        if (FIPS_mode())
=======
        if (FIPS_mode()) {
            const EVP_CIPHER *fcipher = NULL;
            if (cipher)
                fcipher = evp_get_fips_cipher(cipher);
            if (fcipher)
                cipher = fcipher;
>>>>>>> f083a691
            return FIPS_cipherinit(ctx, cipher, key, iv, enc);
#endif
        ctx->cipher = cipher;
        if (ctx->cipher->ctx_size) {
            ctx->cipher_data = OPENSSL_malloc(ctx->cipher->ctx_size);
            if (!ctx->cipher_data) {
                ctx->cipher = NULL;
                EVPerr(EVP_F_EVP_CIPHERINIT_EX, ERR_R_MALLOC_FAILURE);
                return 0;
            }
        } else {
            ctx->cipher_data = NULL;
        }
        ctx->key_len = cipher->key_len;
        ctx->flags = 0;
        if (ctx->cipher->flags & EVP_CIPH_CTRL_INIT) {
            if (!EVP_CIPHER_CTX_ctrl(ctx, EVP_CTRL_INIT, 0, NULL)) {
                ctx->cipher = NULL;
                EVPerr(EVP_F_EVP_CIPHERINIT_EX, EVP_R_INITIALIZATION_ERROR);
                return 0;
            }
        }
    } else if (!ctx->cipher) {
        EVPerr(EVP_F_EVP_CIPHERINIT_EX, EVP_R_NO_CIPHER_SET);
        return 0;
    }
#ifndef OPENSSL_NO_ENGINE
 skip_to_init:
#endif
#ifdef OPENSSL_FIPS
    if (FIPS_mode())
        return FIPS_cipherinit(ctx, cipher, key, iv, enc);
#endif
    /* we assume block size is a power of 2 in *cryptUpdate */
    OPENSSL_assert(ctx->cipher->block_size == 1
                   || ctx->cipher->block_size == 8
                   || ctx->cipher->block_size == 16);

    if (!(EVP_CIPHER_CTX_flags(ctx) & EVP_CIPH_CUSTOM_IV)) {
        switch (EVP_CIPHER_CTX_mode(ctx)) {

        case EVP_CIPH_STREAM_CIPHER:
        case EVP_CIPH_ECB_MODE:
            break;

        case EVP_CIPH_CFB_MODE:
        case EVP_CIPH_OFB_MODE:

            ctx->num = 0;
            /* fall-through */

        case EVP_CIPH_CBC_MODE:

            OPENSSL_assert(EVP_CIPHER_CTX_iv_length(ctx) <=
                           (int)sizeof(ctx->iv));
            if (iv)
                memcpy(ctx->oiv, iv, EVP_CIPHER_CTX_iv_length(ctx));
            memcpy(ctx->iv, ctx->oiv, EVP_CIPHER_CTX_iv_length(ctx));
            break;

        case EVP_CIPH_CTR_MODE:
            ctx->num = 0;
            /* Don't reuse IV for CTR mode */
            if (iv)
                memcpy(ctx->iv, iv, EVP_CIPHER_CTX_iv_length(ctx));
            break;

        default:
            return 0;
            break;
        }
    }

    if (key || (ctx->cipher->flags & EVP_CIPH_ALWAYS_CALL_INIT)) {
        if (!ctx->cipher->init(ctx, key, iv, enc))
            return 0;
    }
    ctx->buf_len = 0;
    ctx->final_used = 0;
    ctx->block_mask = ctx->cipher->block_size - 1;
    return 1;
}

int EVP_CipherUpdate(EVP_CIPHER_CTX *ctx, unsigned char *out, int *outl,
                     const unsigned char *in, int inl)
{
    if (ctx->encrypt)
        return EVP_EncryptUpdate(ctx, out, outl, in, inl);
    else
        return EVP_DecryptUpdate(ctx, out, outl, in, inl);
}

int EVP_CipherFinal_ex(EVP_CIPHER_CTX *ctx, unsigned char *out, int *outl)
{
    if (ctx->encrypt)
        return EVP_EncryptFinal_ex(ctx, out, outl);
    else
        return EVP_DecryptFinal_ex(ctx, out, outl);
}

int EVP_CipherFinal(EVP_CIPHER_CTX *ctx, unsigned char *out, int *outl)
{
    if (ctx->encrypt)
        return EVP_EncryptFinal(ctx, out, outl);
    else
        return EVP_DecryptFinal(ctx, out, outl);
}

int EVP_EncryptInit(EVP_CIPHER_CTX *ctx, const EVP_CIPHER *cipher,
                    const unsigned char *key, const unsigned char *iv)
{
    return EVP_CipherInit(ctx, cipher, key, iv, 1);
}

int EVP_EncryptInit_ex(EVP_CIPHER_CTX *ctx, const EVP_CIPHER *cipher,
                       ENGINE *impl, const unsigned char *key,
                       const unsigned char *iv)
{
    return EVP_CipherInit_ex(ctx, cipher, impl, key, iv, 1);
}

int EVP_DecryptInit(EVP_CIPHER_CTX *ctx, const EVP_CIPHER *cipher,
                    const unsigned char *key, const unsigned char *iv)
{
    return EVP_CipherInit(ctx, cipher, key, iv, 0);
}

int EVP_DecryptInit_ex(EVP_CIPHER_CTX *ctx, const EVP_CIPHER *cipher,
                       ENGINE *impl, const unsigned char *key,
                       const unsigned char *iv)
{
    return EVP_CipherInit_ex(ctx, cipher, impl, key, iv, 0);
}

int EVP_EncryptUpdate(EVP_CIPHER_CTX *ctx, unsigned char *out, int *outl,
                      const unsigned char *in, int inl)
{
    int i, j, bl;

    if (ctx->cipher->flags & EVP_CIPH_FLAG_CUSTOM_CIPHER) {
        i = M_do_cipher(ctx, out, in, inl);
        if (i < 0)
            return 0;
        else
            *outl = i;
        return 1;
    }

    if (inl <= 0) {
        *outl = 0;
        return inl == 0;
    }

    if (ctx->buf_len == 0 && (inl & (ctx->block_mask)) == 0) {
        if (M_do_cipher(ctx, out, in, inl)) {
            *outl = inl;
            return 1;
        } else {
            *outl = 0;
            return 0;
        }
    }
    i = ctx->buf_len;
    bl = ctx->cipher->block_size;
    OPENSSL_assert(bl <= (int)sizeof(ctx->buf));
    if (i != 0) {
        if (bl - i > inl) {
            memcpy(&(ctx->buf[i]), in, inl);
            ctx->buf_len += inl;
            *outl = 0;
            return 1;
        } else {
            j = bl - i;
            memcpy(&(ctx->buf[i]), in, j);
            if (!M_do_cipher(ctx, out, ctx->buf, bl))
                return 0;
            inl -= j;
            in += j;
            out += bl;
            *outl = bl;
        }
    } else
        *outl = 0;
    i = inl & (bl - 1);
    inl -= i;
    if (inl > 0) {
        if (!M_do_cipher(ctx, out, in, inl))
            return 0;
        *outl += inl;
    }

    if (i != 0)
        memcpy(ctx->buf, &(in[inl]), i);
    ctx->buf_len = i;
    return 1;
}

int EVP_EncryptFinal(EVP_CIPHER_CTX *ctx, unsigned char *out, int *outl)
{
    int ret;
    ret = EVP_EncryptFinal_ex(ctx, out, outl);
    return ret;
}

int EVP_EncryptFinal_ex(EVP_CIPHER_CTX *ctx, unsigned char *out, int *outl)
{
    int n, ret;
    unsigned int i, b, bl;

    if (ctx->cipher->flags & EVP_CIPH_FLAG_CUSTOM_CIPHER) {
        ret = M_do_cipher(ctx, out, NULL, 0);
        if (ret < 0)
            return 0;
        else
            *outl = ret;
        return 1;
    }

    b = ctx->cipher->block_size;
    OPENSSL_assert(b <= sizeof ctx->buf);
    if (b == 1) {
        *outl = 0;
        return 1;
    }
    bl = ctx->buf_len;
    if (ctx->flags & EVP_CIPH_NO_PADDING) {
        if (bl) {
            EVPerr(EVP_F_EVP_ENCRYPTFINAL_EX,
                   EVP_R_DATA_NOT_MULTIPLE_OF_BLOCK_LENGTH);
            return 0;
        }
        *outl = 0;
        return 1;
    }

    n = b - bl;
    for (i = bl; i < b; i++)
        ctx->buf[i] = n;
    ret = M_do_cipher(ctx, out, ctx->buf, b);

    if (ret)
        *outl = b;

    return ret;
}

int EVP_DecryptUpdate(EVP_CIPHER_CTX *ctx, unsigned char *out, int *outl,
                      const unsigned char *in, int inl)
{
    int fix_len;
    unsigned int b;

    if (ctx->cipher->flags & EVP_CIPH_FLAG_CUSTOM_CIPHER) {
        fix_len = M_do_cipher(ctx, out, in, inl);
        if (fix_len < 0) {
            *outl = 0;
            return 0;
        } else
            *outl = fix_len;
        return 1;
    }

    if (inl <= 0) {
        *outl = 0;
        return inl == 0;
    }

    if (ctx->flags & EVP_CIPH_NO_PADDING)
        return EVP_EncryptUpdate(ctx, out, outl, in, inl);

    b = ctx->cipher->block_size;
    OPENSSL_assert(b <= sizeof ctx->final);

    if (ctx->final_used) {
        memcpy(out, ctx->final, b);
        out += b;
        fix_len = 1;
    } else
        fix_len = 0;

    if (!EVP_EncryptUpdate(ctx, out, outl, in, inl))
        return 0;

    /*
     * if we have 'decrypted' a multiple of block size, make sure we have a
     * copy of this last block
     */
    if (b > 1 && !ctx->buf_len) {
        *outl -= b;
        ctx->final_used = 1;
        memcpy(ctx->final, &out[*outl], b);
    } else
        ctx->final_used = 0;

    if (fix_len)
        *outl += b;

    return 1;
}

int EVP_DecryptFinal(EVP_CIPHER_CTX *ctx, unsigned char *out, int *outl)
{
    int ret;
    ret = EVP_DecryptFinal_ex(ctx, out, outl);
    return ret;
}

int EVP_DecryptFinal_ex(EVP_CIPHER_CTX *ctx, unsigned char *out, int *outl)
{
    int i, n;
    unsigned int b;
    *outl = 0;

    if (ctx->cipher->flags & EVP_CIPH_FLAG_CUSTOM_CIPHER) {
        i = M_do_cipher(ctx, out, NULL, 0);
        if (i < 0)
            return 0;
        else
            *outl = i;
        return 1;
    }

    b = ctx->cipher->block_size;
    if (ctx->flags & EVP_CIPH_NO_PADDING) {
        if (ctx->buf_len) {
            EVPerr(EVP_F_EVP_DECRYPTFINAL_EX,
                   EVP_R_DATA_NOT_MULTIPLE_OF_BLOCK_LENGTH);
            return 0;
        }
        *outl = 0;
        return 1;
    }
    if (b > 1) {
        if (ctx->buf_len || !ctx->final_used) {
            EVPerr(EVP_F_EVP_DECRYPTFINAL_EX, EVP_R_WRONG_FINAL_BLOCK_LENGTH);
            return (0);
        }
        OPENSSL_assert(b <= sizeof ctx->final);

        /*
         * The following assumes that the ciphertext has been authenticated.
         * Otherwise it provides a padding oracle.
         */
        n = ctx->final[b - 1];
        if (n == 0 || n > (int)b) {
            EVPerr(EVP_F_EVP_DECRYPTFINAL_EX, EVP_R_BAD_DECRYPT);
            return (0);
        }
        for (i = 0; i < n; i++) {
            if (ctx->final[--b] != n) {
                EVPerr(EVP_F_EVP_DECRYPTFINAL_EX, EVP_R_BAD_DECRYPT);
                return (0);
            }
        }
        n = ctx->cipher->block_size - n;
        for (i = 0; i < n; i++)
            out[i] = ctx->final[i];
        *outl = n;
    } else
        *outl = 0;
    return (1);
}

void EVP_CIPHER_CTX_free(EVP_CIPHER_CTX *ctx)
{
    if (ctx) {
        EVP_CIPHER_CTX_cleanup(ctx);
        OPENSSL_free(ctx);
    }
}

int EVP_CIPHER_CTX_cleanup(EVP_CIPHER_CTX *c)
{
#ifndef OPENSSL_FIPS
    if (c->cipher != NULL) {
        if (c->cipher->cleanup && !c->cipher->cleanup(c))
            return 0;
        /* Cleanse cipher context data */
        if (c->cipher_data)
            OPENSSL_cleanse(c->cipher_data, c->cipher->ctx_size);
    }
    if (c->cipher_data)
        OPENSSL_free(c->cipher_data);
#endif
#ifndef OPENSSL_NO_ENGINE
    if (c->engine)
        /*
         * The EVP_CIPHER we used belongs to an ENGINE, release the
         * functional reference we held for this reason.
         */
        ENGINE_finish(c->engine);
#endif
#ifdef OPENSSL_FIPS
    FIPS_cipher_ctx_cleanup(c);
#endif
    memset(c, 0, sizeof(EVP_CIPHER_CTX));
    return 1;
}

int EVP_CIPHER_CTX_set_key_length(EVP_CIPHER_CTX *c, int keylen)
{
    if (c->cipher->flags & EVP_CIPH_CUSTOM_KEY_LENGTH)
        return EVP_CIPHER_CTX_ctrl(c, EVP_CTRL_SET_KEY_LENGTH, keylen, NULL);
    if (c->key_len == keylen)
        return 1;
    if ((keylen > 0) && (c->cipher->flags & EVP_CIPH_VARIABLE_LENGTH)) {
        c->key_len = keylen;
        return 1;
    }
    EVPerr(EVP_F_EVP_CIPHER_CTX_SET_KEY_LENGTH, EVP_R_INVALID_KEY_LENGTH);
    return 0;
}

int EVP_CIPHER_CTX_set_padding(EVP_CIPHER_CTX *ctx, int pad)
{
    if (pad)
        ctx->flags &= ~EVP_CIPH_NO_PADDING;
    else
        ctx->flags |= EVP_CIPH_NO_PADDING;
    return 1;
}

int EVP_CIPHER_CTX_ctrl(EVP_CIPHER_CTX *ctx, int type, int arg, void *ptr)
{
    int ret;
    if (!ctx->cipher) {
        EVPerr(EVP_F_EVP_CIPHER_CTX_CTRL, EVP_R_NO_CIPHER_SET);
        return 0;
    }

    if (!ctx->cipher->ctrl) {
        EVPerr(EVP_F_EVP_CIPHER_CTX_CTRL, EVP_R_CTRL_NOT_IMPLEMENTED);
        return 0;
    }

    ret = ctx->cipher->ctrl(ctx, type, arg, ptr);
    if (ret == -1) {
        EVPerr(EVP_F_EVP_CIPHER_CTX_CTRL,
               EVP_R_CTRL_OPERATION_NOT_IMPLEMENTED);
        return 0;
    }
    return ret;
}

int EVP_CIPHER_CTX_rand_key(EVP_CIPHER_CTX *ctx, unsigned char *key)
{
    if (ctx->cipher->flags & EVP_CIPH_RAND_KEY)
        return EVP_CIPHER_CTX_ctrl(ctx, EVP_CTRL_RAND_KEY, 0, key);
    if (RAND_bytes(key, ctx->key_len) <= 0)
        return 0;
    return 1;
}

int EVP_CIPHER_CTX_copy(EVP_CIPHER_CTX *out, const EVP_CIPHER_CTX *in)
{
    if ((in == NULL) || (in->cipher == NULL)) {
        EVPerr(EVP_F_EVP_CIPHER_CTX_COPY, EVP_R_INPUT_NOT_INITIALIZED);
        return 0;
    }
#ifndef OPENSSL_NO_ENGINE
    /* Make sure it's safe to copy a cipher context using an ENGINE */
    if (in->engine && !ENGINE_init(in->engine)) {
        EVPerr(EVP_F_EVP_CIPHER_CTX_COPY, ERR_R_ENGINE_LIB);
        return 0;
    }
#endif

    EVP_CIPHER_CTX_cleanup(out);
    memcpy(out, in, sizeof *out);

    if (in->cipher_data && in->cipher->ctx_size) {
        out->cipher_data = OPENSSL_malloc(in->cipher->ctx_size);
        if (!out->cipher_data) {
            out->cipher = NULL;
            EVPerr(EVP_F_EVP_CIPHER_CTX_COPY, ERR_R_MALLOC_FAILURE);
            return 0;
        }
        memcpy(out->cipher_data, in->cipher_data, in->cipher->ctx_size);
    }

    if (in->cipher->flags & EVP_CIPH_CUSTOM_COPY)
        if (!in->cipher->ctrl((EVP_CIPHER_CTX *)in, EVP_CTRL_COPY, 0, out)) {
            out->cipher = NULL;
            EVPerr(EVP_F_EVP_CIPHER_CTX_COPY, EVP_R_INITIALIZATION_ERROR);
            return 0;
        }
    return 1;
}<|MERGE_RESOLUTION|>--- conflicted
+++ resolved
@@ -169,17 +169,14 @@
 #endif
 
 #ifdef OPENSSL_FIPS
-<<<<<<< HEAD
-        if (FIPS_mode())
-=======
         if (FIPS_mode()) {
             const EVP_CIPHER *fcipher = NULL;
             if (cipher)
                 fcipher = evp_get_fips_cipher(cipher);
             if (fcipher)
                 cipher = fcipher;
->>>>>>> f083a691
             return FIPS_cipherinit(ctx, cipher, key, iv, enc);
+        }
 #endif
         ctx->cipher = cipher;
         if (ctx->cipher->ctx_size) {
@@ -193,7 +190,8 @@
             ctx->cipher_data = NULL;
         }
         ctx->key_len = cipher->key_len;
-        ctx->flags = 0;
+        /* Preserve wrap enable flag, zero everything else */
+        ctx->flags &= EVP_CIPHER_CTX_FLAG_WRAP_ALLOW;
         if (ctx->cipher->flags & EVP_CIPH_CTRL_INIT) {
             if (!EVP_CIPHER_CTX_ctrl(ctx, EVP_CTRL_INIT, 0, NULL)) {
                 ctx->cipher = NULL;
@@ -216,6 +214,12 @@
     OPENSSL_assert(ctx->cipher->block_size == 1
                    || ctx->cipher->block_size == 8
                    || ctx->cipher->block_size == 16);
+
+    if (!(ctx->flags & EVP_CIPHER_CTX_FLAG_WRAP_ALLOW)
+        && EVP_CIPHER_CTX_mode(ctx) == EVP_CIPH_WRAP_MODE) {
+        EVPerr(EVP_F_EVP_CIPHERINIT_EX, EVP_R_WRAP_MODE_NOT_ALLOWED);
+        return 0;
+    }
 
     if (!(EVP_CIPHER_CTX_flags(ctx) & EVP_CIPH_CUSTOM_IV)) {
         switch (EVP_CIPHER_CTX_mode(ctx)) {
