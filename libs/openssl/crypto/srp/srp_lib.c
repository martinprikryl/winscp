/*
 * Copyright 2004-2019 The OpenSSL Project Authors. All Rights Reserved.
 * Copyright (c) 2004, EdelKey Project. All Rights Reserved.
 *
 * Licensed under the OpenSSL license (the "License").  You may not use
 * this file except in compliance with the License.  You can obtain a copy
 * in the file LICENSE in the source distribution or at
 * https://www.openssl.org/source/license.html
 *
 * Originally written by Christophe Renou and Peter Sylvester,
 * for the EdelKey project.
 */

#ifndef OPENSSL_NO_SRP
# include "internal/cryptlib.h"
# include <openssl/sha.h>
# include <openssl/srp.h>
# include <openssl/evp.h>
<<<<<<< HEAD
# include "internal/bn_srp.h"
# include "../crypto/bn/bn_lcl.h"
=======
# include "crypto/bn_srp.h"
>>>>>>> 40bf5d88

/* calculate = SHA1(PAD(x) || PAD(y)) */

static BIGNUM *srp_Calc_xy(const BIGNUM *x, const BIGNUM *y, const BIGNUM *N)
{
    unsigned char digest[SHA_DIGEST_LENGTH];
    unsigned char *tmp = NULL;
    int numN = BN_num_bytes(N);
    BIGNUM *res = NULL;

    if (x != N && BN_ucmp(x, N) >= 0)
        return NULL;
    if (y != N && BN_ucmp(y, N) >= 0)
        return NULL;
    if ((tmp = OPENSSL_malloc(numN * 2)) == NULL)
        goto err;
    if (BN_bn2binpad(x, tmp, numN) < 0
        || BN_bn2binpad(y, tmp + numN, numN) < 0
        || !EVP_Digest(tmp, numN * 2, digest, NULL, EVP_sha1(), NULL))
        goto err;
    res = BN_bin2bn(digest, sizeof(digest), NULL);
 err:
    OPENSSL_free(tmp);
    return res;
}

static BIGNUM *srp_Calc_k(const BIGNUM *N, const BIGNUM *g)
{
    /* k = SHA1(N | PAD(g)) -- tls-srp draft 8 */
    return srp_Calc_xy(N, g, N);
}

BIGNUM *SRP_Calc_u(const BIGNUM *A, const BIGNUM *B, const BIGNUM *N)
{
    /* k = SHA1(PAD(A) || PAD(B) ) -- tls-srp draft 8 */
    return srp_Calc_xy(A, B, N);
}

BIGNUM *SRP_Calc_server_key(const BIGNUM *A, const BIGNUM *v, const BIGNUM *u,
                            const BIGNUM *b, const BIGNUM *N)
{
    BIGNUM *tmp = NULL, *S = NULL;
    BN_CTX *bn_ctx;

    if (u == NULL || A == NULL || v == NULL || b == NULL || N == NULL)
        return NULL;

    if ((bn_ctx = BN_CTX_new()) == NULL || (tmp = BN_new()) == NULL)
        goto err;

    /* S = (A*v**u) ** b */

    if (!BN_mod_exp(tmp, v, u, N, bn_ctx))
        goto err;
    if (!BN_mod_mul(tmp, A, tmp, N, bn_ctx))
        goto err;

    S = BN_new();
    if (S != NULL && !BN_mod_exp(S, tmp, b, N, bn_ctx)) {
        BN_free(S);
        S = NULL;
    }
 err:
    BN_CTX_free(bn_ctx);
    BN_clear_free(tmp);
    return S;
}

BIGNUM *SRP_Calc_B(const BIGNUM *b, const BIGNUM *N, const BIGNUM *g,
                   const BIGNUM *v)
{
    BIGNUM *kv = NULL, *gb = NULL;
    BIGNUM *B = NULL, *k = NULL;
    BN_CTX *bn_ctx;

    if (b == NULL || N == NULL || g == NULL || v == NULL ||
        (bn_ctx = BN_CTX_new()) == NULL)
        return NULL;

    if ((kv = BN_new()) == NULL ||
        (gb = BN_new()) == NULL || (B = BN_new()) == NULL)
        goto err;

    /* B = g**b + k*v */

    if (!BN_mod_exp(gb, g, b, N, bn_ctx)
        || (k = srp_Calc_k(N, g)) == NULL
        || !BN_mod_mul(kv, v, k, N, bn_ctx)
        || !BN_mod_add(B, gb, kv, N, bn_ctx)) {
        BN_free(B);
        B = NULL;
    }
 err:
    BN_CTX_free(bn_ctx);
    BN_clear_free(kv);
    BN_clear_free(gb);
    BN_free(k);
    return B;
}

BIGNUM *SRP_Calc_x(const BIGNUM *s, const char *user, const char *pass)
{
    unsigned char dig[SHA_DIGEST_LENGTH];
    EVP_MD_CTX *ctxt;
    unsigned char *cs = NULL;
    BIGNUM *res = NULL;

    if ((s == NULL) || (user == NULL) || (pass == NULL))
        return NULL;

    ctxt = EVP_MD_CTX_new();
    if (ctxt == NULL)
        return NULL;
    if ((cs = OPENSSL_malloc(BN_num_bytes(s))) == NULL)
        goto err;

    if (!EVP_DigestInit_ex(ctxt, EVP_sha1(), NULL)
        || !EVP_DigestUpdate(ctxt, user, strlen(user))
        || !EVP_DigestUpdate(ctxt, ":", 1)
        || !EVP_DigestUpdate(ctxt, pass, strlen(pass))
        || !EVP_DigestFinal_ex(ctxt, dig, NULL)
        || !EVP_DigestInit_ex(ctxt, EVP_sha1(), NULL))
        goto err;
    if (BN_bn2bin(s, cs) < 0)
        goto err;
    if (!EVP_DigestUpdate(ctxt, cs, BN_num_bytes(s)))
        goto err;

    if (!EVP_DigestUpdate(ctxt, dig, sizeof(dig))
        || !EVP_DigestFinal_ex(ctxt, dig, NULL))
        goto err;

    res = BN_bin2bn(dig, sizeof(dig), NULL);

 err:
    OPENSSL_free(cs);
    EVP_MD_CTX_free(ctxt);
    return res;
}

BIGNUM *SRP_Calc_A(const BIGNUM *a, const BIGNUM *N, const BIGNUM *g)
{
    BN_CTX *bn_ctx;
    BIGNUM *A = NULL;

    if (a == NULL || N == NULL || g == NULL || (bn_ctx = BN_CTX_new()) == NULL)
        return NULL;

    if ((A = BN_new()) != NULL && !BN_mod_exp(A, g, a, N, bn_ctx)) {
        BN_free(A);
        A = NULL;
    }
    BN_CTX_free(bn_ctx);
    return A;
}

BIGNUM *SRP_Calc_client_key(const BIGNUM *N, const BIGNUM *B, const BIGNUM *g,
                            const BIGNUM *x, const BIGNUM *a, const BIGNUM *u)
{
    BIGNUM *tmp = NULL, *tmp2 = NULL, *tmp3 = NULL, *k = NULL, *K = NULL;
    BN_CTX *bn_ctx;

    if (u == NULL || B == NULL || N == NULL || g == NULL || x == NULL
        || a == NULL || (bn_ctx = BN_CTX_new()) == NULL)
        return NULL;

    if ((tmp = BN_new()) == NULL ||
        (tmp2 = BN_new()) == NULL ||
        (tmp3 = BN_new()) == NULL)
        goto err;

    if (!BN_mod_exp(tmp, g, x, N, bn_ctx))
        goto err;
    if ((k = srp_Calc_k(N, g)) == NULL)
        goto err;
    if (!BN_mod_mul(tmp2, tmp, k, N, bn_ctx))
        goto err;
    if (!BN_mod_sub(tmp, B, tmp2, N, bn_ctx))
        goto err;
    if (!BN_mul(tmp3, u, x, bn_ctx))
        goto err;
    if (!BN_add(tmp2, a, tmp3))
        goto err;
    K = BN_new();
    if (K != NULL && !BN_mod_exp(K, tmp, tmp2, N, bn_ctx)) {
        BN_free(K);
        K = NULL;
    }

 err:
    BN_CTX_free(bn_ctx);
    BN_clear_free(tmp);
    BN_clear_free(tmp2);
    BN_clear_free(tmp3);
    BN_free(k);
    return K;
}

int SRP_Verify_B_mod_N(const BIGNUM *B, const BIGNUM *N)
{
    BIGNUM *r;
    BN_CTX *bn_ctx;
    int ret = 0;

    if (B == NULL || N == NULL || (bn_ctx = BN_CTX_new()) == NULL)
        return 0;

    if ((r = BN_new()) == NULL)
        goto err;
    /* Checks if B % N == 0 */
    if (!BN_nnmod(r, B, N, bn_ctx))
        goto err;
    ret = !BN_is_zero(r);
 err:
    BN_CTX_free(bn_ctx);
    BN_free(r);
    return ret;
}

int SRP_Verify_A_mod_N(const BIGNUM *A, const BIGNUM *N)
{
    /* Checks if A % N == 0 */
    return SRP_Verify_B_mod_N(A, N);
}

static SRP_gN knowngN[] = {
    {"8192", &bn_generator_19, &bn_group_8192},
    {"6144", &bn_generator_5, &bn_group_6144},
    {"4096", &bn_generator_5, &bn_group_4096},
    {"3072", &bn_generator_5, &bn_group_3072},
    {"2048", &bn_generator_2, &bn_group_2048},
    {"1536", &bn_generator_2, &bn_group_1536},
    {"1024", &bn_generator_2, &bn_group_1024},
};

# define KNOWN_GN_NUMBER sizeof(knowngN) / sizeof(SRP_gN)

/*
 * Check if G and N are known parameters. The values have been generated
 * from the ietf-tls-srp draft version 8
 */
char *SRP_check_known_gN_param(const BIGNUM *g, const BIGNUM *N)
{
    size_t i;
    if ((g == NULL) || (N == NULL))
        return 0;

    for (i = 0; i < KNOWN_GN_NUMBER; i++) {
        if (BN_cmp(knowngN[i].g, g) == 0 && BN_cmp(knowngN[i].N, N) == 0)
            return knowngN[i].id;
    }
    return NULL;
}

SRP_gN *SRP_get_default_gN(const char *id)
{
    size_t i;

    if (id == NULL)
        return knowngN;
    for (i = 0; i < KNOWN_GN_NUMBER; i++) {
        if (strcmp(knowngN[i].id, id) == 0)
            return knowngN + i;
    }
    return NULL;
}
#endif<|MERGE_RESOLUTION|>--- conflicted
+++ resolved
@@ -16,12 +16,8 @@
 # include <openssl/sha.h>
 # include <openssl/srp.h>
 # include <openssl/evp.h>
-<<<<<<< HEAD
-# include "internal/bn_srp.h"
+# include "crypto/bn_srp.h"
 # include "../crypto/bn/bn_lcl.h"
-=======
-# include "crypto/bn_srp.h"
->>>>>>> 40bf5d88
 
 /* calculate = SHA1(PAD(x) || PAD(y)) */
 
