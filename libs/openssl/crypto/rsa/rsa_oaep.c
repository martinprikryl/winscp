/* crypto/rsa/rsa_oaep.c */
/*
 * Written by Ulf Moeller. This software is distributed on an "AS IS" basis,
 * WITHOUT WARRANTY OF ANY KIND, either express or implied.
 */

/* EME-OAEP as defined in RFC 2437 (PKCS #1 v2.0) */

/*
 * See Victor Shoup, "OAEP reconsidered," Nov. 2000, <URL:
 * http://www.shoup.net/papers/oaep.ps.Z> for problems with the security
 * proof for the original OAEP scheme, which EME-OAEP is based on. A new
 * proof can be found in E. Fujisaki, T. Okamoto, D. Pointcheval, J. Stern,
 * "RSA-OEAP is Still Alive!", Dec. 2000, <URL:
 * http://eprint.iacr.org/2000/061/>. The new proof has stronger requirements
 * for the underlying permutation: "partial-one-wayness" instead of
 * one-wayness.  For the RSA function, this is an equivalent notion.
 */

#include "constant_time_locl.h"

#if !defined(OPENSSL_NO_SHA) && !defined(OPENSSL_NO_SHA1)
# include <stdio.h>
# include "cryptlib.h"
# include <openssl/bn.h>
# include <openssl/rsa.h>
# include <openssl/evp.h>
# include <openssl/rand.h>
# include <openssl/sha.h>

static int MGF1(unsigned char *mask, long len,
                const unsigned char *seed, long seedlen);

int RSA_padding_add_PKCS1_OAEP(unsigned char *to, int tlen,
                               const unsigned char *from, int flen,
                               const unsigned char *param, int plen)
{
    int i, emlen = tlen - 1;
    unsigned char *db, *seed;
    unsigned char *dbmask, seedmask[SHA_DIGEST_LENGTH];

    if (flen > emlen - 2 * SHA_DIGEST_LENGTH - 1) {
        RSAerr(RSA_F_RSA_PADDING_ADD_PKCS1_OAEP,
               RSA_R_DATA_TOO_LARGE_FOR_KEY_SIZE);
        return 0;
    }

    if (emlen < 2 * SHA_DIGEST_LENGTH + 1) {
        RSAerr(RSA_F_RSA_PADDING_ADD_PKCS1_OAEP, RSA_R_KEY_SIZE_TOO_SMALL);
        return 0;
    }

    to[0] = 0;
    seed = to + 1;
    db = to + SHA_DIGEST_LENGTH + 1;

    if (!EVP_Digest((void *)param, plen, db, NULL, EVP_sha1(), NULL))
        return 0;
    memset(db + SHA_DIGEST_LENGTH, 0,
           emlen - flen - 2 * SHA_DIGEST_LENGTH - 1);
    db[emlen - flen - SHA_DIGEST_LENGTH - 1] = 0x01;
    memcpy(db + emlen - flen - SHA_DIGEST_LENGTH, from, (unsigned int)flen);
    if (RAND_bytes(seed, SHA_DIGEST_LENGTH) <= 0)
        return 0;
# ifdef PKCS_TESTVECT
    memcpy(seed,
           "\xaa\xfd\x12\xf6\x59\xca\xe6\x34\x89\xb4\x79\xe5\x07\x6d\xde\xc2\xf0\x6c\xb5\x8f",
           20);
# endif

    dbmask = OPENSSL_malloc(emlen - SHA_DIGEST_LENGTH);
    if (dbmask == NULL) {
        RSAerr(RSA_F_RSA_PADDING_ADD_PKCS1_OAEP, ERR_R_MALLOC_FAILURE);
        return 0;
    }

<<<<<<< HEAD
    if (MGF1(dbmask, emlen - SHA_DIGEST_LENGTH, seed, SHA_DIGEST_LENGTH) < 0)
        return 0;
    for (i = 0; i < emlen - SHA_DIGEST_LENGTH; i++)
        db[i] ^= dbmask[i];

    if (MGF1(seedmask, SHA_DIGEST_LENGTH, db, emlen - SHA_DIGEST_LENGTH) < 0)
        return 0;
    for (i = 0; i < SHA_DIGEST_LENGTH; i++)
=======
    if (PKCS1_MGF1(dbmask, emlen - mdlen, seed, mdlen, mgf1md) < 0)
        goto err;
    for (i = 0; i < emlen - mdlen; i++)
        db[i] ^= dbmask[i];

    if (PKCS1_MGF1(seedmask, mdlen, db, emlen - mdlen, mgf1md) < 0)
        goto err;
    for (i = 0; i < mdlen; i++)
>>>>>>> f083a691
        seed[i] ^= seedmask[i];

    OPENSSL_free(dbmask);
    return 1;

 err:
    OPENSSL_free(dbmask);
    return 0;
}

int RSA_padding_check_PKCS1_OAEP(unsigned char *to, int tlen,
                                 const unsigned char *from, int flen, int num,
                                 const unsigned char *param, int plen)
{
    int i, dblen, mlen = -1, one_index = 0, msg_index;
    unsigned int good, found_one_byte;
    const unsigned char *maskedseed, *maskeddb;
    /*
     * |em| is the encoded message, zero-padded to exactly |num| bytes: em =
     * Y || maskedSeed || maskedDB
     */
    unsigned char *db = NULL, *em = NULL, seed[EVP_MAX_MD_SIZE],
        phash[EVP_MAX_MD_SIZE];

    if (tlen <= 0 || flen <= 0)
        return -1;

    /*
     * |num| is the length of the modulus; |flen| is the length of the
     * encoded message. Therefore, for any |from| that was obtained by
     * decrypting a ciphertext, we must have |flen| <= |num|. Similarly,
     * num < 2 * SHA_DIGEST_LENGTH + 2 must hold for the modulus
     * irrespective of the ciphertext, see PKCS #1 v2.2, section 7.1.2.
     * This does not leak any side-channel information.
     */
    if (num < flen || num < 2 * SHA_DIGEST_LENGTH + 2)
        goto decoding_err;

    dblen = num - SHA_DIGEST_LENGTH - 1;
    db = OPENSSL_malloc(dblen);
    em = OPENSSL_malloc(num);
    if (db == NULL || em == NULL) {
        RSAerr(RSA_F_RSA_PADDING_CHECK_PKCS1_OAEP, ERR_R_MALLOC_FAILURE);
        goto cleanup;
    }

    /*
     * Always do this zero-padding copy (even when num == flen) to avoid
     * leaking that information. The copy still leaks some side-channel
     * information, but it's impossible to have a fixed  memory access
     * pattern since we can't read out of the bounds of |from|.
     *
     * TODO(emilia): Consider porting BN_bn2bin_padded from BoringSSL.
     */
    memset(em, 0, num);
    memcpy(em + num - flen, from, flen);

    /*
     * The first byte must be zero, however we must not leak if this is
     * true. See James H. Manger, "A Chosen Ciphertext  Attack on RSA
     * Optimal Asymmetric Encryption Padding (OAEP) [...]", CRYPTO 2001).
     */
    good = constant_time_is_zero(em[0]);

    maskedseed = em + 1;
    maskeddb = em + 1 + SHA_DIGEST_LENGTH;

    if (MGF1(seed, SHA_DIGEST_LENGTH, maskeddb, dblen))
        goto cleanup;
    for (i = 0; i < SHA_DIGEST_LENGTH; i++)
        seed[i] ^= maskedseed[i];

    if (MGF1(db, dblen, seed, SHA_DIGEST_LENGTH))
        goto cleanup;
    for (i = 0; i < dblen; i++)
        db[i] ^= maskeddb[i];

    if (!EVP_Digest((void *)param, plen, phash, NULL, EVP_sha1(), NULL))
        goto cleanup;

    good &=
        constant_time_is_zero(CRYPTO_memcmp(db, phash, SHA_DIGEST_LENGTH));

    found_one_byte = 0;
    for (i = SHA_DIGEST_LENGTH; i < dblen; i++) {
        /*
         * Padding consists of a number of 0-bytes, followed by a 1.
         */
        unsigned int equals1 = constant_time_eq(db[i], 1);
        unsigned int equals0 = constant_time_is_zero(db[i]);
        one_index = constant_time_select_int(~found_one_byte & equals1,
                                             i, one_index);
        found_one_byte |= equals1;
        good &= (found_one_byte | equals0);
    }

    good &= found_one_byte;

    /*
     * At this point |good| is zero unless the plaintext was valid,
     * so plaintext-awareness ensures timing side-channels are no longer a
     * concern.
     */
    if (!good)
        goto decoding_err;

    msg_index = one_index + 1;
    mlen = dblen - msg_index;

    if (tlen < mlen) {
        RSAerr(RSA_F_RSA_PADDING_CHECK_PKCS1_OAEP, RSA_R_DATA_TOO_LARGE);
        mlen = -1;
    } else {
        memcpy(to, db + msg_index, mlen);
        goto cleanup;
    }

 decoding_err:
    /*
     * To avoid chosen ciphertext attacks, the error message should not
     * reveal which kind of decoding error happened.
     */
    RSAerr(RSA_F_RSA_PADDING_CHECK_PKCS1_OAEP, RSA_R_OAEP_DECODING_ERROR);
 cleanup:
    if (db != NULL)
        OPENSSL_free(db);
    if (em != NULL)
        OPENSSL_free(em);
    return mlen;
}

int PKCS1_MGF1(unsigned char *mask, long len,
               const unsigned char *seed, long seedlen, const EVP_MD *dgst)
{
    long i, outlen = 0;
    unsigned char cnt[4];
    EVP_MD_CTX c;
    unsigned char md[EVP_MAX_MD_SIZE];
    int mdlen;
    int rv = -1;

    EVP_MD_CTX_init(&c);
    mdlen = EVP_MD_size(dgst);
    if (mdlen < 0)
        goto err;
    for (i = 0; outlen < len; i++) {
        cnt[0] = (unsigned char)((i >> 24) & 255);
        cnt[1] = (unsigned char)((i >> 16) & 255);
        cnt[2] = (unsigned char)((i >> 8)) & 255;
        cnt[3] = (unsigned char)(i & 255);
        if (!EVP_DigestInit_ex(&c, dgst, NULL)
            || !EVP_DigestUpdate(&c, seed, seedlen)
            || !EVP_DigestUpdate(&c, cnt, 4))
            goto err;
        if (outlen + mdlen <= len) {
            if (!EVP_DigestFinal_ex(&c, mask + outlen, NULL))
                goto err;
            outlen += mdlen;
        } else {
            if (!EVP_DigestFinal_ex(&c, md, NULL))
                goto err;
            memcpy(mask + outlen, md, len - outlen);
            outlen = len;
        }
    }
    rv = 0;
 err:
    EVP_MD_CTX_cleanup(&c);
    return rv;
}

static int MGF1(unsigned char *mask, long len, const unsigned char *seed,
                long seedlen)
{
    return PKCS1_MGF1(mask, len, seed, seedlen, EVP_sha1());
}
#endif<|MERGE_RESOLUTION|>--- conflicted
+++ resolved
@@ -28,39 +28,53 @@
 # include <openssl/rand.h>
 # include <openssl/sha.h>
 
-static int MGF1(unsigned char *mask, long len,
-                const unsigned char *seed, long seedlen);
-
 int RSA_padding_add_PKCS1_OAEP(unsigned char *to, int tlen,
                                const unsigned char *from, int flen,
                                const unsigned char *param, int plen)
 {
+    return RSA_padding_add_PKCS1_OAEP_mgf1(to, tlen, from, flen,
+                                           param, plen, NULL, NULL);
+}
+
+int RSA_padding_add_PKCS1_OAEP_mgf1(unsigned char *to, int tlen,
+                                    const unsigned char *from, int flen,
+                                    const unsigned char *param, int plen,
+                                    const EVP_MD *md, const EVP_MD *mgf1md)
+{
     int i, emlen = tlen - 1;
     unsigned char *db, *seed;
-    unsigned char *dbmask, seedmask[SHA_DIGEST_LENGTH];
-
-    if (flen > emlen - 2 * SHA_DIGEST_LENGTH - 1) {
-        RSAerr(RSA_F_RSA_PADDING_ADD_PKCS1_OAEP,
+    unsigned char *dbmask, seedmask[EVP_MAX_MD_SIZE];
+    int mdlen;
+
+    if (md == NULL)
+        md = EVP_sha1();
+    if (mgf1md == NULL)
+        mgf1md = md;
+
+    mdlen = EVP_MD_size(md);
+
+    if (flen > emlen - 2 * mdlen - 1) {
+        RSAerr(RSA_F_RSA_PADDING_ADD_PKCS1_OAEP_MGF1,
                RSA_R_DATA_TOO_LARGE_FOR_KEY_SIZE);
         return 0;
     }
 
-    if (emlen < 2 * SHA_DIGEST_LENGTH + 1) {
-        RSAerr(RSA_F_RSA_PADDING_ADD_PKCS1_OAEP, RSA_R_KEY_SIZE_TOO_SMALL);
+    if (emlen < 2 * mdlen + 1) {
+        RSAerr(RSA_F_RSA_PADDING_ADD_PKCS1_OAEP_MGF1,
+               RSA_R_KEY_SIZE_TOO_SMALL);
         return 0;
     }
 
     to[0] = 0;
     seed = to + 1;
-    db = to + SHA_DIGEST_LENGTH + 1;
-
-    if (!EVP_Digest((void *)param, plen, db, NULL, EVP_sha1(), NULL))
-        return 0;
-    memset(db + SHA_DIGEST_LENGTH, 0,
-           emlen - flen - 2 * SHA_DIGEST_LENGTH - 1);
-    db[emlen - flen - SHA_DIGEST_LENGTH - 1] = 0x01;
-    memcpy(db + emlen - flen - SHA_DIGEST_LENGTH, from, (unsigned int)flen);
-    if (RAND_bytes(seed, SHA_DIGEST_LENGTH) <= 0)
+    db = to + mdlen + 1;
+
+    if (!EVP_Digest((void *)param, plen, db, NULL, md, NULL))
+        return 0;
+    memset(db + mdlen, 0, emlen - flen - 2 * mdlen - 1);
+    db[emlen - flen - mdlen - 1] = 0x01;
+    memcpy(db + emlen - flen - mdlen, from, (unsigned int)flen);
+    if (RAND_bytes(seed, mdlen) <= 0)
         return 0;
 # ifdef PKCS_TESTVECT
     memcpy(seed,
@@ -68,22 +82,12 @@
            20);
 # endif
 
-    dbmask = OPENSSL_malloc(emlen - SHA_DIGEST_LENGTH);
+    dbmask = OPENSSL_malloc(emlen - mdlen);
     if (dbmask == NULL) {
-        RSAerr(RSA_F_RSA_PADDING_ADD_PKCS1_OAEP, ERR_R_MALLOC_FAILURE);
-        return 0;
-    }
-
-<<<<<<< HEAD
-    if (MGF1(dbmask, emlen - SHA_DIGEST_LENGTH, seed, SHA_DIGEST_LENGTH) < 0)
-        return 0;
-    for (i = 0; i < emlen - SHA_DIGEST_LENGTH; i++)
-        db[i] ^= dbmask[i];
-
-    if (MGF1(seedmask, SHA_DIGEST_LENGTH, db, emlen - SHA_DIGEST_LENGTH) < 0)
-        return 0;
-    for (i = 0; i < SHA_DIGEST_LENGTH; i++)
-=======
+        RSAerr(RSA_F_RSA_PADDING_ADD_PKCS1_OAEP_MGF1, ERR_R_MALLOC_FAILURE);
+        return 0;
+    }
+
     if (PKCS1_MGF1(dbmask, emlen - mdlen, seed, mdlen, mgf1md) < 0)
         goto err;
     for (i = 0; i < emlen - mdlen; i++)
@@ -92,7 +96,6 @@
     if (PKCS1_MGF1(seedmask, mdlen, db, emlen - mdlen, mgf1md) < 0)
         goto err;
     for (i = 0; i < mdlen; i++)
->>>>>>> f083a691
         seed[i] ^= seedmask[i];
 
     OPENSSL_free(dbmask);
@@ -107,6 +110,16 @@
                                  const unsigned char *from, int flen, int num,
                                  const unsigned char *param, int plen)
 {
+    return RSA_padding_check_PKCS1_OAEP_mgf1(to, tlen, from, flen, num,
+                                             param, plen, NULL, NULL);
+}
+
+int RSA_padding_check_PKCS1_OAEP_mgf1(unsigned char *to, int tlen,
+                                      const unsigned char *from, int flen,
+                                      int num, const unsigned char *param,
+                                      int plen, const EVP_MD *md,
+                                      const EVP_MD *mgf1md)
+{
     int i, dblen, mlen = -1, one_index = 0, msg_index;
     unsigned int good, found_one_byte;
     const unsigned char *maskedseed, *maskeddb;
@@ -116,26 +129,33 @@
      */
     unsigned char *db = NULL, *em = NULL, seed[EVP_MAX_MD_SIZE],
         phash[EVP_MAX_MD_SIZE];
+    int mdlen;
+
+    if (md == NULL)
+        md = EVP_sha1();
+    if (mgf1md == NULL)
+        mgf1md = md;
+
+    mdlen = EVP_MD_size(md);
 
     if (tlen <= 0 || flen <= 0)
         return -1;
-
     /*
      * |num| is the length of the modulus; |flen| is the length of the
      * encoded message. Therefore, for any |from| that was obtained by
      * decrypting a ciphertext, we must have |flen| <= |num|. Similarly,
-     * num < 2 * SHA_DIGEST_LENGTH + 2 must hold for the modulus
-     * irrespective of the ciphertext, see PKCS #1 v2.2, section 7.1.2.
+     * num < 2 * mdlen + 2 must hold for the modulus irrespective of
+     * the ciphertext, see PKCS #1 v2.2, section 7.1.2.
      * This does not leak any side-channel information.
      */
-    if (num < flen || num < 2 * SHA_DIGEST_LENGTH + 2)
+    if (num < flen || num < 2 * mdlen + 2)
         goto decoding_err;
 
-    dblen = num - SHA_DIGEST_LENGTH - 1;
+    dblen = num - mdlen - 1;
     db = OPENSSL_malloc(dblen);
     em = OPENSSL_malloc(num);
     if (db == NULL || em == NULL) {
-        RSAerr(RSA_F_RSA_PADDING_CHECK_PKCS1_OAEP, ERR_R_MALLOC_FAILURE);
+        RSAerr(RSA_F_RSA_PADDING_CHECK_PKCS1_OAEP_MGF1, ERR_R_MALLOC_FAILURE);
         goto cleanup;
     }
 
@@ -158,26 +178,25 @@
     good = constant_time_is_zero(em[0]);
 
     maskedseed = em + 1;
-    maskeddb = em + 1 + SHA_DIGEST_LENGTH;
-
-    if (MGF1(seed, SHA_DIGEST_LENGTH, maskeddb, dblen))
-        goto cleanup;
-    for (i = 0; i < SHA_DIGEST_LENGTH; i++)
+    maskeddb = em + 1 + mdlen;
+
+    if (PKCS1_MGF1(seed, mdlen, maskeddb, dblen, mgf1md))
+        goto cleanup;
+    for (i = 0; i < mdlen; i++)
         seed[i] ^= maskedseed[i];
 
-    if (MGF1(db, dblen, seed, SHA_DIGEST_LENGTH))
+    if (PKCS1_MGF1(db, dblen, seed, mdlen, mgf1md))
         goto cleanup;
     for (i = 0; i < dblen; i++)
         db[i] ^= maskeddb[i];
 
-    if (!EVP_Digest((void *)param, plen, phash, NULL, EVP_sha1(), NULL))
-        goto cleanup;
-
-    good &=
-        constant_time_is_zero(CRYPTO_memcmp(db, phash, SHA_DIGEST_LENGTH));
+    if (!EVP_Digest((void *)param, plen, phash, NULL, md, NULL))
+        goto cleanup;
+
+    good &= constant_time_is_zero(CRYPTO_memcmp(db, phash, mdlen));
 
     found_one_byte = 0;
-    for (i = SHA_DIGEST_LENGTH; i < dblen; i++) {
+    for (i = mdlen; i < dblen; i++) {
         /*
          * Padding consists of a number of 0-bytes, followed by a 1.
          */
@@ -203,7 +222,7 @@
     mlen = dblen - msg_index;
 
     if (tlen < mlen) {
-        RSAerr(RSA_F_RSA_PADDING_CHECK_PKCS1_OAEP, RSA_R_DATA_TOO_LARGE);
+        RSAerr(RSA_F_RSA_PADDING_CHECK_PKCS1_OAEP_MGF1, RSA_R_DATA_TOO_LARGE);
         mlen = -1;
     } else {
         memcpy(to, db + msg_index, mlen);
@@ -215,7 +234,8 @@
      * To avoid chosen ciphertext attacks, the error message should not
      * reveal which kind of decoding error happened.
      */
-    RSAerr(RSA_F_RSA_PADDING_CHECK_PKCS1_OAEP, RSA_R_OAEP_DECODING_ERROR);
+    RSAerr(RSA_F_RSA_PADDING_CHECK_PKCS1_OAEP_MGF1,
+           RSA_R_OAEP_DECODING_ERROR);
  cleanup:
     if (db != NULL)
         OPENSSL_free(db);
@@ -264,9 +284,4 @@
     return rv;
 }
 
-static int MGF1(unsigned char *mask, long len, const unsigned char *seed,
-                long seedlen)
-{
-    return PKCS1_MGF1(mask, len, seed, seedlen, EVP_sha1());
-}
 #endif