--- conflicted
+++ resolved
@@ -64,6 +64,7 @@
 #include <openssl/rsa.h>
 #include <openssl/bn.h>
 #include <openssl/evp.h>
+#include <openssl/x509v3.h>
 #ifndef OPENSSL_NO_CMS
 # include <openssl/cms.h>
 #endif
@@ -87,10 +88,13 @@
     const EVP_MD *md;
     /* message digest for MGF1 */
     const EVP_MD *mgf1md;
-    /* PSS/OAEP salt length */
+    /* PSS salt length */
     int saltlen;
     /* Temp buffer */
     unsigned char *tbuf;
+    /* OAEP label */
+    unsigned char *oaep_label;
+    size_t oaep_labellen;
 } RSA_PKEY_CTX;
 
 static int pkey_rsa_init(EVP_PKEY_CTX *ctx)
@@ -108,6 +112,9 @@
 
     rctx->saltlen = -2;
 
+    rctx->oaep_label = NULL;
+    rctx->oaep_labellen = 0;
+
     ctx->data = rctx;
     ctx->keygen_info = rctx->gentmp;
     ctx->keygen_info_count = 2;
@@ -130,6 +137,15 @@
     }
     dctx->pad_mode = sctx->pad_mode;
     dctx->md = sctx->md;
+    dctx->mgf1md = sctx->mgf1md;
+    if (sctx->oaep_label) {
+        if (dctx->oaep_label)
+            OPENSSL_free(dctx->oaep_label);
+        dctx->oaep_label = BUF_memdup(sctx->oaep_label, sctx->oaep_labellen);
+        if (!dctx->oaep_label)
+            return 0;
+        dctx->oaep_labellen = sctx->oaep_labellen;
+    }
     return 1;
 }
 
@@ -151,6 +167,8 @@
             BN_free(rctx->pub_exp);
         if (rctx->tbuf)
             OPENSSL_free(rctx->tbuf);
+        if (rctx->oaep_label)
+            OPENSSL_free(rctx->oaep_label);
         OPENSSL_free(rctx);
     }
 }
@@ -173,10 +191,18 @@
         rv = 0;
     if (!(rsa->meth->flags & RSA_FLAG_FIPS_METHOD) && rv)
         return -1;
-    if (rctx->md && !(rctx->md->flags & EVP_MD_FLAG_FIPS))
-        return rv;
-    if (rctx->mgf1md && !(rctx->mgf1md->flags & EVP_MD_FLAG_FIPS))
-        return rv;
+    if (rctx->md) {
+        const EVP_MD *fmd;
+        fmd = FIPS_get_digestbynid(EVP_MD_type(rctx->md));
+        if (!fmd || !(fmd->flags & EVP_MD_FLAG_FIPS))
+            return rv;
+    }
+    if (rctx->mgf1md && !(rctx->mgf1md->flags & EVP_MD_FLAG_FIPS)) {
+        const EVP_MD *fmd;
+        fmd = FIPS_get_digestbynid(EVP_MD_type(rctx->mgf1md));
+        if (!fmd || !(fmd->flags & EVP_MD_FLAG_FIPS))
+            return rv;
+    }
     return 1;
 }
 #endif
@@ -392,8 +418,21 @@
 {
     int ret;
     RSA_PKEY_CTX *rctx = ctx->data;
-    ret = RSA_public_encrypt(inlen, in, out, ctx->pkey->pkey.rsa,
-                             rctx->pad_mode);
+    if (rctx->pad_mode == RSA_PKCS1_OAEP_PADDING) {
+        int klen = RSA_size(ctx->pkey->pkey.rsa);
+        if (!setup_tbuf(rctx, ctx))
+            return -1;
+        if (!RSA_padding_add_PKCS1_OAEP_mgf1(rctx->tbuf, klen,
+                                             in, inlen,
+                                             rctx->oaep_label,
+                                             rctx->oaep_labellen,
+                                             rctx->md, rctx->mgf1md))
+            return -1;
+        ret = RSA_public_encrypt(klen, rctx->tbuf, out,
+                                 ctx->pkey->pkey.rsa, RSA_NO_PADDING);
+    } else
+        ret = RSA_public_encrypt(inlen, in, out, ctx->pkey->pkey.rsa,
+                                 rctx->pad_mode);
     if (ret < 0)
         return ret;
     *outlen = ret;
@@ -406,10 +445,6 @@
 {
     int ret;
     RSA_PKEY_CTX *rctx = ctx->data;
-<<<<<<< HEAD
-    ret = RSA_private_decrypt(inlen, in, out, ctx->pkey->pkey.rsa,
-                              rctx->pad_mode);
-=======
     if (rctx->pad_mode == RSA_PKCS1_OAEP_PADDING) {
         if (!setup_tbuf(rctx, ctx))
             return -1;
@@ -425,7 +460,6 @@
     } else
         ret = RSA_private_decrypt(inlen, in, out, ctx->pkey->pkey.rsa,
                                   rctx->pad_mode);
->>>>>>> f083a691
     if (ret < 0)
         return ret;
     *outlen = ret;
@@ -513,12 +547,21 @@
         if (p2 == NULL || !BN_is_odd((BIGNUM *)p2) || BN_is_one((BIGNUM *)p2)) {
             RSAerr(RSA_F_PKEY_RSA_CTRL, RSA_R_BAD_E_VALUE);
             return -2;
-<<<<<<< HEAD
-=======
         }
         BN_free(rctx->pub_exp);
->>>>>>> f083a691
         rctx->pub_exp = p2;
+        return 1;
+
+    case EVP_PKEY_CTRL_RSA_OAEP_MD:
+    case EVP_PKEY_CTRL_GET_RSA_OAEP_MD:
+        if (rctx->pad_mode != RSA_PKCS1_OAEP_PADDING) {
+            RSAerr(RSA_F_PKEY_RSA_CTRL, RSA_R_INVALID_PADDING_MODE);
+            return -2;
+        }
+        if (type == EVP_PKEY_CTRL_GET_RSA_OAEP_MD)
+            *(const EVP_MD **)p2 = rctx->md;
+        else
+            rctx->md = p2;
         return 1;
 
     case EVP_PKEY_CTRL_MD:
@@ -527,9 +570,14 @@
         rctx->md = p2;
         return 1;
 
+    case EVP_PKEY_CTRL_GET_MD:
+        *(const EVP_MD **)p2 = rctx->md;
+        return 1;
+
     case EVP_PKEY_CTRL_RSA_MGF1_MD:
     case EVP_PKEY_CTRL_GET_RSA_MGF1_MD:
-        if (rctx->pad_mode != RSA_PKCS1_PSS_PADDING) {
+        if (rctx->pad_mode != RSA_PKCS1_PSS_PADDING
+            && rctx->pad_mode != RSA_PKCS1_OAEP_PADDING) {
             RSAerr(RSA_F_PKEY_RSA_CTRL, RSA_R_INVALID_MGF1_MD);
             return -2;
         }
@@ -542,6 +590,30 @@
             rctx->mgf1md = p2;
         return 1;
 
+    case EVP_PKEY_CTRL_RSA_OAEP_LABEL:
+        if (rctx->pad_mode != RSA_PKCS1_OAEP_PADDING) {
+            RSAerr(RSA_F_PKEY_RSA_CTRL, RSA_R_INVALID_PADDING_MODE);
+            return -2;
+        }
+        if (rctx->oaep_label)
+            OPENSSL_free(rctx->oaep_label);
+        if (p2 && p1 > 0) {
+            rctx->oaep_label = p2;
+            rctx->oaep_labellen = p1;
+        } else {
+            rctx->oaep_label = NULL;
+            rctx->oaep_labellen = 0;
+        }
+        return 1;
+
+    case EVP_PKEY_CTRL_GET_RSA_OAEP_LABEL:
+        if (rctx->pad_mode != RSA_PKCS1_OAEP_PADDING) {
+            RSAerr(RSA_F_PKEY_RSA_CTRL, RSA_R_INVALID_PADDING_MODE);
+            return -2;
+        }
+        *(unsigned char **)p2 = rctx->oaep_label;
+        return rctx->oaep_labellen;
+
     case EVP_PKEY_CTRL_DIGESTINIT:
     case EVP_PKEY_CTRL_PKCS7_ENCRYPT:
     case EVP_PKEY_CTRL_PKCS7_DECRYPT:
@@ -549,16 +621,6 @@
         return 1;
 #ifndef OPENSSL_NO_CMS
     case EVP_PKEY_CTRL_CMS_DECRYPT:
-        {
-            X509_ALGOR *alg = NULL;
-            ASN1_OBJECT *encalg = NULL;
-            if (p2)
-                CMS_RecipientInfo_ktri_get0_algs(p2, NULL, NULL, &alg);
-            if (alg)
-                X509_ALGOR_get0(&encalg, NULL, NULL, alg);
-            if (encalg && OBJ_obj2nid(encalg) == NID_rsaesOaep)
-                rctx->pad_mode = RSA_PKCS1_OAEP_PADDING;
-        }
     case EVP_PKEY_CTRL_CMS_ENCRYPT:
     case EVP_PKEY_CTRL_CMS_SIGN:
         return 1;
@@ -627,6 +689,36 @@
         return ret;
     }
 
+    if (!strcmp(type, "rsa_mgf1_md")) {
+        const EVP_MD *md;
+        if (!(md = EVP_get_digestbyname(value))) {
+            RSAerr(RSA_F_PKEY_RSA_CTRL_STR, RSA_R_INVALID_DIGEST);
+            return 0;
+        }
+        return EVP_PKEY_CTX_set_rsa_mgf1_md(ctx, md);
+    }
+
+    if (!strcmp(type, "rsa_oaep_md")) {
+        const EVP_MD *md;
+        if (!(md = EVP_get_digestbyname(value))) {
+            RSAerr(RSA_F_PKEY_RSA_CTRL_STR, RSA_R_INVALID_DIGEST);
+            return 0;
+        }
+        return EVP_PKEY_CTX_set_rsa_oaep_md(ctx, md);
+    }
+    if (!strcmp(type, "rsa_oaep_label")) {
+        unsigned char *lab;
+        long lablen;
+        int ret;
+        lab = string_to_hex(value, &lablen);
+        if (!lab)
+            return 0;
+        ret = EVP_PKEY_CTX_set0_rsa_oaep_label(ctx, lab, lablen);
+        if (ret <= 0)
+            OPENSSL_free(lab);
+        return ret;
+    }
+
     return -2;
 }
 
