--- conflicted
+++ resolved
@@ -68,8 +68,6 @@
 #endif
 #include "asn1_locl.h"
 
-<<<<<<< HEAD
-=======
 #ifndef OPENSSL_NO_CMS
 static int rsa_cms_sign(CMS_SignerInfo *si);
 static int rsa_cms_verify(CMS_SignerInfo *si);
@@ -77,7 +75,6 @@
 static int rsa_cms_encrypt(CMS_RecipientInfo *ri);
 #endif
 
->>>>>>> f083a691
 static int rsa_pub_encode(X509_PUBKEY *pk, const EVP_PKEY *pkey)
 {
     unsigned char *penc = NULL;
@@ -268,6 +265,23 @@
     return do_rsa_print(bp, pkey->pkey.rsa, indent, 1);
 }
 
+/* Given an MGF1 Algorithm ID decode to an Algorithm Identifier */
+static X509_ALGOR *rsa_mgf1_decode(X509_ALGOR *alg)
+{
+    const unsigned char *p;
+    int plen;
+    if (alg == NULL || alg->parameter == NULL)
+        return NULL;
+    if (OBJ_obj2nid(alg->algorithm) != NID_mgf1)
+        return NULL;
+    if (alg->parameter->type != V_ASN1_SEQUENCE)
+        return NULL;
+
+    p = alg->parameter->value.sequence->data;
+    plen = alg->parameter->value.sequence->length;
+    return d2i_X509_ALGOR(NULL, &p, plen);
+}
+
 static RSA_PSS_PARAMS *rsa_pss_decode(const X509_ALGOR *alg,
                                       X509_ALGOR **pmaskHash)
 {
@@ -286,15 +300,7 @@
     if (!pss)
         return NULL;
 
-    if (pss->maskGenAlgorithm) {
-        ASN1_TYPE *param = pss->maskGenAlgorithm->parameter;
-        if (OBJ_obj2nid(pss->maskGenAlgorithm->algorithm) == NID_mgf1
-            && param && param->type == V_ASN1_SEQUENCE) {
-            p = param->value.sequence->data;
-            plen = param->value.sequence->length;
-            *pmaskHash = d2i_X509_ALGOR(NULL, &p, plen);
-        }
-    }
+    *pmaskHash = rsa_mgf1_decode(pss->maskGenAlgorithm);
 
     return pss;
 }
@@ -411,17 +417,25 @@
 #ifndef OPENSSL_NO_CMS
     case ASN1_PKEY_CTRL_CMS_SIGN:
         if (arg1 == 0)
-            CMS_SignerInfo_get0_algs(arg2, NULL, NULL, NULL, &alg);
+            return rsa_cms_sign(arg2);
+        else if (arg1 == 1)
+            return rsa_cms_verify(arg2);
         break;
 
     case ASN1_PKEY_CTRL_CMS_ENVELOPE:
         if (arg1 == 0)
-            CMS_RecipientInfo_ktri_get0_algs(arg2, NULL, NULL, &alg);
+            return rsa_cms_encrypt(arg2);
+        else if (arg1 == 1)
+            return rsa_cms_decrypt(arg2);
         break;
+
+    case ASN1_PKEY_CTRL_CMS_RI_TYPE:
+        *(int *)arg2 = CMS_RECIPINFO_TRANS;
+        return 1;
 #endif
 
     case ASN1_PKEY_CTRL_DEFAULT_MD_NID:
-        *(int *)arg2 = NID_sha1;
+        *(int *)arg2 = NID_sha256;
         return 1;
 
     default:
@@ -436,59 +450,166 @@
 
 }
 
+/* allocate and set algorithm ID from EVP_MD, default SHA1 */
+static int rsa_md_to_algor(X509_ALGOR **palg, const EVP_MD *md)
+{
+    if (EVP_MD_type(md) == NID_sha1)
+        return 1;
+    *palg = X509_ALGOR_new();
+    if (!*palg)
+        return 0;
+    X509_ALGOR_set_md(*palg, md);
+    return 1;
+}
+
+/* Allocate and set MGF1 algorithm ID from EVP_MD */
+static int rsa_md_to_mgf1(X509_ALGOR **palg, const EVP_MD *mgf1md)
+{
+    X509_ALGOR *algtmp = NULL;
+    ASN1_STRING *stmp = NULL;
+    *palg = NULL;
+    if (EVP_MD_type(mgf1md) == NID_sha1)
+        return 1;
+    /* need to embed algorithm ID inside another */
+    if (!rsa_md_to_algor(&algtmp, mgf1md))
+        goto err;
+    if (!ASN1_item_pack(algtmp, ASN1_ITEM_rptr(X509_ALGOR), &stmp))
+         goto err;
+    *palg = X509_ALGOR_new();
+    if (!*palg)
+        goto err;
+    X509_ALGOR_set0(*palg, OBJ_nid2obj(NID_mgf1), V_ASN1_SEQUENCE, stmp);
+    stmp = NULL;
+ err:
+    if (stmp)
+        ASN1_STRING_free(stmp);
+    if (algtmp)
+        X509_ALGOR_free(algtmp);
+    if (*palg)
+        return 1;
+    return 0;
+}
+
+/* convert algorithm ID to EVP_MD, default SHA1 */
+static const EVP_MD *rsa_algor_to_md(X509_ALGOR *alg)
+{
+    const EVP_MD *md;
+    if (!alg)
+        return EVP_sha1();
+    md = EVP_get_digestbyobj(alg->algorithm);
+    if (md == NULL)
+        RSAerr(RSA_F_RSA_ALGOR_TO_MD, RSA_R_UNKNOWN_DIGEST);
+    return md;
+}
+
+/* convert MGF1 algorithm ID to EVP_MD, default SHA1 */
+static const EVP_MD *rsa_mgf1_to_md(X509_ALGOR *alg, X509_ALGOR *maskHash)
+{
+    const EVP_MD *md;
+    if (!alg)
+        return EVP_sha1();
+    /* Check mask and lookup mask hash algorithm */
+    if (OBJ_obj2nid(alg->algorithm) != NID_mgf1) {
+        RSAerr(RSA_F_RSA_MGF1_TO_MD, RSA_R_UNSUPPORTED_MASK_ALGORITHM);
+        return NULL;
+    }
+    if (!maskHash) {
+        RSAerr(RSA_F_RSA_MGF1_TO_MD, RSA_R_UNSUPPORTED_MASK_PARAMETER);
+        return NULL;
+    }
+    md = EVP_get_digestbyobj(maskHash->algorithm);
+    if (md == NULL) {
+        RSAerr(RSA_F_RSA_MGF1_TO_MD, RSA_R_UNKNOWN_MASK_DIGEST);
+        return NULL;
+    }
+    return md;
+}
+
 /*
- * Customised RSA item verification routine. This is called when a signature
- * is encountered requiring special handling. We currently only handle PSS.
+ * Convert EVP_PKEY_CTX is PSS mode into corresponding algorithm parameter,
+ * suitable for setting an AlgorithmIdentifier.
  */
 
-static int rsa_item_verify(EVP_MD_CTX *ctx, const ASN1_ITEM *it, void *asn,
-                           X509_ALGOR *sigalg, ASN1_BIT_STRING *sig,
-                           EVP_PKEY *pkey)
+static ASN1_STRING *rsa_ctx_to_pss(EVP_PKEY_CTX *pkctx)
+{
+    const EVP_MD *sigmd, *mgf1md;
+    RSA_PSS_PARAMS *pss = NULL;
+    ASN1_STRING *os = NULL;
+    EVP_PKEY *pk = EVP_PKEY_CTX_get0_pkey(pkctx);
+    int saltlen, rv = 0;
+    if (EVP_PKEY_CTX_get_signature_md(pkctx, &sigmd) <= 0)
+        goto err;
+    if (EVP_PKEY_CTX_get_rsa_mgf1_md(pkctx, &mgf1md) <= 0)
+        goto err;
+    if (!EVP_PKEY_CTX_get_rsa_pss_saltlen(pkctx, &saltlen))
+        goto err;
+    if (saltlen == -1)
+        saltlen = EVP_MD_size(sigmd);
+    else if (saltlen == -2) {
+        saltlen = EVP_PKEY_size(pk) - EVP_MD_size(sigmd) - 2;
+        if (((EVP_PKEY_bits(pk) - 1) & 0x7) == 0)
+            saltlen--;
+    }
+    pss = RSA_PSS_PARAMS_new();
+    if (!pss)
+        goto err;
+    if (saltlen != 20) {
+        pss->saltLength = ASN1_INTEGER_new();
+        if (!pss->saltLength)
+            goto err;
+        if (!ASN1_INTEGER_set(pss->saltLength, saltlen))
+            goto err;
+    }
+    if (!rsa_md_to_algor(&pss->hashAlgorithm, sigmd))
+        goto err;
+    if (!rsa_md_to_mgf1(&pss->maskGenAlgorithm, mgf1md))
+        goto err;
+    /* Finally create string with pss parameter encoding. */
+    if (!ASN1_item_pack(pss, ASN1_ITEM_rptr(RSA_PSS_PARAMS), &os))
+         goto err;
+    rv = 1;
+ err:
+    if (pss)
+        RSA_PSS_PARAMS_free(pss);
+    if (rv)
+        return os;
+    if (os)
+        ASN1_STRING_free(os);
+    return NULL;
+}
+
+/*
+ * From PSS AlgorithmIdentifier set public key parameters. If pkey isn't NULL
+ * then the EVP_MD_CTX is setup and initalised. If it is NULL parameters are
+ * passed to pkctx instead.
+ */
+
+static int rsa_pss_to_ctx(EVP_MD_CTX *ctx, EVP_PKEY_CTX *pkctx,
+                          X509_ALGOR *sigalg, EVP_PKEY *pkey)
 {
     int rv = -1;
     int saltlen;
     const EVP_MD *mgf1md = NULL, *md = NULL;
     RSA_PSS_PARAMS *pss;
     X509_ALGOR *maskHash;
-    EVP_PKEY_CTX *pkctx;
     /* Sanity check: make sure it is PSS */
     if (OBJ_obj2nid(sigalg->algorithm) != NID_rsassaPss) {
-        RSAerr(RSA_F_RSA_ITEM_VERIFY, RSA_R_UNSUPPORTED_SIGNATURE_TYPE);
+        RSAerr(RSA_F_RSA_PSS_TO_CTX, RSA_R_UNSUPPORTED_SIGNATURE_TYPE);
         return -1;
     }
     /* Decode PSS parameters */
     pss = rsa_pss_decode(sigalg, &maskHash);
 
     if (pss == NULL) {
-        RSAerr(RSA_F_RSA_ITEM_VERIFY, RSA_R_INVALID_PSS_PARAMETERS);
-        goto err;
-    }
-    /* Check mask and lookup mask hash algorithm */
-    if (pss->maskGenAlgorithm) {
-        if (OBJ_obj2nid(pss->maskGenAlgorithm->algorithm) != NID_mgf1) {
-            RSAerr(RSA_F_RSA_ITEM_VERIFY, RSA_R_UNSUPPORTED_MASK_ALGORITHM);
-            goto err;
-        }
-        if (!maskHash) {
-            RSAerr(RSA_F_RSA_ITEM_VERIFY, RSA_R_UNSUPPORTED_MASK_PARAMETER);
-            goto err;
-        }
-        mgf1md = EVP_get_digestbyobj(maskHash->algorithm);
-        if (mgf1md == NULL) {
-            RSAerr(RSA_F_RSA_ITEM_VERIFY, RSA_R_UNKNOWN_MASK_DIGEST);
-            goto err;
-        }
-    } else
-        mgf1md = EVP_sha1();
-
-    if (pss->hashAlgorithm) {
-        md = EVP_get_digestbyobj(pss->hashAlgorithm->algorithm);
-        if (md == NULL) {
-            RSAerr(RSA_F_RSA_ITEM_VERIFY, RSA_R_UNKNOWN_PSS_DIGEST);
-            goto err;
-        }
-    } else
-        md = EVP_sha1();
+        RSAerr(RSA_F_RSA_PSS_TO_CTX, RSA_R_INVALID_PSS_PARAMETERS);
+        goto err;
+    }
+    mgf1md = rsa_mgf1_to_md(pss->maskGenAlgorithm, maskHash);
+    if (!mgf1md)
+        goto err;
+    md = rsa_algor_to_md(pss->hashAlgorithm);
+    if (!md)
+        goto err;
 
     if (pss->saltLength) {
         saltlen = ASN1_INTEGER_get(pss->saltLength);
@@ -498,7 +619,7 @@
          * routines will trap other invalid values anyway.
          */
         if (saltlen < 0) {
-            RSAerr(RSA_F_RSA_ITEM_VERIFY, RSA_R_INVALID_SALT_LENGTH);
+            RSAerr(RSA_F_RSA_PSS_TO_CTX, RSA_R_INVALID_SALT_LENGTH);
             goto err;
         }
     } else
@@ -509,14 +630,24 @@
      * PKCS#1 says we should reject any other value anyway.
      */
     if (pss->trailerField && ASN1_INTEGER_get(pss->trailerField) != 1) {
-        RSAerr(RSA_F_RSA_ITEM_VERIFY, RSA_R_INVALID_TRAILER);
+        RSAerr(RSA_F_RSA_PSS_TO_CTX, RSA_R_INVALID_TRAILER);
         goto err;
     }
 
     /* We have all parameters now set up context */
 
-    if (!EVP_DigestVerifyInit(ctx, &pkctx, md, NULL, pkey))
-        goto err;
+    if (pkey) {
+        if (!EVP_DigestVerifyInit(ctx, &pkctx, md, NULL, pkey))
+            goto err;
+    } else {
+        const EVP_MD *checkmd;
+        if (EVP_PKEY_CTX_get_signature_md(pkctx, &checkmd) <= 0)
+            goto err;
+        if (EVP_MD_type(md) != EVP_MD_type(checkmd)) {
+            RSAerr(RSA_F_RSA_PSS_TO_CTX, RSA_R_DIGEST_DOES_NOT_MATCH);
+            goto err;
+        }
+    }
 
     if (EVP_PKEY_CTX_set_rsa_padding(pkctx, RSA_PKCS1_PSS_PADDING) <= 0)
         goto err;
@@ -527,7 +658,7 @@
     if (EVP_PKEY_CTX_set_rsa_mgf1_md(pkctx, mgf1md) <= 0)
         goto err;
     /* Carry on */
-    rv = 2;
+    rv = 1;
 
  err:
     RSA_PSS_PARAMS_free(pss);
@@ -536,8 +667,6 @@
     return rv;
 }
 
-<<<<<<< HEAD
-=======
 #ifndef OPENSSL_NO_CMS
 static int rsa_cms_verify(CMS_SignerInfo *si)
 {
@@ -607,7 +736,6 @@
 }
 #endif
 
->>>>>>> f083a691
 static int rsa_item_sign(EVP_MD_CTX *ctx, const ASN1_ITEM *it, void *asn,
                          X509_ALGOR *alg1, X509_ALGOR *alg2,
                          ASN1_BIT_STRING *sig)
@@ -619,69 +747,22 @@
     if (pad_mode == RSA_PKCS1_PADDING)
         return 2;
     if (pad_mode == RSA_PKCS1_PSS_PADDING) {
-        const EVP_MD *sigmd, *mgf1md;
-        RSA_PSS_PARAMS *pss = NULL;
-        X509_ALGOR *mgf1alg = NULL;
-        ASN1_STRING *os1 = NULL, *os2 = NULL;
-        EVP_PKEY *pk = EVP_PKEY_CTX_get0_pkey(pkctx);
-        int saltlen, rv = 0;
-        sigmd = EVP_MD_CTX_md(ctx);
-        if (EVP_PKEY_CTX_get_rsa_mgf1_md(pkctx, &mgf1md) <= 0)
-            goto err;
-        if (!EVP_PKEY_CTX_get_rsa_pss_saltlen(pkctx, &saltlen))
-            goto err;
-        if (saltlen == -1)
-            saltlen = EVP_MD_size(sigmd);
-        else if (saltlen == -2) {
-            saltlen = EVP_PKEY_size(pk) - EVP_MD_size(sigmd) - 2;
-            if (((EVP_PKEY_bits(pk) - 1) & 0x7) == 0)
-                saltlen--;
-        }
-        pss = RSA_PSS_PARAMS_new();
-        if (!pss)
-            goto err;
-        if (saltlen != 20) {
-            pss->saltLength = ASN1_INTEGER_new();
-            if (!pss->saltLength)
-                goto err;
-            if (!ASN1_INTEGER_set(pss->saltLength, saltlen))
-                goto err;
-        }
-        if (EVP_MD_type(sigmd) != NID_sha1) {
-            pss->hashAlgorithm = X509_ALGOR_new();
-            if (!pss->hashAlgorithm)
-                goto err;
-            X509_ALGOR_set_md(pss->hashAlgorithm, sigmd);
-        }
-        if (EVP_MD_type(mgf1md) != NID_sha1) {
-            ASN1_STRING *stmp = NULL;
-            /* need to embed algorithm ID inside another */
-            mgf1alg = X509_ALGOR_new();
-            X509_ALGOR_set_md(mgf1alg, mgf1md);
-            if (!ASN1_item_pack(mgf1alg, ASN1_ITEM_rptr(X509_ALGOR), &stmp))
-                 goto err;
-            pss->maskGenAlgorithm = X509_ALGOR_new();
-            if (!pss->maskGenAlgorithm)
-                goto err;
-            X509_ALGOR_set0(pss->maskGenAlgorithm,
-                            OBJ_nid2obj(NID_mgf1), V_ASN1_SEQUENCE, stmp);
-        }
-        /* Finally create string with pss parameter encoding. */
-        if (!ASN1_item_pack(pss, ASN1_ITEM_rptr(RSA_PSS_PARAMS), &os1))
-             goto err;
+        ASN1_STRING *os1 = NULL;
+        os1 = rsa_ctx_to_pss(pkctx);
+        if (!os1)
+            return 0;
+        /* Duplicate parameters if we have to */
         if (alg2) {
-            os2 = ASN1_STRING_dup(os1);
-            if (!os2)
-                goto err;
+            ASN1_STRING *os2 = ASN1_STRING_dup(os1);
+            if (!os2) {
+                ASN1_STRING_free(os1);
+                return 0;
+            }
             X509_ALGOR_set0(alg2, OBJ_nid2obj(NID_rsassaPss),
                             V_ASN1_SEQUENCE, os2);
         }
         X509_ALGOR_set0(alg1, OBJ_nid2obj(NID_rsassaPss),
                         V_ASN1_SEQUENCE, os1);
-<<<<<<< HEAD
-        os1 = os2 = NULL;
-        rv = 3;
-=======
         return 3;
     }
     return 2;
@@ -777,18 +858,74 @@
     /* Carry on */
     rv = 1;
 
->>>>>>> f083a691
  err:
-        if (mgf1alg)
-            X509_ALGOR_free(mgf1alg);
-        if (pss)
-            RSA_PSS_PARAMS_free(pss);
-        if (os1)
-            ASN1_STRING_free(os1);
-        return rv;
-
-    }
-    return 2;
+    RSA_OAEP_PARAMS_free(oaep);
+    if (maskHash)
+        X509_ALGOR_free(maskHash);
+    return rv;
+}
+
+static int rsa_cms_encrypt(CMS_RecipientInfo *ri)
+{
+    const EVP_MD *md, *mgf1md;
+    RSA_OAEP_PARAMS *oaep = NULL;
+    ASN1_STRING *os = NULL;
+    X509_ALGOR *alg;
+    EVP_PKEY_CTX *pkctx = CMS_RecipientInfo_get0_pkey_ctx(ri);
+    int pad_mode = RSA_PKCS1_PADDING, rv = 0, labellen;
+    unsigned char *label;
+    CMS_RecipientInfo_ktri_get0_algs(ri, NULL, NULL, &alg);
+    if (pkctx) {
+        if (EVP_PKEY_CTX_get_rsa_padding(pkctx, &pad_mode) <= 0)
+            return 0;
+    }
+    if (pad_mode == RSA_PKCS1_PADDING) {
+        X509_ALGOR_set0(alg, OBJ_nid2obj(NID_rsaEncryption), V_ASN1_NULL, 0);
+        return 1;
+    }
+    /* Not supported */
+    if (pad_mode != RSA_PKCS1_OAEP_PADDING)
+        return 0;
+    if (EVP_PKEY_CTX_get_rsa_oaep_md(pkctx, &md) <= 0)
+        goto err;
+    if (EVP_PKEY_CTX_get_rsa_mgf1_md(pkctx, &mgf1md) <= 0)
+        goto err;
+    labellen = EVP_PKEY_CTX_get0_rsa_oaep_label(pkctx, &label);
+    if (labellen < 0)
+        goto err;
+    oaep = RSA_OAEP_PARAMS_new();
+    if (!oaep)
+        goto err;
+    if (!rsa_md_to_algor(&oaep->hashFunc, md))
+        goto err;
+    if (!rsa_md_to_mgf1(&oaep->maskGenFunc, mgf1md))
+        goto err;
+    if (labellen > 0) {
+        ASN1_OCTET_STRING *los = ASN1_OCTET_STRING_new();
+        oaep->pSourceFunc = X509_ALGOR_new();
+        if (!oaep->pSourceFunc)
+            goto err;
+        if (!los)
+            goto err;
+        if (!ASN1_OCTET_STRING_set(los, label, labellen)) {
+            ASN1_OCTET_STRING_free(los);
+            goto err;
+        }
+        X509_ALGOR_set0(oaep->pSourceFunc, OBJ_nid2obj(NID_pSpecified),
+                        V_ASN1_OCTET_STRING, los);
+    }
+    /* create string with pss parameter encoding. */
+    if (!ASN1_item_pack(oaep, ASN1_ITEM_rptr(RSA_OAEP_PARAMS), &os))
+         goto err;
+    X509_ALGOR_set0(alg, OBJ_nid2obj(NID_rsaesOaep), V_ASN1_SEQUENCE, os);
+    os = NULL;
+    rv = 1;
+ err:
+    if (oaep)
+        RSA_OAEP_PARAMS_free(oaep);
+    if (os)
+        ASN1_STRING_free(os);
+    return rv;
 }
 #endif
 
