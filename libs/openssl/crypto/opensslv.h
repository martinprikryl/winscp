--- conflicted
+++ resolved
@@ -30,19 +30,11 @@
  * (Prior to 0.9.5a beta1, a different scheme was used: MMNNFFRBB for
  *  major minor fix final patch/beta)
  */
-<<<<<<< HEAD
-# define OPENSSL_VERSION_NUMBER  0x1000114fL
-# ifdef OPENSSL_FIPS
-#  define OPENSSL_VERSION_TEXT    "OpenSSL 1.0.1t-fips  3 May 2016"
-# else
-#  define OPENSSL_VERSION_TEXT    "OpenSSL 1.0.1t  3 May 2016"
-=======
 # define OPENSSL_VERSION_NUMBER  0x100020cfL
 # ifdef OPENSSL_FIPS
 #  define OPENSSL_VERSION_TEXT    "OpenSSL 1.0.2l-fips  25 May 2017"
 # else
 #  define OPENSSL_VERSION_TEXT    "OpenSSL 1.0.2l  25 May 2017"
->>>>>>> f083a691
 # endif
 # define OPENSSL_VERSION_PTEXT   " part of " OPENSSL_VERSION_TEXT
 
