--- conflicted
+++ resolved
@@ -109,10 +109,6 @@
     md_type_nid = EVP_MD_type(md_type);
     if (md_size < 0)
         return 0;
-<<<<<<< HEAD
-    if (!PKCS12_key_gen(pass, passlen, salt, saltlen, PKCS12_MAC_ID, iter,
-                        md_size, key, md_type)) {
-=======
     if ((md_type_nid == NID_id_GostR3411_94
          || md_type_nid == NID_id_GostR3411_2012_256
          || md_type_nid == NID_id_GostR3411_2012_512)
@@ -126,7 +122,6 @@
     } else
         if (!(*pkcs12_key_gen)(pass, passlen, salt, saltlen, PKCS12_MAC_ID,
                                iter, md_size, key, md_type)) {
->>>>>>> 34f444ba
         PKCS12err(PKCS12_F_PKCS12_GEN_MAC, PKCS12_R_KEY_GEN_ERROR);
         goto err;
     }
