/*
                            __  __            _
                         ___\ \/ /_ __   __ _| |_
                        / _ \\  /| '_ \ / _` | __|
                       |  __//  \| |_) | (_| | |_
                        \___/_/\_\ .__/ \__,_|\__|
                                 |_| XML parser

   Copyright (c) 1997-2000 Thai Open Source Software Center Ltd
   Copyright (c) 2000-2017 Expat development team
   Licensed under the MIT license:

   Permission is  hereby granted,  free of charge,  to any  person obtaining
   a  copy  of  this  software   and  associated  documentation  files  (the
   "Software"),  to  deal in  the  Software  without restriction,  including
   without  limitation the  rights  to use,  copy,  modify, merge,  publish,
   distribute, sublicense, and/or sell copies of the Software, and to permit
   persons  to whom  the Software  is  furnished to  do so,  subject to  the
   following conditions:

   The above copyright  notice and this permission notice  shall be included
   in all copies or substantial portions of the Software.

   THE  SOFTWARE  IS  PROVIDED  "AS  IS",  WITHOUT  WARRANTY  OF  ANY  KIND,
   EXPRESS  OR IMPLIED,  INCLUDING  BUT  NOT LIMITED  TO  THE WARRANTIES  OF
   MERCHANTABILITY, FITNESS FOR A PARTICULAR PURPOSE AND NONINFRINGEMENT. IN
   NO EVENT SHALL THE AUTHORS OR  COPYRIGHT HOLDERS BE LIABLE FOR ANY CLAIM,
   DAMAGES OR  OTHER LIABILITY, WHETHER  IN AN  ACTION OF CONTRACT,  TORT OR
   OTHERWISE, ARISING FROM, OUT OF OR IN CONNECTION WITH THE SOFTWARE OR THE
   USE OR OTHER DEALINGS IN THE SOFTWARE.
*/

#include <stddef.h>
#include <string.h> /* memcpy */

#if defined(_MSC_VER) && (_MSC_VER <= 1700)
/* for vs2012/11.0/1700 and earlier Visual Studio compilers */
#  define bool int
#  define false 0
#  define true 1
#else
#  include <stdbool.h>
#endif

#ifdef _WIN32
#  include "winconfig.h"
#else
#  ifdef HAVE_EXPAT_CONFIG_H
#    include <expat_config.h>
#  endif
#endif /* ndef _WIN32 */

#include "expat_external.h"
#include "internal.h"
#include "xmltok.h"
#include "nametab.h"

#ifdef XML_DTD
#  define IGNORE_SECTION_TOK_VTABLE , PREFIX(ignoreSectionTok)
#else
#  define IGNORE_SECTION_TOK_VTABLE /* as nothing */
#endif

#define VTABLE1                                                                \
  {PREFIX(prologTok), PREFIX(contentTok),                                      \
   PREFIX(cdataSectionTok) IGNORE_SECTION_TOK_VTABLE},                         \
      {PREFIX(attributeValueTok), PREFIX(entityValueTok)},                     \
      PREFIX(nameMatchesAscii), PREFIX(nameLength), PREFIX(skipS),             \
      PREFIX(getAtts), PREFIX(charRefNumber), PREFIX(predefinedEntityName),    \
      PREFIX(updatePosition), PREFIX(isPublicId)

#define VTABLE VTABLE1, PREFIX(toUtf8), PREFIX(toUtf16)

#define UCS2_GET_NAMING(pages, hi, lo)                                         \
  (namingBitmap[(pages[hi] << 3) + ((lo) >> 5)] & (1u << ((lo)&0x1F)))

/* A 2 byte UTF-8 representation splits the characters 11 bits between
   the bottom 5 and 6 bits of the bytes.  We need 8 bits to index into
   pages, 3 bits to add to that index and 5 bits to generate the mask.
*/
#define UTF8_GET_NAMING2(pages, byte)                                          \
  (namingBitmap[((pages)[(((byte)[0]) >> 2) & 7] << 3)                         \
                + ((((byte)[0]) & 3) << 1) + ((((byte)[1]) >> 5) & 1)]         \
   & (1u << (((byte)[1]) & 0x1F)))

/* A 3 byte UTF-8 representation splits the characters 16 bits between
   the bottom 4, 6 and 6 bits of the bytes.  We need 8 bits to index
   into pages, 3 bits to add to that index and 5 bits to generate the
   mask.
*/
#define UTF8_GET_NAMING3(pages, byte)                                          \
  (namingBitmap                                                                \
       [((pages)[((((byte)[0]) & 0xF) << 4) + ((((byte)[1]) >> 2) & 0xF)]      \
         << 3)                                                                 \
        + ((((byte)[1]) & 3) << 1) + ((((byte)[2]) >> 5) & 1)]                 \
   & (1u << (((byte)[2]) & 0x1F)))

#define UTF8_GET_NAMING(pages, p, n)                                           \
  ((n) == 2                                                                    \
       ? UTF8_GET_NAMING2(pages, (const unsigned char *)(p))                   \
       : ((n) == 3 ? UTF8_GET_NAMING3(pages, (const unsigned char *)(p)) : 0))

/* Detection of invalid UTF-8 sequences is based on Table 3.1B
   of Unicode 3.2: http://www.unicode.org/unicode/reports/tr28/
   with the additional restriction of not allowing the Unicode
   code points 0xFFFF and 0xFFFE (sequences EF,BF,BF and EF,BF,BE).
   Implementation details:
     (A & 0x80) == 0     means A < 0x80
   and
     (A & 0xC0) == 0xC0  means A > 0xBF
*/

#define UTF8_INVALID2(p)                                                       \
  ((*p) < 0xC2 || ((p)[1] & 0x80) == 0 || ((p)[1] & 0xC0) == 0xC0)

#define UTF8_INVALID3(p)                                                       \
  (((p)[2] & 0x80) == 0                                                        \
   || ((*p) == 0xEF && (p)[1] == 0xBF ? (p)[2] > 0xBD                          \
                                      : ((p)[2] & 0xC0) == 0xC0)               \
   || ((*p) == 0xE0                                                            \
           ? (p)[1] < 0xA0 || ((p)[1] & 0xC0) == 0xC0                          \
           : ((p)[1] & 0x80) == 0                                              \
                 || ((*p) == 0xED ? (p)[1] > 0x9F : ((p)[1] & 0xC0) == 0xC0)))

#define UTF8_INVALID4(p)                                                       \
  (((p)[3] & 0x80) == 0 || ((p)[3] & 0xC0) == 0xC0 || ((p)[2] & 0x80) == 0     \
   || ((p)[2] & 0xC0) == 0xC0                                                  \
   || ((*p) == 0xF0                                                            \
           ? (p)[1] < 0x90 || ((p)[1] & 0xC0) == 0xC0                          \
           : ((p)[1] & 0x80) == 0                                              \
                 || ((*p) == 0xF4 ? (p)[1] > 0x8F : ((p)[1] & 0xC0) == 0xC0)))

static int PTRFASTCALL
isNever(const ENCODING *enc, const char *p) {
  UNUSED_P(enc);
  UNUSED_P(p);
  return 0;
}

static int PTRFASTCALL
utf8_isName2(const ENCODING *enc, const char *p) {
  UNUSED_P(enc);
  return UTF8_GET_NAMING2(namePages, (const unsigned char *)p);
}

static int PTRFASTCALL
utf8_isName3(const ENCODING *enc, const char *p) {
  UNUSED_P(enc);
  return UTF8_GET_NAMING3(namePages, (const unsigned char *)p);
}

#define utf8_isName4 isNever

static int PTRFASTCALL
utf8_isNmstrt2(const ENCODING *enc, const char *p) {
  UNUSED_P(enc);
  return UTF8_GET_NAMING2(nmstrtPages, (const unsigned char *)p);
}

static int PTRFASTCALL
utf8_isNmstrt3(const ENCODING *enc, const char *p) {
  UNUSED_P(enc);
  return UTF8_GET_NAMING3(nmstrtPages, (const unsigned char *)p);
}

#define utf8_isNmstrt4 isNever

static int PTRFASTCALL
utf8_isInvalid2(const ENCODING *enc, const char *p) {
  UNUSED_P(enc);
  return UTF8_INVALID2((const unsigned char *)p);
}

static int PTRFASTCALL
utf8_isInvalid3(const ENCODING *enc, const char *p) {
  UNUSED_P(enc);
  return UTF8_INVALID3((const unsigned char *)p);
}

static int PTRFASTCALL
utf8_isInvalid4(const ENCODING *enc, const char *p) {
  UNUSED_P(enc);
  return UTF8_INVALID4((const unsigned char *)p);
}

struct normal_encoding {
  ENCODING enc;
  unsigned char type[256];
#ifdef XML_MIN_SIZE
  int(PTRFASTCALL *byteType)(const ENCODING *, const char *);
  int(PTRFASTCALL *isNameMin)(const ENCODING *, const char *);
  int(PTRFASTCALL *isNmstrtMin)(const ENCODING *, const char *);
  int(PTRFASTCALL *byteToAscii)(const ENCODING *, const char *);
  int(PTRCALL *charMatches)(const ENCODING *, const char *, int);
#endif /* XML_MIN_SIZE */
  int(PTRFASTCALL *isName2)(const ENCODING *, const char *);
  int(PTRFASTCALL *isName3)(const ENCODING *, const char *);
  int(PTRFASTCALL *isName4)(const ENCODING *, const char *);
  int(PTRFASTCALL *isNmstrt2)(const ENCODING *, const char *);
  int(PTRFASTCALL *isNmstrt3)(const ENCODING *, const char *);
  int(PTRFASTCALL *isNmstrt4)(const ENCODING *, const char *);
  int(PTRFASTCALL *isInvalid2)(const ENCODING *, const char *);
  int(PTRFASTCALL *isInvalid3)(const ENCODING *, const char *);
  int(PTRFASTCALL *isInvalid4)(const ENCODING *, const char *);
};

#define AS_NORMAL_ENCODING(enc) ((const struct normal_encoding *)(enc))

#ifdef XML_MIN_SIZE

#  define STANDARD_VTABLE(E)                                                   \
    E##byteType, E##isNameMin, E##isNmstrtMin, E##byteToAscii, E##charMatches,

#else

#  define STANDARD_VTABLE(E) /* as nothing */

#endif

#define NORMAL_VTABLE(E)                                                       \
  E##isName2, E##isName3, E##isName4, E##isNmstrt2, E##isNmstrt3,              \
      E##isNmstrt4, E##isInvalid2, E##isInvalid3, E##isInvalid4

#define NULL_VTABLE                                                            \
  /* isName2 */ NULL, /* isName3 */ NULL, /* isName4 */ NULL,                  \
      /* isNmstrt2 */ NULL, /* isNmstrt3 */ NULL, /* isNmstrt4 */ NULL,        \
      /* isInvalid2 */ NULL, /* isInvalid3 */ NULL, /* isInvalid4 */ NULL

static int FASTCALL checkCharRefNumber(int);

#include "xmltok_impl.h"
#include "ascii.h"

#ifdef XML_MIN_SIZE
#  define sb_isNameMin isNever
#  define sb_isNmstrtMin isNever
#endif

#ifdef XML_MIN_SIZE
#  define MINBPC(enc) ((enc)->minBytesPerChar)
#else
/* minimum bytes per character */
#  define MINBPC(enc) 1
#endif

#define SB_BYTE_TYPE(enc, p)                                                   \
  (((struct normal_encoding *)(enc))->type[(unsigned char)*(p)])

#ifdef XML_MIN_SIZE
static int PTRFASTCALL
sb_byteType(const ENCODING *enc, const char *p) {
  return SB_BYTE_TYPE(enc, p);
}
#  define BYTE_TYPE(enc, p) (AS_NORMAL_ENCODING(enc)->byteType(enc, p))
#else
#  define BYTE_TYPE(enc, p) SB_BYTE_TYPE(enc, p)
#endif

#ifdef XML_MIN_SIZE
#  define BYTE_TO_ASCII(enc, p) (AS_NORMAL_ENCODING(enc)->byteToAscii(enc, p))
static int PTRFASTCALL
sb_byteToAscii(const ENCODING *enc, const char *p) {
  UNUSED_P(enc);
  return *p;
}
#else
#  define BYTE_TO_ASCII(enc, p) (*(p))
#endif

#define IS_NAME_CHAR(enc, p, n) (AS_NORMAL_ENCODING(enc)->isName##n(enc, p))
#define IS_NMSTRT_CHAR(enc, p, n) (AS_NORMAL_ENCODING(enc)->isNmstrt##n(enc, p))
#define IS_INVALID_CHAR(enc, p, n)                                             \
  (AS_NORMAL_ENCODING(enc)->isInvalid##n(enc, p))

#ifdef XML_MIN_SIZE
#  define IS_NAME_CHAR_MINBPC(enc, p)                                          \
    (AS_NORMAL_ENCODING(enc)->isNameMin(enc, p))
#  define IS_NMSTRT_CHAR_MINBPC(enc, p)                                        \
    (AS_NORMAL_ENCODING(enc)->isNmstrtMin(enc, p))
#else
#  define IS_NAME_CHAR_MINBPC(enc, p) (0)
#  define IS_NMSTRT_CHAR_MINBPC(enc, p) (0)
#endif

#ifdef XML_MIN_SIZE
#  define CHAR_MATCHES(enc, p, c)                                              \
    (AS_NORMAL_ENCODING(enc)->charMatches(enc, p, c))
static int PTRCALL
sb_charMatches(const ENCODING *enc, const char *p, int c) {
  UNUSED_P(enc);
  return *p == c;
}
#else
/* c is an ASCII character */
#  define CHAR_MATCHES(enc, p, c) (*(p) == c)
#endif

#define PREFIX(ident) normal_##ident
#define XML_TOK_IMPL_C
#include "xmltok_impl.c"
#undef XML_TOK_IMPL_C

#undef MINBPC
#undef BYTE_TYPE
#undef BYTE_TO_ASCII
#undef CHAR_MATCHES
#undef IS_NAME_CHAR
#undef IS_NAME_CHAR_MINBPC
#undef IS_NMSTRT_CHAR
#undef IS_NMSTRT_CHAR_MINBPC
#undef IS_INVALID_CHAR

enum { /* UTF8_cvalN is value of masked first byte of N byte sequence */
       UTF8_cval1 = 0x00,
       UTF8_cval2 = 0xc0,
       UTF8_cval3 = 0xe0,
       UTF8_cval4 = 0xf0
};

void
_INTERNAL_trim_to_complete_utf8_characters(const char *from,
                                           const char **fromLimRef) {
  const char *fromLim = *fromLimRef;
  size_t walked = 0;
  for (; fromLim > from; fromLim--, walked++) {
    const unsigned char prev = (unsigned char)fromLim[-1];
    if ((prev & 0xf8u)
        == 0xf0u) { /* 4-byte character, lead by 0b11110xxx byte */
      if (walked + 1 >= 4) {
        fromLim += 4 - 1;
        break;
      } else {
        walked = 0;
      }
    } else if ((prev & 0xf0u)
               == 0xe0u) { /* 3-byte character, lead by 0b1110xxxx byte */
      if (walked + 1 >= 3) {
        fromLim += 3 - 1;
        break;
      } else {
        walked = 0;
      }
    } else if ((prev & 0xe0u)
               == 0xc0u) { /* 2-byte character, lead by 0b110xxxxx byte */
      if (walked + 1 >= 2) {
        fromLim += 2 - 1;
        break;
      } else {
        walked = 0;
      }
    } else if ((prev & 0x80u)
               == 0x00u) { /* 1-byte character, matching 0b0xxxxxxx */
      break;
    }
  }
  *fromLimRef = fromLim;
}

static enum XML_Convert_Result PTRCALL
<<<<<<< HEAD
utf8_toUtf8(const ENCODING *UNUSED_P(enc),
            const char **fromP, const char *fromLim,
            char **toP, const char *toLim)
{
  const char * fromLimBefore;
  ptrdiff_t bytesToCopy;
=======
utf8_toUtf8(const ENCODING *enc, const char **fromP, const char *fromLim,
            char **toP, const char *toLim) {
>>>>>>> d256da57
  bool input_incomplete = false;
  bool output_exhausted = false;

  /* Avoid copying partial characters (due to limited space). */
  const ptrdiff_t bytesAvailable = fromLim - *fromP;
  const ptrdiff_t bytesStorable = toLim - *toP;
  UNUSED_P(enc);
  if (bytesAvailable > bytesStorable) {
    fromLim = *fromP + bytesStorable;
    output_exhausted = true;
  }

  /* Avoid copying partial characters (from incomplete input). */
  {
    const char *const fromLimBefore = fromLim;
    _INTERNAL_trim_to_complete_utf8_characters(*fromP, &fromLim);
    if (fromLim < fromLimBefore) {
      input_incomplete = true;
    }
  }

  {
    const ptrdiff_t bytesToCopy = fromLim - *fromP;
    memcpy(*toP, *fromP, bytesToCopy);
    *fromP += bytesToCopy;
    *toP += bytesToCopy;
  }

  if (output_exhausted) /* needs to go first */
    return XML_CONVERT_OUTPUT_EXHAUSTED;
  else if (input_incomplete)
    return XML_CONVERT_INPUT_INCOMPLETE;
  else
    return XML_CONVERT_COMPLETED;
}

static enum XML_Convert_Result PTRCALL
utf8_toUtf16(const ENCODING *enc, const char **fromP, const char *fromLim,
             unsigned short **toP, const unsigned short *toLim) {
  enum XML_Convert_Result res = XML_CONVERT_COMPLETED;
  unsigned short *to = *toP;
  const char *from = *fromP;
  while (from < fromLim && to < toLim) {
    switch (((struct normal_encoding *)enc)->type[(unsigned char)*from]) {
    case BT_LEAD2:
      if (fromLim - from < 2) {
        res = XML_CONVERT_INPUT_INCOMPLETE;
        goto after;
      }
      *to++ = (unsigned short)(((from[0] & 0x1f) << 6) | (from[1] & 0x3f));
      from += 2;
      break;
    case BT_LEAD3:
      if (fromLim - from < 3) {
        res = XML_CONVERT_INPUT_INCOMPLETE;
        goto after;
      }
      *to++ = (unsigned short)(((from[0] & 0xf) << 12) | ((from[1] & 0x3f) << 6)
                               | (from[2] & 0x3f));
      from += 3;
      break;
    case BT_LEAD4: {
      unsigned long n;
      if (toLim - to < 2) {
        res = XML_CONVERT_OUTPUT_EXHAUSTED;
        goto after;
      }
      if (fromLim - from < 4) {
        res = XML_CONVERT_INPUT_INCOMPLETE;
        goto after;
      }
      n = ((from[0] & 0x7) << 18) | ((from[1] & 0x3f) << 12)
          | ((from[2] & 0x3f) << 6) | (from[3] & 0x3f);
      n -= 0x10000;
      to[0] = (unsigned short)((n >> 10) | 0xD800);
      to[1] = (unsigned short)((n & 0x3FF) | 0xDC00);
      to += 2;
      from += 4;
    } break;
    default:
      *to++ = *from++;
      break;
    }
  }
  if (from < fromLim)
    res = XML_CONVERT_OUTPUT_EXHAUSTED;
after:
  *fromP = from;
  *toP = to;
  return res;
}

#ifdef XML_NS
static const struct normal_encoding utf8_encoding_ns
    = {{VTABLE1, utf8_toUtf8, utf8_toUtf16, 1, 1, 0},
       {
#  include "asciitab.h"
#  include "utf8tab.h"
       },
       STANDARD_VTABLE(sb_) NORMAL_VTABLE(utf8_)};
#endif

static const struct normal_encoding utf8_encoding
    = {{VTABLE1, utf8_toUtf8, utf8_toUtf16, 1, 1, 0},
       {
#define BT_COLON BT_NMSTRT
#include "asciitab.h"
#undef BT_COLON
#include "utf8tab.h"
       },
       STANDARD_VTABLE(sb_) NORMAL_VTABLE(utf8_)};

#ifdef XML_NS

static const struct normal_encoding internal_utf8_encoding_ns
    = {{VTABLE1, utf8_toUtf8, utf8_toUtf16, 1, 1, 0},
       {
#  include "iasciitab.h"
#  include "utf8tab.h"
       },
       STANDARD_VTABLE(sb_) NORMAL_VTABLE(utf8_)};

#endif

static const struct normal_encoding internal_utf8_encoding
    = {{VTABLE1, utf8_toUtf8, utf8_toUtf16, 1, 1, 0},
       {
#define BT_COLON BT_NMSTRT
#include "iasciitab.h"
#undef BT_COLON
#include "utf8tab.h"
       },
       STANDARD_VTABLE(sb_) NORMAL_VTABLE(utf8_)};

static enum XML_Convert_Result PTRCALL
latin1_toUtf8(const ENCODING *enc, const char **fromP, const char *fromLim,
              char **toP, const char *toLim) {
  UNUSED_P(enc);
  for (;;) {
    unsigned char c;
    if (*fromP == fromLim)
      return XML_CONVERT_COMPLETED;
    c = (unsigned char)**fromP;
    if (c & 0x80) {
      if (toLim - *toP < 2)
        return XML_CONVERT_OUTPUT_EXHAUSTED;
      *(*toP)++ = (char)((c >> 6) | UTF8_cval2);
      *(*toP)++ = (char)((c & 0x3f) | 0x80);
      (*fromP)++;
    } else {
      if (*toP == toLim)
        return XML_CONVERT_OUTPUT_EXHAUSTED;
      *(*toP)++ = *(*fromP)++;
    }
  }
}

static enum XML_Convert_Result PTRCALL
latin1_toUtf16(const ENCODING *enc, const char **fromP, const char *fromLim,
               unsigned short **toP, const unsigned short *toLim) {
  UNUSED_P(enc);
  while (*fromP < fromLim && *toP < toLim)
    *(*toP)++ = (unsigned char)*(*fromP)++;

  if ((*toP == toLim) && (*fromP < fromLim))
    return XML_CONVERT_OUTPUT_EXHAUSTED;
  else
    return XML_CONVERT_COMPLETED;
}

#ifdef XML_NS

static const struct normal_encoding latin1_encoding_ns
    = {{VTABLE1, latin1_toUtf8, latin1_toUtf16, 1, 0, 0},
       {
#  include "asciitab.h"
#  include "latin1tab.h"
       },
       STANDARD_VTABLE(sb_) NULL_VTABLE};

#endif

static const struct normal_encoding latin1_encoding
    = {{VTABLE1, latin1_toUtf8, latin1_toUtf16, 1, 0, 0},
       {
#define BT_COLON BT_NMSTRT
#include "asciitab.h"
#undef BT_COLON
#include "latin1tab.h"
       },
       STANDARD_VTABLE(sb_) NULL_VTABLE};

static enum XML_Convert_Result PTRCALL
ascii_toUtf8(const ENCODING *enc, const char **fromP, const char *fromLim,
             char **toP, const char *toLim) {
  UNUSED_P(enc);
  while (*fromP < fromLim && *toP < toLim)
    *(*toP)++ = *(*fromP)++;

  if ((*toP == toLim) && (*fromP < fromLim))
    return XML_CONVERT_OUTPUT_EXHAUSTED;
  else
    return XML_CONVERT_COMPLETED;
}

#ifdef XML_NS

static const struct normal_encoding ascii_encoding_ns
    = {{VTABLE1, ascii_toUtf8, latin1_toUtf16, 1, 1, 0},
       {
#  include "asciitab.h"
           /* BT_NONXML == 0 */
       },
       STANDARD_VTABLE(sb_) NULL_VTABLE};

#endif

static const struct normal_encoding ascii_encoding
    = {{VTABLE1, ascii_toUtf8, latin1_toUtf16, 1, 1, 0},
       {
#define BT_COLON BT_NMSTRT
#include "asciitab.h"
#undef BT_COLON
           /* BT_NONXML == 0 */
       },
       STANDARD_VTABLE(sb_) NULL_VTABLE};

static int PTRFASTCALL
unicode_byte_type(char hi, char lo) {
  switch ((unsigned char)hi) {
  /* 0xD800–0xDBFF first 16-bit code unit or high surrogate (W1) */
  case 0xD8:
  case 0xD9:
  case 0xDA:
  case 0xDB:
    return BT_LEAD4;
  /* 0xDC00–0xDFFF second 16-bit code unit or low surrogate (W2) */
  case 0xDC:
  case 0xDD:
  case 0xDE:
  case 0xDF:
    return BT_TRAIL;
  case 0xFF:
    switch ((unsigned char)lo) {
    case 0xFF: /* noncharacter-FFFF */
    case 0xFE: /* noncharacter-FFFE */
      return BT_NONXML;
    }
    break;
  }
  return BT_NONASCII;
}

#define DEFINE_UTF16_TO_UTF8(E)                                                \
  static enum XML_Convert_Result PTRCALL E##toUtf8(                            \
      const ENCODING *enc, const char **fromP, const char *fromLim,            \
      char **toP, const char *toLim) {                                         \
    const char *from = *fromP;                                                 \
    UNUSED_P(enc);                                                             \
    fromLim = from + (((fromLim - from) >> 1) << 1); /* shrink to even */      \
    for (; from < fromLim; from += 2) {                                        \
      int plane;                                                               \
      unsigned char lo2;                                                       \
      unsigned char lo = GET_LO(from);                                         \
      unsigned char hi = GET_HI(from);                                         \
      switch (hi) {                                                            \
      case 0:                                                                  \
        if (lo < 0x80) {                                                       \
          if (*toP == toLim) {                                                 \
            *fromP = from;                                                     \
            return XML_CONVERT_OUTPUT_EXHAUSTED;                               \
          }                                                                    \
          *(*toP)++ = lo;                                                      \
          break;                                                               \
        }                                                                      \
        /* fall through */                                                     \
      case 0x1:                                                                \
      case 0x2:                                                                \
      case 0x3:                                                                \
      case 0x4:                                                                \
      case 0x5:                                                                \
      case 0x6:                                                                \
      case 0x7:                                                                \
        if (toLim - *toP < 2) {                                                \
          *fromP = from;                                                       \
          return XML_CONVERT_OUTPUT_EXHAUSTED;                                 \
        }                                                                      \
        *(*toP)++ = ((lo >> 6) | (hi << 2) | UTF8_cval2);                      \
        *(*toP)++ = ((lo & 0x3f) | 0x80);                                      \
        break;                                                                 \
      default:                                                                 \
        if (toLim - *toP < 3) {                                                \
          *fromP = from;                                                       \
          return XML_CONVERT_OUTPUT_EXHAUSTED;                                 \
        }                                                                      \
        /* 16 bits divided 4, 6, 6 amongst 3 bytes */                          \
        *(*toP)++ = ((hi >> 4) | UTF8_cval3);                                  \
        *(*toP)++ = (((hi & 0xf) << 2) | (lo >> 6) | 0x80);                    \
        *(*toP)++ = ((lo & 0x3f) | 0x80);                                      \
        break;                                                                 \
      case 0xD8:                                                               \
      case 0xD9:                                                               \
      case 0xDA:                                                               \
      case 0xDB:                                                               \
        if (toLim - *toP < 4) {                                                \
          *fromP = from;                                                       \
          return XML_CONVERT_OUTPUT_EXHAUSTED;                                 \
        }                                                                      \
        if (fromLim - from < 4) {                                              \
          *fromP = from;                                                       \
          return XML_CONVERT_INPUT_INCOMPLETE;                                 \
        }                                                                      \
        plane = (((hi & 0x3) << 2) | ((lo >> 6) & 0x3)) + 1;                   \
        *(*toP)++ = (char)((plane >> 2) | UTF8_cval4);                         \
        *(*toP)++ = (((lo >> 2) & 0xF) | ((plane & 0x3) << 4) | 0x80);         \
        from += 2;                                                             \
        lo2 = GET_LO(from);                                                    \
        *(*toP)++ = (((lo & 0x3) << 4) | ((GET_HI(from) & 0x3) << 2)           \
                     | (lo2 >> 6) | 0x80);                                     \
        *(*toP)++ = ((lo2 & 0x3f) | 0x80);                                     \
        break;                                                                 \
      }                                                                        \
    }                                                                          \
    *fromP = from;                                                             \
    if (from < fromLim)                                                        \
      return XML_CONVERT_INPUT_INCOMPLETE;                                     \
    else                                                                       \
      return XML_CONVERT_COMPLETED;                                            \
  }

#define DEFINE_UTF16_TO_UTF16(E)                                               \
  static enum XML_Convert_Result PTRCALL E##toUtf16(                           \
      const ENCODING *enc, const char **fromP, const char *fromLim,            \
      unsigned short **toP, const unsigned short *toLim) {                     \
    enum XML_Convert_Result res = XML_CONVERT_COMPLETED;                       \
    UNUSED_P(enc);                                                             \
    fromLim = *fromP + (((fromLim - *fromP) >> 1) << 1); /* shrink to even */  \
    /* Avoid copying first half only of surrogate */                           \
    if (fromLim - *fromP > ((toLim - *toP) << 1)                               \
        && (GET_HI(fromLim - 2) & 0xF8) == 0xD8) {                             \
      fromLim -= 2;                                                            \
      res = XML_CONVERT_INPUT_INCOMPLETE;                                      \
    }                                                                          \
    for (; *fromP < fromLim && *toP < toLim; *fromP += 2)                      \
      *(*toP)++ = (GET_HI(*fromP) << 8) | GET_LO(*fromP);                      \
    if ((*toP == toLim) && (*fromP < fromLim))                                 \
      return XML_CONVERT_OUTPUT_EXHAUSTED;                                     \
    else                                                                       \
      return res;                                                              \
  }

#define SET2(ptr, ch) (((ptr)[0] = ((ch)&0xff)), ((ptr)[1] = ((ch) >> 8)))
#define GET_LO(ptr) ((unsigned char)(ptr)[0])
#define GET_HI(ptr) ((unsigned char)(ptr)[1])

DEFINE_UTF16_TO_UTF8(little2_)
DEFINE_UTF16_TO_UTF16(little2_)

#undef SET2
#undef GET_LO
#undef GET_HI

#define SET2(ptr, ch) (((ptr)[0] = ((ch) >> 8)), ((ptr)[1] = ((ch)&0xFF)))
#define GET_LO(ptr) ((unsigned char)(ptr)[1])
#define GET_HI(ptr) ((unsigned char)(ptr)[0])

DEFINE_UTF16_TO_UTF8(big2_)
DEFINE_UTF16_TO_UTF16(big2_)

#undef SET2
#undef GET_LO
#undef GET_HI

#define LITTLE2_BYTE_TYPE(enc, p)                                              \
  ((p)[1] == 0 ? ((struct normal_encoding *)(enc))->type[(unsigned char)*(p)]  \
               : unicode_byte_type((p)[1], (p)[0]))
#define LITTLE2_BYTE_TO_ASCII(p) ((p)[1] == 0 ? (p)[0] : -1)
#define LITTLE2_CHAR_MATCHES(p, c) ((p)[1] == 0 && (p)[0] == c)
#define LITTLE2_IS_NAME_CHAR_MINBPC(p)                                         \
  UCS2_GET_NAMING(namePages, (unsigned char)p[1], (unsigned char)p[0])
#define LITTLE2_IS_NMSTRT_CHAR_MINBPC(p)                                       \
  UCS2_GET_NAMING(nmstrtPages, (unsigned char)p[1], (unsigned char)p[0])

#ifdef XML_MIN_SIZE

static int PTRFASTCALL
little2_byteType(const ENCODING *enc, const char *p) {
  return LITTLE2_BYTE_TYPE(enc, p);
}

static int PTRFASTCALL
little2_byteToAscii(const ENCODING *enc, const char *p) {
  UNUSED_P(enc);
  return LITTLE2_BYTE_TO_ASCII(p);
}

static int PTRCALL
little2_charMatches(const ENCODING *enc, const char *p, int c) {
  UNUSED_P(enc);
  return LITTLE2_CHAR_MATCHES(p, c);
}

static int PTRFASTCALL
little2_isNameMin(const ENCODING *enc, const char *p) {
  UNUSED_P(enc);
  return LITTLE2_IS_NAME_CHAR_MINBPC(p);
}

static int PTRFASTCALL
little2_isNmstrtMin(const ENCODING *enc, const char *p) {
  UNUSED_P(enc);
  return LITTLE2_IS_NMSTRT_CHAR_MINBPC(p);
}

#  undef VTABLE
#  define VTABLE VTABLE1, little2_toUtf8, little2_toUtf16

#else /* not XML_MIN_SIZE */

#  undef PREFIX
#  define PREFIX(ident) little2_##ident
#  define MINBPC(enc) 2
/* CHAR_MATCHES is guaranteed to have MINBPC bytes available. */
#  define BYTE_TYPE(enc, p) LITTLE2_BYTE_TYPE(enc, p)
#  define BYTE_TO_ASCII(enc, p) LITTLE2_BYTE_TO_ASCII(p)
#  define CHAR_MATCHES(enc, p, c) LITTLE2_CHAR_MATCHES(p, c)
#  define IS_NAME_CHAR(enc, p, n) 0
#  define IS_NAME_CHAR_MINBPC(enc, p) LITTLE2_IS_NAME_CHAR_MINBPC(p)
#  define IS_NMSTRT_CHAR(enc, p, n) (0)
#  define IS_NMSTRT_CHAR_MINBPC(enc, p) LITTLE2_IS_NMSTRT_CHAR_MINBPC(p)

#  define XML_TOK_IMPL_C
#  include "xmltok_impl.c"
#  undef XML_TOK_IMPL_C

#  undef MINBPC
#  undef BYTE_TYPE
#  undef BYTE_TO_ASCII
#  undef CHAR_MATCHES
#  undef IS_NAME_CHAR
#  undef IS_NAME_CHAR_MINBPC
#  undef IS_NMSTRT_CHAR
#  undef IS_NMSTRT_CHAR_MINBPC
#  undef IS_INVALID_CHAR

#endif /* not XML_MIN_SIZE */

#ifdef XML_NS

static const struct normal_encoding little2_encoding_ns
    = {{VTABLE, 2, 0,
#  if BYTEORDER == 1234
        1
#  else
        0
#  endif
       },
       {
#  include "asciitab.h"
#  include "latin1tab.h"
       },
       STANDARD_VTABLE(little2_) NULL_VTABLE};

#endif

static const struct normal_encoding little2_encoding
    = {{VTABLE, 2, 0,
#if BYTEORDER == 1234
        1
#else
        0
#endif
       },
       {
#define BT_COLON BT_NMSTRT
#include "asciitab.h"
#undef BT_COLON
#include "latin1tab.h"
       },
       STANDARD_VTABLE(little2_) NULL_VTABLE};

#if BYTEORDER != 4321

#  ifdef XML_NS

static const struct normal_encoding internal_little2_encoding_ns
    = {{VTABLE, 2, 0, 1},
       {
#    include "iasciitab.h"
#    include "latin1tab.h"
       },
       STANDARD_VTABLE(little2_) NULL_VTABLE};

#  endif

static const struct normal_encoding internal_little2_encoding
    = {{VTABLE, 2, 0, 1},
       {
#  define BT_COLON BT_NMSTRT
#  include "iasciitab.h"
#  undef BT_COLON
#  include "latin1tab.h"
       },
       STANDARD_VTABLE(little2_) NULL_VTABLE};

#endif

#define BIG2_BYTE_TYPE(enc, p)                                                 \
  ((p)[0] == 0                                                                 \
       ? ((struct normal_encoding *)(enc))->type[(unsigned char)(p)[1]]        \
       : unicode_byte_type((p)[0], (p)[1]))
#define BIG2_BYTE_TO_ASCII(p) ((p)[0] == 0 ? (p)[1] : -1)
#define BIG2_CHAR_MATCHES(p, c) ((p)[0] == 0 && (p)[1] == c)
#define BIG2_IS_NAME_CHAR_MINBPC(p)                                            \
  UCS2_GET_NAMING(namePages, (unsigned char)p[0], (unsigned char)p[1])
#define BIG2_IS_NMSTRT_CHAR_MINBPC(p)                                          \
  UCS2_GET_NAMING(nmstrtPages, (unsigned char)p[0], (unsigned char)p[1])

#ifdef XML_MIN_SIZE

static int PTRFASTCALL
big2_byteType(const ENCODING *enc, const char *p) {
  return BIG2_BYTE_TYPE(enc, p);
}

static int PTRFASTCALL
big2_byteToAscii(const ENCODING *enc, const char *p) {
  UNUSED_P(enc);
  return BIG2_BYTE_TO_ASCII(p);
}

static int PTRCALL
big2_charMatches(const ENCODING *enc, const char *p, int c) {
  UNUSED_P(enc);
  return BIG2_CHAR_MATCHES(p, c);
}

static int PTRFASTCALL
big2_isNameMin(const ENCODING *enc, const char *p) {
  UNUSED_P(enc);
  return BIG2_IS_NAME_CHAR_MINBPC(p);
}

static int PTRFASTCALL
big2_isNmstrtMin(const ENCODING *enc, const char *p) {
  UNUSED_P(enc);
  return BIG2_IS_NMSTRT_CHAR_MINBPC(p);
}

#  undef VTABLE
#  define VTABLE VTABLE1, big2_toUtf8, big2_toUtf16

#else /* not XML_MIN_SIZE */

#  undef PREFIX
#  define PREFIX(ident) big2_##ident
#  define MINBPC(enc) 2
/* CHAR_MATCHES is guaranteed to have MINBPC bytes available. */
#  define BYTE_TYPE(enc, p) BIG2_BYTE_TYPE(enc, p)
#  define BYTE_TO_ASCII(enc, p) BIG2_BYTE_TO_ASCII(p)
#  define CHAR_MATCHES(enc, p, c) BIG2_CHAR_MATCHES(p, c)
#  define IS_NAME_CHAR(enc, p, n) 0
#  define IS_NAME_CHAR_MINBPC(enc, p) BIG2_IS_NAME_CHAR_MINBPC(p)
#  define IS_NMSTRT_CHAR(enc, p, n) (0)
#  define IS_NMSTRT_CHAR_MINBPC(enc, p) BIG2_IS_NMSTRT_CHAR_MINBPC(p)

#  define XML_TOK_IMPL_C
#  include "xmltok_impl.c"
#  undef XML_TOK_IMPL_C

#  undef MINBPC
#  undef BYTE_TYPE
#  undef BYTE_TO_ASCII
#  undef CHAR_MATCHES
#  undef IS_NAME_CHAR
#  undef IS_NAME_CHAR_MINBPC
#  undef IS_NMSTRT_CHAR
#  undef IS_NMSTRT_CHAR_MINBPC
#  undef IS_INVALID_CHAR

#endif /* not XML_MIN_SIZE */

#ifdef XML_NS

static const struct normal_encoding big2_encoding_ns
    = {{VTABLE, 2, 0,
#  if BYTEORDER == 4321
        1
#  else
        0
#  endif
       },
       {
#  include "asciitab.h"
#  include "latin1tab.h"
       },
       STANDARD_VTABLE(big2_) NULL_VTABLE};

#endif

static const struct normal_encoding big2_encoding
    = {{VTABLE, 2, 0,
#if BYTEORDER == 4321
        1
#else
        0
#endif
       },
       {
#define BT_COLON BT_NMSTRT
#include "asciitab.h"
#undef BT_COLON
#include "latin1tab.h"
       },
       STANDARD_VTABLE(big2_) NULL_VTABLE};

#if BYTEORDER != 1234

#  ifdef XML_NS

static const struct normal_encoding internal_big2_encoding_ns
    = {{VTABLE, 2, 0, 1},
       {
#    include "iasciitab.h"
#    include "latin1tab.h"
       },
       STANDARD_VTABLE(big2_) NULL_VTABLE};

#  endif

static const struct normal_encoding internal_big2_encoding
    = {{VTABLE, 2, 0, 1},
       {
#  define BT_COLON BT_NMSTRT
#  include "iasciitab.h"
#  undef BT_COLON
#  include "latin1tab.h"
       },
       STANDARD_VTABLE(big2_) NULL_VTABLE};

#endif

#undef PREFIX

static int FASTCALL
streqci(const char *s1, const char *s2) {
  for (;;) {
    char c1 = *s1++;
    char c2 = *s2++;
    if (ASCII_a <= c1 && c1 <= ASCII_z)
      c1 += ASCII_A - ASCII_a;
    if (ASCII_a <= c2 && c2 <= ASCII_z)
      /* The following line will never get executed.  streqci() is
       * only called from two places, both of which guarantee to put
       * upper-case strings into s2.
       */
      c2 += ASCII_A - ASCII_a; /* LCOV_EXCL_LINE */
    if (c1 != c2)
      return 0;
    if (! c1)
      break;
  }
  return 1;
}

static void PTRCALL
initUpdatePosition(const ENCODING *enc, const char *ptr, const char *end,
                   POSITION *pos) {
  UNUSED_P(enc);
  normal_updatePosition(&utf8_encoding.enc, ptr, end, pos);
}

static int
toAscii(const ENCODING *enc, const char *ptr, const char *end) {
  char buf[1];
  char *p = buf;
  XmlUtf8Convert(enc, &ptr, end, &p, p + 1);
  if (p == buf)
    return -1;
  else
    return buf[0];
}

static int FASTCALL
isSpace(int c) {
  switch (c) {
  case 0x20:
  case 0xD:
  case 0xA:
  case 0x9:
    return 1;
  }
  return 0;
}

/* Return 1 if there's just optional white space or there's an S
   followed by name=val.
*/
static int
parsePseudoAttribute(const ENCODING *enc, const char *ptr, const char *end,
                     const char **namePtr, const char **nameEndPtr,
                     const char **valPtr, const char **nextTokPtr) {
  int c;
  char open;
  if (ptr == end) {
    *namePtr = NULL;
    return 1;
  }
  if (! isSpace(toAscii(enc, ptr, end))) {
    *nextTokPtr = ptr;
    return 0;
  }
  do {
    ptr += enc->minBytesPerChar;
  } while (isSpace(toAscii(enc, ptr, end)));
  if (ptr == end) {
    *namePtr = NULL;
    return 1;
  }
  *namePtr = ptr;
  for (;;) {
    c = toAscii(enc, ptr, end);
    if (c == -1) {
      *nextTokPtr = ptr;
      return 0;
    }
    if (c == ASCII_EQUALS) {
      *nameEndPtr = ptr;
      break;
    }
    if (isSpace(c)) {
      *nameEndPtr = ptr;
      do {
        ptr += enc->minBytesPerChar;
      } while (isSpace(c = toAscii(enc, ptr, end)));
      if (c != ASCII_EQUALS) {
        *nextTokPtr = ptr;
        return 0;
      }
      break;
    }
    ptr += enc->minBytesPerChar;
  }
  if (ptr == *namePtr) {
    *nextTokPtr = ptr;
    return 0;
  }
  ptr += enc->minBytesPerChar;
  c = toAscii(enc, ptr, end);
  while (isSpace(c)) {
    ptr += enc->minBytesPerChar;
    c = toAscii(enc, ptr, end);
  }
  if (c != ASCII_QUOT && c != ASCII_APOS) {
    *nextTokPtr = ptr;
    return 0;
  }
  open = (char)c;
  ptr += enc->minBytesPerChar;
  *valPtr = ptr;
  for (;; ptr += enc->minBytesPerChar) {
    c = toAscii(enc, ptr, end);
    if (c == open)
      break;
    if (! (ASCII_a <= c && c <= ASCII_z) && ! (ASCII_A <= c && c <= ASCII_Z)
        && ! (ASCII_0 <= c && c <= ASCII_9) && c != ASCII_PERIOD
        && c != ASCII_MINUS && c != ASCII_UNDERSCORE) {
      *nextTokPtr = ptr;
      return 0;
    }
  }
  *nextTokPtr = ptr + enc->minBytesPerChar;
  return 1;
}

static const char KW_version[]
    = {ASCII_v, ASCII_e, ASCII_r, ASCII_s, ASCII_i, ASCII_o, ASCII_n, '\0'};

static const char KW_encoding[] = {ASCII_e, ASCII_n, ASCII_c, ASCII_o, ASCII_d,
                                   ASCII_i, ASCII_n, ASCII_g, '\0'};

static const char KW_standalone[]
    = {ASCII_s, ASCII_t, ASCII_a, ASCII_n, ASCII_d, ASCII_a,
       ASCII_l, ASCII_o, ASCII_n, ASCII_e, '\0'};

static const char KW_yes[] = {ASCII_y, ASCII_e, ASCII_s, '\0'};

static const char KW_no[] = {ASCII_n, ASCII_o, '\0'};

static int
doParseXmlDecl(const ENCODING *(*encodingFinder)(const ENCODING *, const char *,
                                                 const char *),
               int isGeneralTextEntity, const ENCODING *enc, const char *ptr,
               const char *end, const char **badPtr, const char **versionPtr,
               const char **versionEndPtr, const char **encodingName,
               const ENCODING **encoding, int *standalone) {
  const char *val = NULL;
  const char *name = NULL;
  const char *nameEnd = NULL;
  ptr += 5 * enc->minBytesPerChar;
  end -= 2 * enc->minBytesPerChar;
  if (! parsePseudoAttribute(enc, ptr, end, &name, &nameEnd, &val, &ptr)
      || ! name) {
    *badPtr = ptr;
    return 0;
  }
  if (! XmlNameMatchesAscii(enc, name, nameEnd, KW_version)) {
    if (! isGeneralTextEntity) {
      *badPtr = name;
      return 0;
    }
  } else {
    if (versionPtr)
      *versionPtr = val;
    if (versionEndPtr)
      *versionEndPtr = ptr;
    if (! parsePseudoAttribute(enc, ptr, end, &name, &nameEnd, &val, &ptr)) {
      *badPtr = ptr;
      return 0;
    }
    if (! name) {
      if (isGeneralTextEntity) {
        /* a TextDecl must have an EncodingDecl */
        *badPtr = ptr;
        return 0;
      }
      return 1;
    }
  }
  if (XmlNameMatchesAscii(enc, name, nameEnd, KW_encoding)) {
    int c = toAscii(enc, val, end);
    if (! (ASCII_a <= c && c <= ASCII_z) && ! (ASCII_A <= c && c <= ASCII_Z)) {
      *badPtr = val;
      return 0;
    }
    if (encodingName)
      *encodingName = val;
    if (encoding)
      *encoding = encodingFinder(enc, val, ptr - enc->minBytesPerChar);
    if (! parsePseudoAttribute(enc, ptr, end, &name, &nameEnd, &val, &ptr)) {
      *badPtr = ptr;
      return 0;
    }
    if (! name)
      return 1;
  }
  if (! XmlNameMatchesAscii(enc, name, nameEnd, KW_standalone)
      || isGeneralTextEntity) {
    *badPtr = name;
    return 0;
  }
  if (XmlNameMatchesAscii(enc, val, ptr - enc->minBytesPerChar, KW_yes)) {
    if (standalone)
      *standalone = 1;
  } else if (XmlNameMatchesAscii(enc, val, ptr - enc->minBytesPerChar, KW_no)) {
    if (standalone)
      *standalone = 0;
  } else {
    *badPtr = val;
    return 0;
  }
  while (isSpace(toAscii(enc, ptr, end)))
    ptr += enc->minBytesPerChar;
  if (ptr != end) {
    *badPtr = ptr;
    return 0;
  }
  return 1;
}

static int FASTCALL
checkCharRefNumber(int result) {
  switch (result >> 8) {
  case 0xD8:
  case 0xD9:
  case 0xDA:
  case 0xDB:
  case 0xDC:
  case 0xDD:
  case 0xDE:
  case 0xDF:
    return -1;
  case 0:
    if (latin1_encoding.type[result] == BT_NONXML)
      return -1;
    break;
  case 0xFF:
    if (result == 0xFFFE || result == 0xFFFF)
      return -1;
    break;
  }
  return result;
}

int FASTCALL
XmlUtf8Encode(int c, char *buf) {
  enum {
    /* minN is minimum legal resulting value for N byte sequence */
    min2 = 0x80,
    min3 = 0x800,
    min4 = 0x10000
  };

  if (c < 0)
    return 0; /* LCOV_EXCL_LINE: this case is always eliminated beforehand */
  if (c < min2) {
    buf[0] = (char)(c | UTF8_cval1);
    return 1;
  }
  if (c < min3) {
    buf[0] = (char)((c >> 6) | UTF8_cval2);
    buf[1] = (char)((c & 0x3f) | 0x80);
    return 2;
  }
  if (c < min4) {
    buf[0] = (char)((c >> 12) | UTF8_cval3);
    buf[1] = (char)(((c >> 6) & 0x3f) | 0x80);
    buf[2] = (char)((c & 0x3f) | 0x80);
    return 3;
  }
  if (c < 0x110000) {
    buf[0] = (char)((c >> 18) | UTF8_cval4);
    buf[1] = (char)(((c >> 12) & 0x3f) | 0x80);
    buf[2] = (char)(((c >> 6) & 0x3f) | 0x80);
    buf[3] = (char)((c & 0x3f) | 0x80);
    return 4;
  }
  return 0; /* LCOV_EXCL_LINE: this case too is eliminated before calling */
}

int FASTCALL
XmlUtf16Encode(int charNum, unsigned short *buf) {
  if (charNum < 0)
    return 0;
  if (charNum < 0x10000) {
    buf[0] = (unsigned short)charNum;
    return 1;
  }
  if (charNum < 0x110000) {
    charNum -= 0x10000;
    buf[0] = (unsigned short)((charNum >> 10) + 0xD800);
    buf[1] = (unsigned short)((charNum & 0x3FF) + 0xDC00);
    return 2;
  }
  return 0;
}

struct unknown_encoding {
  struct normal_encoding normal;
  CONVERTER convert;
  void *userData;
  unsigned short utf16[256];
  char utf8[256][4];
};

#define AS_UNKNOWN_ENCODING(enc) ((const struct unknown_encoding *)(enc))

int
XmlSizeOfUnknownEncoding(void) {
  return sizeof(struct unknown_encoding);
}

static int PTRFASTCALL
unknown_isName(const ENCODING *enc, const char *p) {
  const struct unknown_encoding *uenc = AS_UNKNOWN_ENCODING(enc);
  int c = uenc->convert(uenc->userData, p);
  if (c & ~0xFFFF)
    return 0;
  return UCS2_GET_NAMING(namePages, c >> 8, c & 0xFF);
}

static int PTRFASTCALL
unknown_isNmstrt(const ENCODING *enc, const char *p) {
  const struct unknown_encoding *uenc = AS_UNKNOWN_ENCODING(enc);
  int c = uenc->convert(uenc->userData, p);
  if (c & ~0xFFFF)
    return 0;
  return UCS2_GET_NAMING(nmstrtPages, c >> 8, c & 0xFF);
}

static int PTRFASTCALL
unknown_isInvalid(const ENCODING *enc, const char *p) {
  const struct unknown_encoding *uenc = AS_UNKNOWN_ENCODING(enc);
  int c = uenc->convert(uenc->userData, p);
  return (c & ~0xFFFF) || checkCharRefNumber(c) < 0;
}

static enum XML_Convert_Result PTRCALL
unknown_toUtf8(const ENCODING *enc, const char **fromP, const char *fromLim,
               char **toP, const char *toLim) {
  const struct unknown_encoding *uenc = AS_UNKNOWN_ENCODING(enc);
  char buf[XML_UTF8_ENCODE_MAX];
  for (;;) {
    const char *utf8;
    int n;
    if (*fromP == fromLim)
      return XML_CONVERT_COMPLETED;
    utf8 = uenc->utf8[(unsigned char)**fromP];
    n = *utf8++;
    if (n == 0) {
      int c = uenc->convert(uenc->userData, *fromP);
      n = XmlUtf8Encode(c, buf);
      if (n > toLim - *toP)
        return XML_CONVERT_OUTPUT_EXHAUSTED;
      utf8 = buf;
      *fromP += (AS_NORMAL_ENCODING(enc)->type[(unsigned char)**fromP]
                 - (BT_LEAD2 - 2));
    } else {
      if (n > toLim - *toP)
        return XML_CONVERT_OUTPUT_EXHAUSTED;
      (*fromP)++;
    }
    memcpy(*toP, utf8, n);
    *toP += n;
  }
}

static enum XML_Convert_Result PTRCALL
unknown_toUtf16(const ENCODING *enc, const char **fromP, const char *fromLim,
                unsigned short **toP, const unsigned short *toLim) {
  const struct unknown_encoding *uenc = AS_UNKNOWN_ENCODING(enc);
  while (*fromP < fromLim && *toP < toLim) {
    unsigned short c = uenc->utf16[(unsigned char)**fromP];
    if (c == 0) {
      c = (unsigned short)uenc->convert(uenc->userData, *fromP);
      *fromP += (AS_NORMAL_ENCODING(enc)->type[(unsigned char)**fromP]
                 - (BT_LEAD2 - 2));
    } else
      (*fromP)++;
    *(*toP)++ = c;
  }

  if ((*toP == toLim) && (*fromP < fromLim))
    return XML_CONVERT_OUTPUT_EXHAUSTED;
  else
    return XML_CONVERT_COMPLETED;
}

ENCODING *
XmlInitUnknownEncoding(void *mem, int *table, CONVERTER convert,
                       void *userData) {
  int i;
  struct unknown_encoding *e = (struct unknown_encoding *)mem;
  memcpy(mem, &latin1_encoding, sizeof(struct normal_encoding));
  for (i = 0; i < 128; i++)
    if (latin1_encoding.type[i] != BT_OTHER
        && latin1_encoding.type[i] != BT_NONXML && table[i] != i)
      return 0;
  for (i = 0; i < 256; i++) {
    int c = table[i];
    if (c == -1) {
      e->normal.type[i] = BT_MALFORM;
      /* This shouldn't really get used. */
      e->utf16[i] = 0xFFFF;
      e->utf8[i][0] = 1;
      e->utf8[i][1] = 0;
    } else if (c < 0) {
      if (c < -4)
        return 0;
      /* Multi-byte sequences need a converter function */
      if (! convert)
        return 0;
      e->normal.type[i] = (unsigned char)(BT_LEAD2 - (c + 2));
      e->utf8[i][0] = 0;
      e->utf16[i] = 0;
    } else if (c < 0x80) {
      if (latin1_encoding.type[c] != BT_OTHER
          && latin1_encoding.type[c] != BT_NONXML && c != i)
        return 0;
      e->normal.type[i] = latin1_encoding.type[c];
      e->utf8[i][0] = 1;
      e->utf8[i][1] = (char)c;
      e->utf16[i] = (unsigned short)(c == 0 ? 0xFFFF : c);
    } else if (checkCharRefNumber(c) < 0) {
      e->normal.type[i] = BT_NONXML;
      /* This shouldn't really get used. */
      e->utf16[i] = 0xFFFF;
      e->utf8[i][0] = 1;
      e->utf8[i][1] = 0;
    } else {
      if (c > 0xFFFF)
        return 0;
      if (UCS2_GET_NAMING(nmstrtPages, c >> 8, c & 0xff))
        e->normal.type[i] = BT_NMSTRT;
      else if (UCS2_GET_NAMING(namePages, c >> 8, c & 0xff))
        e->normal.type[i] = BT_NAME;
      else
        e->normal.type[i] = BT_OTHER;
      e->utf8[i][0] = (char)XmlUtf8Encode(c, e->utf8[i] + 1);
      e->utf16[i] = (unsigned short)c;
    }
  }
  e->userData = userData;
  e->convert = convert;
  if (convert) {
    e->normal.isName2 = unknown_isName;
    e->normal.isName3 = unknown_isName;
    e->normal.isName4 = unknown_isName;
    e->normal.isNmstrt2 = unknown_isNmstrt;
    e->normal.isNmstrt3 = unknown_isNmstrt;
    e->normal.isNmstrt4 = unknown_isNmstrt;
    e->normal.isInvalid2 = unknown_isInvalid;
    e->normal.isInvalid3 = unknown_isInvalid;
    e->normal.isInvalid4 = unknown_isInvalid;
  }
  e->normal.enc.utf8Convert = unknown_toUtf8;
  e->normal.enc.utf16Convert = unknown_toUtf16;
  return &(e->normal.enc);
}

/* If this enumeration is changed, getEncodingIndex and encodings
must also be changed. */
enum {
  UNKNOWN_ENC = -1,
  ISO_8859_1_ENC = 0,
  US_ASCII_ENC,
  UTF_8_ENC,
  UTF_16_ENC,
  UTF_16BE_ENC,
  UTF_16LE_ENC,
  /* must match encodingNames up to here */
  NO_ENC
};

static const char KW_ISO_8859_1[]
    = {ASCII_I, ASCII_S, ASCII_O,     ASCII_MINUS, ASCII_8, ASCII_8,
       ASCII_5, ASCII_9, ASCII_MINUS, ASCII_1,     '\0'};
static const char KW_US_ASCII[]
    = {ASCII_U, ASCII_S, ASCII_MINUS, ASCII_A, ASCII_S,
       ASCII_C, ASCII_I, ASCII_I,     '\0'};
static const char KW_UTF_8[]
    = {ASCII_U, ASCII_T, ASCII_F, ASCII_MINUS, ASCII_8, '\0'};
static const char KW_UTF_16[]
    = {ASCII_U, ASCII_T, ASCII_F, ASCII_MINUS, ASCII_1, ASCII_6, '\0'};
static const char KW_UTF_16BE[]
    = {ASCII_U, ASCII_T, ASCII_F, ASCII_MINUS, ASCII_1,
       ASCII_6, ASCII_B, ASCII_E, '\0'};
static const char KW_UTF_16LE[]
    = {ASCII_U, ASCII_T, ASCII_F, ASCII_MINUS, ASCII_1,
       ASCII_6, ASCII_L, ASCII_E, '\0'};

static int FASTCALL
getEncodingIndex(const char *name) {
  static const char *const encodingNames[] = {
      KW_ISO_8859_1, KW_US_ASCII, KW_UTF_8, KW_UTF_16, KW_UTF_16BE, KW_UTF_16LE,
  };
  int i;
  if (name == NULL)
    return NO_ENC;
  for (i = 0; i < (int)(sizeof(encodingNames) / sizeof(encodingNames[0])); i++)
    if (streqci(name, encodingNames[i]))
      return i;
  return UNKNOWN_ENC;
}

/* For binary compatibility, we store the index of the encoding
   specified at initialization in the isUtf16 member.
*/

#define INIT_ENC_INDEX(enc) ((int)(enc)->initEnc.isUtf16)
#define SET_INIT_ENC_INDEX(enc, i) ((enc)->initEnc.isUtf16 = (char)i)

/* This is what detects the encoding.  encodingTable maps from
   encoding indices to encodings; INIT_ENC_INDEX(enc) is the index of
   the external (protocol) specified encoding; state is
   XML_CONTENT_STATE if we're parsing an external text entity, and
   XML_PROLOG_STATE otherwise.
*/

static int
initScan(const ENCODING *const *encodingTable, const INIT_ENCODING *enc,
         int state, const char *ptr, const char *end, const char **nextTokPtr) {
  const ENCODING **encPtr;

  if (ptr >= end)
    return XML_TOK_NONE;
  encPtr = enc->encPtr;
  if (ptr + 1 == end) {
    /* only a single byte available for auto-detection */
#ifndef XML_DTD /* FIXME */
    /* a well-formed document entity must have more than one byte */
    if (state != XML_CONTENT_STATE)
      return XML_TOK_PARTIAL;
#endif
    /* so we're parsing an external text entity... */
    /* if UTF-16 was externally specified, then we need at least 2 bytes */
    switch (INIT_ENC_INDEX(enc)) {
    case UTF_16_ENC:
    case UTF_16LE_ENC:
    case UTF_16BE_ENC:
      return XML_TOK_PARTIAL;
    }
    switch ((unsigned char)*ptr) {
    case 0xFE:
    case 0xFF:
    case 0xEF: /* possibly first byte of UTF-8 BOM */
      if (INIT_ENC_INDEX(enc) == ISO_8859_1_ENC && state == XML_CONTENT_STATE)
        break;
      /* fall through */
    case 0x00:
    case 0x3C:
      return XML_TOK_PARTIAL;
    }
  } else {
    switch (((unsigned char)ptr[0] << 8) | (unsigned char)ptr[1]) {
    case 0xFEFF:
      if (INIT_ENC_INDEX(enc) == ISO_8859_1_ENC && state == XML_CONTENT_STATE)
        break;
      *nextTokPtr = ptr + 2;
      *encPtr = encodingTable[UTF_16BE_ENC];
      return XML_TOK_BOM;
    /* 00 3C is handled in the default case */
    case 0x3C00:
      if ((INIT_ENC_INDEX(enc) == UTF_16BE_ENC
           || INIT_ENC_INDEX(enc) == UTF_16_ENC)
          && state == XML_CONTENT_STATE)
        break;
      *encPtr = encodingTable[UTF_16LE_ENC];
      return XmlTok(*encPtr, state, ptr, end, nextTokPtr);
    case 0xFFFE:
      if (INIT_ENC_INDEX(enc) == ISO_8859_1_ENC && state == XML_CONTENT_STATE)
        break;
      *nextTokPtr = ptr + 2;
      *encPtr = encodingTable[UTF_16LE_ENC];
      return XML_TOK_BOM;
    case 0xEFBB:
      /* Maybe a UTF-8 BOM (EF BB BF) */
      /* If there's an explicitly specified (external) encoding
         of ISO-8859-1 or some flavour of UTF-16
         and this is an external text entity,
         don't look for the BOM,
         because it might be a legal data.
      */
      if (state == XML_CONTENT_STATE) {
        int e = INIT_ENC_INDEX(enc);
        if (e == ISO_8859_1_ENC || e == UTF_16BE_ENC || e == UTF_16LE_ENC
            || e == UTF_16_ENC)
          break;
      }
      if (ptr + 2 == end)
        return XML_TOK_PARTIAL;
      if ((unsigned char)ptr[2] == 0xBF) {
        *nextTokPtr = ptr + 3;
        *encPtr = encodingTable[UTF_8_ENC];
        return XML_TOK_BOM;
      }
      break;
    default:
      if (ptr[0] == '\0') {
        /* 0 isn't a legal data character. Furthermore a document
           entity can only start with ASCII characters.  So the only
           way this can fail to be big-endian UTF-16 if it it's an
           external parsed general entity that's labelled as
           UTF-16LE.
        */
        if (state == XML_CONTENT_STATE && INIT_ENC_INDEX(enc) == UTF_16LE_ENC)
          break;
        *encPtr = encodingTable[UTF_16BE_ENC];
        return XmlTok(*encPtr, state, ptr, end, nextTokPtr);
      } else if (ptr[1] == '\0') {
        /* We could recover here in the case:
            - parsing an external entity
            - second byte is 0
            - no externally specified encoding
            - no encoding declaration
           by assuming UTF-16LE.  But we don't, because this would mean when
           presented just with a single byte, we couldn't reliably determine
           whether we needed further bytes.
        */
        if (state == XML_CONTENT_STATE)
          break;
        *encPtr = encodingTable[UTF_16LE_ENC];
        return XmlTok(*encPtr, state, ptr, end, nextTokPtr);
      }
      break;
    }
  }
  *encPtr = encodingTable[INIT_ENC_INDEX(enc)];
  return XmlTok(*encPtr, state, ptr, end, nextTokPtr);
}

#define NS(x) x
#define ns(x) x
#define XML_TOK_NS_C
#include "xmltok_ns.c"
#undef XML_TOK_NS_C
#undef NS
#undef ns

#ifdef XML_NS

#  define NS(x) x##NS
#  define ns(x) x##_ns

#  define XML_TOK_NS_C
#  include "xmltok_ns.c"
#  undef XML_TOK_NS_C

#  undef NS
#  undef ns

ENCODING *
XmlInitUnknownEncodingNS(void *mem, int *table, CONVERTER convert,
                         void *userData) {
  ENCODING *enc = XmlInitUnknownEncoding(mem, table, convert, userData);
  if (enc)
    ((struct normal_encoding *)enc)->type[ASCII_COLON] = BT_COLON;
  return enc;
}

#endif /* XML_NS */<|MERGE_RESOLUTION|>--- conflicted
+++ resolved
@@ -357,17 +357,10 @@
 }
 
 static enum XML_Convert_Result PTRCALL
-<<<<<<< HEAD
-utf8_toUtf8(const ENCODING *UNUSED_P(enc),
-            const char **fromP, const char *fromLim,
-            char **toP, const char *toLim)
-{
+utf8_toUtf8(const ENCODING *enc, const char **fromP, const char *fromLim,
+            char **toP, const char *toLim) {
   const char * fromLimBefore;
   ptrdiff_t bytesToCopy;
-=======
-utf8_toUtf8(const ENCODING *enc, const char **fromP, const char *fromLim,
-            char **toP, const char *toLim) {
->>>>>>> d256da57
   bool input_incomplete = false;
   bool output_exhausted = false;
 
