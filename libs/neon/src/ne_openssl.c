/* 
   neon SSL/TLS support using OpenSSL
   Copyright (C) 2002-2011, Joe Orton <joe@manyfish.co.uk>

   This library is free software; you can redistribute it and/or
   modify it under the terms of the GNU Library General Public
   License as published by the Free Software Foundation; either
   version 2 of the License, or (at your option) any later version.
   
   This library is distributed in the hope that it will be useful,
   but WITHOUT ANY WARRANTY; without even the implied warranty of
   MERCHANTABILITY or FITNESS FOR A PARTICULAR PURPOSE.  See the GNU
   Library General Public License for more details.

   You should have received a copy of the GNU Library General Public
   License along with this library; if not, write to the Free
   Software Foundation, Inc., 59 Temple Place - Suite 330, Boston,
   MA 02111-1307, USA

*/

#include "config.h"

#include <sys/types.h>

#ifdef HAVE_STRING_H
#include <string.h>
#endif

#include <stdio.h>

#include <openssl/ssl.h>
#include <openssl/err.h>
#include <openssl/pkcs12.h>
#include <openssl/x509v3.h>
#include <openssl/rand.h>
#include <openssl/opensslv.h>
#include <openssl/evp.h>

#ifdef NE_HAVE_TS_SSL
#include <stdlib.h> /* for abort() */
#ifndef _WIN32
#include <pthread.h>
#endif
#endif

#include "ne_ssl.h"
#include "ne_string.h"
#include "ne_session.h"
#include "ne_internal.h"
#include "ne_md5.h"
#include "ne_private.h"
#include "ne_privssl.h"

#include <windows.h>

/* OpenSSL 0.9.6 compatibility */
#if OPENSSL_VERSION_NUMBER < 0x0090700fL
#define PKCS12_unpack_authsafes M_PKCS12_unpack_authsafes
#define PKCS12_unpack_p7data M_PKCS12_unpack_p7data
/* cast away lack of const-ness */
#define OBJ_cmp(a,b) OBJ_cmp((ASN1_OBJECT *)(a), (ASN1_OBJECT *)(b))
#endif

/* Second argument for d2i_X509() changed type in 0.9.8. */
#if OPENSSL_VERSION_NUMBER < 0x0090800fL
typedef unsigned char ne_d2i_uchar;
#else
typedef const unsigned char ne_d2i_uchar;
#endif

#if OPENSSL_VERSION_NUMBER < 0x10100000L
#define X509_up_ref(x) x->references++
#define EVP_PKEY_up_ref(x) x->references++
#define EVP_MD_CTX_new() ne_calloc(sizeof(EVP_MD_CTX))
#define EVP_MD_CTX_free(ctx) ne_free(ctx)
#define EVP_MD_CTX_reset EVP_MD_CTX_cleanup
#define EVP_PKEY_get0_RSA(evp) (evp->pkey.rsa)
#endif

struct ne_ssl_dname_s {
    X509_NAME *dn;
};

struct ne_ssl_certificate_s {
    ne_ssl_dname subj_dn, issuer_dn;
    X509 *subject;
    ne_ssl_certificate *issuer;
    char *identity;
};

struct ne_ssl_client_cert_s {
    PKCS12 *p12;
    int decrypted; /* non-zero if successfully decrypted. */
    ne_ssl_certificate cert;
    EVP_PKEY *pkey;
    char *friendly_name;
};

#define NE_SSL_UNHANDLED (0x20) /* failure bit for unhandled case. */

/* Append an ASN.1 DirectoryString STR to buffer BUF as UTF-8.
 * Returns zero on success or non-zero on error. */
static int append_dirstring(ne_buffer *buf, ASN1_STRING *str)
{
    unsigned char *tmp = (unsigned char *)""; /* initialize to workaround 0.9.6 bug */
    int len;

    switch (str->type) {
    case V_ASN1_IA5STRING: /* definitely ASCII */
    case V_ASN1_VISIBLESTRING: /* probably ASCII */
    case V_ASN1_PRINTABLESTRING: /* subset of ASCII */
        ne_buffer_qappend(buf, str->data, str->length);
        break;
    case V_ASN1_UTF8STRING:
        /* Fail for embedded NUL bytes. */
        if (strlen((char *)str->data) != (size_t)str->length) {
            return -1;
        }
        ne_buffer_append(buf, (char *)str->data, str->length);
        break;
    case V_ASN1_UNIVERSALSTRING:
    case V_ASN1_T61STRING: /* let OpenSSL convert it as ISO-8859-1 */
    case V_ASN1_BMPSTRING: 
        len = ASN1_STRING_to_UTF8(&tmp, str);
        if (len > 0) {
            /* Fail if there were embedded NUL bytes. */
            if (strlen((char *)tmp) != (size_t)len) {
                OPENSSL_free(tmp);
                return -1;
            } 
            else {
                ne_buffer_append(buf, (char *)tmp, len);
                OPENSSL_free(tmp);
            }
            break;
        } else {
            ERR_clear_error();
            return -1;
        }
        break;
    default:
        NE_DEBUG(NE_DBG_SSL, "Could not convert DirectoryString type %d\n",
                 str->type);
        return -1;
    }
    return 0;
}

/* Returns a malloc-allocated version of IA5 string AS, escaped for
 * safety. */
static char *dup_ia5string(const ASN1_IA5STRING *as)
{
    return ne_strnqdup(as->data, as->length);
}

char *ne_ssl_readable_dname(const ne_ssl_dname *name)
{
    int n, flag = 0;
    ne_buffer *dump = ne_buffer_create();
    const ASN1_OBJECT * const cname = OBJ_nid2obj(NID_commonName),
	* const email = OBJ_nid2obj(NID_pkcs9_emailAddress);

    for (n = X509_NAME_entry_count(name->dn); n > 0; n--) {
	X509_NAME_ENTRY *ent = X509_NAME_get_entry(name->dn, n-1);
	ASN1_OBJECT *obj = X509_NAME_ENTRY_get_object(ent);
	
        /* Skip commonName or emailAddress except if there is no other
         * attribute in dname. */
	if ((OBJ_cmp(obj, cname) && OBJ_cmp(obj, email)) ||
            (!flag && n == 1)) {
 	    if (flag++)
		ne_buffer_append(dump, ", ", 2);

            if (append_dirstring(dump, X509_NAME_ENTRY_get_data(ent)))
                ne_buffer_czappend(dump, "???");
	}
    }

    return ne_buffer_finish(dump);
}

int ne_ssl_dname_cmp(const ne_ssl_dname *dn1, const ne_ssl_dname *dn2)
{
    return X509_NAME_cmp(dn1->dn, dn2->dn);
}

void ne_ssl_clicert_free(ne_ssl_client_cert *cc)
{
    if (cc->p12)
        PKCS12_free(cc->p12);
    if (cc->decrypted) {
        if (cc->cert.identity) ne_free(cc->cert.identity);
        EVP_PKEY_free(cc->pkey);
        X509_free(cc->cert.subject);
    }
    if (cc->friendly_name) ne_free(cc->friendly_name);
    ne_free(cc);
}

/* Format an ASN1 time to a string. 'buf' must be at least of size
 * 'NE_SSL_VDATELEN'. */
static time_t asn1time_to_timet(const ASN1_TIME *atm)
{
    struct tm tm = {0};
    int i = atm->length;
    
    if (i < 10)
        return (time_t )-1;

    tm.tm_year = (atm->data[0]-'0') * 10 + (atm->data[1]-'0');

    /* Deal with Year 2000 */
    if (tm.tm_year < 70)
        tm.tm_year += 100;

    tm.tm_mon = (atm->data[2]-'0') * 10 + (atm->data[3]-'0') - 1;
    tm.tm_mday = (atm->data[4]-'0') * 10 + (atm->data[5]-'0');
    tm.tm_hour = (atm->data[6]-'0') * 10 + (atm->data[7]-'0');
    tm.tm_min = (atm->data[8]-'0') * 10 + (atm->data[9]-'0');
    tm.tm_sec = (atm->data[10]-'0') * 10 + (atm->data[11]-'0');

#ifdef HAVE_TIMEZONE
    /* ANSI C time handling is... interesting. */
    return mktime(&tm) - timezone;
#else
    return mktime(&tm);
#endif
}

void ne_ssl_cert_validity_time(const ne_ssl_certificate *cert,
                               time_t *from, time_t *until)
{
    if (from) {
        *from = asn1time_to_timet(X509_getm_notBefore(cert->subject));
    }
    if (until) {
        *until = asn1time_to_timet(X509_getm_notAfter(cert->subject));
    }
}

/* Check certificate identity.  Returns zero if identity matches; 1 if
 * identity does not match, or <0 if the certificate had no identity.
 * If 'identity' is non-NULL, store the malloc-allocated identity in
 * *identity.  Logic specified by RFC 2818 and RFC 3280. */
static int check_identity(const ne_uri *server, X509 *cert, char **identity)
{
    STACK_OF(GENERAL_NAME) *names;
    int match = 0, found = 0;
    const char *hostname;
    
    hostname = server ? server->host : "";

    names = X509_get_ext_d2i(cert, NID_subject_alt_name, NULL, NULL);
    if (names) {
	int n;

        /* subjectAltName contains a sequence of GeneralNames */
	for (n = 0; n < sk_GENERAL_NAME_num(names) && !match; n++) {
	    GENERAL_NAME *nm = sk_GENERAL_NAME_value(names, n);
	    
            /* handle dNSName and iPAddress name extensions only. */
	    if (nm->type == GEN_DNS) {
		char *name = dup_ia5string(nm->d.ia5);
                if (identity && !found) *identity = ne_strdup(name);
		match = ne__ssl_match_hostname(name, strlen(name), hostname);
		ne_free(name);
		found = 1;
            } 
            else if (nm->type == GEN_IPADD) {
                /* compare IP address with server IP address. */
                ne_inet_addr *ia;
                if (nm->d.ip->length == 4)
                    ia = ne_iaddr_make(ne_iaddr_ipv4, nm->d.ip->data);
                else if (nm->d.ip->length == 16)
                    ia = ne_iaddr_make(ne_iaddr_ipv6, nm->d.ip->data);
                else
                    ia = NULL;
                /* ne_iaddr_make returns NULL if address type is unsupported */
                if (ia != NULL) { /* address type was supported. */
                    char buf[128];

                    match = strcmp(hostname, 
                                   ne_iaddr_print(ia, buf, sizeof buf)) == 0;
                    found = 1;
                    ne_iaddr_free(ia);
                } else {
                    NE_DEBUG(NE_DBG_SSL, "iPAddress name with unsupported "
                             "address type (length %d), skipped.\n",
                             nm->d.ip->length);
                }
            } 
            else if (nm->type == GEN_URI) {
                char *name = dup_ia5string(nm->d.ia5);
                ne_uri uri;

                if (ne_uri_parse(name, &uri) == 0 && uri.host && uri.scheme) {
                    ne_uri tmp;

                    if (identity && !found) *identity = ne_strdup(name);
                    found = 1;

                    if (server) {
                        /* For comparison purposes, all that matters is
                         * host, scheme and port; ignore the rest. */
                        memset(&tmp, 0, sizeof tmp);
                        tmp.host = uri.host;
                        tmp.scheme = uri.scheme;
                        tmp.port = uri.port;
                        
                        match = ne_uri_cmp(server, &tmp) == 0;
                    }
                }

                ne_uri_free(&uri);
                ne_free(name);
            }
	}
        /* free the whole stack. */
        sk_GENERAL_NAME_pop_free(names, GENERAL_NAME_free);
    }
    
    /* Check against the commonName if no DNS alt. names were found,
     * as per RFC3280. */
    if (!found) {
	X509_NAME *subj = X509_get_subject_name(cert);
	X509_NAME_ENTRY *entry;
	ne_buffer *cname = ne_buffer_ncreate(30);
	int idx = -1, lastidx;

	/* find the most specific commonName attribute. */
	do {
	    lastidx = idx;
	    idx = X509_NAME_get_index_by_NID(subj, NID_commonName, lastidx);
	} while (idx >= 0);
	
	if (lastidx < 0) {
            /* no commonName attributes at all. */
            ne_buffer_destroy(cname);
	    return -1;
        }

	/* extract the string from the entry */
        entry = X509_NAME_get_entry(subj, lastidx);
        if (append_dirstring(cname, X509_NAME_ENTRY_get_data(entry))) {
            ne_buffer_destroy(cname);
            return -1;
        }
        if (identity) *identity = ne_strdup(cname->data);
        match = ne__ssl_match_hostname(cname->data, cname->used - 1, hostname);
        ne_buffer_destroy(cname);
    }

    NE_DEBUG(match ? NE_DBG_SSL : NE_DBG_WINSCP_HTTP_DETAIL, "Identity match for '%s': %s\n", hostname, 
             match ? "good" : "bad");
    return match ? 0 : 1;
}

/* Populate an ne_ssl_certificate structure from an X509 object. */
static ne_ssl_certificate *populate_cert(ne_ssl_certificate *cert, X509 *x5)
{
    cert->subj_dn.dn = X509_get_subject_name(x5);
    cert->issuer_dn.dn = X509_get_issuer_name(x5);
    cert->issuer = NULL;
    cert->subject = x5;
    /* Retrieve the cert identity; pass a dummy hostname to match. */
    cert->identity = NULL;
    check_identity(NULL, x5, &cert->identity);
    return cert;
}

/* OpenSSL cert verification callback.  This is invoked for *each*
 * error which is encoutered whilst verifying the cert chain; multiple
 * invocations for any particular cert in the chain are possible. */
static int verify_callback(int ok, X509_STORE_CTX *ctx)
{
    /* OpenSSL, living in its own little happy world of global state,
     * where userdata was just a twinkle in the eye of an API designer
     * yet to be born.  Or... "Seriously, wtf?"  */
    SSL *ssl = X509_STORE_CTX_get_ex_data(ctx, 
                                          SSL_get_ex_data_X509_STORE_CTX_idx());
    ne_session *sess = SSL_get_app_data(ssl);
    int depth = X509_STORE_CTX_get_error_depth(ctx);
    int err = X509_STORE_CTX_get_error(ctx);
    int failures = 0;
    NE_DEBUG_WINSCP_CONTEXT(sess);

    /* If there's no error, nothing to do here. */
    if (ok) return ok;

    NE_DEBUG(NE_DBG_WINSCP_HTTP_DETAIL, "ssl: Verify callback @ %d => %d\n", depth, err);

    /* Map the error code onto any of the exported cert validation
     * errors, if possible. */
    switch (err) {
    case X509_V_ERR_UNABLE_TO_GET_ISSUER_CERT:
    case X509_V_ERR_UNABLE_TO_GET_ISSUER_CERT_LOCALLY:
    case X509_V_ERR_SELF_SIGNED_CERT_IN_CHAIN:
    case X509_V_ERR_DEPTH_ZERO_SELF_SIGNED_CERT:
    case X509_V_ERR_CERT_UNTRUSTED:
    case X509_V_ERR_UNABLE_TO_VERIFY_LEAF_SIGNATURE:
        failures |= NE_SSL_UNTRUSTED;
        break;
    case X509_V_ERR_CERT_NOT_YET_VALID:
        failures |= depth > 0 ? NE_SSL_BADCHAIN : NE_SSL_NOTYETVALID;
        break;
    case X509_V_ERR_CERT_HAS_EXPIRED:
        failures |= depth > 0 ? NE_SSL_BADCHAIN : NE_SSL_EXPIRED;
        break;
    case X509_V_OK:
        break;
    default:
        /* Clear the failures bitmask so check_certificate knows this
         * is a bailout. */
        sess->ssl_context->failures |= NE_SSL_UNHANDLED;
        NE_DEBUG(NE_DBG_SSL, "ssl: Unhandled verification error %d -> %s\n", 
                 err, X509_verify_cert_error_string(err));
        return 0;
    }

    sess->ssl_context->failures |= failures;

    NE_DEBUG(NE_DBG_WINSCP_HTTP_DETAIL, "ssl: Verify failures |= %d => %d\n", failures,
             sess->ssl_context->failures);
    
    return 1;
}

/* Return a linked list of certificate objects from an OpenSSL chain. */
static ne_ssl_certificate *make_chain(STACK_OF(X509) *chain)
{
    int n, count = sk_X509_num(chain);
    ne_ssl_certificate *top = NULL, *current = NULL;
    
    NE_DEBUG(NE_DBG_WINSCP_HTTP_DETAIL, "Chain depth: %d\n", count);

    for (n = 0; n < count; n++) {
        ne_ssl_certificate *cert = ne_malloc(sizeof *cert);
        populate_cert(cert, X509_dup(sk_X509_value(chain, n)));
#ifdef NE_DEBUGGING
#ifndef WINSCP
        if (ne_debug_mask & NE_DBG_SSL) {
            fprintf(ne_debug_stream, "Cert #%d:\n", n);
            X509_print_fp(ne_debug_stream, cert->subject);
        }
#endif
#endif
        if (top == NULL) {
            current = top = cert;
        } else {
            current->issuer = cert;
            current = cert;
        }
    }

    return top;
}

/* Verifies an SSL server certificate. */
static int check_certificate(ne_session *sess, SSL *ssl, ne_ssl_certificate *chain)
{
    X509 *cert = chain->subject;
    int ret, failures = sess->ssl_context->failures;
    ne_uri server;

    /* If the verification callback hit a case which can't be mapped
     * to one of the exported error bits, it's treated as a hard
     * failure rather than invoking the callback, which can't present
     * a useful error to the user.  "Um, something is wrong.  OK?" */
    if (failures & NE_SSL_UNHANDLED) {
        long result = SSL_get_verify_result(ssl);

        ne_set_error(sess, _("Certificate verification error: %s"),
                    X509_verify_cert_error_string(result));

        return NE_ERROR;
    }

    /* Check certificate was issued to this server; pass URI of
     * server. */
    memset(&server, 0, sizeof server);
    #ifdef WINSCP
    ne_fill_real_server_uri(sess, &server);
    #else
    ne_fill_server_uri(sess, &server);
    #endif
    ret = check_identity(&server, cert, NULL);
    ne_uri_free(&server);
    if (ret < 0) {
        ne_set_error(sess, _("Server certificate was missing commonName "
                             "attribute in subject name"));
        return NE_ERROR;
    } else if (ret > 0) failures |= NE_SSL_IDMISMATCH;

    if (failures == 0) {
        /* verified OK! */
        ret = NE_OK;
    } else {
        /* Set up the error string. */
        ne__ssl_set_verify_err(sess, failures);
        ret = NE_ERROR;
        /* Allow manual override */
        if (sess->ssl_verify_fn && 
            sess->ssl_verify_fn(sess->ssl_verify_ud, failures, chain) == 0)
            ret = NE_OK;
    }

    return ret;
}

/* Duplicate a client certificate, which must be in the decrypted state. */
static ne_ssl_client_cert *dup_client_cert(const ne_ssl_client_cert *cc)
{
    ne_ssl_client_cert *newcc = ne_calloc(sizeof *newcc);
    
    newcc->decrypted = 1;
    newcc->pkey = cc->pkey;
    if (cc->friendly_name)
        newcc->friendly_name = ne_strdup(cc->friendly_name);

    populate_cert(&newcc->cert, cc->cert.subject);

    X509_up_ref(cc->cert.subject);
    EVP_PKEY_up_ref(cc->pkey);
    return newcc;
}

/* Callback invoked when the SSL server requests a client certificate.  */
static int provide_client_cert(SSL *ssl, X509 **cert, EVP_PKEY **pkey)
{
    ne_session *const sess = SSL_get_app_data(ssl);
    NE_DEBUG_WINSCP_CONTEXT(sess);

    if (!sess->client_cert && sess->ssl_provide_fn) {
	ne_ssl_dname **dnames = NULL, *dnarray = NULL;
        int n, count = 0;
	STACK_OF(X509_NAME) *ca_list = SSL_get_client_CA_list(ssl);

        count = ca_list ? sk_X509_NAME_num(ca_list) : 0;

        if (count > 0) {
            dnames = ne_malloc(count * sizeof(ne_ssl_dname *));
            dnarray = ne_malloc(count * sizeof(ne_ssl_dname));
            
            for (n = 0; n < count; n++) {
                dnames[n] = &dnarray[n];
                dnames[n]->dn = sk_X509_NAME_value(ca_list, n);
            }
        }

	NE_DEBUG(NE_DBG_SSL, "Calling client certificate provider...\n");
	sess->ssl_provide_fn(sess->ssl_provide_ud, sess, 
                             (const ne_ssl_dname *const *)dnames, count);
        if (count) {
            ne_free(dnarray);
            ne_free(dnames);
        }
    }

    if (sess->client_cert) {
        ne_ssl_client_cert *const cc = sess->client_cert;
	NE_DEBUG(NE_DBG_SSL, "Supplying client certificate.\n");
	EVP_PKEY_up_ref(cc->pkey);
	X509_up_ref(cc->cert.subject);
	*cert = cc->cert.subject;
	*pkey = cc->pkey;
	return 1;
    } else {
        sess->ssl_cc_requested = 1;
	NE_DEBUG(NE_DBG_SSL, "No client certificate supplied.\n");
	return 0;
    }
}

void ne_ssl_set_clicert(ne_session *sess, const ne_ssl_client_cert *cc)
{
    sess->client_cert = dup_client_cert(cc);
}

ne_ssl_context *ne_ssl_context_create(int mode)
{
    ne_ssl_context *ctx = ne_calloc(sizeof *ctx);
    if (mode == NE_SSL_CTX_CLIENT) {
        ctx->ctx = SSL_CTX_new(SSLv23_client_method());
        ctx->sess = NULL;
        /* set client cert callback. */
        SSL_CTX_set_client_cert_cb(ctx->ctx, provide_client_cert);
        /* enable workarounds for buggy SSL server implementations */
        SSL_CTX_set_options(ctx->ctx, SSL_OP_ALL);
        SSL_CTX_set_verify(ctx->ctx, SSL_VERIFY_PEER, verify_callback);
#if OPENSSL_VERSION_NUMBER >= 0x10101000L
        SSL_CTX_set_post_handshake_auth(ctx->ctx, 1);
#endif
    } else if (mode == NE_SSL_CTX_SERVER) {
        ctx->ctx = SSL_CTX_new(SSLv23_server_method());
        SSL_CTX_set_session_cache_mode(ctx->ctx, SSL_SESS_CACHE_CLIENT);
#ifdef SSL_OP_NO_TICKET
        /* disable ticket support since it inhibits testing of session
         * caching. */
        SSL_CTX_set_options(ctx->ctx, SSL_OP_NO_TICKET);
#endif
    } else {
        ne_free(ctx);
        return NULL;
    }
    return ctx;
}

void ne_ssl_context_set_flag(ne_ssl_context *ctx, int flag, int value)
{
    long opts = SSL_CTX_get_options(ctx->ctx);

    switch (flag) {
    case NE_SSL_CTX_SSLv2:
        if (value) { 
            /* Enable SSLv2 support; clear the "no SSLv2" flag. */
            opts &= ~SSL_OP_NO_SSLv2;
        } else {
            /* Disable it: set the flag. */
            opts |= SSL_OP_NO_SSLv2;
        }
        break;
    }

    SSL_CTX_set_options(ctx->ctx, opts);
}

int ne_ssl_context_get_flag(ne_ssl_context *ctx, int flag)
{
    switch (flag) {
    case NE_SSL_CTX_SSLv2:
#ifdef OPENSSL_NO_SSL2
        return 0;
#else
        return ! (SSL_CTX_get_options(ctx->ctx) & SSL_OP_NO_SSLv2);
#endif
    default:
        break;
    }

    return 0;
}

int ne_ssl_context_keypair(ne_ssl_context *ctx, const char *cert,
                           const char *key)
{
    int ret;

    ret = SSL_CTX_use_PrivateKey_file(ctx->ctx, key, SSL_FILETYPE_PEM);
    if (ret == 1) {
        ret = SSL_CTX_use_certificate_chain_file(ctx->ctx, cert);
    }

    return ret == 1 ? 0 : -1;
}

int ne_ssl_context_set_verify(ne_ssl_context *ctx, 
                              int required,
                              const char *ca_names,
                              const char *verify_cas)
{
    if (required) {
        SSL_CTX_set_verify(ctx->ctx, SSL_VERIFY_PEER | 
                           SSL_VERIFY_FAIL_IF_NO_PEER_CERT, NULL);
    }
    if (ca_names) {
        SSL_CTX_set_client_CA_list(ctx->ctx, 
                                   SSL_load_client_CA_file(ca_names));
    }
    if (verify_cas) {
        SSL_CTX_load_verify_locations(ctx->ctx, verify_cas, NULL);
    }
    return 0;
}

void ne_ssl_context_destroy(ne_ssl_context *ctx)
{
    SSL_CTX_free(ctx->ctx);
    if (ctx->sess)
        SSL_SESSION_free(ctx->sess);
    ne_free(ctx);
}

#if !defined(HAVE_SSL_SESSION_CMP) && !defined(SSL_SESSION_cmp) \
    && defined(OPENSSL_VERSION_NUMBER) \
    && OPENSSL_VERSION_NUMBER > 0x10000000L
/* OpenSSL 1.0 removed SSL_SESSION_cmp for no apparent reason - hoping
 * it is reasonable to assume that comparing the session IDs is
 * sufficient. */
static int SSL_SESSION_cmp(SSL_SESSION *a, SSL_SESSION *b)
{
    const unsigned char *session1_buf, *session2_buf;
    unsigned int session1_len, session2_len;

    session1_buf = SSL_SESSION_get_id(a, &session1_len);
    session2_buf = SSL_SESSION_get_id(b, &session2_len);

    return session1_len == session2_len
        && memcmp(session1_buf, session2_buf, session1_len) == 0;
}
#endif

/* For internal use only. */
int ne__negotiate_ssl(ne_session *sess)
{
    NE_DEBUG_WINSCP_CONTEXT(sess);
    ne_ssl_context *ctx = sess->ssl_context;
    SSL *ssl;
    STACK_OF(X509) *chain;
    int freechain = 0; /* non-zero if chain should be free'd. */

    NE_DEBUG(NE_DBG_SSL, "Doing SSL negotiation.\n");
    
    /* Pass through the hostname if SNI is enabled. */
    ctx->hostname = 
        sess->flags[NE_SESSFLAG_TLS_SNI] ? sess->server.hostname : NULL;

    sess->ssl_cc_requested = 0;
    ctx->failures = 0;

    if (ne_sock_connect_ssl(sess->socket, ctx, sess)) {
	if (ctx->sess) {
	    /* remove cached session. */
	    SSL_SESSION_free(ctx->sess);
	    ctx->sess = NULL;
	}
        if (sess->ssl_cc_requested) {
            ne_set_error(sess, _("SSL handshake failed, "
                                 "client certificate was requested: %s"),
                         ne_sock_error(sess->socket));
        }
        else {
            ne_set_error(sess, _("SSL handshake failed: %s"),
                         ne_sock_error(sess->socket));
        }
        return NE_ERROR;
    }	
    
    ssl = ne__sock_sslsock(sess->socket);

    chain = SSL_get_peer_cert_chain(ssl);
    /* For an SSLv2 connection, the cert chain will always be NULL. */
    if (chain == NULL) {
        X509 *cert = SSL_get_peer_certificate(ssl);
        if (cert) {
            chain = sk_X509_new_null();
            sk_X509_push(chain, cert);
            freechain = 1;
        }
    }

    if (chain == NULL || sk_X509_num(chain) == 0) {
	ne_set_error(sess, _("SSL server did not present certificate"));
	return NE_ERROR;
    }

    if (sess->server_cert 
        && X509_cmp(sk_X509_value(chain, 0), sess->server_cert->subject) == 0) {
        /* Same leaf cert used as last time - no need to reverify. */
        if (freechain) sk_X509_free(chain); /* no longer need the chain */
    } else {
	/* new connection: create the chain. */
        ne_ssl_certificate *cert = make_chain(chain);

        if (freechain) sk_X509_free(chain); /* no longer need the chain */

	if (check_certificate(sess, ssl, cert)) {
	    NE_DEBUG(NE_DBG_SSL, "SSL certificate checks failed: %s\n",
		     sess->error);
	    ne_ssl_cert_free(cert);
	    return NE_ERROR;
	}
	/* remember the chain. */
        sess->server_cert = cert;
    }
    
    if (ctx->sess) {
        SSL_SESSION *newsess = SSL_get0_session(ssl);
        /* Replace the session if it has changed. */ 
        if (newsess != ctx->sess || SSL_SESSION_cmp(ctx->sess, newsess)) {
            SSL_SESSION_free(ctx->sess);
            ctx->sess = SSL_get1_session(ssl); /* bumping the refcount */
        }
    } else {
	/* Store the session. */
	ctx->sess = SSL_get1_session(ssl);
    }

    return NE_OK;
}

const ne_ssl_dname *ne_ssl_cert_issuer(const ne_ssl_certificate *cert)
{
    return &cert->issuer_dn;
}

const ne_ssl_dname *ne_ssl_cert_subject(const ne_ssl_certificate *cert)
{
    return &cert->subj_dn;
}

const ne_ssl_certificate *ne_ssl_cert_signedby(const ne_ssl_certificate *cert)
{
    return cert->issuer;
}

const char *ne_ssl_cert_identity(const ne_ssl_certificate *cert)
{
    return cert->identity;
}

void ne_ssl_context_trustcert(ne_ssl_context *ctx, const ne_ssl_certificate *cert)
{
    X509_STORE *store = SSL_CTX_get_cert_store(ctx->ctx);
    
    X509_STORE_add_cert(store, cert->subject);
}

void ne_ssl_trust_default_ca(ne_session *sess)
{
    X509_STORE *store = SSL_CTX_get_cert_store(sess->ssl_context->ctx);
    
#ifdef NE_SSL_CA_BUNDLE
    X509_STORE_load_locations(store, NE_SSL_CA_BUNDLE, NULL);
#else
    X509_STORE_set_default_paths(store);
#endif
}

/* Find a friendly name in a PKCS12 structure the hard way, without
 * decrypting the parts which are encrypted.. */
static char *find_friendly_name(PKCS12 *p12)
{
    STACK_OF(PKCS7) *safes = PKCS12_unpack_authsafes(p12);
    int n, m;
    char *name = NULL;

    if (safes == NULL) return NULL;
    
    /* Iterate over the unpacked authsafes: */
    for (n = 0; n < sk_PKCS7_num(safes) && !name; n++) {
        PKCS7 *safe = sk_PKCS7_value(safes, n);
        STACK_OF(PKCS12_SAFEBAG) *bags;
    
        /* Only looking for unencrypted authsafes. */
        if (OBJ_obj2nid(safe->type) != NID_pkcs7_data) continue;

        bags = PKCS12_unpack_p7data(safe);
        if (!bags) continue;

        /* Iterate through the bags, picking out a friendly name */
        for (m = 0; m < sk_PKCS12_SAFEBAG_num(bags) && !name; m++) {
            PKCS12_SAFEBAG *bag = sk_PKCS12_SAFEBAG_value(bags, m);
            name = PKCS12_get_friendlyname(bag);
        }
    
        sk_PKCS12_SAFEBAG_pop_free(bags, PKCS12_SAFEBAG_free);
    }

    sk_PKCS7_pop_free(safes, PKCS7_free);
    return name;
}

static ne_ssl_client_cert *parse_client_cert(PKCS12 *p12)
{
    X509 *cert;
    EVP_PKEY *pkey;
    ne_ssl_client_cert *cc;

    if (p12 == NULL) {
        ERR_clear_error();
        return NULL;
    }

    /* Try parsing with no password. */
    if (PKCS12_parse(p12, NULL, &pkey, &cert, NULL) == 1) {
        /* Success - no password needed for decryption. */
        int len = 0;
        unsigned char *name;

        if (!cert || !pkey) {
            PKCS12_free(p12);
            return NULL;
        }

        name = X509_alias_get0(cert, &len);
        
        cc = ne_calloc(sizeof *cc);
        cc->pkey = pkey;
        cc->decrypted = 1;
        if (name && len > 0)
            cc->friendly_name = ne_strndup((char *)name, len);
        populate_cert(&cc->cert, cert);
        PKCS12_free(p12);
        return cc;
    } else {
        /* Failed to parse the file */
        int err = ERR_get_error();
        ERR_clear_error();
        if (ERR_GET_LIB(err) == ERR_LIB_PKCS12 &&
            ERR_GET_REASON(err) == PKCS12_R_MAC_VERIFY_FAILURE) {
            /* Decryption error due to bad password. */
            cc = ne_calloc(sizeof *cc);
            cc->friendly_name = find_friendly_name(p12);
            cc->p12 = p12;
            return cc;
        } else {
            /* Some parse error, give up. */
            PKCS12_free(p12);
            return NULL;
        }
    }
}

#ifdef WINSCP
ne_ssl_client_cert * ne_ssl_clicert_create(X509 * cert, EVP_PKEY * pkey)
{
    /* Copy from parse_client_cert */
    
    /* Success - no password needed for decryption. */
    int len = 0;
    unsigned char *name;
    ne_ssl_client_cert *cc;

    name = X509_alias_get0(cert, &len);
    
    cc = ne_calloc(sizeof *cc);
    cc->pkey = pkey;
    cc->decrypted = 1;
    if (name && len > 0)
        cc->friendly_name = ne_strndup((char *)name, len);
    populate_cert(&cc->cert, cert);

    return cc;
}
#endif

ne_ssl_client_cert *ne_ssl_clicert_import(const unsigned char *buffer, 
                                          size_t buflen)
{
    ne_d2i_uchar *p;
    PKCS12 *p12;

    p = buffer;
    p12 = d2i_PKCS12(NULL, &p, buflen);
    
    return parse_client_cert(p12);
}
    
ne_ssl_client_cert *ne_ssl_clicert_read(const char *filename)
{
    PKCS12 *p12;
    FILE *fp;

    fp = fopen(filename, "rb");
    if (fp == NULL)
        return NULL;

    p12 = d2i_PKCS12_fp(fp, NULL);

    fclose(fp);

    return parse_client_cert(p12);
}

#ifdef HAVE_PAKCHOIS
ne_ssl_client_cert *ne__ssl_clicert_exkey_import(const unsigned char *der,
                                                 size_t der_len,
                                                 const RSA_METHOD *method)
{
    ne_ssl_client_cert *cc;
    ne_d2i_uchar *p;
    X509 *x5;
    EVP_PKEY *pubkey, *privkey;
    RSA *rsa;

    p = der;
    x5 = d2i_X509(NULL, &p, der_len); /* p is incremented */
    if (x5 == NULL) {
        ERR_clear_error();
        return NULL;
    }

    pubkey = X509_get_pubkey(x5);
    if (EVP_PKEY_base_id(pubkey) != EVP_PKEY_RSA) {
        X509_free(x5);
        NE_DEBUG(NE_DBG_SSL, "ssl: Only RSA private keys are supported via PKCS#11.\n");
        return NULL;
    }

    /* Duplicate the public parameters of the RSA key. */
    rsa = RSAPublicKey_dup(EVP_PKEY_get0_RSA(pubkey));
    /* Done with the copied public key. */
    EVP_PKEY_free(pubkey);
    
    /* Switch to using customer RSA_METHOD for RSA object. */
    RSA_set_method(rsa, method);
    /* Set up new EVP_PKEY. */
    privkey = EVP_PKEY_new();
    EVP_PKEY_assign_RSA(privkey, rsa);
    
    cc = ne_calloc(sizeof *cc);
    cc->decrypted = 1;
    cc->pkey = privkey;

    populate_cert(&cc->cert, x5);

    return cc;    
}
#endif

int ne_ssl_clicert_encrypted(const ne_ssl_client_cert *cc)
{
    return !cc->decrypted;
}

int ne_ssl_clicert_decrypt(ne_ssl_client_cert *cc, const char *password)
{
    X509 *cert;
    EVP_PKEY *pkey;

    if (PKCS12_parse(cc->p12, password, &pkey, &cert, NULL) != 1) {
        ERR_clear_error();
        return -1;
    }
    
    if (X509_check_private_key(cert, pkey) != 1) {
        ERR_clear_error();
        X509_free(cert);
        EVP_PKEY_free(pkey);
        NE_DEBUG(NE_DBG_SSL, "Decrypted private key/cert are not matched.");
        return -1;
    }

    PKCS12_free(cc->p12);
    populate_cert(&cc->cert, cert);
    cc->pkey = pkey;
    cc->decrypted = 1;
    cc->p12 = NULL;
    return 0;
}

const ne_ssl_certificate *ne_ssl_clicert_owner(const ne_ssl_client_cert *cc)
{
    return &cc->cert;
}

const char *ne_ssl_clicert_name(const ne_ssl_client_cert *ccert)
{
    return ccert->friendly_name;
}

ne_ssl_certificate *ne_ssl_cert_read(const char *filename)
{
    FILE *fp = fopen(filename, "r");
    X509 *cert;

    if (fp == NULL)
        return NULL;

    cert = PEM_read_X509(fp, NULL, NULL, NULL);
    fclose(fp);

    if (cert == NULL) {
        NE_DEBUG(NE_DBG_SSL, "d2i_X509_fp failed: %s\n", 
                 ERR_reason_error_string(ERR_get_error()));
        ERR_clear_error();
        return NULL;
    }

    return populate_cert(ne_calloc(sizeof(struct ne_ssl_certificate_s)), cert);
}

int ne_ssl_cert_write(const ne_ssl_certificate *cert, const char *filename)
{
    FILE *fp = fopen(filename, "w");

    if (fp == NULL) return -1;

    if (PEM_write_X509(fp, cert->subject) != 1) {
        ERR_clear_error();
        fclose(fp);
        return -1;
    }
    
    if (fclose(fp) != 0)
        return -1;

    return 0;
}

void ne_ssl_cert_free(ne_ssl_certificate *cert)
{
    X509_free(cert->subject);
    if (cert->issuer)
        ne_ssl_cert_free(cert->issuer);
    if (cert->identity)
        ne_free(cert->identity);
    ne_free(cert);
}

int ne_ssl_cert_cmp(const ne_ssl_certificate *c1, const ne_ssl_certificate *c2)
{
    return X509_cmp(c1->subject, c2->subject);
}

/* The certificate import/export format is the base64 encoding of the
 * raw DER; PEM without the newlines and wrapping. */

ne_ssl_certificate *ne_ssl_cert_import(const char *data)
{
    unsigned char *der;
    ne_d2i_uchar *p;
    size_t len;
    X509 *x5;
    
    /* decode the base64 to get the raw DER representation */
    len = ne_unbase64(data, &der);
    if (len == 0) return NULL;

    p = der;
    x5 = d2i_X509(NULL, &p, len); /* p is incremented */
    ne_free(der);
    if (x5 == NULL) {
        ERR_clear_error();
        return NULL;
    }

    return populate_cert(ne_calloc(sizeof(struct ne_ssl_certificate_s)), x5);
}

char *ne_ssl_cert_export(const ne_ssl_certificate *cert)
{
    int len;
    unsigned char *der, *p;
    char *ret;
    
    /* find the length of the DER encoding. */
    len = i2d_X509(cert->subject, NULL);

    p = der = ne_malloc(len);
    i2d_X509(cert->subject, &p); /* p is incremented */

    ret = ne_base64(der, len);
    ne_free(der);
    return ret;
}

#if SHA_DIGEST_LENGTH != 20
# error SHA digest length is not 20 bytes
#endif

int ne_ssl_cert_digest(const ne_ssl_certificate *cert, char *digest)
{
    unsigned char sha1[EVP_MAX_MD_SIZE];
    unsigned int len, j;
    char *p;

    if (!X509_digest(cert->subject, EVP_sha1(), sha1, &len) || len != 20) {
        ERR_clear_error();
        return -1;
    }
    
    for (j = 0, p = digest; j < 20; j++) {
        *p++ = NE_HEX2ASC((sha1[j] >> 4) & 0x0f);
        *p++ = NE_HEX2ASC(sha1[j] & 0x0f);
        *p++ = ':';
    }

    p[-1] = '\0';
    return 0;
}

#if defined(NE_HAVE_TS_SSL) && OPENSSL_VERSION_NUMBER < 0x10100000L
/* From OpenSSL 1.1.0 locking callbacks are no longer neede. */
#define WITH_OPENSSL_LOCKING (1)

/* Implementation of locking callbacks to make OpenSSL thread-safe.
 * If the OpenSSL API was better designed, this wouldn't be necessary.
 * In OpenSSL releases without CRYPTO_set_idptr_callback, it's not
 * possible to implement the locking in a POSIX-compliant way, since
 * it's necessary to cast from a pthread_t to an unsigned long at some
 * point.  */

#ifndef _WIN32
static pthread_mutex_t *locks;
#else
static HANDLE *locks;
#endif
static size_t num_locks;

#ifndef HAVE_CRYPTO_SET_IDPTR_CALLBACK
/* Named to be obvious when it shows up in a backtrace. */
static unsigned long thread_id_neon(void)
{
#ifndef _WIN32
    /* This will break if pthread_t is a structure; upgrading OpenSSL
     * >= 0.9.9 (which does not require this callback) is the only
     * solution.  */
    return (unsigned long) pthread_self();
#else
    return (unsigned long) GetCurrentThreadId();
#endif
}
#endif

#if OPENSSL_VERSION_NUMBER < 0x10100000L
/* Another great API design win for OpenSSL: no return value!  So if
 * the lock/unlock fails, all that can be done is to abort. */
static void thread_lock_neon(int mode, int n, const char *file, int line)
{
    if (mode & CRYPTO_LOCK) {
#ifndef _WIN32
        if (pthread_mutex_lock(&locks[n])) {
#else
        if (WaitForSingleObject(locks[n], INFINITE)) {
#endif
            abort();
        }
    }
    else {
#ifndef _WIN32
        if (pthread_mutex_unlock(&locks[n])) {
#else
        if (!ReleaseMutex(locks[n])) {
#endif
            abort();
        }
    }
}
#endif

<<<<<<< HEAD
#endif

#if OPENSSL_VERSION_NUMBER < 0x10100000L
=======
>>>>>>> ba6475dd
/* ID_CALLBACK_IS_{NEON,OTHER} evaluate as true if the currently
 * registered OpenSSL ID callback is the neon function (_NEON), or has
 * been overwritten by some other app (_OTHER). */
#ifdef HAVE_CRYPTO_SET_IDPTR_CALLBACK
#define ID_CALLBACK_IS_OTHER (0)
#define ID_CALLBACK_IS_NEON (1)
#else
#define ID_CALLBACK_IS_OTHER (CRYPTO_get_id_callback() != NULL)
#define ID_CALLBACK_IS_NEON (CRYPTO_get_id_callback() == thread_id_neon)
#endif
<<<<<<< HEAD
#endif
=======
        
#endif /* NE_HAVE_TS_SSL && OPENSSL_VERSION_NUMBER < 1.1.1 */
>>>>>>> ba6475dd

int ne__ssl_init(void)
{
#if OPENSSL_VERSION_NUMBER < 0x10100000L
    CRYPTO_malloc_init();
    SSL_load_error_strings();
    SSL_library_init();
    OpenSSL_add_all_algorithms();

#ifdef WITH_OPENSSL_LOCKING
    /* If some other library has already come along and set up the
     * thread-safety callbacks, then it must be presumed that the
     * other library will have a longer lifetime in the process than
     * neon.  If the library which has installed the callbacks is
     * unloaded, then all bets are off. */
    if (ID_CALLBACK_IS_OTHER || CRYPTO_get_locking_callback() != NULL) {
        NE_DEBUG(NE_DBG_SOCKET, "ssl: OpenSSL thread-safety callbacks already installed.\n");
        NE_DEBUG(NE_DBG_SOCKET, "ssl: neon will not replace existing callbacks.\n");
    } else {
        size_t n;

        num_locks = CRYPTO_num_locks();

        /* For releases where CRYPTO_set_idptr_callback is present,
         * the default ID callback should be sufficient. */
#ifndef HAVE_CRYPTO_SET_IDPTR_CALLBACK
        CRYPTO_set_id_callback(thread_id_neon);
#endif
        CRYPTO_set_locking_callback(thread_lock_neon);

        locks = malloc(num_locks * sizeof *locks);
        for (n = 0; n < num_locks; n++) {
#ifndef _WIN32
            if (pthread_mutex_init(&locks[n], NULL)) {
#else
            if ((locks[n] = CreateMutex(NULL, FALSE, NULL)) == NULL) {
#endif
                NE_DEBUG(NE_DBG_SOCKET, "ssl: Failed to initialize pthread mutex.\n");
                return -1;
            }
        }
        
        NE_DEBUG(NE_DBG_SOCKET, "ssl: Initialized OpenSSL thread-safety callbacks "
                 "for %" NE_FMT_SIZE_T " locks.\n", num_locks);
    }
#endif
#endif /* OPENSSL_VERSION_NUMBER < 0x10100000L */

    return 0;
}

void ne__ssl_exit(void)
{
    /* Cannot call ERR_free_strings() etc here in case any other code
     * in the process using OpenSSL. */

<<<<<<< HEAD
#if OPENSSL_VERSION_NUMBER < 0x10100000L
#ifdef NE_HAVE_TS_SSL
=======
#ifdef WITH_OPENSSL_LOCKING
>>>>>>> ba6475dd
    /* Only unregister the callbacks if some *other* library has not
     * come along in the mean-time and trampled over the callbacks
     * installed by neon. */
    if (CRYPTO_get_locking_callback() == thread_lock_neon
        && ID_CALLBACK_IS_NEON) {
        size_t n;

#ifndef HAVE_CRYPTO_SET_IDPTR_CALLBACK
        CRYPTO_set_id_callback(NULL);
#endif
        CRYPTO_set_locking_callback(NULL);

        for (n = 0; n < num_locks; n++) {
#ifndef _WIN32
            pthread_mutex_destroy(&locks[n]);
#else
            CloseHandle(locks[n]);
#endif
        }

        free(locks);
    }
#endif
<<<<<<< HEAD
#endif
}

#ifdef WINSCP

// see also CAsyncSslSocketLayer::PrintSessionInfo()
const char * ne_ssl_get_version(ne_session *sess)
{
    ne_ssl_socket ssl_socket = ne__sock_sslsock(sess->socket);
    if (ssl_socket != NULL)
    {
        return SSL_get_version(ssl_socket);
    }
    else
    {
        return "";
    }
}

char * ne_ssl_get_cipher(ne_session *sess)
{
    SSL * ssl = ne__sock_sslsock(sess->socket);
    X509 * cert = SSL_get_peer_certificate(ssl);
    const SSL_CIPHER * ciph  = SSL_get_current_cipher(ssl);
    char * buffer = ne_malloc(4096);
    char enc[4096] = {0};
	
    if (cert != NULL)
    {
        EVP_PKEY * pkey = X509_get_pubkey(cert);
        if (pkey != NULL)
        {
            if (EVP_PKEY_id(pkey) == EVP_PKEY_RSA)
            {
                ne_snprintf(enc, sizeof(enc), "%d bit RSA", EVP_PKEY_bits(pkey));
            }
            else if (EVP_PKEY_id(pkey) == EVP_PKEY_DSA)
            {
                ne_snprintf(enc, sizeof(enc), "%d bit DSA", EVP_PKEY_bits(pkey));
            }
            EVP_PKEY_free(pkey);
        }
        X509_free(cert);
    }

    ne_snprintf(buffer, 4096,
        "%s: %s, %s",
        SSL_CIPHER_get_version(ciph),
	SSL_CIPHER_get_name(ciph),
	enc);

    return buffer;	
}

#endif
=======
}

struct ne_md5_ctx {
    EVP_MD_CTX *ctx;
};

/* Returns zero on succes, non-zero on failure. */
static int init_md5_ctx(struct ne_md5_ctx *ctx)
{
    ctx->ctx = EVP_MD_CTX_new();

    if (EVP_DigestInit_ex(ctx->ctx, EVP_md5(), NULL) != 1) {
        return 1;
    }

    return 0;
}

struct ne_md5_ctx *ne_md5_create_ctx(void)
{
    struct ne_md5_ctx *ctx = ne_malloc(sizeof *ctx);
    
    if (init_md5_ctx(ctx)) {
        ne_free(ctx);
        return NULL;
    }
    
    return ctx;
}

void ne_md5_process_block(const void *buffer, size_t len,
                          struct ne_md5_ctx *ctx)
{
    EVP_DigestUpdate(ctx->ctx, buffer, len);
}

void ne_md5_process_bytes(const void *buffer, size_t len,
                          struct ne_md5_ctx *ctx)
{
    EVP_DigestUpdate(ctx->ctx, buffer, len);
}

void *ne_md5_finish_ctx(struct ne_md5_ctx *ctx, void *resbuf)
{
    EVP_DigestFinal(ctx->ctx, resbuf, NULL);
    
    return resbuf;
}

struct ne_md5_ctx *ne_md5_dup_ctx(struct ne_md5_ctx *ctx)
{
    struct ne_md5_ctx *r = ne_md5_create_ctx();

    EVP_MD_CTX_copy_ex(r->ctx, ctx->ctx);
    
    return r;
}

void ne_md5_reset_ctx(struct ne_md5_ctx *ctx)
{
    EVP_MD_CTX_reset(ctx->ctx);

    init_md5_ctx(ctx);    
}
    
void ne_md5_destroy_ctx(struct ne_md5_ctx *ctx)
{
    EVP_MD_CTX_free(ctx->ctx);
    ne_free(ctx);
}
>>>>>>> ba6475dd
<|MERGE_RESOLUTION|>--- conflicted
+++ resolved
@@ -1230,12 +1230,7 @@
 }
 #endif
 
-<<<<<<< HEAD
-#endif
-
 #if OPENSSL_VERSION_NUMBER < 0x10100000L
-=======
->>>>>>> ba6475dd
 /* ID_CALLBACK_IS_{NEON,OTHER} evaluate as true if the currently
  * registered OpenSSL ID callback is the neon function (_NEON), or has
  * been overwritten by some other app (_OTHER). */
@@ -1246,12 +1241,9 @@
 #define ID_CALLBACK_IS_OTHER (CRYPTO_get_id_callback() != NULL)
 #define ID_CALLBACK_IS_NEON (CRYPTO_get_id_callback() == thread_id_neon)
 #endif
-<<<<<<< HEAD
-#endif
-=======
+#endif
         
 #endif /* NE_HAVE_TS_SSL && OPENSSL_VERSION_NUMBER < 1.1.1 */
->>>>>>> ba6475dd
 
 int ne__ssl_init(void)
 {
@@ -1308,12 +1300,7 @@
     /* Cannot call ERR_free_strings() etc here in case any other code
      * in the process using OpenSSL. */
 
-<<<<<<< HEAD
-#if OPENSSL_VERSION_NUMBER < 0x10100000L
-#ifdef NE_HAVE_TS_SSL
-=======
 #ifdef WITH_OPENSSL_LOCKING
->>>>>>> ba6475dd
     /* Only unregister the callbacks if some *other* library has not
      * come along in the mean-time and trampled over the callbacks
      * installed by neon. */
@@ -1337,8 +1324,75 @@
         free(locks);
     }
 #endif
-<<<<<<< HEAD
-#endif
+}
+
+struct ne_md5_ctx {
+    EVP_MD_CTX *ctx;
+};
+
+/* Returns zero on succes, non-zero on failure. */
+static int init_md5_ctx(struct ne_md5_ctx *ctx)
+{
+    ctx->ctx = EVP_MD_CTX_new();
+
+    if (EVP_DigestInit_ex(ctx->ctx, EVP_md5(), NULL) != 1) {
+        return 1;
+    }
+
+    return 0;
+}
+
+struct ne_md5_ctx *ne_md5_create_ctx(void)
+{
+    struct ne_md5_ctx *ctx = ne_malloc(sizeof *ctx);
+    
+    if (init_md5_ctx(ctx)) {
+        ne_free(ctx);
+        return NULL;
+    }
+    
+    return ctx;
+}
+
+void ne_md5_process_block(const void *buffer, size_t len,
+                          struct ne_md5_ctx *ctx)
+{
+    EVP_DigestUpdate(ctx->ctx, buffer, len);
+}
+
+void ne_md5_process_bytes(const void *buffer, size_t len,
+                          struct ne_md5_ctx *ctx)
+{
+    EVP_DigestUpdate(ctx->ctx, buffer, len);
+}
+
+void *ne_md5_finish_ctx(struct ne_md5_ctx *ctx, void *resbuf)
+{
+    EVP_DigestFinal(ctx->ctx, resbuf, NULL);
+    
+    return resbuf;
+}
+
+struct ne_md5_ctx *ne_md5_dup_ctx(struct ne_md5_ctx *ctx)
+{
+    struct ne_md5_ctx *r = ne_md5_create_ctx();
+
+    EVP_MD_CTX_copy_ex(r->ctx, ctx->ctx);
+    
+    return r;
+}
+
+void ne_md5_reset_ctx(struct ne_md5_ctx *ctx)
+{
+    EVP_MD_CTX_reset(ctx->ctx);
+
+    init_md5_ctx(ctx);    
+}
+    
+void ne_md5_destroy_ctx(struct ne_md5_ctx *ctx)
+{
+    EVP_MD_CTX_free(ctx->ctx);
+    ne_free(ctx);
 }
 
 #ifdef WINSCP
@@ -1392,76 +1446,4 @@
     return buffer;	
 }
 
-#endif
-=======
-}
-
-struct ne_md5_ctx {
-    EVP_MD_CTX *ctx;
-};
-
-/* Returns zero on succes, non-zero on failure. */
-static int init_md5_ctx(struct ne_md5_ctx *ctx)
-{
-    ctx->ctx = EVP_MD_CTX_new();
-
-    if (EVP_DigestInit_ex(ctx->ctx, EVP_md5(), NULL) != 1) {
-        return 1;
-    }
-
-    return 0;
-}
-
-struct ne_md5_ctx *ne_md5_create_ctx(void)
-{
-    struct ne_md5_ctx *ctx = ne_malloc(sizeof *ctx);
-    
-    if (init_md5_ctx(ctx)) {
-        ne_free(ctx);
-        return NULL;
-    }
-    
-    return ctx;
-}
-
-void ne_md5_process_block(const void *buffer, size_t len,
-                          struct ne_md5_ctx *ctx)
-{
-    EVP_DigestUpdate(ctx->ctx, buffer, len);
-}
-
-void ne_md5_process_bytes(const void *buffer, size_t len,
-                          struct ne_md5_ctx *ctx)
-{
-    EVP_DigestUpdate(ctx->ctx, buffer, len);
-}
-
-void *ne_md5_finish_ctx(struct ne_md5_ctx *ctx, void *resbuf)
-{
-    EVP_DigestFinal(ctx->ctx, resbuf, NULL);
-    
-    return resbuf;
-}
-
-struct ne_md5_ctx *ne_md5_dup_ctx(struct ne_md5_ctx *ctx)
-{
-    struct ne_md5_ctx *r = ne_md5_create_ctx();
-
-    EVP_MD_CTX_copy_ex(r->ctx, ctx->ctx);
-    
-    return r;
-}
-
-void ne_md5_reset_ctx(struct ne_md5_ctx *ctx)
-{
-    EVP_MD_CTX_reset(ctx->ctx);
-
-    init_md5_ctx(ctx);    
-}
-    
-void ne_md5_destroy_ctx(struct ne_md5_ctx *ctx)
-{
-    EVP_MD_CTX_free(ctx->ctx);
-    ne_free(ctx);
-}
->>>>>>> ba6475dd
+#endif