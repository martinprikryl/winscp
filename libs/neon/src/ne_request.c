--- conflicted
+++ resolved
@@ -470,11 +470,8 @@
 static ne_buffer *initial_request_headers(ne_request *req) 
 {
     ne_session *const sess = req->session;
-<<<<<<< HEAD
     NE_DEBUG_WINSCP_CONTEXT(sess);
-=======
     ne_buffer *hdrs = ne_buffer_create();
->>>>>>> ba6475dd
 
     if (sess->user_agent) {
         ne_buffer_zappend(hdrs, sess->user_agent);
