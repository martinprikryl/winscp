# GNUmakefile.mingw
#
# This file is part of libs3.
#
# libs3 is free software: you can redistribute it and/or modify it under the
# terms of the GNU Lesser General Public License as published by the Free
# Software Foundation, version 3 or above of the License.  You can also
# redistribute and/or modify it under the terms of the GNU General Public
# License, version 2 or above of the License.
#
# In addition, as a special exception, the copyright holders give
# permission to link the code of this library and its programs with the
# OpenSSL library, and distribute linked combinations including the two.
#
# libs3 is distributed in the hope that it will be useful, but WITHOUT ANY
# WARRANTY; without even the implied warranty of MERCHANTABILITY or FITNESS
# FOR A PARTICULAR PURPOSE.  See the GNU General Public License for more
# details.
#
# You should have received a copy of the GNU Lesser General Public License
# version 3 along with libs3, in a file named COPYING.  If not, see
<<<<<<< HEAD
# <https://www.gnu.org/licenses/>.
=======
# <http://www.gnu.org/licenses/>.
#
# You should also have received a copy of the GNU General Public License
# version 2 along with libs3, in a file named COPYING-GPLv2.  If not, see
# <http://www.gnu.org/licenses/>.
>>>>>>> 7902bb20

# I tried to use the autoconf/automake/autolocal/etc (i.e. autohell) tools
# but I just couldn't stomach them.  Since this is a Makefile for POSIX
# systems, I will simply do away with autohell completely and use a GNU
# Makefile.  GNU make ought to be available pretty much everywhere, so I
# don't see this being a significant issue for portability.

# All commands assume a GNU compiler.  For systems which do not use a GNU
# compiler, write scripts with the same names as these commands, and taking
# the same arguments, and translate the arguments and commands into the
# appropriate non-POSIX ones as needed.  libs3 assumes a GNU toolchain as
# the most portable way to build software possible.  Non-POSIX, non-GNU
# systems can do the work of supporting this build infrastructure.


# --------------------------------------------------------------------------
# Set libs3 version number, unless it is already set.

LIBS3_VER_MAJOR ?= 4
LIBS3_VER_MINOR ?= 1
LIBS3_VER := $(LIBS3_VER_MAJOR).$(LIBS3_VER_MINOR)


# -----------------------------------------------------------------------------
# Determine verbosity.  VERBOSE_SHOW should be prepended to every command which
# should only be displayed if VERBOSE is set.  QUIET_ECHO may be used to
# echo text only if VERBOSE is not set.  Typically, a VERBOSE_SHOW command will
# be paired with a QUIET_ECHO command, to provide a command which is displayed
# in VERBOSE mode, along with text which is displayed in non-VERBOSE mode to
# describe the command.
#
# No matter what VERBOSE is defined to, it ends up as true if it's defined.
# This will be weird if you defined VERBOSE=false in the environment, and we
# switch it to true here; but the meaning of VERBOSE is, "if it's defined to
# any value, then verbosity is turned on".  So don't define VERBOSE if you
# don't want verbosity in the build process.
# -----------------------------------------------------------------------------

ifdef VERBOSE
        VERBOSE = true
        VERBOSE_ECHO = @ echo
        VERBOSE_SHOW =
        QUIET_ECHO = @ echo >nul
else
        VERBOSE = false
        VERBOSE_ECHO = @ echo >nul
        VERBOSE_SHOW = @
        QUIET_ECHO = @ echo
endif


# --------------------------------------------------------------------------
# BUILD directory
ifndef BUILD
    ifdef DEBUG
        BUILD := build-debug
    else
        BUILD := build
    endif
endif


# --------------------------------------------------------------------------
# DESTDIR directory
ifndef DESTDIR
    DESTDIR := libs3-$(LIBS3_VER)
endif


# --------------------------------------------------------------------------
# Acquire configuration information for libraries that libs3 depends upon

ifndef CURL_LIBS
    CURL_LIBS := -Lc:\libs3-libs\bin -lcurl
endif

ifndef CURL_CFLAGS
    CURL_CFLAGS := -Ic:\libs3-libs\include
endif

ifndef LIBXML2_LIBS
    LIBXML2_LIBS := -Lc:\libs3-libs\bin -lxml2
endif

ifndef LIBXML2_CFLAGS
    LIBXML2_CFLAGS := -Ic:\libs3-libs\include
endif


# --------------------------------------------------------------------------
# These CFLAGS assume a GNU compiler.  For other compilers, write a script
# which converts these arguments into their equivalent for that particular
# compiler.

ifndef CFLAGS
    ifdef DEBUG
        CFLAGS := -g
    else
        CFLAGS := -O3
    endif
endif

CFLAGS += -Wall -Werror -Wshadow -Wextra -Iinc \
          $(CURL_CFLAGS) $(LIBXML2_CFLAGS) \
          -DLIBS3_VER_MAJOR=\"$(LIBS3_VER_MAJOR)\" \
          -DLIBS3_VER_MINOR=\"$(LIBS3_VER_MINOR)\" \
          -DLIBS3_VER=\"$(LIBS3_VER)\" \
          -D__STRICT_ANSI__ \
          -D_ISOC99_SOURCE \
          -D_POSIX_C_SOURCE=200112L \
          -Dsleep=Sleep -DSLEEP_UNITS_PER_SECOND=1000 \
          -DFOPEN_EXTRA_FLAGS=\"b\" \
          -Iinc/mingw -include windows.h

LDFLAGS = $(CURL_LIBS) $(LIBXML2_LIBS)

# --------------------------------------------------------------------------
# Default targets are everything

.PHONY: all
all: exported test


# --------------------------------------------------------------------------
# Exported targets are the library and driver program

.PHONY: exported
exported: libs3 s3 headers


# --------------------------------------------------------------------------
# Install target

.PHONY: install
install: exported
	$(QUIET_ECHO) $(DESTDIR)/bin/s3.exe: Installing executable
	- @ mkdir $(DESTDIR)\bin 2>&1 | echo >nul
	$(VERBOSE_SHOW) copy $(BUILD)\bin\s3.exe $(DESTDIR)\bin\s3.exe >nul
	$(QUIET_ECHO) $(DESTDIR)/bin/libs3/dll: Installing dynamic library
	$(VERBOSE_SHOW) copy $(BUILD)\bin\libs3.dll $(DESTDIR)\bin\libs3.dll >nul
	$(QUIET_ECHO) $(DESTDIR)/lib/libs3.a: Installing static library
	- @ mkdir $(DESTDIR)\lib 2>&1 | echo >nul
	$(VERBOSE_SHOW) copy $(BUILD)\lib\libs3.a $(DESTDIR)\lib\libs3.a >nul
	$(QUIET_ECHO) $(DESTDIR)/lib/libs3.def: Installing def file
	$(VERBOSE_SHOW) copy mswin\libs3.def $(DESTDIR)\lib\libs3.def >nul
	- @ mkdir $(DESTDIR)\include 2>&1 | echo >nul
	$(QUIET_ECHO) $(DESTDIR)/include/libs3.h: Copying header
	$(VERBOSE_SHOW) copy $(BUILD)\include\libs3.h \
                    $(DESTDIR)\include\libs3.h >nul
	$(QUIET_ECHO) $(DESTDIR)/LICENSE: Copying license
	$(VERBOSE_SHOW) copy LICENSE $(DESTDIR)\LICENSE >nul
	$(QUIET_ECHO) $(DESTDIR)/COPYING: Copying license
	$(VERBOSE_SHOW) copy COPYING $(DESTDIR)\COPYING >nul


# --------------------------------------------------------------------------
# Uninstall target

.PHONY: uninstall
uninstall:
	$(QUIET_ECHO) Installed files: Uninstalling
	$(VERBOSE_SHOW) \
	    del $(DESTDIR)\bin\s3.exe \
            $(DESTDIR)\bin\libs3.dll \
            $(DESTDIR)\lib\libs3.a \
            $(DESTDIR)\lib\libs3.def \
            $(DESTDIR)\include\libs3.h \
            $(DESTDIR)\LICENSE \
            $(DESTDIR)\COPYING


# --------------------------------------------------------------------------
# Compile target patterns

$(BUILD)/obj/%.o: src/%.c
	$(QUIET_ECHO) $@: Compiling object
	- @ mkdir $(subst /,\,$(dir $(BUILD)/dep/$<)) 2>&1 | echo >nul
	@ gcc $(CFLAGS) -M -MG -MQ $@ -DCOMPILINGDEPENDENCIES \
        -o $(BUILD)/dep/$(<:%.c=%.d) -c $<
	- @ mkdir $(subst /,\,$(dir $@)) 2>&1 | echo >nul
	$(VERBOSE_SHOW) gcc $(CFLAGS) -o $@ -c $<


# --------------------------------------------------------------------------
# libs3 library targets

LIBS3_SHARED = $(BUILD)/bin/libs3.dll
LIBS3_STATIC = $(BUILD)/lib/libs3.a

.PHONY: libs3
libs3: $(LIBS3_SHARED) $(BUILD)/lib/libs3.a

LIBS3_SOURCES := src/bucket.c src/bucket_metadata.c src/error_parser.c src/general.c \
                 src/object.c src/request.c src/request_context.c \
                 src/response_headers_handler.c src/service_access_logging.c \
                 src/service.c src/simplexml.c src/util.c src/multipart.c \
                 src/mingw_functions.c

$(LIBS3_SHARED): $(LIBS3_SOURCES:src/%.c=$(BUILD)/obj/%.o)
	$(QUIET_ECHO) $@: Building dynamic library
	- @ mkdir $(subst /,\,$(dir $@)) 2>&1 | echo >nul
	$(VERBOSE_SHOW) gcc -shared -o $@ $^ $(LDFLAGS) -lws2_32

$(LIBS3_STATIC): $(LIBS3_SHARED)
	$(QUIET_ECHO) $@: Building static library
	- @ mkdir $(subst /,\,$(dir $@)) 2>&1 | echo >nul
	$(VERBOSE_SHOW) dlltool --def mswin\libs3.def --dllname $(subst /,\,$<) \
            --output-lib $(subst /,\,$@)


# --------------------------------------------------------------------------
# Driver program targets

.PHONY: s3
s3: $(BUILD)/bin/s3.exe

$(BUILD)/bin/s3.exe: $(BUILD)/obj/s3.o $(BUILD)/obj/mingw_s3_functions.o \
                     $(BUILD)/lib/libs3.a
	$(QUIET_ECHO) $@: Building executable
	- @ mkdir $(subst /,\,$(dir $@)) 2>&1 | echo >nul
	$(VERBOSE_SHOW) gcc -o $@ $^ $(LDFLAGS) -lws2_32


# --------------------------------------------------------------------------
# libs3 header targets

.PHONY: headers
headers: $(BUILD)\include\libs3.h

$(BUILD)\include\libs3.h: inc\libs3.h
	$(QUIET_ECHO) $@: Copying header
	- @ mkdir $(subst /,\,$(dir $@)) 2>&1 | echo >nul
	$(VERBOSE_SHOW) copy $< $@


# --------------------------------------------------------------------------
# Test targets

.PHONY: test
test: $(BUILD)/bin/testsimplexml

$(BUILD)/bin/testsimplexml: $(BUILD)/obj/testsimplexml.o \
                            $(BUILD)/obj/simplexml.o
	$(QUIET_ECHO) $@: Building executable
	- @ mkdir $(subst /,\,$(dir $@)) 2>&1 | echo >nul
	$(VERBOSE_SHOW) gcc -o $@ $^ $(LIBXML2_LIBS)


# --------------------------------------------------------------------------
# Clean target

.PHONY: clean
clean:
	$(QUIET_ECHO) $(BUILD): Cleaning
	$(VERBOSE_SHOW) mswin\rmrf.bat $(BUILD)


# --------------------------------------------------------------------------
# Clean dependencies target

.PHONY: cleandeps
cleandeps:
	$(QUIET_ECHO) $(BUILD)/dep: Cleaning dependencies
	$(VERBOSE_SHOW) mswin\rmrf.bat $(BUILD)\dep


# --------------------------------------------------------------------------
# Dependencies

ALL_SOURCES := $(LIBS3_SOURCES) s3.c testsimplexml.c

$(foreach i, $(ALL_SOURCES), $(eval -include $(BUILD)/dep/src/$(i:%.c=%.d)))<|MERGE_RESOLUTION|>--- conflicted
+++ resolved
@@ -19,15 +19,11 @@
 #
 # You should have received a copy of the GNU Lesser General Public License
 # version 3 along with libs3, in a file named COPYING.  If not, see
-<<<<<<< HEAD
 # <https://www.gnu.org/licenses/>.
-=======
-# <http://www.gnu.org/licenses/>.
 #
 # You should also have received a copy of the GNU General Public License
 # version 2 along with libs3, in a file named COPYING-GPLv2.  If not, see
 # <http://www.gnu.org/licenses/>.
->>>>>>> 7902bb20
 
 # I tried to use the autoconf/automake/autolocal/etc (i.e. autohell) tools
 # but I just couldn't stomach them.  Since this is a Makefile for POSIX
